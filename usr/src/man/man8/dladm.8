.\"
.\" Sun Microsystems, Inc. gratefully acknowledges The Open Group for
.\" permission to reproduce portions of its copyrighted documentation.
.\" Original documentation from The Open Group can be obtained online at
.\" http://www.opengroup.org/bookstore/.
.\"
.\" The Institute of Electrical and Electronics Engineers and The Open
.\" Group, have given us permission to reprint portions of their
.\" documentation.
.\"
.\" In the following statement, the phrase ``this text'' refers to portions
.\" of the system documentation.
.\"
.\" Portions of this text are reprinted and reproduced in electronic form
.\" in the SunOS Reference Manual, from IEEE Std 1003.1, 2004 Edition,
.\" Standard for Information Technology -- Portable Operating System
.\" Interface (POSIX), The Open Group Base Specifications Issue 6,
.\" Copyright (C) 2001-2004 by the Institute of Electrical and Electronics
.\" Engineers, Inc and The Open Group.  In the event of any discrepancy
.\" between these versions and the original IEEE and The Open Group
.\" Standard, the original IEEE and The Open Group Standard is the referee
.\" document.  The original Standard can be obtained online at
.\" http://www.opengroup.org/unix/online.html.
.\"
.\" This notice shall appear on any product containing this material.
.\"
.\" The contents of this file are subject to the terms of the
.\" Common Development and Distribution License (the "License").
.\" You may not use this file except in compliance with the License.
.\"
.\" You can obtain a copy of the license at usr/src/OPENSOLARIS.LICENSE
.\" or http://www.opensolaris.org/os/licensing.
.\" See the License for the specific language governing permissions
.\" and limitations under the License.
.\"
.\" When distributing Covered Code, include this CDDL HEADER in each
.\" file and include the License file at usr/src/OPENSOLARIS.LICENSE.
.\" If applicable, add the following below this CDDL HEADER, with the
.\" fields enclosed by brackets "[]" replaced with your own identifying
.\" information: Portions Copyright [yyyy] [name of copyright owner]
.\"
.\"
.\" Copyright (c) 2008, Sun Microsystems, Inc. All Rights Reserved
.\" Copyright 2017 Joyent, Inc.
.\" Copyright 2020 RackTop Systems, Inc.
.\" Copyright 2022 OmniOS Community Edition (OmniOSce) Association.
.\" Copyright 2023 Oxide Computer Company
.\"
.TH DLADM 8 "January 23, 2023"
.SH NAME
dladm \- administer data links
.SH SYNOPSIS
\fBdladm help\fR

.LP
.nf
\fBdladm show-link\fR [\fB-P\fR] [\fB-s\fR [\fB-i\fR \fIinterval\fR]] [[\fB-p\fR] \fB-o\fR \fIfield\fR[,...]] [\fIlink\fR]
\fBdladm rename-link\fR [\fB-R\fR \fIroot-dir\fR] [\fB-z\fR \fIzonename\fR] \fIlink\fR \fInew-link\fR
.fi

.LP
.nf
\fBdladm delete-phys\fR \fIphys-link\fR
\fBdladm show-phys\fR [\fB-m\fR | \fB-H\fR | \fB-P\fR] [[\fB-p\fR] \fB-o\fR \fIfield\fR[,...]] [\fIphys-link\fR]
.fi

.LP
.nf
\fBdladm create-aggr\fR [\fB-t\fR] [\fB-R\fR \fIroot-dir\fR] [\fB-P\fR \fIpolicy\fR] [\fB-L\fR \fImode\fR]
     [\fB-T\fR \fItime\fR] [\fB-u\fR \fIaddress\fR] \fB-l\fR \fIether-link1\fR [\fB-l\fR \fIether-link2\fR...] \fIaggr-link\fR
\fBdladm modify-aggr\fR [\fB-t\fR] [\fB-R\fR \fIroot-dir\fR] [\fB-P\fR \fIpolicy\fR] [\fB-L\fR \fImode\fR]
     [\fB-T\fR \fItime\fR] [\fB-u\fR \fIaddress\fR] \fIaggr-link\fR
\fBdladm delete-aggr\fR [\fB-t\fR] [\fB-R\fR \fIroot-dir\fR] \fIaggr-link\fR
\fBdladm add-aggr\fR [\fB-t\fR] [\fB-R\fR \fIroot-dir\fR] \fB-l\fR \fIether-link1\fR [\fB-l\fR \fIether-link2\fR...]
     \fIaggr-link\fR
\fBdladm remove-aggr\fR [\fB-t\fR] [\fB-R\fR \fIroot-dir\fR] \fB-l\fR \fIether-link1\fR [\fB-l\fR \fIether-link2\fR...]
     \fIaggr-link\fR
\fBdladm show-aggr\fR [\fB-PLx\fR] [\fB-s\fR [\fB-i\fR \fIinterval\fR]] [[\fB-p\fR] \fB-o\fR \fIfield\fR[,...]]
     [\fIaggr-link\fR]
.fi

.LP
.nf
\fBdladm create-bridge\fR [\fB-P\fR \fIprotect\fR] [\fB-R\fR \fIroot-dir\fR] [\fB-p\fR \fIpriority\fR]
     [\fB-m\fR \fImax-age\fR] [\fB-h\fR \fIhello-time\fR] [\fB-d\fR \fIforward-delay\fR] [\fB-f\fR \fIforce-protocol\fR]
     [\fB-l\fR \fIlink\fR...] \fIbridge-name\fR
.fi

.LP
.nf
\fBdladm modify-bridge\fR [\fB-P\fR \fIprotect\fR] [\fB-R\fR \fIroot-dir\fR] [\fB-p\fR \fIpriority\fR]
     [\fB-m\fR \fImax-age\fR] [\fB-h\fR \fIhello-time\fR] [\fB-d\fR \fIforward-delay\fR] [\fB-f\fR \fIforce-protocol\fR]
     \fIbridge-name\fR
.fi

.LP
.nf
\fBdladm delete-bridge\fR [\fB-R\fR \fIroot-dir\fR] \fIbridge-name\fR
.fi

.LP
.nf
\fBdladm add-bridge\fR [\fB-R\fR \fIroot-dir\fR] \fB-l\fR \fIlink\fR [\fB-l\fR \fIlink\fR...]\fIbridge-name\fR
.fi

.LP
.nf
\fBdladm remove-bridge\fR [\fB-R\fR \fIroot-dir\fR] \fB-l\fR \fIlink\fR [\fB-l\fR \fIlink\fR...] \fIbridge-name\fR
.fi

.LP
.nf
\fBdladm show-bridge\fR [\fB-flt\fR] [\fB-s\fR [\fB-i\fR \fIinterval\fR]] [[\fB-p\fR] \fB-o\fR \fIfield\fR,...]
     [\fIbridge-name\fR]
.fi

.LP
.nf
\fBdladm create-vlan\fR [\fB-ft\fR] [\fB-R\fR \fIroot-dir\fR] \fB-l\fR \fIether-link\fR \fB-v\fR \fIvid\fR [\fIvlan-link\fR]
\fBdladm delete-vlan\fR [\fB-t\fR] [\fB-R\fR \fIroot-dir\fR] \fIvlan-link\fR
\fBdladm show-vlan\fR [\fB-P\fR] [[\fB-p\fR] \fB-o\fR \fIfield\fR[,...]] [\fIvlan-link\fR]
.fi

.LP
.nf
\fBdladm scan-wifi\fR [[\fB-p\fR] \fB-o\fR \fIfield\fR[,...]] [\fIwifi-link\fR]
\fBdladm connect-wifi\fR [\fB-e\fR \fIessid\fR] [\fB-i\fR \fIbssid\fR] [\fB-k\fR \fIkey\fR,...]
     [\fB-s\fR none | wep | wpa ] [\fB-a\fR open | shared] [\fB-b\fR bss | ibss] [\fB-c\fR]
     [\fB-m\fR a | b | g] [\fB-T\fR \fItime\fR] [\fIwifi-link\fR]
\fBdladm disconnect-wifi\fR [\fB-a\fR] [\fIwifi-link\fR]
\fBdladm show-wifi\fR [[\fB-p\fR] \fB-o\fR \fIfield\fR[,...]] [\fIwifi-link\fR]
.fi

.LP
.nf
\fBdladm show-ether\fR [\fB-x\fR] [[\fB-p\fR] \fB-o\fR \fIfield\fR[,...]] [\fIether-link\fR]
.fi

.LP
.nf
\fBdladm set-linkprop\fR [\fB-t\fR] [\fB-R\fR \fIroot-dir\fR] [\fB-z\fR \fIzonename\fR] \fB-p\fR \fIprop\fR=\fIvalue\fR[,...]
     \fIlink\fR
\fBdladm reset-linkprop\fR [\fB-t\fR] [\fB-R\fR \fIroot-dir\fR] [\fB-z\fR \fIzonename\fR] [\fB-p\fR \fIprop\fR[,...]] \fIlink\fR
\fBdladm show-linkprop\fR [\fB-P\fR] [\fB-z\fR \fIzonename\fR] [[\fB-c\fR] \fB-o\fR \fIfield\fR[,...]]
     [\fB-p\fR \fIprop\fR[,...]] [\fIlink\fR]
.fi

.LP
.nf
\fBdladm create-secobj\fR [\fB-t\fR] [\fB-R\fR \fIroot-dir\fR] [\fB-f\fR \fIfile\fR] \fB-c\fR \fIclass\fR \fIsecobj\fR
\fBdladm delete-secobj\fR [\fB-t\fR] [\fB-R\fR \fIroot-dir\fR] \fIsecobj\fR[,...]
\fBdladm show-secobj\fR [\fB-P\fR] [[\fB-p\fR] \fB-o\fR \fIfield\fR[,...]] [\fIsecobj\fR,...]
.fi

.LP
.nf
\fBdladm create-vnic\fR [\fB-t\fR] \fB-l\fR \fIlink\fR [\fB-R\fR \fIroot-dir\fR] [\fB-m\fR \fIvalue\fR | auto |
     {factory \fB-n\fR \fIslot-identifier\fR]} | {random [\fB-r\fR \fIprefix\fR]}]
     [\fB-v\fR \fIvlan-id\fR] [\fB-p\fR \fIprop\fR=\fIvalue\fR[,...]] \fIvnic-link\fR
\fBdladm delete-vnic\fR [\fB-t\fR] [\fB-R\fR \fIroot-dir\fR] [\fB-z\fR \fIzonename\fR] \fIvnic-link\fR
\fBdladm show-vnic\fR [\fB-pP\fR] [\fB-s\fR [\fB-i\fR \fIinterval\fR]] [\fB-o\fR \fIfield\fR[,...]]
     [\fB-l\fR \fIlink\fR] [\fB-z\fR \fIzonename\fR] [\fIvnic-link\fR]
.fi

.LP
.nf
\fBdladm create-etherstub\fR [\fB-t\fR] [\fB-R\fR \fIroot-dir\fR] \fIetherstub\fR
\fBdladm delete-etherstub\fR [\fB-t\fR] [\fB-R\fR \fIroot-dir\fR] \fIetherstub\fR
\fBdladm show-etherstub\fR [\fIetherstub\fR]
.fi

.LP
.nf
\fBdladm create-iptun\fR [\fB-t\fR] [\fB-R\fR \fIroot-dir\fR] \fB-T\fR \fItype\fR
    [-a {local|remote}=<addr>[,...]] \fIiptun-link\fR
\fBdladm modify-iptun\fR [\fB-t\fR] [\fB-R\fR \fIroot-dir\fR] [-a {local|remote}=<addr>[,...]]
     \fIiptun-link\fR
\fBdladm delete-iptun\fR [\fB-t\fR] [\fB-R\fR \fIroot-dir\fR] \fIiptun-link\fR
\fBdladm show-iptun\fR [\fB-P\fR] [[\fB-p\fR] \fB-o\fR \fIfield\fR[,...]] [\fIiptun-link\fR]
.fi

.LP
.nf
\fBdladm create-overlay\fR [\fB-t\fR] \fB-e\fR \fIencap\fR \fB-s\fR \fIsearch\fR \fB-v\fR \fIvnetid\fR [\fB-p\fR \fIprop\fR=\fIvalue\fR[,...]] \fIoverlay\fR
\fBdladm delete-overlay\fR [\fB-t\fR] \fIoverlay\fR
\fBdladm modify-overlay\fR \fB-d\fR \fImac\fR | \fB-f\fR | \fB-s\fR \fImac=ip:port\fR \fIoverlay\fR
\fBdladm show-overlay\fR [ \fB-f\fR | \fB-t\fR ] [[\fB-p\fR] \fB-o\fR \fIfield\fR[,...]] [\fIoverlay\fR]
.fi

.LP
.nf
\fBdladm show-usage\fR [\fB-a\fR] \fB-f\fR \fIfilename\fR [\fB-p\fR \fIplotfile\fR \fB-F\fR \fIformat\fR] [\fB-s\fR \fItime\fR]
     [\fB-e\fR \fItime\fR] [\fIlink\fR]
.fi

.SH DESCRIPTION
The \fBdladm\fR command is used to administer data-links. A data-link is
represented in the system as a \fBSTREAMS DLPI\fR (v2) interface which can be
plumbed under protocol stacks such as \fBTCP/IP\fR. Each data-link relies on
either a single network device or an aggregation of devices to send packets to
or receive packets from a network.
.sp
.LP
Each \fBdladm\fR subcommand operates on one of the following objects:
.sp
.ne 2
.na
\fB\fBlink\fR\fR
.ad
.sp .6
.RS 4n
A datalink, identified by a name. In general, the name can use any alphanumeric
characters (or the underscore, \fB_\fR), but must start with an alphabetic
character and end with a number. A datalink name can be at most 31 characters,
and the ending number must be between 0 and 4294967294 (inclusive). The ending
number must not begin with a zero. Datalink names between 3 and 8 characters
are recommended.
.sp
Some subcommands operate only on certain types or classes of datalinks. For
those cases, the following object names are used:
.sp
.ne 2
.na
\fB\fBphys-link\fR\fR
.ad
.sp .6
.RS 4n
A physical datalink.
.RE

.sp
.ne 2
.na
\fB\fBvlan-link\fR\fR
.ad
.sp .6
.RS 4n
A VLAN datalink.
.RE

.sp
.ne 2
.na
\fB\fBaggr-link\fR\fR
.ad
.sp .6
.RS 4n
An aggregation datalink (or a key; see NOTES).
.RE

.sp
.ne 2
.na
\fB\fBether-link\fR\fR
.ad
.sp .6
.RS 4n
A physical Ethernet datalink.
.RE

.sp
.ne 2
.na
\fB\fBwifi-link\fR\fR
.ad
.sp .6
.RS 4n
A WiFi datalink.
.RE

.sp
.ne 2
.na
\fB\fBvnic-link\fR\fR
.ad
.sp .6
.RS 4n
A virtual network interface created on a link, an \fBetherstub\fR, or \fBan
overlay\fR. It is a pseudo device that can be treated as if it were an network
interface card on a machine.
.RE

.sp
.ne 2
.na
\fB\fBiptun-link\fR\fR
.ad
.sp .6
.RS 4n
An IP tunnel link.
.RE

.RE

.sp
.ne 2
.na
\fB\fBdev\fR\fR
.ad
.sp .6
.RS 4n
A network device, identified by concatenation of a driver name and an instance
number.
.RE

.sp
.ne 2
.na
\fB\fBetherstub\fR\fR
.ad
.sp .6
.RS 4n
An Ethernet stub can be used instead of a physical NIC to create VNICs. VNICs
created on an \fBetherstub\fR will appear to be connected through a virtual
switch, allowing complete virtual networks to be built without physical
hardware.
.RE

.sp
.ne 2
.na
\fB\fBbridge\fR\fR
.ad
.sp .6
.RS 4n
A bridge instance, identified by an administratively-chosen name. The name may
use any alphanumeric characters or the underscore, \fB_\fR, but must start and
end with an alphabetic character. A bridge name can be at most 31 characters.
The name \fBdefault\fR is reserved, as are all names starting with \fBSUNW\fR.
.sp
Note that appending a zero (\fB0\fR) to a bridge name produces a valid link
name, used for observability.
.RE

.sp
.ne 2
.na
\fB\fBsecobj\fR\fR
.ad
.sp .6
.RS 4n
A secure object, identified by an administratively-chosen name. The name can
use any alphanumeric characters, as well as underscore (\fB_\fR), period
(\fB\&.\fR), and hyphen (\fB-\fR). A secure object name can be at most 32
characters.
.RE

.sp
.ne 2
.na
.B overlay
.ad
.sp .6
.RS 4n
An overlay instance, identified by an administratively-chosen name. An overlay
can be used to create or join an existing software defined network.
VNICs created on an overlay will appear to be connected by a local virtual
switch and will also be connected to interfaces on matching overlays provided by
other hosts. For more information on overlay devices, see \fBoverlay\fR(5).
.RE

.SS "Options"
Each \fBdladm\fR subcommand has its own set of options. However, many of the
subcommands have the following as a common option:
.sp
.ne 2
.na
\fB\fB-R\fR \fIroot-dir\fR, \fB--root-dir\fR=\fIroot-dir\fR\fR
.ad
.sp .6
.RS 4n
Specifies an alternate root directory where the operation-such as creation,
deletion, or renaming-should apply.
.RE

.SS "SUBCOMMANDS"
When invoked with no arguments,
\fBdladm\fR
shows the link configuration information, in the same way as
\fBdladm show-link\fR.
.sp
The following subcommands are supported:
.sp
.ne 2
.na
\fBdladm help\fR
.ad
.sp .6
.RS 4n
Display brief command usage.
.RE
.sp
.ne 2
.na
\fB\fBdladm show-link\fR [\fB-P\fR] [\fB-s\fR [\fB-i\fR \fIinterval\fR]]
[[\fB-p\fR] \fB-o\fR \fIfield\fR[,...]][\fIlink\fR]\fR
.ad
.sp .6
.RS 4n
Show link configuration information (the default) or statistics, either for all
datalinks or for the specified link \fIlink\fR. By default, the system is
configured with one datalink for each known network device.
.sp
.ne 2
.na
\fB\fB-o\fR \fIfield\fR[,...], \fB--output\fR=\fIfield\fR[,...]\fR
.ad
.sp .6
.RS 4n
A case-insensitive, comma-separated list of output fields to display. When not
modified by the \fB-s\fR option (described below), the field name must be one
of the fields listed below, or the special value \fBall\fR to display all
fields. By default (without \fB-o\fR), \fBshow-link\fR displays all fields.
.sp
.ne 2
.na
\fB\fBLINK\fR\fR
.ad
.sp .6
.RS 4n
The name of the datalink.
.RE

.sp
.ne 2
.na
\fB\fBCLASS\fR\fR
.ad
.sp .6
.RS 4n
The class of the datalink. \fBdladm\fR distinguishes between the following
classes:
.sp
.ne 2
.na
\fB\fBphys\fR\fR
.ad
.sp .6
.RS 4n
A physical datalink. The \fBshow-phys\fR subcommand displays more detail for
this class of datalink.
.RE

.sp
.ne 2
.na
\fB\fBaggr\fR\fR
.ad
.sp .6
.RS 4n
An IEEE 802.3ad link aggregation. The \fBshow-aggr\fR subcommand displays more
detail for this class of datalink.
.RE

.sp
.ne 2
.na
\fB\fBvlan\fR\fR
.ad
.sp .6
.RS 4n
A VLAN datalink. The \fBshow-vlan\fR subcommand displays more detail for this
class of datalink.
.RE

.sp
.ne 2
.na
\fB\fBvnic\fR\fR
.ad
.sp .6
.RS 4n
A virtual network interface. The \fBshow-vnic\fR subcommand displays more
detail for this class of datalink.
.RE

.sp
.ne 2
.na
<<<<<<< HEAD
\fB\fBoverlay\fR\fR
.ad
.sp .6
.RS 4n
A virtual device that is used to create or join a software defined
network. The \fBshow-overlay\fR subcommand displays more detail for this
class of datalink.
.RE


=======
\fB\fBmisc\fR\fR
.ad
.sp .6
.RS 4n
A generic datalink without any other class-specific properties. Generally used
to indicate a pseudo device that doesn't otherwise correspond to one of the
above classes.
.RE

>>>>>>> aa33dce4
.RE

.sp
.ne 2
.na
\fB\fBMTU\fR\fR
.ad
.sp .6
.RS 4n
The maximum transmission unit size for the datalink being displayed.
.RE

.sp
.ne 2
.na
\fB\fBSTATE\fR\fR
.ad
.sp .6
.RS 4n
The link state of the datalink. The state can be \fBup\fR, \fBdown\fR, or
\fBunknown\fR.
.RE

.sp
.ne 2
.na
\fB\fBBRIDGE\fR\fR
.ad
.sp .6
.RS 4n
The name of the bridge to which this link is assigned, if any.
.RE

.sp
.ne 2
.na
\fB\fBOVER\fR\fR
.ad
.sp .6
.RS 4n
The physical datalink(s) over which the datalink is operating. This applies to
\fBaggr\fR, \fBbridge\fR, and \fBvlan\fR classes of datalinks. A VLAN is
created over a single physical datalink, a bridge has multiple attached links,
and an aggregation is comprised of one or more physical datalinks.
.RE

When the \fB-o\fR option is used in conjunction with the \fB-s\fR option, used
to display link statistics, the field name must be one of the fields listed
below, or the special value \fBall\fR to display all fields
.sp
.ne 2
.na
\fB\fBLINK\fR\fR
.ad
.sp .6
.RS 4n
The name of the datalink.
.RE

.sp
.ne 2
.na
\fB\fBIPACKETS\fR\fR
.ad
.sp .6
.RS 4n
Number of packets received on this link.
.RE

.sp
.ne 2
.na
\fB\fBRBYTES\fR\fR
.ad
.sp .6
.RS 4n
Number of bytes received on this link.
.RE

.sp
.ne 2
.na
\fB\fBIERRORS\fR\fR
.ad
.sp .6
.RS 4n
Number of input errors.
.RE

.sp
.ne 2
.na
\fB\fBOPACKETS\fR\fR
.ad
.sp .6
.RS 4n
Number of packets sent on this link.
.RE

.sp
.ne 2
.na
\fB\fBOBYTES\fR\fR
.ad
.sp .6
.RS 4n
Number of bytes sent on this link.
.RE

.sp
.ne 2
.na
\fB\fBOERRORS\fR\fR
.ad
.sp .6
.RS 4n
Number of output errors.
.RE

.RE

.sp
.ne 2
.na
\fB\fB-p\fR, \fB--parsable\fR\fR
.ad
.sp .6
.RS 4n
Display using a stable machine-parsable format. The \fB-o\fR option is
required with \fB-p\fR. See "Parsable Output Format", below.
.RE

.sp
.ne 2
.na
\fB\fB-P\fR, \fB--persistent\fR\fR
.ad
.sp .6
.RS 4n
Display the persistent link configuration.
.RE

.sp
.ne 2
.na
\fB\fB-s\fR, \fB--statistics\fR\fR
.ad
.sp .6
.RS 4n
Display link statistics.
.RE

.sp
.ne 2
.na
\fB\fB-i\fR \fIinterval\fR, \fB--interval\fR=\fIinterval\fR\fR
.ad
.sp .6
.RS 4n
Used with the \fB-s\fR option to specify an interval, in seconds, at which
statistics should be displayed. If this option is not specified, statistics
will be displayed only once.
.RE

.RE

.sp
.ne 2
.na
\fB\fBdladm rename-link\fR [\fB-R\fR \fIroot-dir\fR] [\fB-z\fR \fIzonename\fR] \fIlink\fR \fInew-link\fR\fR
.ad
.sp .6
.RS 4n
Rename \fIlink\fR to \fInew-link\fR. This is used to give a link a meaningful
name, or to associate existing link configuration such as link properties of a
removed device with a new device. See the \fBEXAMPLES\fR section for specific
examples of how this subcommand is used.
.sp
.ne 2
.na
\fB\fB-R\fR \fIroot-dir\fR, \fB--root-dir\fR=\fIroot-dir\fR\fR
.ad
.sp .6
.RS 4n
See "Options," above.
.RE

.sp
.ne 2
.na
\fB\fB-z\fR \fIzonename\fR
.ad
.sp .6
.RS 4n
A link assigned to a zone can only be renamed while the zone is in the ready state.
.RE

.RE

.sp
.ne 2
.na
\fB\fBdladm delete-phys\fR \fIphys-link\fR\fR
.ad
.sp .6
.RS 4n
This command is used to delete the persistent configuration of a link
associated with physical hardware which has been removed from the system. See
the \fBEXAMPLES\fR section.
.RE

.sp
.ne 2
.na
\fB\fBdladm show-phys\fR [\fB-m\fR | \fB-H\fR | \fB-P\fR] [[\fB-p\fR] \fB-o\fR \fIfield\fR[,...]]
[\fIphys-link\fR]\fR
.ad
.sp .6
.RS 4n
Show the physical device and attributes of all physical links, or of the named
physical link. Without \fB-P\fR, only physical links that are available on the
running system are displayed.
.sp
.ne 2
.na
\fB\fB-H\fR\fR
.ad
.sp .6
.RS 4n
Show hardware resource usage, as returned by the NIC driver. Output from
\fB-H\fR displays the following elements:
.sp
.ne 2
.na
\fB\fBLINK\fR\fR
.ad
.sp .6
.RS 4n
A physical device corresponding to a NIC driver.
.RE

.sp
.ne 2
.na
\fB\fBGROUP\fR\fR
.ad
.sp .6
.RS 4n
A collection of rings.
.RE

.sp
.ne 2
.na
\fB\fBGROUPTYPE\fR\fR
.ad
.sp .6
.RS 4n
RX or TX. All rings in a group are of the same group type.
.RE

.sp
.ne 2
.na
\fB\fBRINGS\fR\fR
.ad
.sp .6
.RS 4n
A hardware resource used by a data link, subject to assignment by a driver to
different groups.
.RE

.sp
.ne 2
.na
\fB\fBCLIENTS\fR\fR
.ad
.sp .6
.RS 4n
MAC clients that are using the rings within a group.
.RE

.RE

.sp
.ne 2
.na
\fB\fB-m\fR\fR
.ad
.sp .6
.RS 4n
Show MAC addresses and related information. Output from \fB-m\fR
displays the following elements:
.sp
.ne 2
.na
\fB\fBLINK\fR\fR
.ad
.sp .6
.RS 4n
A physical device corresponding to a NIC driver.
.RE
.sp
.ne 2
.na
\fB\fBSLOT\fR\fR
.ad
.sp .6
.RS 4n
When a given physical device has multiple factory MAC addresses, this
indicates the slot of the corresponding MAC address which can be used as
part of a call to \fBcreate-vnic\fR.
.RE
.sp
.ne 2
.na
\fB\fBADDRESS\fR\fR
.ad
.sp .6
.RS 4n
Displays the MAC address of the device.
.RE
.sp
.ne 2
.na
\fB\fBINUSE\fR\fR
.ad
.sp .6
.RS 4n
Displays whether or not a MAC Address is actively being used.
.RE
.sp
.ne 2
.na
\fB\fBCLIENT\fR\fR
.ad
.sp .6
.RS 4n
MAC clients that are using the address.
.RE
.RE
.sp
.ne 2
.na
\fB\fB-o\fR \fIfield\fR, \fB--output\fR=\fIfield\fR\fR
.ad
.sp .6
.RS 4n
A case-insensitive, comma-separated list of output fields to display. The field
name must be one of the fields listed below, or the special value \fBall\fR, to
display all fields. Note that if either \fB-H\fR or \fB-m\fR are specified, then
the valid options are those described in their respective sections. For each
link, the following fields can be displayed:
.sp
.ne 2
.na
\fB\fBLINK\fR\fR
.ad
.sp .6
.RS 4n
The name of the datalink.
.RE

.sp
.ne 2
.na
\fB\fBMEDIA\fR\fR
.ad
.sp .6
.RS 4n
The media type provided by the physical datalink.
.RE

.sp
.ne 2
.na
\fB\fBSTATE\fR\fR
.ad
.sp .6
.RS 4n
The state of the link. This can be \fBup\fR, \fBdown\fR, or \fBunknown\fR.
.RE

.sp
.ne 2
.na
\fB\fBSPEED\fR\fR
.ad
.sp .6
.RS 4n
The current speed of the link, in megabits per second.
.RE

.sp
.ne 2
.na
\fB\fBDUPLEX\fR\fR
.ad
.sp .6
.RS 4n
For Ethernet links, the full/half duplex status of the link is displayed if the
link state is \fBup\fR. The duplex is displayed as \fBunknown\fR in all other
cases.
.RE

.sp
.ne 2
.na
\fB\fBDEVICE\fR\fR
.ad
.sp .6
.RS 4n
The name of the physical device under this link.
.RE

.RE

.sp
.ne 2
.na
\fB\fB-p\fR, \fB--parsable\fR\fR
.ad
.sp .6
.RS 4n
Display using a stable machine-parsable format. The \fB-o\fR option is
required with \fB-p\fR. See "Parsable Output Format", below.
.RE

.sp
.ne 2
.na
\fB\fB-P\fR, \fB--persistent\fR\fR
.ad
.sp .6
.RS 4n
This option displays persistent configuration for all links, including those
that have been removed from the system. The output provides a \fBFLAGS\fR
column in which the \fBr\fR flag indicates that the physical device associated
with a physical link has been removed. For such links, \fBdelete-phys\fR can be
used to purge the link's configuration from the system.
.RE

.RE

.sp
.ne 2
.na
\fB\fBdladm create-aggr\fR [\fB-t\fR] [\fB-R\fR \fIroot-dir\fR] [\fB-P\fR
\fIpolicy\fR] [\fB-L\fR \fImode\fR] [\fB-T\fR \fItime\fR] [\fB-u\fR
\fIaddress\fR] \fB-l\fR \fIether-link1\fR [\fB-l\fR \fIether-link2\fR...]
\fIaggr-link\fR\fR
.ad
.sp .6
.RS 4n
Combine a set of links into a single IEEE 802.3ad link aggregation named
\fIaggr-link\fR. The use of an integer \fIkey\fR to generate a link name for
the aggregation is also supported for backward compatibility. Many of the
\fB*\fR\fB-aggr\fR subcommands below also support the use of a \fIkey\fR to
refer to a given aggregation, but use of the aggregation link name is
preferred. See the \fBNOTES\fR section for more information on keys.
.sp
\fBdladm\fR supports a number of port selection policies for an aggregation of
ports. (See the description of the \fB-P\fR option, below.) If you do not
specify a policy, \fBcreate-aggr\fR uses the default, the L4 policy, described
under the \fB-P\fR option.
.sp
.ne 2
.na
\fB\fB-l\fR \fIether-link\fR, \fB--link\fR=\fIether-link\fR\fR
.ad
.sp .6
.RS 4n
Each Ethernet link (or port) in the aggregation is specified using an \fB-l\fR
option followed by the name of the link to be included in the aggregation.
Multiple links are included in the aggregation by specifying multiple \fB-l\fR
options. For backward compatibility with previous versions of Solaris, the
\fBdladm\fR command also supports the using the \fB-d\fR option (or
\fB--dev\fR) with a device name to specify links by their underlying device
name. The other \fB*\fR\fB-aggr\fR subcommands that take \fB-l\fR options also
accept \fB-d\fR.
.RE

.sp
.ne 2
.na
\fB\fB-t\fR, \fB--temporary\fR\fR
.ad
.sp .6
.RS 4n
Specifies that the aggregation is temporary. Temporary aggregations last until
the next reboot.
.RE

.sp
.ne 2
.na
\fB\fB-R\fR \fIroot-dir\fR, \fB--root-dir\fR=\fIroot-dir\fR\fR
.ad
.sp .6
.RS 4n
See "Options," above.
.RE

.sp
.ne 2
.na
\fB\fB-P\fR \fIpolicy\fR, \fB--policy\fR=\fIpolicy\fR\fR
.ad
.br
.na
\fB\fR
.ad
.sp .6
.RS 4n
Specifies the port selection policy to use for load spreading of outbound
traffic. The policy specifies which \fIdev\fR object is used to send packets. A
policy is a list of one or more layers specifiers separated by commas. A layer
specifier is one of the following:
.sp
.ne 2
.na
\fB\fBL2\fR\fR
.ad
.sp .6
.RS 4n
Select outbound device according to source and destination \fBMAC\fR addresses
of the packet.
.RE

.sp
.ne 2
.na
\fB\fBL3\fR\fR
.ad
.sp .6
.RS 4n
Select outbound device according to source and destination \fBIP\fR addresses
of the packet.
.RE

.sp
.ne 2
.na
\fB\fBL4\fR\fR
.ad
.sp .6
.RS 4n
Select outbound device according to the upper layer protocol information
contained in the packet. For \fBTCP\fR and \fBUDP\fR, this includes source and
destination ports. For IPsec, this includes the \fBSPI\fR (Security Parameters
Index).
.RE

For example, to use upper layer protocol information, the following policy can
be used:
.sp
.in +2
.nf
-P L4
.fi
.in -2
.sp

Note that policy L4 is the default.
.sp
To use the source and destination \fBMAC\fR addresses as well as the source and
destination \fBIP\fR addresses, the following policy can be used:
.sp
.in +2
.nf
-P L2,L3
.fi
.in -2
.sp

.RE

.sp
.ne 2
.na
\fB\fB-L\fR \fImode\fR, \fB--lacp-mode\fR=\fImode\fR\fR
.ad
.sp .6
.RS 4n
Specifies whether \fBLACP\fR should be used and, if used, the mode in which it
should operate. Supported values are \fBoff\fR, \fBactive\fR or \fBpassive\fR.
.RE

.sp
.ne 2
.na
\fB\fB-T\fR \fItime\fR, \fB--lacp-timer\fR=\fItime\fR\fR
.ad
.br
.na
\fB\fR
.ad
.sp .6
.RS 4n
Specifies the \fBLACP\fR timer value. The supported values are \fBshort\fR or
\fBlong\fR.
.RE

.sp
.ne 2
.na
\fB\fB-u\fR \fIaddress\fR, \fB--unicast\fR=\fIaddress\fR\fR
.ad
.sp .6
.RS 4n
Specifies a fixed unicast hardware address to be used for the aggregation. If
this option is not specified, then an address is automatically chosen from the
set of addresses of the component devices.
.RE

.RE

.sp
.ne 2
.na
\fB\fBdladm modify-aggr\fR [\fB-t\fR] [\fB-R\fR \fIroot-dir\fR] [\fB-P\fR
\fIpolicy\fR] [\fB-L\fR \fImode\fR] [\fB-T\fR \fItime\fR] [\fB-u\fR
\fIaddress\fR] \fIaggr-link\fR\fR
.ad
.sp .6
.RS 4n
Modify the parameters of the specified aggregation.
.sp
.ne 2
.na
\fB\fB-t\fR, \fB--temporary\fR\fR
.ad
.sp .6
.RS 4n
Specifies that the modification is temporary. Temporary aggregations last until
the next reboot.
.RE

.sp
.ne 2
.na
\fB\fB-R\fR \fIroot-dir\fR, \fB--root-dir\fR=\fIroot-dir\fR\fR
.ad
.sp .6
.RS 4n
See "Options," above.
.RE

.sp
.ne 2
.na
\fB\fB-P\fR \fIpolicy\fR, \fB--policy\fR=\fIpolicy\fR\fR
.ad
.sp .6
.RS 4n
Specifies the port selection policy to use for load spreading of outbound
traffic. See \fBdladm create-aggr\fR for a description of valid policy values.
.RE

.sp
.ne 2
.na
\fB\fB-L\fR \fImode\fR, \fB--lacp-mode\fR=\fImode\fR\fR
.ad
.sp .6
.RS 4n
Specifies whether \fBLACP\fR should be used and, if used, the mode in which it
should operate. Supported values are \fBoff\fR, \fBactive\fR, or \fBpassive\fR.
.RE

.sp
.ne 2
.na
\fB\fB-T\fR \fItime\fR, \fB--lacp-timer\fR=\fItime\fR\fR
.ad
.br
.na
\fB\fR
.ad
.sp .6
.RS 4n
Specifies the \fBLACP\fR timer value. The supported values are \fBshort\fR or
\fBlong\fR.
.RE

.sp
.ne 2
.na
\fB\fB-u\fR \fIaddress\fR, \fB--unicast\fR=\fIaddress\fR\fR
.ad
.sp .6
.RS 4n
Specifies a fixed unicast hardware address to be used for the aggregation. If
this option is not specified, then an address is automatically chosen from the
set of addresses of the component devices.
.RE

.RE

.sp
.ne 2
.na
\fB\fBdladm delete-aggr\fR [\fB-t\fR] [\fB-R\fR \fIroot-dir\fR]
\fIaggr-link\fR\fR
.ad
.sp .6
.RS 4n
Deletes the specified aggregation.
.sp
.ne 2
.na
\fB\fB-t\fR, \fB--temporary\fR\fR
.ad
.sp .6
.RS 4n
Specifies that the deletion is temporary. Temporary deletions last until the
next reboot.
.RE

.sp
.ne 2
.na
\fB\fB-R\fR \fIroot-dir\fR, \fB--root-dir\fR=\fIroot-dir\fR\fR
.ad
.sp .6
.RS 4n
See "Options," above.
.RE

.RE

.sp
.ne 2
.na
\fB\fBdladm add-aggr\fR [\fB-t\fR] [\fB-R\fR \fIroot-dir\fR] \fB-l\fR
\fIether-link1\fR [\fB--link\fR=\fIether-link2\fR...] \fIaggr-link\fR\fR
.ad
.sp .6
.RS 4n
Adds links to the specified aggregation.
.sp
.ne 2
.na
\fB\fB-l\fR \fIether-link\fR, \fB--link\fR=\fIether-link\fR\fR
.ad
.sp .6
.RS 4n
Specifies an Ethernet link to add to the aggregation. Multiple links can be
added by supplying multiple \fB-l\fR options.
.RE

.sp
.ne 2
.na
\fB\fB-t\fR, \fB--temporary\fR\fR
.ad
.sp .6
.RS 4n
Specifies that the additions are temporary. Temporary additions last until the
next reboot.
.RE

.sp
.ne 2
.na
\fB\fB-R\fR \fIroot-dir\fR, \fB--root-dir\fR=\fIroot-dir\fR\fR
.ad
.sp .6
.RS 4n
See "Options," above.
.RE

.RE

.sp
.ne 2
.na
\fB\fBdladm remove-aggr\fR [\fB-t\fR] [\fB-R\fR \fIroot-dir\fR] \fB-l\fR
\fIether-link1\fR [\fB--l\fR=\fIether-link2\fR...] \fIaggr-link\fR\fR
.ad
.sp .6
.RS 4n
Removes links from the specified aggregation.
.sp
.ne 2
.na
\fB\fB-l\fR \fIether-link\fR, \fB--link\fR=\fIether-link\fR\fR
.ad
.sp .6
.RS 4n
Specifies an Ethernet link to remove from the aggregation. Multiple links can
be added by supplying multiple \fB-l\fR options.
.RE

.sp
.ne 2
.na
\fB\fB-t\fR, \fB--temporary\fR\fR
.ad
.sp .6
.RS 4n
Specifies that the removals are temporary. Temporary removal last until the
next reboot.
.RE

.sp
.ne 2
.na
\fB\fB-R\fR \fIroot-dir\fR, \fB--root-dir\fR=\fIroot-dir\fR\fR
.ad
.sp .6
.RS 4n
See "Options," above.
.RE

.RE

.sp
.ne 2
.na
\fB\fBdladm show-aggr\fR [\fB-PLx\fR] [\fB-s\fR [\fB-i\fR \fIinterval\fR]]
[[\fB-p\fR] \fB-o\fR \fIfield\fR[,...]] [\fIaggr-link\fR]\fR
.ad
.sp .6
.RS 4n
Show aggregation configuration (the default), \fBLACP\fR information, or
statistics, either for all aggregations or for the specified aggregation.
.sp
By default (with no options), the following fields can be displayed:
.sp
.ne 2
.na
\fB\fBLINK\fR\fR
.ad
.sp .6
.RS 4n
The name of the aggregation link.
.RE

.sp
.ne 2
.na
\fB\fBPOLICY\fR\fR
.ad
.sp .6
.RS 4n
The LACP policy of the aggregation. See the \fBcreate-aggr\fR \fB-P\fR option
for a description of the possible values.
.RE

.sp
.ne 2
.na
\fB\fBADDRPOLICY\fR\fR
.ad
.sp .6
.RS 4n
Either \fBauto\fR, if the aggregation is configured to automatically configure
its unicast MAC address (the default if the \fB-u\fR option was not used to
create or modify the aggregation), or \fBfixed\fR, if \fB-u\fR was used to set
a fixed MAC address.
.RE

.sp
.ne 2
.na
\fB\fBLACPACTIVITY\fR\fR
.ad
.sp .6
.RS 4n
The LACP mode of the aggregation. Possible values are \fBoff\fR, \fBactive\fR,
or \fBpassive\fR, as set by the \fB-l\fR option to \fBcreate-aggr\fR or
\fBmodify-aggr\fR.
.RE

.sp
.ne 2
.na
\fB\fBLACPTIMER\fR\fR
.ad
.sp .6
.RS 4n
The LACP timer value of the aggregation as set by the \fB-T\fR option of
\fBcreate-aggr\fR or \fBmodify-aggr\fR.
.RE

.sp
.ne 2
.na
\fB\fBFLAGS\fR\fR
.ad
.sp .6
.RS 4n
A set of state flags associated with the aggregation. The only possible flag is
\fBf\fR, which is displayed if the administrator forced the creation the
aggregation using the \fB-f\fR option to \fBcreate-aggr\fR. Other flags might
be defined in the future.
.RE

The \fBshow-aggr\fR command accepts the following options:
.sp
.ne 2
.na
\fB\fB-L\fR, \fB--lacp\fR\fR
.ad
.sp .6
.RS 4n
Displays detailed \fBLACP\fR information for the aggregation link and each
underlying port. Most of the state information displayed by this option is
defined by IEEE 802.3. With this option, the following fields can be displayed:
.sp
.ne 2
.na
\fB\fBLINK\fR\fR
.ad
.sp .6
.RS 4n
The name of the aggregation link.
.RE

.sp
.ne 2
.na
\fB\fBPORT\fR\fR
.ad
.sp .6
.RS 4n
The name of one of the underlying aggregation ports.
.RE

.sp
.ne 2
.na
\fB\fBAGGREGATABLE\fR\fR
.ad
.sp .6
.RS 4n
Whether the port can be added to the aggregation.
.RE

.sp
.ne 2
.na
\fB\fBSYNC\fR\fR
.ad
.sp .6
.RS 4n
If \fByes\fR, the system considers the port to be synchronized and part of the
aggregation.
.RE

.sp
.ne 2
.na
\fB\fBCOLL\fR\fR
.ad
.sp .6
.RS 4n
If \fByes\fR, collection of incoming frames is enabled on the associated port.
.RE

.sp
.ne 2
.na
\fB\fBDIST\fR\fR
.ad
.sp .6
.RS 4n
If \fByes\fR, distribution of outgoing frames is enabled on the associated
port.
.RE

.sp
.ne 2
.na
\fB\fBDEFAULTED\fR\fR
.ad
.sp .6
.RS 4n
If \fByes\fR, the port is using defaulted partner information (that is, has not
received LACP data from the LACP partner).
.RE

.sp
.ne 2
.na
\fB\fBEXPIRED\fR\fR
.ad
.sp .6
.RS 4n
If \fByes\fR, the receive state of the port is in the \fBEXPIRED\fR state.
.RE

.RE

.sp
.ne 2
.na
\fB\fB-x\fR, \fB--extended\fR\fR
.ad
.sp .6
.RS 4n
Display additional aggregation information including detailed information on
each underlying port. With \fB-x\fR, the following fields can be displayed:
.sp
.ne 2
.na
\fB\fBLINK\fR\fR
.ad
.sp .6
.RS 4n
The name of the aggregation link.
.RE

.sp
.ne 2
.na
\fB\fBPORT\fR\fR
.ad
.sp .6
.RS 4n
The name of one of the underlying aggregation ports.
.RE

.sp
.ne 2
.na
\fB\fBSPEED\fR\fR
.ad
.sp .6
.RS 4n
The speed of the link or port in megabits per second.
.RE

.sp
.ne 2
.na
\fB\fBDUPLEX\fR\fR
.ad
.sp .6
.RS 4n
The full/half duplex status of the link or port is displayed if the link state
is \fBup\fR. The duplex status is displayed as \fBunknown\fR in all other
cases.
.RE

.sp
.ne 2
.na
\fB\fBSTATE\fR\fR
.ad
.sp .6
.RS 4n
The link state. This can be \fBup\fR, \fBdown\fR, or \fBunknown\fR.
.RE

.sp
.ne 2
.na
\fB\fBADDRESS\fR\fR
.ad
.sp .6
.RS 4n
The MAC address of the link or port.
.RE

.sp
.ne 2
.na
\fB\fBPORTSTATE\fR\fR
.ad
.sp .6
.RS 4n
This indicates whether the individual aggregation port is in the \fBstandby\fR
or \fBattached\fR state.
.RE

.RE

.sp
.ne 2
.na
\fB\fB-o\fR \fIfield\fR[,...], \fB--output\fR=\fIfield\fR[,...]\fR
.ad
.sp .6
.RS 4n
A case-insensitive, comma-separated list of output fields to display. The field
name must be one of the fields listed above, or the special value \fBall\fR, to
display all fields. The fields applicable to the \fB-o\fR option are limited to
those listed under each output mode. For example, if using \fB-L\fR, only the
fields listed under \fB-L\fR, above, can be used with \fB-o\fR.
.RE

.sp
.ne 2
.na
\fB\fB-p\fR, \fB--parsable\fR\fR
.ad
.sp .6
.RS 4n
Display using a stable machine-parsable format. The \fB-o\fR option is
required with \fB-p\fR. See "Parsable Output Format", below.
.RE

.sp
.ne 2
.na
\fB\fB-P\fR, \fB--persistent\fR\fR
.ad
.sp .6
.RS 4n
Display the persistent aggregation configuration rather than the state of the
running system.
.RE

.sp
.ne 2
.na
\fB\fB-s\fR, \fB--statistics\fR\fR
.ad
.sp .6
.RS 4n
Displays aggregation statistics.
.RE

.sp
.ne 2
.na
\fB\fB-i\fR \fIinterval\fR, \fB--interval\fR=\fIinterval\fR\fR
.ad
.sp .6
.RS 4n
Used with the \fB-s\fR option to specify an interval, in seconds, at which
statistics should be displayed. If this option is not specified, statistics
will be displayed only once.
.RE

.RE

.sp
.ne 2
.na
\fB\fBdladm create-bridge\fR [ \fB-P\fR \fIprotect\fR] [\fB-R\fR
\fIroot-dir\fR] [ \fB-p\fR \fIpriority\fR] [ \fB-m\fR \fImax-age\fR] [ \fB-h\fR
\fIhello-time\fR] [ \fB-d\fR \fIforward-delay\fR] [ \fB-f\fR
\fIforce-protocol\fR] [\fB-l\fR \fIlink\fR...] \fIbridge-name\fR\fR
.ad
.sp .6
.RS 4n
Create an 802.1D bridge instance and optionally assign one or more network
links to the new bridge. By default, no bridge instances are present on the
system.
.sp
In order to bridge between links, you must create at least one bridge instance.
Each bridge instance is separate, and there is no forwarding connection between
bridges.
.sp
.ne 2
.na
\fB\fB-P\fR \fIprotect\fR, \fB--protect\fR=\fIprotect\fR\fR
.ad
.sp .6
.RS 4n
Specifies a protection method. The defined protection methods are \fBstp\fR for
the Spanning Tree Protocol and trill for \fBTRILL\fR, which is used on
RBridges. The default value is \fBstp\fR.
.RE

.sp
.ne 2
.na
\fB\fB-R\fR \fIroot-dir\fR, \fB--root-dir\fR=\fIroot-dir\fR\fR
.ad
.sp .6
.RS 4n
See "Options," above.
.RE

.sp
.ne 2
.na
\fB\fB-p\fR \fIpriority\fR, \fB--priority\fR=\fIpriority\fR\fR
.ad
.sp .6
.RS 4n
Specifies the Bridge Priority. This sets the IEEE STP priority value for
determining the root bridge node in the network. The default value is
\fB32768\fR. Valid values are \fB0\fR (highest priority) to \fB61440\fR (lowest
priority), in increments of 4096.
.sp
If a value not evenly divisible by 4096 is used, the system silently rounds
downward to the next lower value that is divisible by 4096.
.RE

.sp
.ne 2
.na
\fB\fB-m\fR \fImax-age\fR, \fB--max-age\fR=\fImax-age\fR\fR
.ad
.sp .6
.RS 4n
Specifies the maximum age for configuration information in seconds. This sets
the STP Bridge Max Age parameter. This value is used for all nodes in the
network if this node is the root bridge. Bridge link information older than
this time is discarded. It defaults to 20 seconds. Valid values are from 6 to
40 seconds. See the \fB-d\fR \fIforward-delay\fR parameter for additional
constraints.
.RE

.sp
.ne 2
.na
\fB\fB-h\fR \fIhello-time\fR, \fB--hello-time\fR=\fIhello-time\fR\fR
.ad
.sp .6
.RS 4n
Specifies the STP Bridge Hello Time parameter. When this node is the root node,
it sends Configuration BPDUs at this interval throughout the network. The
default value is 2 seconds. Valid values are from 1 to 10 seconds. See the
\fB-d\fR \fIforward-delay\fR parameter for additional constraints.
.RE

.sp
.ne 2
.na
\fB\fB-d\fR \fIforward-delay\fR, \fB--forward-delay\fR=\fIforward-delay\fR\fR
.ad
.sp .6
.RS 4n
Specifies the STP Bridge Forward Delay parameter. When this node is the root
node, then all bridges in the network use this timer to sequence the link
states when a port is enabled. The default value is 15 seconds. Valid values
are from 4 to 30 seconds.
.sp
Bridges must obey the following two constraints:
.sp
.in +2
.nf
2 * (\fIforward-delay\fR - 1.0) >= \fImax-age\fR

\fImax-age\fR >= 2 * (\fIhello-time\fR + 1.0)
.fi
.in -2
.sp

Any parameter setting that would violate those constraints is treated as an
error and causes the command to fail with a diagnostic message. The message
provides valid alternatives to the supplied values.
.RE

.sp
.ne 2
.na
\fB\fB-f\fR \fIforce-protocol\fR,
\fB--force-protocol\fR=\fIforce-protocol\fR\fR
.ad
.sp .6
.RS 4n
Specifies the MSTP forced maximum supported protocol. The default value is 3.
Valid values are non-negative integers. The current implementation does not
support RSTP or MSTP, so this currently has no effect. However, to prevent MSTP
from being used in the future, the parameter may be set to \fB0\fR for STP only
or \fB2\fR for STP and RSTP.
.RE

.sp
.ne 2
.na
\fB\fB-l\fR \fIlink\fR, \fB--link\fR=\fIlink\fR\fR
.ad
.sp .6
.RS 4n
Specifies one or more links to add to the newly-created bridge. This is similar
to creating the bridge and then adding one or more links, as with the
\fBadd-bridge\fR subcommand. However, if any of the links cannot be added, the
entire command fails, and the new bridge itself is not created. To add multiple
links on the same command line, repeat this option for each link. You are
permitted to create bridges without links. For more information about link
assignments, see the \fBadd-bridge\fR subcommand.
.RE

Bridge creation and link assignment require the \fBPRIV_SYS_DL_CONFIG\fR
privilege. Bridge creation might fail if the optional bridging feature is not
installed on the system.
.RE

.sp
.ne 2
.na
\fB\fBdladm modify-bridge\fR [ \fB-P\fR \fIprotect\fR] [\fB-R\fR
\fIroot-dir\fR] [ \fB-p\fR \fIpriority\fR] [ \fB-m\fR \fImax-age\fR] [ \fB-h\fR
\fIhello-time\fR] [ \fB-d\fR \fIforward-delay\fR] [ \fB-f\fR
\fIforce-protocol\fR] [\fB-l\fR \fIlink\fR...] \fIbridge-name\fR\fR
.ad
.sp .6
.RS 4n
Modify the operational parameters of an existing bridge. The options are the
same as for the \fBcreate-bridge\fR subcommand, except that the \fB-l\fR option
is not permitted. To add links to an existing bridge, use the \fBadd-bridge\fR
subcommand.
.sp
Bridge parameter modification requires the \fBPRIV_SYS_DL_CONFIG\fR privilege.
.RE

.sp
.ne 2
.na
\fB\fBdladm delete-bridge\fR [\fB-R\fR \fIroot-dir\fR] \fIbridge-name\fR\fR
.ad
.sp .6
.RS 4n
Delete a bridge instance. The bridge being deleted must not have any attached
links. Use the \fBremove-bridge\fR subcommand to deactivate links before
deleting a bridge.
.sp
Bridge deletion requires the \fBPRIV_SYS_DL_CONFIG\fR privilege.
.sp
The \fB-R\fR (\fB--root-dir\fR) option is the same as for the
\fBcreate-bridge\fR subcommand.
.RE

.sp
.ne 2
.na
\fB\fBdladm add-bridge\fR [\fB-R\fR \fIroot-dir\fR] \fB-l\fR \fIlink\fR
[\fB-l\fR \fIlink\fR...] \fIbridge-name\fR\fR
.ad
.sp .6
.RS 4n
Add one or more links to an existing bridge. If multiple links are specified,
and adding any one of them results in an error, the command fails and no
changes are made to the system.
.sp
Link addition to a bridge requires the \fBPRIV_SYS_DL_CONFIG\fR privilege.
.sp
A link may be a member of at most one bridge. An error occurs when you attempt
to add a link that already belongs to another bridge. To move a link from one
bridge instance to another, remove it from the current bridge before adding it
to a new one.
.sp
The links assigned to a bridge must not also be VLANs, VNICs, or tunnels. Only
physical Ethernet datalinks, aggregation datalinks, wireless links, and
Ethernet stubs are permitted to be assigned to a bridge.
.sp
Links assigned to a bridge must all have the same MTU. This is checked when the
link is assigned. The link is added to the bridge in a deactivated form if it
is not the first link on the bridge and it has a differing MTU.
.sp
Note that systems using bridging should not set the \fBeeprom\fR(8)
\fBlocal-mac-address?\fR variable to false.
.sp
The options are the same as for the \fBcreate-bridge\fR subcommand.
.RE

.sp
.ne 2
.na
\fB\fBdladm remove-bridge\fR [\fB-R\fR \fIroot-dir\fR] \fB-l\fR \fIlink\fR
[\fB-l\fR \fIlink\fR...] \fIbridge-name\fR\fR
.ad
.sp .6
.RS 4n
Remove one or more links from a bridge instance. If multiple links are
specified, and removing any one of them would result in an error, the command
fails and none are removed.
.sp
Link removal from a bridge requires the \fBPRIV_SYS_DL_CONFIG\fR privilege.
.sp
The options are the same as for the \fBcreate-bridge\fR subcommand.
.RE

.sp
.ne 2
.na
\fB\fBdladm show-bridge\fR [\fB-flt\fR] [\fB-s\fR [\fB-i\fR \fIinterval\fR]]
[[\fB-p\fR] \fB-o\fR \fIfield\fR,...] [\fIbridge-name\fR]\fR
.ad
.sp .6
.RS 4n
Show the running status and configuration of bridges, their attached links,
learned forwarding entries, and \fBTRILL\fR nickname databases. When showing
overall bridge status and configuration, the bridge name can be omitted to show
all bridges. The other forms require a specified bridge.
.sp
The show-bridge subcommand accepts the following options:
.sp
.ne 2
.na
\fB\fB-i\fR \fIinterval\fR, \fB--interval\fR=\fIinterval\fR\fR
.ad
.sp .6
.RS 4n
Used with the \fB-s\fR option to specify an interval, in seconds, at which
statistics should be displayed. If this option is not specified, statistics
will be displayed only once.
.RE

.sp
.ne 2
.na
\fB\fB-s\fR, \fB--statistics\fR\fR
.ad
.sp .6
.RS 4n
Display statistics for the specified bridges or for a given bridge's attached
links. This option cannot be used with the \fB-f\fR and \fB-t\fR options.
.RE

.sp
.ne 2
.na
\fB\fB-p\fR, \fB--parsable\fR\fR
.ad
.sp .6
.RS 4n
Display using a stable machine-parsable format. See "Parsable Output Format,"
below.
.RE

.sp
.ne 2
.na
\fB\fB-o\fR \fIfield\fR[,...], \fB--output\fR=\fIfield\fR[,...]\fR
.ad
.sp .6
.RS 4n
A case-insensitive, comma-separated list of output fields to display. The field
names are described below. The special value all displays all fields. Each set
of fields has its own default set to display when \fB-o\fR is not specified.
.RE

By default, the \fBshow-bridge\fR subcommand shows bridge configuration. The
following fields can be shown:
.sp
.ne 2
.na
\fB\fBBRIDGE\fR\fR
.ad
.sp .6
.RS 4n
The name of the bridge.
.RE

.sp
.ne 2
.na
\fB\fBADDRESS\fR\fR
.ad
.sp .6
.RS 4n
The Bridge Unique Identifier value (MAC address).
.RE

.sp
.ne 2
.na
\fB\fBPRIORITY\fR\fR
.ad
.sp .6
.RS 4n
Configured priority value; set by \fB-p\fR with \fBcreate-bridge\fR and
\fBmodify-bridge\fR.
.RE

.sp
.ne 2
.na
\fB\fBBMAXAGE\fR\fR
.ad
.sp .6
.RS 4n
Configured bridge maximum age; set by \fB-m\fR with \fBcreate-bridge\fR and
\fBmodify-bridge\fR.
.RE

.sp
.ne 2
.na
\fB\fBBHELLOTIME\fR\fR
.ad
.sp .6
.RS 4n
Configured bridge hello time; set by \fB-h\fR with \fBcreate-bridge\fR and
\fBmodify-bridge\fR.
.RE

.sp
.ne 2
.na
\fB\fBBFWDDELAY\fR\fR
.ad
.sp .6
.RS 4n
Configured forwarding delay; set by \fB-d\fR with \fBcreate-bridge\fR and
\fBmodify-bridge\fR.
.RE

.sp
.ne 2
.na
\fB\fBFORCEPROTO\fR\fR
.ad
.sp .6
.RS 4n
Configured forced maximum protocol; set by \fB-f\fR with \fBcreate-bridge\fR
and \fBmodify-bridge\fR.
.RE

.sp
.ne 2
.na
\fB\fBTCTIME\fR\fR
.ad
.sp .6
.RS 4n
Time, in seconds, since last topology change.
.RE

.sp
.ne 2
.na
\fB\fBTCCOUNT\fR\fR
.ad
.sp .6
.RS 4n
Count of the number of topology changes.
.RE

.sp
.ne 2
.na
\fB\fBTCHANGE\fR\fR
.ad
.sp .6
.RS 4n
This indicates that a topology change was detected.
.RE

.sp
.ne 2
.na
\fB\fBDESROOT\fR\fR
.ad
.sp .6
.RS 4n
Bridge Identifier of the root node.
.RE

.sp
.ne 2
.na
\fB\fBROOTCOST\fR\fR
.ad
.sp .6
.RS 4n
Cost of the path to the root node.
.RE

.sp
.ne 2
.na
\fB\fBROOTPORT\fR\fR
.ad
.sp .6
.RS 4n
Port number used to reach the root node.
.RE

.sp
.ne 2
.na
\fB\fBMAXAGE\fR\fR
.ad
.sp .6
.RS 4n
Maximum age value from the root node.
.RE

.sp
.ne 2
.na
\fB\fBHELLOTIME\fR\fR
.ad
.sp .6
.RS 4n
Hello time value from the root node.
.RE

.sp
.ne 2
.na
\fB\fBFWDDELAY\fR\fR
.ad
.sp .6
.RS 4n
Forward delay value from the root node.
.RE

.sp
.ne 2
.na
\fB\fBHOLDTIME\fR\fR
.ad
.sp .6
.RS 4n
Minimum BPDU interval.
.RE

By default, when the \fB-o\fR option is not specified, only the \fBBRIDGE\fR,
\fBADDRESS\fR, \fBPRIORITY\fR, and \fBDESROOT\fR fields are shown.
.sp
When the \fB-s\fR option is specified, the \fBshow-bridge\fR subcommand shows
bridge statistics. The following fields can be shown:
.sp
.ne 2
.na
\fB\fBBRIDGE\fR\fR
.ad
.sp .6
.RS 4n
Bridge name.
.RE

.sp
.ne 2
.na
\fB\fBDROPS\fR\fR
.ad
.sp .6
.RS 4n
Number of packets dropped due to resource problems.
.RE

.sp
.ne 2
.na
\fB\fBFORWARDS\fR\fR
.ad
.sp .6
.RS 4n
Number of packets forwarded from one link to another.
.RE

.sp
.ne 2
.na
\fB\fBMBCAST\fR\fR
.ad
.sp .6
.RS 4n
Number of multicast and broadcast packets handled by the bridge.
.RE

.sp
.ne 2
.na
\fB\fBRECV\fR\fR
.ad
.sp .6
.RS 4n
Number of packets received on all attached links.
.RE

.sp
.ne 2
.na
\fB\fBSENT\fR\fR
.ad
.sp .6
.RS 4n
Number of packets sent on all attached links.
.RE

.sp
.ne 2
.na
\fB\fBUNKNOWN\fR\fR
.ad
.sp .6
.RS 4n
Number of packets handled that have an unknown destination. Such packets are
sent to all links.
.RE

By default, when the \fB-o\fR option is not specified, only the \fBBRIDGE\fR,
\fBDROPS\fR, and \fBFORWARDS\fR fields are shown.
.sp
The \fBshow-bridge\fR subcommand also accepts the following options:
.sp
.ne 2
.na
\fB\fB-l\fR, \fB--link\fR\fR
.ad
.sp .6
.RS 4n
Displays link-related status and statistics information for all links attached
to a single bridge instance. By using this option and without the \fB-s\fR
option, the following fields can be displayed for each link:
.sp
.ne 2
.na
\fB\fBLINK\fR\fR
.ad
.sp .6
.RS 4n
The link name.
.RE

.sp
.ne 2
.na
\fB\fBINDEX\fR\fR
.ad
.sp .6
.RS 4n
Port (link) index number on the bridge.
.RE

.sp
.ne 2
.na
\fB\fBSTATE\fR\fR
.ad
.sp .6
.RS 4n
State of the link. The state can be \fBdisabled\fR, \fBdiscarding\fR,
\fBlearning\fR, \fBforwarding\fR, \fBnon-stp\fR, or \fBbad-mtu\fR.
.RE

.sp
.ne 2
.na
\fB\fBUPTIME\fR\fR
.ad
.sp .6
.RS 4n
Number of seconds since the last reset or initialization.
.RE

.sp
.ne 2
.na
\fB\fBOPERCOST\fR\fR
.ad
.sp .6
.RS 4n
Actual cost in use (1-65535).
.RE

.sp
.ne 2
.na
\fB\fBOPERP2P\fR\fR
.ad
.sp .6
.RS 4n
This indicates whether point-to-point (\fBP2P\fR) mode been detected.
.RE

.sp
.ne 2
.na
\fB\fBOPEREDGE\fR\fR
.ad
.sp .6
.RS 4n
This indicates whether edge mode has been detected.
.RE

.sp
.ne 2
.na
\fB\fBDESROOT\fR\fR
.ad
.sp .6
.RS 4n
The Root Bridge Identifier that has been seen on this port.
.RE

.sp
.ne 2
.na
\fB\fBDESCOST\fR\fR
.ad
.sp .6
.RS 4n
Path cost to the network root node through the designated port.
.RE

.sp
.ne 2
.na
\fB\fBDESBRIDGE\fR\fR
.ad
.sp .6
.RS 4n
Bridge Identifier for this port.
.RE

.sp
.ne 2
.na
\fB\fBDESPORT\fR\fR
.ad
.sp .6
.RS 4n
The ID and priority of the port used to transmit configuration messages for
this port.
.RE

.sp
.ne 2
.na
\fB\fBTCACK\fR\fR
.ad
.sp .6
.RS 4n
This indicates whether Topology Change Acknowledge has been seen.
.RE

When the \fB-l\fR option is specified without the \fB-o\fR option, only the
\fBLINK\fR, \fBSTATE\fR, \fBUPTIME\fR, and \fBDESROOT\fR fields are shown.
.sp
When the \fB-l\fR option is specified, the \fB-s\fR option can be used to
display the following fields for each link:
.sp
.ne 2
.na
\fB\fBLINK\fR\fR
.ad
.sp .6
.RS 4n
Link name.
.RE

.sp
.ne 2
.na
\fB\fBCFGBPDU\fR\fR
.ad
.sp .6
.RS 4n
Number of configuration BPDUs received.
.RE

.sp
.ne 2
.na
\fB\fBTCNBPDU\fR\fR
.ad
.sp .6
.RS 4n
Number of topology change BPDUs received.
.RE

.sp
.ne 2
.na
\fB\fBRSTPBPDU\fR\fR
.ad
.sp .6
.RS 4n
Number of Rapid Spanning Tree BPDUs received.
.RE

.sp
.ne 2
.na
\fB\fBTXBPDU\fR\fR
.ad
.sp .6
.RS 4n
Number of BPDUs transmitted.
.RE

.sp
.ne 2
.na
\fB\fBDROPS\fR\fR
.ad
.sp .6
.RS 4n
Number of packets dropped due to resource problems.
.RE

.sp
.ne 2
.na
\fB\fBRECV\fR\fR
.ad
.sp .6
.RS 4n
Number of packets received by the bridge.
.RE

.sp
.ne 2
.na
\fB\fBXMIT\fR\fR
.ad
.sp .6
.RS 4n
Number of packets sent by the bridge.
.RE

When the \fB-o\fR option is not specified, only the \fBLINK\fR, \fBDROPS\fR,
\fBRECV\fR, and \fBXMIT\fR fields are shown.
.RE

.sp
.ne 2
.na
\fB\fB-f\fR, \fB--forwarding\fR\fR
.ad
.sp .6
.RS 4n
Displays forwarding entries for a single bridge instance. With this option, the
following fields can be shown for each forwarding entry:
.sp
.ne 2
.na
\fB\fBDEST\fR\fR
.ad
.sp .6
.RS 4n
Destination MAC address.
.RE

.sp
.ne 2
.na
\fB\fBAGE\fR\fR
.ad
.sp .6
.RS 4n
Age of entry in seconds and milliseconds. Omitted for local entries.
.RE

.sp
.ne 2
.na
\fB\fBFLAGS\fR\fR
.ad
.sp .6
.RS 4n
The \fBL\fR (local) flag is shown if the MAC address belongs to an attached
link or to a VNIC on one of the attached links.
.RE

.sp
.ne 2
.na
\fB\fBOUTPUT\fR\fR
.ad
.sp .6
.RS 4n
For local entries, this is the name of the attached link that has the MAC
address. Otherwise, for bridges that use Spanning Tree Protocol, this is the
output interface name. For RBridges, this is the output \fBTRILL\fR nickname.
.RE

When the \fB-o\fR option is not specified, the \fBDEST\fR, \fBAGE\fR,
\fBFLAGS\fR, and \fBOUTPUT\fR fields are shown.
.RE

.sp
.ne 2
.na
\fB\fB-t\fR, \fB--trill\fR\fR
.ad
.sp .6
.RS 4n
Displays \fBTRILL\fR nickname entries for a single bridge instance. With this
option, the following fields can be shown for each \fBTRILL\fR nickname entry:
.sp
.ne 2
.na
\fB\fBNICK\fR\fR
.ad
.sp .6
.RS 4n
\fBTRILL\fR nickname for this RBridge, which is a number from 1 to 65535.
.RE

.sp
.ne 2
.na
\fB\fBFLAGS\fR\fR
.ad
.sp .6
.RS 4n
The \fBL\fR flag is shown if the nickname identifies the local system.
.RE

.sp
.ne 2
.na
\fB\fBLINK\fR\fR
.ad
.sp .6
.RS 4n
Link name for output when sending messages to this RBridge.
.RE

.sp
.ne 2
.na
\fB\fBNEXTHOP\fR\fR
.ad
.sp .6
.RS 4n
MAC address of the next hop RBridge that is used to reach the RBridge with this
nickname.
.RE

When the \fB-o\fR option is not specified, the \fBNICK\fR, \fBFLAGS\fR,
\fBLINK\fR, and \fBNEXTHOP\fR fields are shown.
.RE

.RE

.sp
.ne 2
.na
\fB\fBdladm create-vlan\fR [\fB-ft\fR] [\fB-R\fR \fIroot-dir\fR] \fB-l\fR
\fIether-link\fR \fB-v\fR \fIvid\fR [\fIvlan-link\fR]\fR
.ad
.sp .6
.RS 4n
Create a tagged VLAN link with an ID of \fIvid\fR over Ethernet link
\fIether-link\fR. The name of the VLAN link can be specified as
\fIvlan\fR-\fIlink\fR. If the name is not specified, a name will be
automatically generated (assuming that \fIether-link\fR is \fIname\fR\fIPPA\fR)
as:
.sp
.in +2
.nf
<\fIname\fR><1000 * \fIvlan-tag\fR + \fIPPA\fR>
.fi
.in -2
.sp

For example, if \fIether-link\fR is \fBbge1\fR and \fIvid\fR is 2, the name
generated is \fBbge2001\fR.
.sp
.ne 2
.na
\fB\fB-f\fR, \fB--force\fR\fR
.ad
.sp .6
.RS 4n
Force the creation of the VLAN link. Some devices do not allow frame sizes
large enough to include a VLAN header. When creating a VLAN link over such a
device, the \fB-f\fR option is needed, and the MTU of the IP interfaces on the
resulting VLAN must be set to 1496 instead of 1500.
.RE

.sp
.ne 2
.na
\fB\fB-l\fR \fIether-link\fR\fR
.ad
.sp .6
.RS 4n
Specifies Ethernet link over which VLAN is created.
.RE

.sp
.ne 2
.na
\fB\fB-t\fR, \fB--temporary\fR\fR
.ad
.sp .6
.RS 4n
Specifies that the VLAN link is temporary. Temporary VLAN links last until the
next reboot.
.RE

.sp
.ne 2
.na
\fB\fB-R\fR \fIroot-dir\fR, \fB--root-dir\fR=\fIroot-dir\fR\fR
.ad
.sp .6
.RS 4n
See "Options," above.
.RE

.RE

.sp
.ne 2
.na
\fB\fBdladm delete-vlan\fR [\fB-t\fR] [\fB-R\fR \fIroot-dir\fR]
\fIvlan-link\fR\fR
.ad
.sp .6
.RS 4n
Delete the VLAN link specified.
.sp
The \fBdelete-vlan\fR subcommand accepts the following options:
.sp
.ne 2
.na
\fB\fB-t\fR, \fB--temporary\fR\fR
.ad
.sp .6
.RS 4n
Specifies that the deletion is temporary. Temporary deletions last until the
next reboot.
.RE

.sp
.ne 2
.na
\fB\fB-R\fR \fIroot-dir\fR, \fB--root-dir\fR=\fIroot-dir\fR\fR
.ad
.sp .6
.RS 4n
See "Options," above.
.RE

.RE

.sp
.ne 2
.na
\fB\fBdladm show-vlan\fR [\fB-P\fR] [[\fB-p\fR] \fB-o\fR \fIfield\fR[,...]]
[\fIvlan-link\fR]\fR
.ad
.sp .6
.RS 4n
Display VLAN configuration for all VLAN links or for the specified VLAN link.
.sp
The \fBshow-vlan\fR subcommand accepts the following options:
.sp
.ne 2
.na
\fB\fB-o\fR \fIfield\fR[,...], \fB--output\fR=\fIfield\fR[,...]\fR
.ad
.sp .6
.RS 4n
A case-insensitive, comma-separated list of output fields to display. The field
name must be one of the fields listed below, or the special value \fBall\fR, to
display all fields. For each VLAN link, the following fields can be displayed:
.sp
.ne 2
.na
\fB\fBLINK\fR\fR
.ad
.sp .6
.RS 4n
The name of the VLAN link.
.RE

.sp
.ne 2
.na
\fB\fBVID\fR\fR
.ad
.sp .6
.RS 4n
The ID associated with the VLAN.
.RE

.sp
.ne 2
.na
\fB\fBOVER\fR\fR
.ad
.sp .6
.RS 4n
The name of the physical link over which this VLAN is configured.
.RE

.sp
.ne 2
.na
\fB\fBFLAGS\fR\fR
.ad
.sp .6
.RS 4n
A set of flags associated with the VLAN link. Possible flags are:
.sp
.ne 2
.na
\fB\fBf\fR\fR
.ad
.sp .6
.RS 4n
The VLAN was created using the \fB-f\fR option to \fBcreate-vlan\fR.
.RE

.sp
.ne 2
.na
\fB\fBi\fR\fR
.ad
.sp .6
.RS 4n
The VLAN was implicitly created when the DLPI link was opened. These VLAN links
are automatically deleted on last close of the DLPI link (for example, when the
IP interface associated with the VLAN link is unplumbed).
.RE

Additional flags might be defined in the future.
.RE

.RE

.sp
.ne 2
.na
\fB\fB-p\fR, \fB--parsable\fR\fR
.ad
.sp .6
.RS 4n
Display using a stable machine-parsable format. The \fB-o\fR option is
required with \fB-p\fR. See "Parsable Output Format", below.
.RE

.sp
.ne 2
.na
\fB\fB-P\fR, \fB--persistent\fR\fR
.ad
.sp .6
.RS 4n
Display the persistent VLAN configuration rather than the state of the running
system.
.RE

.RE

.sp
.ne 2
.na
\fB\fBdladm scan-wifi\fR [[\fB-p\fR] \fB-o\fR \fIfield\fR[,...]]
[\fIwifi-link\fR]\fR
.ad
.sp .6
.RS 4n
Scans for \fBWiFi\fR networks, either on all \fBWiFi\fR links, or just on the
specified \fIwifi-link\fR.
.sp
By default, currently all fields but \fBBSSTYPE\fR are displayed.
.sp
.ne 2
.na
\fB\fB-o\fR \fIfield\fR[,...], \fB--output\fR=\fIfield\fR[,...]\fR
.ad
.sp .6
.RS 4n
A case-insensitive, comma-separated list of output fields to display. The field
name must be one of the fields listed below, or the special value \fBall\fR to
display all fields. For each \fBWiFi\fR network found, the following fields can
be displayed:
.sp
.ne 2
.na
\fB\fBLINK\fR\fR
.ad
.sp .6
.RS 4n
The name of the link the \fBWiFi\fR network is on.
.RE

.sp
.ne 2
.na
\fB\fBESSID\fR\fR
.ad
.sp .6
.RS 4n
The \fBESSID\fR (name) of the \fBWiFi\fR network.
.RE

.sp
.ne 2
.na
\fB\fBBSSID\fR\fR
.ad
.sp .6
.RS 4n
Either the hardware address of the \fBWiFi\fR network's Access Point (for
\fBBSS\fR networks), or the \fBWiFi\fR network's randomly generated unique
token (for \fBIBSS\fR networks).
.RE

.sp
.ne 2
.na
\fB\fBSEC\fR\fR
.ad
.sp .6
.RS 4n
Either \fBnone\fR for a \fBWiFi\fR network that uses no security, \fBwep\fR for
a \fBWiFi\fR network that requires WEP (Wired Equivalent Privacy), or \fBwpa\fR
for a WiFi network that requires WPA (Wi-Fi Protected Access).
.RE

.sp
.ne 2
.na
\fB\fBMODE\fR\fR
.ad
.sp .6
.RS 4n
The supported connection modes: one or more of \fBa\fR, \fBb\fR, or \fBg\fR.
.RE

.sp
.ne 2
.na
\fB\fBSTRENGTH\fR\fR
.ad
.sp .6
.RS 4n
The strength of the signal: one of \fBexcellent\fR, \fBvery good\fR,
\fBgood\fR, \fBweak\fR, or \fBvery weak\fR.
.RE

.sp
.ne 2
.na
\fB\fBSPEED\fR\fR
.ad
.sp .6
.RS 4n
The maximum speed of the \fBWiFi\fR network, in megabits per second.
.RE

.sp
.ne 2
.na
\fB\fBBSSTYPE\fR\fR
.ad
.sp .6
.RS 4n
Either \fBbss\fR for \fBBSS\fR (infrastructure) networks, or \fBibss\fR for
\fBIBSS\fR (ad-hoc) networks.
.RE

.RE

.sp
.ne 2
.na
\fB\fB-p\fR, \fB--parsable\fR\fR
.ad
.sp .6
.RS 4n
Display using a stable machine-parsable format. The \fB-o\fR option is
required with \fB-p\fR. See "Parsable Output Format", below.
.RE

.RE

.sp
.ne 2
.na
\fB\fBdladm connect-wifi\fR [\fB-e\fR \fIessid\fR] [\fB-i\fR \fIbssid\fR]
[\fB-k\fR \fIkey\fR,...] [\fB-s\fR \fBnone\fR | \fBwep\fR | \fBwpa\fR]
[\fB-a\fR \fBopen\fR|\fBshared\fR] [\fB-b\fR \fBbss\fR|\fBibss\fR] [\fB-c\fR]
[\fB-m\fR \fBa\fR|\fBb\fR|\fBg\fR] [\fB-T\fR \fItime\fR] [\fIwifi-link\fR]\fR
.ad
.sp .6
.RS 4n
Connects to a \fBWiFi\fR network. This consists of four steps: \fIdiscovery\fR,
\fIfiltration\fR, \fIprioritization\fR, and \fIassociation\fR. However, to
enable connections to non-broadcast \fBWiFi\fR networks and to improve
performance, if a \fBBSSID\fR or \fBESSID\fR is specified using the \fB-e\fR or
\fB-i\fR options, then the first three steps are skipped and \fBconnect-wifi\fR
immediately attempts to associate with a \fBBSSID\fR or \fBESSID\fR that
matches the rest of the provided parameters. If this association fails, but
there is a possibility that other networks matching the specified criteria
exist, then the traditional discovery process begins as specified below.
.sp
The discovery step finds all available \fBWiFi\fR networks on the specified
WiFi link, which must not yet be connected. For administrative convenience, if
there is only one \fBWiFi\fR link on the system, \fIwifi-link\fR can be
omitted.
.sp
Once discovery is complete, the list of networks is filtered according to the
value of the following options:
.sp
.ne 2
.na
\fB\fB-e\fR \fIessid,\fR \fB--essid\fR=\fIessid\fR\fR
.ad
.sp .6
.RS 4n
Networks that do not have the same \fIessid\fR are filtered out.
.RE

.sp
.ne 2
.na
\fB\fB-b\fR \fBbss\fR|\fBibss\fR, \fB--bsstype\fR=\fBbss\fR|\fBibss\fR\fR
.ad
.sp .6
.RS 4n
Networks that do not have the same \fBbsstype\fR are filtered out.
.RE

.sp
.ne 2
.na
\fB\fB-m\fR \fBa\fR|\fBb\fR|\fBg\fR, \fB--mode\fR=\fBa\fR|\fBb\fR|\fBg\fR\fR
.ad
.sp .6
.RS 4n
Networks not appropriate for the specified 802.11 mode are filtered out.
.RE

.sp
.ne 2
.na
\fB\fB-k\fR \fIkey,...\fR, \fB--key\fR=\fIkey, ...\fR\fR
.ad
.sp .6
.RS 4n
Use the specified \fBsecobj\fR named by the key to connect to the network.
Networks not appropriate for the specified keys are filtered out.
.RE

.sp
.ne 2
.na
\fB\fB-s\fR \fBnone\fR|\fBwep\fR|\fBwpa\fR,
\fB--sec\fR=\fBnone\fR|\fBwep\fR|\fBwpa\fR\fR
.ad
.sp .6
.RS 4n
Networks not appropriate for the specified security mode are filtered out.
.RE

Next, the remaining networks are prioritized, first by signal strength, and
then by maximum speed. Finally, an attempt is made to associate with each
network in the list, in order, until one succeeds or no networks remain.
.sp
In addition to the options described above, the following options also control
the behavior of \fBconnect-wifi\fR:
.sp
.ne 2
.na
\fB\fB-a\fR \fBopen\fR|\fBshared\fR, \fB--auth\fR=\fBopen\fR|\fBshared\fR\fR
.ad
.sp .6
.RS 4n
Connect using the specified authentication mode. By default, \fBopen\fR and
\fBshared\fR are tried in order.
.RE

.sp
.ne 2
.na
\fB\fB-c\fR, \fB--create-ibss\fR\fR
.ad
.sp .6
.RS 4n
Used with \fB-b ibss\fR to create a new ad-hoc network if one matching the
specified \fBESSID\fR cannot be found. If no \fBESSID\fR is specified, then
\fB-c -b ibss\fR always triggers the creation of a new ad-hoc network.
.RE

.sp
.ne 2
.na
\fB\fB-T\fR \fItime\fR, \fB--timeout\fR=\fItime\fR\fR
.ad
.sp .6
.RS 4n
Specifies the number of seconds to wait for association to succeed. If
\fItime\fR is \fBforever\fR, then the associate will wait indefinitely. The
current default is ten seconds, but this might change in the future. Timeouts
shorter than the default might not succeed reliably.
.RE

.sp
.ne 2
.na
\fB\fB-k\fR \fIkey,...\fR, \fB--key\fR=\fIkey,...\fR\fR
.ad
.sp .6
.RS 4n
In addition to the filtering previously described, the specified keys will be
used to secure the association. The security mode to use will be based on the
key class; if a security mode was explicitly specified, it must be compatible
with the key class. All keys must be of the same class.
.sp
For security modes that support multiple key slots, the slot to place the key
will be specified by a colon followed by an index. Therefore, \fB-k mykey:3\fR
places \fBmykey\fR in slot 3. By default, slot 1 is assumed. For security modes
that support multiple keys, a comma-separated list can be specified, with the
first key being the active key.
.RE

.RE

.sp
.ne 2
.na
\fB\fBdladm disconnect-wifi\fR [\fB-a\fR] [\fIwifi-link\fR]\fR
.ad
.sp .6
.RS 4n
Disconnect from one or more \fBWiFi\fR networks. If \fIwifi-link\fR specifies a
connected \fBWiFi\fR link, then it is disconnected. For administrative
convenience, if only one \fBWiFi\fR link is connected, \fIwifi-link\fR can be
omitted.
.sp
.ne 2
.na
\fB\fB-a\fR, \fB--all-links\fR\fR
.ad
.sp .6
.RS 4n
Disconnects from all connected links. This is primarily intended for use by
scripts.
.RE

.RE

.sp
.ne 2
.na
\fB\fBdladm show-wifi\fR [[\fB-p\fR] \fB-o\fR \fIfield\fR,...]
[\fIwifi-link\fR]\fR
.ad
.sp .6
.RS 4n
Shows \fBWiFi\fR configuration information either for all \fBWiFi\fR links or
for the specified link \fIwifi-link\fR.
.sp
.ne 2
.na
\fB\fB-o\fR \fIfield,...\fR, \fB--output\fR=\fIfield\fR\fR
.ad
.sp .6
.RS 4n
A case-insensitive, comma-separated list of output fields to display. The field
name must be one of the fields listed below, or the special value \fBall\fR, to
display all fields. For each \fBWiFi\fR link, the following fields can be
displayed:
.sp
.ne 2
.na
\fB\fBLINK\fR\fR
.ad
.sp .6
.RS 4n
The name of the link being displayed.
.RE

.sp
.ne 2
.na
\fB\fBSTATUS\fR\fR
.ad
.sp .6
.RS 4n
Either \fBconnected\fR if the link is connected, or \fBdisconnected\fR if it is
not connected. If the link is disconnected, all remaining fields have the value
\fB--\fR.
.RE

.sp
.ne 2
.na
\fB\fBESSID\fR\fR
.ad
.sp .6
.RS 4n
The \fBESSID\fR (name) of the connected \fBWiFi\fR network.
.RE

.sp
.ne 2
.na
\fB\fBBSSID\fR\fR
.ad
.sp .6
.RS 4n
Either the hardware address of the \fBWiFi\fR network's Access Point (for
\fBBSS\fR networks), or the \fBWiFi\fR network's randomly generated unique
token (for \fBIBSS\fR networks).
.RE

.sp
.ne 2
.na
\fB\fBSEC\fR\fR
.ad
.sp .6
.RS 4n
Either \fBnone\fR for a \fBWiFi\fR network that uses no security, \fBwep\fR for
a \fBWiFi\fR network that requires WEP, or \fBwpa\fR for a WiFi network that
requires WPA.
.RE

.sp
.ne 2
.na
\fB\fBMODE\fR\fR
.ad
.sp .6
.RS 4n
The supported connection modes: one or more of \fBa\fR, \fBb\fR, or \fBg\fR.
.RE

.sp
.ne 2
.na
\fB\fBSTRENGTH\fR\fR
.ad
.sp .6
.RS 4n
The connection strength: one of \fBexcellent\fR, \fBvery good\fR, \fBgood\fR,
\fBweak\fR, or \fBvery weak\fR.
.RE

.sp
.ne 2
.na
\fB\fBSPEED\fR\fR
.ad
.sp .6
.RS 4n
The connection speed, in megabits per second.
.RE

.sp
.ne 2
.na
\fB\fBAUTH\fR\fR
.ad
.sp .6
.RS 4n
Either \fBopen\fR or \fBshared\fR (see \fBconnect-wifi\fR).
.RE

.sp
.ne 2
.na
\fB\fBBSSTYPE\fR\fR
.ad
.sp .6
.RS 4n
Either \fBbss\fR for \fBBSS\fR (infrastructure) networks, or \fBibss\fR for
\fBIBSS\fR (ad-hoc) networks.
.RE

By default, currently all fields but \fBAUTH\fR, \fBBSSID\fR, \fBBSSTYPE\fR are
displayed.
.RE

.sp
.ne 2
.na
\fB\fB-p\fR, \fB--parsable\fR\fR
.ad
.sp .6
.RS 4n
Displays using a stable machine-parsable format. The \fB-o\fR option is
required with \fB-p\fR. See "Parsable Output Format", below.
.RE

.RE

.sp
.ne 2
.na
\fB\fBdladm show-ether\fR [\fB-x\fR] [[\fB-p\fR] \fB-o\fR \fIfield\fR,...]
[\fIether-link\fR]\fR
.ad
.sp .6
.RS 4n
Shows state information either for all physical Ethernet links or for a
specified physical Ethernet link.
.sp
The \fBshow-ether\fR subcommand accepts the following options:
.sp
.ne 2
.na
\fB\fB-o\fR \fIfield\fR,..., \fB--output\fR=\fIfield\fR\fR
.ad
.sp .6
.RS 4n
A case-insensitive, comma-separated list of output fields to display. The field
name must be one of the fields listed below, or the special value \fBall\fR to
display all fields. For each link, the following fields can be displayed:
.sp
.ne 2
.na
\fB\fBLINK\fR\fR
.ad
.sp .6
.RS 4n
The name of the link being displayed.
.RE

.sp
.ne 2
.na
\fB\fBPTYPE\fR\fR
.ad
.sp .6
.RS 4n
Parameter type, where \fBcurrent\fR indicates the negotiated state of the link,
\fBcapable\fR indicates capabilities supported by the device, \fBadv\fR
indicates the advertised capabilities, and \fBpeeradv\fR indicates the
capabilities advertised by the link-partner.
.RE

.sp
.ne 2
.na
\fB\fBSTATE\fR\fR
.ad
.sp .6
.RS 4n
The state of the link.
.RE

.sp
.ne 2
.na
\fB\fBAUTO\fR\fR
.ad
.sp .6
.RS 4n
A \fByes\fR/\fBno\fR value indicating whether auto-negotiation is advertised.
.RE

.sp
.ne 2
.na
\fB\fBSPEED-DUPLEX\fR\fR
.ad
.sp .6
.RS 4n
Combinations of speed and duplex values available. The units of speed are
encoded with a trailing suffix of \fBG\fR (Gigabits/s) or \fBM\fR (Mb/s).
Duplex values are encoded as \fBf\fR (full-duplex) or \fBh\fR (half-duplex).
.RE

.sp
.ne 2
.na
\fB\fBPAUSE\fR\fR
.ad
.sp .6
.RS 4n
Flow control information. Can be \fBno\fR, indicating no flow control is
available; \fBtx\fR, indicating that the end-point can transmit pause frames,
but ignores any received pause frames; \fBrx\fR, indicating that the end-point
receives and acts upon received pause frames; or \fBbi\fR, indicating
bi-directional flow-control.
.RE

.sp
.ne 2
.na
\fB\fBREM_FAULT\fR\fR
.ad
.sp .6
.RS 4n
Fault detection information. Valid values are \fBnone\fR or \fBfault\fR.
.RE

By default, all fields except \fBREM_FAULT\fR are displayed for the "current"
\fBPTYPE\fR.
.RE

.sp
.ne 2
.na
\fB\fB-p\fR, \fB--parsable\fR\fR
.ad
.sp .6
.RS 4n
Displays using a stable machine-parsable format. The \fB-o\fR option is
required with \fB-p\fR. See "Parsable Output Format", below.
.RE

.sp
.ne 2
.na
\fB\fB-x\fR, \fB--extended\fR\fR
.ad
.sp .6
.RS 4n
Extended output is displayed for \fBPTYPE\fR values of \fBcurrent\fR,
\fBcapable\fR, \fBadv\fR and \fBpeeradv\fR.
.RE

.RE

.sp
.ne 2
.na
\fB\fBdladm set-linkprop\fR [\fB-t\fR] [\fB-R\fR \fIroot-dir\fR] [\fB-z\fR \fIzonename\fR] \fB-p\fR \fIprop\fR=\fIvalue\fR[,...] \fIlink\fR\fR
.ad
.sp .6
.RS 4n
Sets the values of one or more properties on the link specified. The list of
properties and their possible values depend on the link type, the network
device driver, and networking hardware. These properties can be retrieved using
\fBshow-linkprop\fR.
.sp
.ne 2
.na
\fB\fB-t\fR, \fB--temporary\fR\fR
.ad
.sp .6
.RS 4n
Specifies that the changes are temporary. Temporary changes last until the next
reboot.
.RE

.sp
.ne 2
.na
\fB\fB-R\fR \fIroot-dir\fR, \fB--root-dir\fR=\fIroot-dir\fR\fR
.ad
.sp .6
.RS 4n
See "Options," above.
.RE

.sp
.ne 2
.na
\fB\fB-z\fR \fIzonename\fR
.ad
.sp .6
.RS 4n
Operate on a link that has been delegated to the specified zone.
.RE

.sp
.ne 2
.na
\fB\fB-p\fR \fIprop\fR=\fIvalue\fR[,...], \fB--prop\fR
\fIprop\fR=\fIvalue\fR[,...]\fR
.ad
.br
.na
\fB\fR
.ad
.sp .6
.RS 4n
A comma-separated list of properties to set to the specified values.
.RE

Note that when the persistent value is set, the temporary value changes to the
same value.
.RE

.sp
.ne 2
.na
\fB\fBdladm reset-linkprop\fR [\fB-t\fR] [\fB-R\fR \fIroot-dir\fR] [\fB-z\fR \fIzonename\fR] [\fB-p\fR \fIprop\fR,...] \fIlink\fR\fR
.ad
.sp .6
.RS 4n
Resets one or more properties to their values on the link specified. Properties
are reset to the values they had at startup. If no properties are specified,
all properties are reset. See \fBshow-linkprop\fR for a description of
properties.
.sp
.ne 2
.na
\fB\fB-t\fR, \fB--temporary\fR\fR
.ad
.sp .6
.RS 4n
Specifies that the resets are temporary. Values are reset to default values.
Temporary resets last until the next reboot.
.RE

.sp
.ne 2
.na
\fB\fB-R\fR \fIroot-dir\fR, \fB--root-dir\fR=\fIroot-dir\fR\fR
.ad
.sp .6
.RS 4n
See "Options," above.
.RE

.sp
.ne 2
.na
\fB\fB-z\fR \fIzonename\fR
.ad
.sp .6
.RS 4n
Operate on a link that has been delegated to the specified zone.
.RE

.sp
.ne 2
.na
\fB\fB-p\fR \fIprop, ...\fR, \fB--prop\fR=\fIprop, ...\fR\fR
.ad
.sp .6
.RS 4n
A comma-separated list of properties to reset.
.RE

Note that when the persistent value is reset, the temporary value changes to
the same value.
.RE

.sp
.ne 2
.na
\fB\fBdladm show-linkprop\fR [\fB-P\fR] [\fB-z\fR \fIzonename\fR] [[\fB-c\fR] \fB-o\fR \fIfield\fR[,...]][\fB-p\fR \fIprop\fR[,...]] [\fIlink\fR]\fR
.ad
.sp .6
.RS 4n
Show the current or persistent values of one or more properties, either for all
datalinks or for the specified link. By default, current values are shown. If
no properties are specified, all available link properties are displayed. For
each property, the following fields are displayed:
.sp
.ne 2
.na
\fB\fB-o\fR \fIfield\fR[,...], \fB--output\fR=\fIfield\fR\fR
.ad
.sp .6
.RS 4n
A case-insensitive, comma-separated list of output fields to display. The field
name must be one of the fields listed below, or the special value \fBall\fR to
display all fields. For each link, the following fields can be displayed:
.sp
.ne 2
.na
\fB\fBLINK\fR\fR
.ad
.sp .6
.RS 4n
The name of the datalink.
.RE

.sp
.ne 2
.na
\fB\fBPROPERTY\fR\fR
.ad
.sp .6
.RS 4n
The name of the property.
.RE

.sp
.ne 2
.na
\fB\fBPERM\fR\fR
.ad
.sp .6
.RS 4n
The read/write permissions of the property. The value shown is one of \fBro\fR
or \fBrw\fR.
.RE

.sp
.ne 2
.na
\fB\fBVALUE\fR\fR
.ad
.sp .6
.RS 4n
The current (or persistent) property value. If the value is not set, it is
shown as \fB--\fR. If it is unknown, the value is shown as \fB?\fR. Persistent
values that are not set or have been reset will be shown as \fB--\fR and will
use the system \fBDEFAULT\fR value (if any).
.RE

.sp
.ne 2
.na
\fB\fBDEFAULT\fR\fR
.ad
.sp .6
.RS 4n
The default value of the property. If the property has no default value,
\fB--\fR is shown.
.RE

.sp
.ne 2
.na
\fB\fBPOSSIBLE\fR\fR
.ad
.sp .6
.RS 4n
A comma-separated list of the values the property can have. If the values span
a numeric range, \fImin\fR - \fImax\fR might be shown as shorthand. If the
possible values are unknown or unbounded, \fB--\fR is shown.
.RE

The list of properties depends on the link type and network device driver, and
the available values for a given property further depends on the underlying
network hardware and its state. General link properties are documented in the
\fBLINK PROPERTIES\fR section. However, link properties that begin with
"\fB_\fR" (underbar) are specific to a given link or its underlying network
device and subject to change or removal. See the appropriate network device
driver man page for details.
.RE

.sp
.ne 2
.na
\fB\fB-c\fR, \fB--parsable\fR\fR
.ad
.sp .6
.RS 4n
Display using a stable machine-parsable format. The \fB-o\fR option is
required with this option. See "Parsable Output Format", below.
.RE

.sp
.ne 2
.na
\fB\fB-P\fR, \fB--persistent\fR\fR
.ad
.sp .6
.RS 4n
Display persistent link property information
.RE

.sp
.ne 2
.na
\fB\fB-z\fR \fIzonename\fR
.ad
.sp .6
.RS 4n
Operate on a link that has been delegated to the specified zone.
.RE

.sp
.ne 2
.na
\fB\fB-p\fR \fIprop, ...\fR, \fB--prop\fR=\fIprop, ...\fR\fR
.ad
.sp .6
.RS 4n
A comma-separated list of properties to show. See the sections on link
properties following subcommand descriptions.
.RE

.RE

.sp
.ne 2
.na
\fB\fBdladm create-secobj\fR [\fB-t\fR] [\fB-R\fR \fIroot-dir\fR] [\fB-f\fR
\fIfile\fR] \fB-c\fR \fIclass\fR \fIsecobj\fR\fR
.ad
.sp .6
.RS 4n
Create a secure object named \fIsecobj\fR in the specified \fIclass\fR to be
later used as a WEP or WPA key in connecting to an encrypted network. The value
of the secure object can either be provided interactively or read from a file.
The sequence of interactive prompts and the file format depends on the class of
the secure object.
.sp
Currently, the classes \fBwep\fR and \fBwpa\fR are supported. The \fBWEP\fR
(Wired Equivalent Privacy) key can be either 5 or 13 bytes long. It can be
provided either as an \fBASCII\fR or hexadecimal string -- thus, \fB12345\fR
and \fB0x3132333435\fR are equivalent 5-byte keys (the \fB0x\fR prefix can be
omitted). A file containing a \fBWEP\fR key must consist of a single line using
either \fBWEP\fR key format. The WPA (Wi-Fi Protected Access) key must be
provided as an ASCII string with a length between 8 and 63 bytes.
.sp
This subcommand is only usable by users or roles that belong to the "Network
Link Security" \fBRBAC\fR profile.
.sp
.ne 2
.na
\fB\fB-c\fR \fIclass\fR, \fB--class\fR=\fIclass\fR\fR
.ad
.sp .6
.RS 4n
\fIclass\fR can be \fBwep\fR or \fBwpa\fR. See preceding discussion.
.RE

.sp
.ne 2
.na
\fB\fB-t\fR, \fB--temporary\fR\fR
.ad
.sp .6
.RS 4n
Specifies that the creation is temporary. Temporary creation last until the
next reboot.
.RE

.sp
.ne 2
.na
\fB\fB-R\fR \fIroot-dir\fR, \fB--root-dir\fR=\fIroot-dir\fR\fR
.ad
.sp .6
.RS 4n
See "Options," above.
.RE

.sp
.ne 2
.na
\fB\fB-f\fR \fIfile\fR, \fB--file\fR=\fIfile\fR\fR
.ad
.sp .6
.RS 4n
Specifies a file that should be used to obtain the secure object's value. The
format of this file depends on the secure object class. See the \fBEXAMPLES\fR
section for an example of using this option to set a \fBWEP\fR key.
.RE

.RE

.sp
.ne 2
.na
\fB\fBdladm delete-secobj\fR [\fB-t\fR] [\fB-R\fR \fIroot-dir\fR]
\fIsecobj\fR[,...]\fR
.ad
.sp .6
.RS 4n
Delete one or more specified secure objects. This subcommand is only usable by
users or roles that belong to the "Network Link Security" \fBRBAC\fR profile.
.sp
.ne 2
.na
\fB\fB-t\fR, \fB--temporary\fR\fR
.ad
.sp .6
.RS 4n
Specifies that the deletions are temporary. Temporary deletions last until the
next reboot.
.RE

.sp
.ne 2
.na
\fB\fB-R\fR \fIroot-dir\fR, \fB--root-dir\fR=\fIroot-dir\fR\fR
.ad
.sp .6
.RS 4n
See "Options," above.
.RE

.RE

.sp
.ne 2
.na
\fB\fBdladm show-secobj\fR [\fB-P\fR] [[\fB-p\fR] \fB-o\fR \fIfield\fR[,...]]
[\fIsecobj\fR,...]\fR
.ad
.sp .6
.RS 4n
Show current or persistent secure object information. If one or more secure
objects are specified, then information for each is displayed. Otherwise, all
current or persistent secure objects are displayed.
.sp
By default, current secure objects are displayed, which are all secure objects
that have either been persistently created and not temporarily deleted, or
temporarily created.
.sp
For security reasons, it is not possible to show the value of a secure object.
.sp
.ne 2
.na
\fB\fB-o\fR \fIfield\fR[,...] , \fB--output\fR=\fIfield\fR[,...]\fR
.ad
.sp .6
.RS 4n
A case-insensitive, comma-separated list of output fields to display. The field
name must be one of the fields listed below. For displayed secure object, the
following fields can be shown:
.sp
.ne 2
.na
\fB\fBOBJECT\fR\fR
.ad
.sp .6
.RS 4n
The name of the secure object.
.RE

.sp
.ne 2
.na
\fB\fBCLASS\fR\fR
.ad
.sp .6
.RS 4n
The class of the secure object.
.RE

.RE

.sp
.ne 2
.na
\fB\fB-p\fR, \fB--parsable\fR\fR
.ad
.sp .6
.RS 4n
Display using a stable machine-parsable format. The \fB-o\fR option is
required with \fB-p\fR. See "Parsable Output Format", below.
.RE

.sp
.ne 2
.na
\fB\fB-P\fR, \fB--persistent\fR\fR
.ad
.sp .6
.RS 4n
Display persistent secure object information
.RE

.RE

.sp
.ne 2
.na
\fB\fBdladm create-vnic\fR [\fB-t\fR] \fB-l\fR \fIlink\fR [\fB-R\fR
\fIroot-dir\fR] [\fB-m\fR \fIvalue\fR | auto | {factory [\fB-n\fR
\fIslot-identifier\fR]} | {random [\fB-r\fR \fIprefix\fR]}] [\fB-v\fR
\fIvlan-id\fR] [\fB-p\fR \fIprop\fR=\fIvalue\fR[,...]] \fIvnic-link\fR\fR
.ad
.sp .6
.RS 4n
Create a VNIC with name \fIvnic-link\fR over the specified link.
.sp
.ne 2
.na
\fB\fB-t\fR, \fB--temporary\fR\fR
.ad
.sp .6
.RS 4n
Specifies that the VNIC is temporary. Temporary VNICs last until the next
reboot.
.RE

.sp
.ne 2
.na
\fB\fB-R\fR \fIroot-dir\fR, \fB--root-dir\fR=\fIroot-dir\fR\fR
.ad
.sp .6
.RS 4n
See "Options," above.
.RE

.sp
.ne 2
.na
\fB\fB-l\fR \fIlink\fR, \fB--link\fR=\fIlink\fR\fR
.ad
.sp .6
.RS 4n
\fIlink\fR can be a physical link or an \fBetherstub\fR.
.RE

.sp
.ne 2
.na
\fB\fB-m\fR \fIvalue\fR | \fIkeyword\fR, \fB--mac-address\fR=\fIvalue\fR |
\fIkeyword\fR\fR
.ad
.sp .6
.RS 4n
Sets the VNIC's MAC address based on the specified value or keyword. If
\fIvalue\fR is not a keyword, it is interpreted as a unicast MAC address, which
must be valid for the underlying NIC. The following special keywords can be
used:
.sp
.ne 2
.na
\fBfactory [\fB-n\fR \fIslot-identifier\fR],\fR
.ad
.br
.na
\fBfactory [\fB--slot\fR=\fIslot-identifier\fR]\fR
.ad
.sp .6
.RS 4n
Assign a factory MAC address to the VNIC. When a factory MAC address is
requested, \fB-m\fR can be combined with the \fB-n\fR option to specify a MAC
address slot to be used. If \fB-n\fR is not specified, the system will choose
the next available factory MAC address. The \fB-m\fR option of the
\fBshow-phys\fR subcommand can be used to display the list of factory MAC
addresses, their slot identifiers, and their availability.
.RE

.sp
.ne 2
.na
\fB\fR
.ad
.br
.na
\fBrandom [\fB-r\fR \fIprefix\fR],\fR
.ad
.br
.na
\fBrandom [\fB--mac-prefix\fR=\fIprefix\fR]\fR
.ad
.sp .6
.RS 4n
Assign a random MAC address to the VNIC. A default prefix consisting of a valid
IEEE OUI with the local bit set will be used. That prefix can be overridden
with the \fB-r\fR option.
.RE

.sp
.ne 2
.na
\fBauto\fR
.ad
.sp .6
.RS 4n
Try and use a factory MAC address first. If none is available, assign a random
MAC address. \fBauto\fR is the default action if the \fB-m\fR option is not
specified.
.RE

.sp
.ne 2
.na
\fB\fB-v\fR \fIvlan-id\fR\fR
.ad
.sp .6
.RS 4n
Enable VLAN tagging for this VNIC. The VLAN tag will have id \fIvlan-id\fR.
.RE

.RE

.sp
.ne 2
.na
\fB\fB-p\fR \fIprop\fR=\fIvalue\fR,..., \fB--prop\fR
\fIprop\fR=\fIvalue\fR,...\fR
.ad
.sp .6
.RS 4n
A comma-separated list of properties to set to the specified values.
.RE

.RE

.sp
.ne 2
.na
\fB\fBdladm delete-vnic\fR [\fB-t\fR] [\fB-R\fR \fIroot-dir\fR] [\fB-z\fR \fIzonename\fR] \fIvnic-link\fR\fR
.ad
.sp .6
.RS 4n
Deletes the specified VNIC.
.sp
.ne 2
.na
\fB\fB-t\fR, \fB--temporary\fR\fR
.ad
.sp .6
.RS 4n
Specifies that the deletion is temporary. Temporary deletions last until the
next reboot.
.RE

.sp
.ne 2
.na
\fB\fB-R\fR \fIroot-dir\fR, \fB--root-dir\fR=\fIroot-dir\fR\fR
.ad
.sp .6
.RS 4n
See "Options," above.
.RE

.sp
.ne 2
.na
\fB\fB-z\fR \fIzonename\fR
.ad
.sp .6
.RS 4n
Operate on a link that has been delegated to the specified zone.
.RE

.RE

.sp
.ne 2
.na
\fB\fBdladm show-vnic\fR [\fB-pP\fR] [\fB-s\fR [\fB-i\fR \fIinterval\fR]] [\fB-o\fR \fIfield\fR[,...]] [\fB-l\fR \fIlink\fR] [\fB-z\fR \fIzonename\fR] [\fIvnic-link\fR]\fR
.ad
.sp .6
.RS 4n
Show VNIC configuration information (the default) or statistics, for all VNICs,
all VNICs on a link, or only the specified \fIvnic-link\fR.
.sp
.ne 2
.na
\fB\fB-o\fR \fIfield\fR[,...] , \fB--output\fR=\fIfield\fR[,...]\fR
.ad
.sp .6
.RS 4n
A case-insensitive, comma-separated list of output fields to display. The field
name must be one of the fields listed below. The field name must be one of the
fields listed below, or the special value \fBall\fR to display all fields. By
default (without \fB-o\fR), \fBshow-vnic\fR displays all fields.
.sp
.ne 2
.na
\fB\fBLINK\fR\fR
.ad
.sp .6
.RS 4n
The name of the VNIC.
.RE

.sp
.ne 2
.na
\fB\fBOVER\fR\fR
.ad
.sp .6
.RS 4n
The name of the physical link over which this VNIC is configured.
.RE

.sp
.ne 2
.na
\fB\fBSPEED\fR\fR
.ad
.sp .6
.RS 4n
The maximum speed of the VNIC, in megabits per second.
.RE

.sp
.ne 2
.na
\fB\fBMACADDRESS\fR\fR
.ad
.sp .6
.RS 4n
MAC address of the VNIC.
.RE

.sp
.ne 2
.na
\fB\fBMACADDRTYPE\fR\fR
.ad
.sp .6
.RS 4n
MAC address type of the VNIC. \fBdladm\fR distinguishes among the following MAC
address types:
.sp
.ne 2
.na
\fB\fBrandom\fR\fR
.ad
.sp .6
.RS 4n
A random address assigned to the VNIC.
.RE

.sp
.ne 2
.na
\fB\fBfactory\fR\fR
.ad
.sp .6
.RS 4n
A factory MAC address used by the VNIC.
.RE

.RE

.RE

.sp
.ne 2
.na
\fB\fB-p\fR, \fB--parsable\fR\fR
.ad
.sp .6
.RS 4n
Display using a stable machine-parsable format. The \fB-o\fR option is
required with \fB-p\fR. See "Parsable Output Format", below.
.RE

.sp
.ne 2
.na
\fB\fB-P\fR, \fB--persistent\fR\fR
.ad
.sp .6
.RS 4n
Display the persistent VNIC configuration.
.RE

.sp
.ne 2
.na
\fB\fB-s\fR, \fB--statistics\fR\fR
.ad
.sp .6
.RS 4n
Displays VNIC statistics.
.RE

.sp
.ne 2
.na
\fB\fB-i\fR \fIinterval\fR, \fB--interval\fR=\fIinterval\fR\fR
.ad
.sp .6
.RS 4n
Used with the \fB-s\fR option to specify an interval, in seconds, at which
statistics should be displayed. If this option is not specified, statistics
will be displayed only once.
.RE

.sp
.ne 2
.na
\fB\fB-l\fR \fIlink\fR, \fB--link\fR=\fIlink\fR\fR
.ad
.sp .6
.RS 4n
Display information for all VNICs on the named link.
.RE

.sp
.ne 2
.na
\fB\fB-z\fR \fIzonename\fR
.ad
.sp .6
.RS 4n
Operate on a link that has been delegated to the specified zone.
.RE

.RE

.sp
.ne 2
.na
\fB\fR
.ad
.br
.na
\fB\fBdladm create-etherstub\fR [\fB-t\fR] [\fB-R\fR \fIroot-dir\fR]
\fIetherstub\fR\fR
.ad
.sp .6
.RS 4n
Create an etherstub with the specified name.
.sp
.ne 2
.na
\fB\fB-t\fR, \fB--temporary\fR\fR
.ad
.sp .6
.RS 4n
Specifies that the etherstub is temporary. Temporary etherstubs do not persist
across reboots.
.RE

.sp
.ne 2
.na
\fB\fB-R\fR \fIroot-dir\fR, \fB--root-dir\fR=\fIroot-dir\fR\fR
.ad
.sp .6
.RS 4n
See "Options," above.
.RE

VNICs can be created on top of etherstubs instead of physical NICs. As with
physical NICs, such a creation causes the stack to implicitly create a virtual
switch between the VNICs created on top of the same etherstub.
.RE

.sp
.ne 2
.na
\fB\fR
.ad
.br
.na
\fB\fBdladm delete-etherstub\fR [\fB-t\fR] [\fB-R\fR \fIroot-dir\fR]
\fIetherstub\fR\fR
.ad
.sp .6
.RS 4n
Delete the specified etherstub.
.sp
.ne 2
.na
\fB\fB-t\fR, \fB--temporary\fR\fR
.ad
.sp .6
.RS 4n
Specifies that the deletion is temporary. Temporary deletions last until the
next reboot.
.RE

.sp
.ne 2
.na
\fB\fB-R\fR \fIroot-dir\fR, \fB--root-dir\fR=\fIroot-dir\fR\fR
.ad
.sp .6
.RS 4n
See "Options," above.
.RE

.RE

.sp
.ne 2
.na
\fB\fBdladm show-etherstub\fR [\fIetherstub\fR]\fR
.ad
.sp .6
.RS 4n
Show all configured etherstubs by default, or the specified etherstub if
\fIetherstub\fR is specified.
.RE

.sp
.ne 2
.na
\fB\fBdladm create-iptun\fR [\fB-t\fR] [\fB-R\fR \fIroot-dir\fR] \fB-T\fR
\fItype\fR [-a {local|remote}=<addr>[,...]] \fIiptun-link\fR\fR
.ad
.sp .6
.RS 4n
Create an IP tunnel link named \fIiptun-link\fR. Such links can additionally be
protected with IPsec using \fBipsecconf\fR(8).
.sp
An IP tunnel is conceptually comprised of two parts: a virtual link between two
or more IP nodes, and an IP interface above this link that allows the system to
transmit and receive IP packets encapsulated by the underlying link. This
subcommand creates a virtual link. The \fBifconfig\fR(8) command is used to
configure IP interfaces above the link.
.sp
.ne 2
.na
\fB\fB-t\fR, \fB--temporary\fR\fR
.ad
.sp .6
.RS 4n
Specifies that the IP tunnel link is temporary. Temporary tunnels last until
the next reboot.
.RE

.sp
.ne 2
.na
\fB\fB-R\fR \fIroot-dir\fR, \fB--root-dir\fR=\fIroot-dir\fR\fR
.ad
.sp .6
.RS 4n
See "Options," above.
.RE

.sp
.ne 2
.na
\fB\fB-T\fR \fItype\fR, \fB--tunnel-type\fR=\fItype\fR\fR
.ad
.sp .6
.RS 4n
Specifies the type of tunnel to be created. The type must be one of the
following:
.sp
.ne 2
.na
\fB\fBipv4\fR\fR
.ad
.sp .6
.RS 4n
A point-to-point, IP-over-IP tunnel between two IPv4 nodes. This type of tunnel
requires IPv4 source and destination addresses to function. IPv4 and IPv6
interfaces can be plumbed above such a tunnel to create IPv4-over-IPv4 and
IPv6-over-IPv4 tunneling configurations.
.RE

.sp
.ne 2
.na
\fB\fBipv6\fR\fR
.ad
.sp .6
.RS 4n
A point-to-point, IP-over-IP tunnel between two IPv6 nodes as defined in IETF
RFC 2473. This type of tunnel requires IPv6 source and destination addresses to
function. IPv4 and IPv6 interfaces can be plumbed above such a tunnel to create
IPv4-over-IPv6 and IPv6-over-IPv6 tunneling configurations.
.RE

.sp
.ne 2
.na
\fB\fB6to4\fR\fR
.ad
.sp .6
.RS 4n
A 6to4, point-to-multipoint tunnel as defined in IETF RFC 3056. This type of
tunnel requires an IPv4 source address to function. An IPv6 interface is
plumbed on such a tunnel link to configure a 6to4 router.
.RE

.RE

.sp
.ne 2
.na
\fB\fB-a\fR \fBlocal=\fR\fIaddr\fR
.ad
.sp .6
.RS 4n
Literal IP address or hostname corresponding to the tunnel source. If a
hostname is specified, it will be resolved to IP addresses, and one of those IP
addresses will be used as the tunnel source. Because IP tunnels are created
before naming services have been brought online during the boot process, it is
important that any hostname used be included in \fB/etc/hosts\fR.
.RE

.sp
.ne 2
.na
\fB\fB-a\fR \fBremote=\fR\fIaddr\fR
.ad
.sp .6
.RS 4n
Literal IP address or hostname corresponding to the tunnel destination.
.RE

.RE

.sp
.ne 2
.na
\fB\fBdladm modify-iptun\fR [\fB-t\fR] [\fB-R\fR \fIroot-dir\fR]
[-a {local|remote}=<addr>[,...]] \fIiptun-link\fR\fR
.ad
.sp .6
.RS 4n
Modify the parameters of the specified IP tunnel.
.sp
.ne 2
.na
\fB\fB-t\fR, \fB--temporary\fR\fR
.ad
.sp .6
.RS 4n
Specifies that the modification is temporary. Temporary modifications last
until the next reboot.
.RE

.sp
.ne 2
.na
\fB\fB-R\fR \fIroot-dir\fR, \fB--root-dir\fR=\fIroot-dir\fR\fR
.ad
.sp .6
.RS 4n
See "Options," above.
.RE

.sp
.ne 2
.na
\fB\fB-a\fR \fBlocal=\fR\fIaddr\fR
.ad
.sp .6
.RS 4n
Specifies a new tunnel source address. See \fBcreate-iptun\fR for a
description.
.RE

.sp
.ne 2
.na
\fB\fB-a\fR \fBremote=\fR\fIaddr\fR
.ad
.sp .6
.RS 4n
Specifies a new tunnel destination address. See \fBcreate-iptun\fR for a
description.
.RE

.RE

.sp
.ne 2
.na
\fB\fBdladm delete-iptun\fR [\fB-t\fR] [\fB-R\fR \fIroot-dir\fR]
\fIiptun-link\fR\fR
.ad
.sp .6
.RS 4n
Delete the specified IP tunnel link.
.sp
.ne 2
.na
\fB\fB-t\fR, \fB--temporary\fR\fR
.ad
.sp .6
.RS 4n
Specifies that the deletion is temporary. Temporary deletions last until the
next reboot.
.RE

.sp
.ne 2
.na
\fB\fB-R\fR \fIroot-dir\fR, \fB--root-dir\fR=\fIroot-dir\fR\fR
.ad
.sp .6
.RS 4n
See "Options," above.
.RE

.RE

.sp
.ne 2
.na
\fB\fBdladm show-iptun\fR [\fB-P\fR] [[\fB-p\fR] \fB-o\fR \fIfield\fR[,...]]
[\fIiptun-link\fR]\fR
.ad
.sp .6
.RS 4n
Show IP tunnel link configuration for a single IP tunnel or all IP tunnels.
.sp
.ne 2
.na
\fB\fB-P\fR, \fB--persistent\fR\fR
.ad
.sp .6
.RS 4n
Display the persistent IP tunnel configuration.
.RE

.sp
.ne 2
.na
\fB\fB-p\fR, \fB--parsable\fR\fR
.ad
.sp .6
.RS 4n
Display using a stable machine-parsable format. The -o option is required with
-p. See "Parsable Output Format", below.
.RE

.sp
.ne 2
.na
\fB\fB-o\fR \fIfield\fR[,...], \fB--output\fR=\fIfield\fR[,...]\fR
.ad
.sp .6
.RS 4n
A case-insensitive, comma-separated list of output fields to display. The field
name must be one of the fields listed below, or the special value \fBall\fR, to
display all fields. By default (without \fB-o\fR), \fBshow-iptun\fR displays
all fields.
.sp
.ne 2
.na
\fB\fBLINK\fR\fR
.ad
.sp .6
.RS 4n
The name of the IP tunnel link.
.RE

.sp
.ne 2
.na
\fB\fBTYPE\fR\fR
.ad
.sp .6
.RS 4n
Type of tunnel as specified by the \fB-T\fR option of \fBcreate-iptun\fR.
.RE

.sp
.ne 2
.na
\fB\fBFLAGS\fR\fR
.ad
.sp .6
.RS 4n
A set of flags associated with the IP tunnel link. Possible flags are:
.sp
.ne 2
.na
\fB\fBs\fR\fR
.ad
.sp .6
.RS 4n
The IP tunnel link is protected by IPsec policy. To display the IPsec policy
associated with the tunnel link, enter:
.sp
.in +2
.nf
# \fBipsecconf -ln -i \fItunnel-link\fR\fR
.fi
.in -2
.sp

See \fBipsecconf\fR(8) for more details on how to configure IPsec policy.
.RE

.sp
.ne 2
.na
\fB\fBi\fR\fR
.ad
.sp .6
.RS 4n
The IP tunnel link was implicitly created with \fBifconfig\fR(8), and will be
automatically deleted when it is no longer referenced (that is, when the last
IP interface over the tunnel is unplumbed). See \fBifconfig\fR(8) for details
on implicit tunnel creation.
.RE

.RE

.sp
.ne 2
.na
\fB\fBSOURCE\fR\fR
.ad
.sp .6
.RS 4n
The tunnel source address.
.RE

.sp
.ne 2
.na
\fB\fBDESTINATION\fR\fR
.ad
.sp .6
.RS 4n
The tunnel destination address.
.RE

.RE

.RE

.sp
.ne 2
.na
\fBdladm create-overlay\fR [\fB-t\fR] \fB-e\fR \fIencap\fR \fB-s\fR \fIsearch\fR \fB-v\fR \fIvnetid\fR [\fB-p\fR \fIprop\fR=\fIvalue\fR[,...]] \fIoverlay\fR
.ad
.sp .6
.RS 4n
Create an overlay device named \fIoverlay\fR.
.sp
Overlay devices are similar to etherstubs. VNICs can be created on top
of them. However, unlike an etherstub which is local to the system, an
overlay device can be configured to communicate to remote hosts,
providing a means for network virtualization. The way in which it does
this is described by the encapsulation module and the search plugin. For
more information on these, see \fBoverlay\fR(5).
.sp
An overlay device has a series of required and optional properties.  These
properties vary based upon the search and encapsulation modules and are fully
specified in \fBoverlay\fR(5). Not every property needs to be specified - some
have default values which will be used if nothing specific is specified. For
example, the default port for VXLAN comes from its IANA standard. If a
required property is missing, the command will fail and inform you of the
missing properties.
.sp
.ne 2
.na
\fB\fB-t\fR, \fB--temporary\fR\fR
.ad
.sp .6
.RS 4n
Specifies that the overlay is temporary. Temporary overlays last until
the next reboot.
.RE

.sp
.ne 2
.na
\fB-e\fR \fIencap\fR, \fB--encap\fR=\fIencap\fR
.ad
.sp .6
.RS 4n
Use \fIencap\fR as the encapsulation plugin for the overlay device
\fIoverlay\fR. The encapsulation plugin determines how packets are transformed
before being put on the wire.
.RE

.sp
.ne 2
.na
\fB-s\fR \fIsearch\fR, \fB--search\fR=\fIsearch\fR
.ad
.sp .6
.RS 4n
Use \fIsearch\fR as the search plugin for \fIoverlay\fR. The search plugin
determines how non-local targets are found and where packets are directed to.
.RE

.sp
.ne 2
.na
\fB\fB-p\fR \fIprop\fR=\fIvalue\fR,..., \fB--prop\fR
\fIprop\fR=\fIvalue\fR,...\fR
.ad
.sp .6
.RS 4n
A comma-separated list of properties to set to the specified values.
.RE

.sp
.ne 2
.na
\fB-v\fR \fIvnetid\fR, \fB--vnetid\fR=\fIvnetid\fR
.ad
.sp .6
.RS 4n
Sets the virtual networking identifier to \fIvnetid\fR. A virtual network
identifier determines is similar to a VLAN identifier, in that it identifies a
unique virtual network. All overlay devices on the system share the same space
for the virtual network identifier. However, the valid range of identifiers is
determined by the encapsulation plugin specified by \fB-e\fR.
.RE

.RE

.sp
.ne 2
.na
\fBdladm delete-overlay\fR [\fB-t\fR] \fIoverlay\fR
.ad
.sp .6
.RS 4n
Delete the specified overlay. This will fail if there are VNICs on top of the
device.
.sp
.ne 2
.na
\fB-t\fR, \fB--temporary\fR
.ad
.sp .6
.RS 4n
Specifies that the deletion is temporary. Temporary deletions last until the
next reboot.
.RE

.sp
.ne 2
.na
\fBdladm modify-overlay\fR \fB-d\fR \fImac\fR | \fB-f\fR | \fB-s\fR \fImac=ip:port\fR \fIoverlay\fR
.ad
.sp .6
.RS 4n
Modifies the target tables for the specified overlay.
.sp
The different options allow for different ways of modifying the target table.
One of \fB-d\fR, \fB-f\fR, and \fB-s\fR is required. This is not applicable for
all kinds of overlay devices. For more information, see \fBoverlay\fR(5).
.sp
.ne 2
.na
\fB-d\fR \fImac\fR, \fB--delete-entry\fR=\fImac\fR
.ad
.sp .6
.RS 4n
Deletes the entry for \fImac\fR from the target table for \fIoverlay\fR. Note,
if a lookup is pending or outstanding, this does not cancel it or stop it from
updating the value.
.RE

.sp
.ne 2
.na
\fB-f\fR, \fB--flush-table\fR
.ad
.sp .6
.RS 4n
Flushes all values in the target table for \fIoverlay\fR.
.RE

.sp
.ne 2
.na
\fB-s\fR \fImac\fR=\fIvalue\fR, \fB--set-entry\fR=\fImac\fR=\fIvalue\fR
.ad
.sp .6
.RS 4n
Sets the value of \fIoverlay\fR's target table entry for \fImac\fR to the
specified value. The specified value varies upon the encapsulation plugin. The
value may be a combination of a MAC address, IP address, and port. Generally,
this looks like [\fImac\fR,][\fIIP\fR:][\fIport\fR]. If a component is the last
one, then there is no need for a separator. eg. if just the MAC address or IP
is needed, it would look like \fImac\fR and \fIIP\fR respectively.
.RE

.RE

.sp
.ne 2
.na
\fBdladm show-overlay\fR [ \fB-f\fR | \fB-t\fR ] [[\fB-p\fR] \fB-o\fR \fIfield\fR[,...]] [\fIoverlay\fR]
.ad
.sp .6
.RS 4n
Shows overlay configuration (the default), internal target tables (\fB-t\fR), or
the FMA state (\fB-f\fR), either for all overlays or the specified overlay.
.sp
By default (with neither \fB-f\fR or \fB-t\fR specified), the following fields
will be displayed:
.sp
.ne 2
.na
\fB\fBLINK\fR\fR
.ad
.sp .6
.RS 4n
The name of the overlay.
.RE

.sp
.ne 2
.na
\fB\fBPROPERTY\fR\fR
.ad
.sp .6
.RS 4n
The name of the property.
.RE

.sp
.ne 2
.na
\fB\fBPERM\fR\fR
.ad
.sp .6
.RS 4n
The read/write permissions of the property. The value shown is one of \fBr-\fR
or \fBrw\fR.
.RE

.sp
.ne 2
.na
\fB\fBVALUE\fR\fR
.ad
.sp .6
.RS 4n
The current  property value. If the value is not set, it is shown as \fB--\fR.
If it is unknown, the value is shown as \fB?\fR.
.RE

.sp
.ne 2
.na
\fB\fBDEFAULT\fR\fR
.ad
.sp .6
.RS 4n
The default value of the property. If the property has no default value,
\fB--\fR is shown.
.RE

.sp
.ne 2
.na
\fB\fBPOSSIBLE\fR\fR
.ad
.sp .6
.RS 4n
A comma-separated list of the values the property can have. If the values span
a numeric range, \fImin\fR - \fImax\fR might be shown as shorthand. If the
possible values are unknown or unbounded, \fB--\fR is shown.
.RE

.sp
When the \fB-f\fR option is displayed, the following fields will be displayed:
.sp
.ne 2
.na
\fB\fBLINK\fR\fR
.ad
.sp .6
.RS 4n
The name of the overlay.
.RE

.sp
.ne 2
.na
\fB\fBSTATUS\fR\fR
.ad
.sp .6
.RS 4n
Either \fBONLINE\fR or \fBDEGRADED\fR.
.RE

.sp
.ne 2
.na
\fB\fBDETAILS\fR\fR
.ad
.sp .6
.RS 4n
When the \fBoverlay\fR's status is \fBONLINE\fR, then this has the value
\fB--\fR. Otherwise, when it is \fBDEGRADED\fR, this field provides a more
detailed explanation as to why it's degraded.
.RE

.sp
When the \fB-t\fR option is displayed, the following fields will be displayed:
.sp
.ne 2
.na
\fB\fBLINK\fR\fR
.ad
.sp .6
.RS 4n
The name of the overlay.
.RE

.sp
.ne 2
.na
\fB\fBTARGET\fR\fR
.ad
.sp .6
.RS 4n
The target MAC address of a table entry.
.RE

.sp
.ne 2
.na
\fB\fBDESTINATION\fR\fR
.ad
.sp .6
.RS 4n
The address that an encapsulated packet will be sent to when a packet has the
address specified by \fBTARGET\fR.
.RE

The \fBshow-overlay\fR command supports the following options:

.sp
.ne 2
.na
\fB-f\fR, \fB--fma\fR
.ad
.sp .6
.RS 4n
Displays information about an overlay device's FMA state. For more
information on the target table, see \fBoverlay\fR(5).
.RE

.sp
.ne 2
.na
\fB\fB-o\fR \fIfield\fR[,...], \fB--output\fR=\fIfield\fR\fR
.ad
.sp .6
.RS 4n
A case-insensitive, comma-separated list of output fields to display. The field
name must be one of the fields listed above, or the special value \fBall\fR, to
display all fields. The fields applicable to the \fB-o\fR option are limited to
those listed under each output mode. For example, if using \fB-L\fR, only the
fields listed under \fB-L\fR, above, can be used with \fB-o\fR.
.RE

.sp
.ne 2
.na
\fB\fB-p\fR, \fB--parsable\fR\fR
.ad
.sp .6
.RS 4n
Display using a stable machine-parsable format. The \fB-o\fR option is
required with \fB-p\fR. See "Parsable Output Format", below.
.RE

.sp
.ne 2
.na
\fB-t\fR, \fB--target\fR
.ad
.sp .6
.RS 4n
Displays information about an overlay device's target table. For more
information on the target table, see \fBoverlay\fR(5).
.RE

.RE

.sp
.ne 2
.na
\fB\fBdladm show-usage\fR [\fB-a\fR] \fB-f\fR \fIfilename\fR [\fB-p\fR
\fIplotfile\fR \fB-F\fR \fIformat\fR] [\fB-s\fR \fItime\fR] [\fB-e\fR
\fItime\fR] [\fIlink\fR]\fR
.ad
.sp .6
.RS 4n
Show the historical network usage from a stored extended accounting file.
Configuration and enabling of network accounting through \fBacctadm\fR(8) is
required. The default output will be the summary of network usage for the
entire period of time in which extended accounting was enabled.
.sp
.ne 2
.na
\fB\fB-a\fR\fR
.ad
.sp .6
.RS 4n
Display all historical network usage for the specified period of time during
which extended accounting is enabled. This includes the usage information for
the links that have already been deleted.
.RE

.sp
.ne 2
.na
\fB\fB-f\fR \fIfilename\fR, \fB--file\fR=\fIfilename\fR\fR
.ad
.sp .6
.RS 4n
Read extended accounting records of network usage from \fIfilename\fR.
.RE

.sp
.ne 2
.na
\fB\fB-F\fR \fIformat\fR, \fB--format\fR=\fIformat\fR\fR
.ad
.sp .6
.RS 4n
Specifies the format of \fIplotfile\fR that is specified by the \fB-p\fR
option. As of this release, \fBgnuplot\fR is the only supported format.
.RE

.sp
.ne 2
.na
\fB\fB-p\fR \fIplotfile\fR, \fB--plot\fR=\fIplotfile\fR\fR
.ad
.sp .6
.RS 4n
Write network usage data to a file of the format specified by the \fB-F\fR
option, which is required.
.RE

.sp
.ne 2
.na
\fB\fB-s\fR \fItime\fR, \fB--start\fR=\fItime\fR\fR
.ad
.br
.na
\fB\fB-e\fR \fItime\fR, \fB--stop\fR=\fItime\fR\fR
.ad
.sp .6
.RS 4n
Start and stop times for data display. Time is in the format
\fIMM\fR/\fIDD\fR/\fIYYYY\fR,\fIhh\fR:\fImm\fR:\fIss\fR.
.RE

.sp
.ne 2
.na
\fB\fIlink\fR\fR
.ad
.sp .6
.RS 4n
If specified, display the network usage only for the named link. Otherwise,
display network usage for all links.
.RE

.RE

.SS "Parsable Output Format"
Many \fBdladm\fR subcommands have an option that displays output in a
machine-parsable format. The output format is one or more lines of colon
(\fB:\fR) delimited fields. The fields displayed are specific to the subcommand
used and are listed under the entry for the \fB-o\fR option for a given
subcommand. Output includes only those fields requested by means of the
\fB-o\fR option, in the order requested.
.sp
.LP
When you request multiple fields, any literal colon characters are escaped by a
backslash (\fB\e\fR) before being output. Similarly, literal backslash
characters will also be escaped (\fB\e\e\fR). This escape format is parsable
by using shell \fBread\fR(1) functions with the environment variable
\fBIFS=:\fR (see \fBEXAMPLES\fR, below). Note that escaping is not done when
you request only a single field.
.SS "General Link Properties"
The following general link properties are supported:
.sp
.ne 2
.na
\fB\fBallow-all-dhcp-cids\fR\fR
.ad
.sp .6
.RS 4n
One of \fBtrue\fR or \fBfalse\fR, to indicate whether or not all DHCP Client
Identifiers should be permitted on this interface when DHCP spoofing protection
is being used. This can be useful in cases where a DHCP client is using RFC
4361-style Client Identifiers, which are based on a value that is opaque to the
Global Zone, but enforcement of MAC addresses in DHCP packets is still desired.
.RE

.sp
.ne 2
.na
\fB\fBallowed-dhcp-cids\fR\fR
.ad
.sp .6
.RS 4n
A comma-separated list of DHCP Client Identifiers that are allowed on the
interface.
.sp
Client identifiers can be written in three different formats: a string of
hexadecimal characters prefixed by \fB0x\fR, indicating the exact bytes used in
the Client Identifier; an RFC 3315 DUID of the form
"1.<hardware\ type>.<time>.<link-layer\ address>" (DUID-LLT),
"2.<enterprise\ number>.<hex\ string>" (DUID-EN), or
"3.<hardware\ type>.<link-layer\ address>" (DUID-LL); or a string of characters
whose byte values should be used as the Client Identifier.
.sp
When specifying a string of hexadecimal characters prefixed by \fB0x\fR or as
part of a DUID-EN string, an even number of hexadecimal characters must be
provided in order to fully specify each byte.
.RE

.sp
.ne 2
.na
\fB\fBallowed-ips\fR\fR
.ad
.sp .6
.RS 4n
A comma-separated list of IP addresses that are allowed on the interface.
.sp
An address in CIDR format with no host address specified is used to indicate
that any address on that subnet is allowed (e.g. 192.168.10.0/24 means any
address in the range 192.168.10.0 - 192.168.10.255 is allowed).
.RE

.sp
.ne 2
.na
\fB\fBautopush\fR\fR
.ad
.sp .6
.RS 4n
Specifies the set of STREAMS modules to push on the stream associated with a
link when its DLPI device is opened. It is a space-delimited list of modules.
.sp
The optional special character sequence \fB[anchor]\fR indicates that a STREAMS
anchor should be placed on the stream at the module previously specified in the
list. It is an error to specify more than one anchor or to have an anchor first
in the list.
.sp
The \fBautopush\fR property is preferred over the more general
\fBautopush\fR(8) command.
.RE

.sp
.ne 2
.na
\fB\fBcpus\fR\fR
.ad
.sp .6
.RS 4n
Bind the processing of packets for a given data link to a processor or a set of
processors. The value can be a comma-separated list of one or more processor
ids. If the list consists of more than one processor, the processing will
spread out to all the processors. Connection to processor affinity and packet
ordering for any individual connection will be maintained.
.sp
The processor or set of processors are not exclusively reserved for the link.
Only the kernel threads and interrupts associated with processing of the link
are bound to the processor or the set of processors specified. In case it is
desired that processors be dedicated to the link, \fBpsrset\fR(8) can be used
to create a processor set and then specifying the processors from the processor
set to bind the link to.
.sp
If the link was already bound to processor or set of processors due to a
previous operation, the binding will be removed and the new set of processors
will be used instead.
.sp
The default is no CPU binding, which is to say that the processing of packets
is not bound to any specific processor or processor set.
.RE

.sp
.ne 2
.na
\fB\fBdynamic-methods\fR\fR
.ad
.sp .6
.RS 4n
When using IP spoofing protection (see \fBprotection\fR), addresses can be
learned dynamically by monitoring certain network traffic, like DHCP
transactions or IPv6 Stateless Address Autoconfiguration (SLAAC). By default,
all learning methods are permitted, but if \fBallowed-ips\fR contains any
addresses, then all methods are disabled, and any packets sent from addresses
previously learned will be dropped. This property allows selecting which ones
are re-enabled, where valid options are \fBdhcpv4\fR, \fBdhcpv6\fR, and
\fBslaac\fR. \fBaddrconf\fR is available as an alias for enabling both
\fBdhcpv6\fR and \fBslaac\fR.
.RE

.sp
.ne 2
.na
\fB\fBlearn_limit\fR\fR
.ad
.sp .6
.RS 4n
Limits the number of new or changed MAC sources to be learned over a bridge
link. When the number exceeds this value, learning on that link is temporarily
disabled. Only non-VLAN, non-VNIC type links have this property.
.sp
The default value is \fB1000\fR. Valid values are greater or equal to 0.
.RE

.sp
.ne 2
.na
\fB\fBlearn_decay\fR\fR
.ad
.sp .6
.RS 4n
Specifies the decay rate for source changes limited by \fBlearn_limit\fR. This
number is subtracted from the counter for a bridge link every 5 seconds. Only
non-VLAN, non-VNIC type links have this property.
.sp
The default value is \fB200\fR. Valid values are greater or equal to 0.
.RE

.sp
.ne 2
.na
\fB\fBmaxbw\fR\fR
.ad
.sp .6
.RS 4n
Sets the full duplex bandwidth for the link. The bandwidth is specified as an
integer with one of the scale suffixes (\fBK\fR, \fBM\fR, or \fBG\fR for Kbps,
Mbps, and Gbps). If no units are specified, the input value will be read as
Mbps. The default is no bandwidth limit.
.RE

.sp
.ne 2
.na
\fB\fBpriority\fR\fR
.ad
.sp .6
.RS 4n
Sets the relative priority for the link. The value can be given as one of the
tokens \fBhigh\fR, \fBmedium\fR, or \fBlow\fR. The default is \fBhigh\fR.
.RE

.sp
.ne 2
.na
\fB\fBprotection\fR\fR
.ad
.sp .6
.RS 4n
This property enables various forms of link protections, which prevent sending
applicable traffic out of this link. Note that since this enforcement happens
late in the networking stack, some observability tools like \fBsnoop\fR(1M) may
still see dropped outbound packets.

This property should be set to a comma-separated list of protections to enable
on this link, where available protections are:
.sp
.ne 2
.na
\fBip-nospoof\fR
.ad
.sp .6
.RS 4n
Prevents sending from IPv4 and IPv6 addresses that have not been permitted
over the NIC. Addresses can be learned dynamically (see \fBdynamic-methods\fR)
or specified explicitly (see \fBallowed-ips\fR).
.RE
.sp
.ne 2
.na
\fBdhcp-nospoof\fR
.ad
.sp .6
.RS 4n
Prevents sending DHCP packets whose client hardware address
(CHADDR) field differs from the link-layer address, or from using a Client
Identifier whose value cannot be confirmed to be derived from the link-layer
address. Additional Client Identifiers can be permitted through the
\fBallowed-dhcp-cids\fR and \fBallow-all-dhcp-cids\fR link properties.
.RE
.sp
.ne 2
.na
\fBmac-nospoof\fR
.ad
.sp .6
.RS 4n
Prevents sending packets with a link-layer address that differs from the one
associated with the NIC. Additional addresses to allow can be added using the
\fBseconday-macs\fR property.
.RE
.sp
.ne 2
.na
\fBrestricted\fR
.ad
.sp .6
.RS 4n
Prevents using a VLAN ID not associated with the NIC and sending packets that
are not IPv4, IPv6 or ARP.
.RE
.RE

.sp
.ne 2
.na
\fB\fBstp\fR\fR
.ad
.sp .6
.RS 4n
Enables or disables Spanning Tree Protocol on a bridge link. Setting this value
to \fB0\fR disables Spanning Tree, and puts the link into forwarding mode with
BPDU guarding enabled. This mode is appropriate for point-to-point links
connected only to end nodes. Only non-VLAN, non-VNIC type links have this
property. The default value is \fB1\fR, to enable STP.
.RE

.sp
.ne 2
.na
\fB\fBforward\fR\fR
.ad
.sp .6
.RS 4n
Enables or disables forwarding for a VLAN. Setting this value to \fB0\fR
disables bridge forwarding for a VLAN link. Disabling bridge forwarding removes
that VLAN from the "allowed set" for the bridge. The default value is \fB1\fR,
to enable bridge forwarding for configured VLANs.
.RE

.sp
.ne 2
.na
\fB\fBdefault_tag\fR\fR
.ad
.sp .6
.RS 4n
Sets the default VLAN ID that is assumed for untagged packets sent to and
received from this link. Only non-VLAN, non-VNIC type links have this property.
Setting this value to \fB0\fR disables the bridge forwarding of untagged
packets to and from the port. The default value is \fBVLAN ID 1\fR. Valid
values values are from 0 to 4094.
.RE

.sp
.ne 2
.na
\fB\fBpromisc-filtered\fR\fR
.ad
.sp .6
.RS 4n
Enables or disables the default filtering of promiscuous mode for certain
classes of links. By default, VNICs will only see unicast traffic destined for it
in promiscuous mode. Not all the unicast traffic from the underlying device
makes it to the VNIC. Disabling this would cause a VNIC, for example, to be able
to see all unicast traffic from the device it is created over. The default value
is on.
.RE

.sp
.ne 2
.na
\fB\fBstp_priority\fR\fR
.ad
.sp .6
.RS 4n
Sets the STP and RSTP Port Priority value, which is used to determine the
preferred root port on a bridge. Lower numerical values are higher priority.
The default value is \fB128\fR. Valid values range from 0 to 255.
.RE

.sp
.ne 2
.na
\fB\fBstp_cost\fR\fR
.ad
.sp .6
.RS 4n
Sets the STP and RSTP cost for using the link. The default value is \fBauto\fR,
which sets the cost based on link speed, using \fB100\fR for 10Mbps, \fB19\fR
for 100Mbps, \fB4\fR for 1Gbps, and \fB2\fR for 10Gbps. Valid values range from
1 to 65535.
.RE

.sp
.ne 2
.na
\fB\fBstp_edge\fR\fR
.ad
.sp .6
.RS 4n
Enables or disables bridge edge port detection. If set to \fB0\fR (false), the
system assumes that the port is connected to other bridges even if no bridge
PDUs of any type are seen. The default value is \fB1\fR, which detects edge
ports automatically.
.RE

.sp
.ne 2
.na
\fB\fBstp_p2p\fR\fR
.ad
.sp .6
.RS 4n
Sets bridge point-to-point operation mode. Possible values are \fBtrue\fR,
\fBfalse\fR, and \fBauto\fR. When set to \fBauto\fR, point-to-point connections
are automatically discovered. When set to \fBtrue\fR, the port mode is forced
to use point-to-point. When set to \fBfalse\fR, the port mode is forced to use
normal multipoint mode. The default value is \fBauto\fR.
.RE

.sp
.ne 2
.na
\fB\fBstp_mcheck\fR\fR
.ad
.sp .6
.RS 4n
Triggers the system to run the RSTP \fBForce BPDU Migration Check\fR procedure
on this link. The procedure is triggered by setting the property value to
\fB1\fR. The property is automatically reset back to \fB0\fR. This value cannot
be set unless the following are true:
.RS +4
.TP
.ie t \(bu
.el o
The link is bridged
.RE
.RS +4
.TP
.ie t \(bu
.el o
The bridge is protected by Spanning Tree
.RE
.RS +4
.TP
.ie t \(bu
.el o
The bridge \fBforce-protocol\fR value is at least 2 (RSTP)
.RE
The default value is 0.
.RE

.sp
.ne 2
.na
\fB\fBzone\fR\fR
.ad
.sp .6
.RS 4n
Specifies the zone to which the link belongs. This property can be modified
only temporarily through \fBdladm\fR, and thus the \fB-t\fR option must be
specified. To modify the zone assignment such that it persists across reboots,
please use \fBzonecfg\fR(8). Possible values consist of any exclusive-IP zone
currently running on the system. By default, the zone binding is as per
\fBzonecfg\fR(8).
.RE

.SS "Wifi Link Properties"
The following \fBWiFi\fR link properties are supported. Note that the ability
to set a given property to a given value depends on the driver and hardware.
.sp
.ne 2
.na
\fB\fBchannel\fR\fR
.ad
.sp .6
.RS 4n
Specifies the channel to use. This property can be modified only by certain
\fBWiFi\fR links when in \fBIBSS\fR mode. The default value and allowed range
of values varies by regulatory domain.
.RE

.sp
.ne 2
.na
\fB\fBpowermode\fR\fR
.ad
.sp .6
.RS 4n
Specifies the power management mode of the \fBWiFi\fR link. Possible values are
\fBoff\fR (disable power management), \fBmax\fR (maximum power savings), and
\fBfast\fR (performance-sensitive power management). Default is \fBoff\fR.
.RE

.sp
.ne 2
.na
\fB\fBradio\fR\fR
.ad
.sp .6
.RS 4n
Specifies the radio mode of the \fBWiFi\fR link. Possible values are \fBon\fR
or \fBoff\fR. Default is \fBon\fR.
.RE

.sp
.ne 2
.na
\fB\fBspeed\fR\fR
.ad
.sp .6
.RS 4n
Specifies a fixed speed for the \fBWiFi\fR link, in megabits per second. The
set of possible values depends on the driver and hardware (but is shown by
\fBshow-linkprop\fR); common speeds include 1, 2, 11, and 54. By default, there
is no fixed speed.
.RE

.SS "Ethernet Link Properties"
The following MII Properties, as documented in \fBieee802.3\fR(7), are
supported in read-only mode:
.RS +4
.TP
.ie t \(bu
.el o
\fBduplex\fR
.RE
.RS +4
.TP
.ie t \(bu
.el o
\fBstate\fR
.RE
.RS +4
.TP
.ie t \(bu
.el o
\fBadv_autoneg_cap\fR
.RE
.RS +4
.TP
.ie t \(bu
.el o
\fBadv_10gfdx_cap\fR
.RE
.RS +4
.TP
.ie t \(bu
.el o
\fBadv_1000fdx_cap\fR
.RE
.RS +4
.TP
.ie t \(bu
.el o
\fBadv_1000hdx_cap\fR
.RE
.RS +4
.TP
.ie t \(bu
.el o
\fBadv_100fdx_cap\fR
.RE
.RS +4
.TP
.ie t \(bu
.el o
\fBadv_100hdx_cap\fR
.RE
.RS +4
.TP
.ie t \(bu
.el o
\fBadv_10fdx_cap\fR
.RE
.RS +4
.TP
.ie t \(bu
.el o
\fBadv_10hdx_cap\fR
.RE
.sp
.LP
Each \fBadv_\fR property (for example, \fBadv_10fdx_cap\fR) also has a
read/write counterpart \fBen_\fR property (for example, \fBen_10fdx_cap\fR)
controlling parameters used at auto-negotiation. In the absence of Power
Management, the \fBadv\fR* speed/duplex parameters provide the values that are
both negotiated and currently effective in hardware. However, with Power
Management enabled, the speed/duplex capabilities currently exposed in hardware
might be a subset of the set of bits that were used in initial link parameter
negotiation. Thus the MII \fBadv_\fR* parameters are marked read-only, with an
additional set of \fBen_\fR* parameters for configuring speed and duplex
properties at initial negotiation.
.sp
.LP
Note that the \fBadv_autoneg_cap\fR does not have an \fBen_autoneg_cap\fR
counterpart: the \fBadv_autoneg_cap\fR is a 0/1 switch that turns off/on
auto-negotiation itself, and therefore cannot be impacted by Power Management.
.sp
.LP
In addition, the following Ethernet properties are reported:
.sp
.ne 2
.na
\fB\fBspeed\fR\fR
.ad
.sp .6
.RS 4n
(read-only) The operating speed of the device, in Mbps.
.RE

.sp
.ne 2
.na
\fB\fBmtu\fR\fR
.ad
.sp .6
.RS 4n
The maximum client SDU (Send Data Unit) supported by the device. Valid range is
68-65536.
.RE

.sp
.ne 2
.na
\fB\fBflowctrl\fR\fR
.ad
.sp .6
.RS 4n
Establishes flow-control modes that will be advertised by the device. Valid
input is one of:
.sp
.ne 2
.na
\fB\fBno\fR\fR
.ad
.sp .6
.RS 4n
No flow control enabled.
.RE

.sp
.ne 2
.na
\fB\fBrx\fR\fR
.ad
.sp .6
.RS 4n
Receive, and act upon incoming pause frames.
.RE

.sp
.ne 2
.na
\fB\fBtx\fR\fR
.ad
.sp .6
.RS 4n
Transmit pause frames to the peer when congestion occurs, but ignore received
pause frames.
.RE

.sp
.ne 2
.na
\fB\fBbi\fR\fR
.ad
.sp .6
.RS 4n
Bidirectional flow control.
.RE

Note that the actual settings for this value are constrained by the
capabilities allowed by the device and the link partner.
.RE

.sp
.ne 2
.na
\fB\fBen_fec_cap\fR\fR
.ad
.sp .6
.RS 4n
Sets the Forward Error Correct (FEC) code(s) to be advertised by the
device.
Valid values are:
.sp
.ne 2
.na
\fB\fBnone\fR\fR
.ad
.sp .6
.RS 4n
Allow the device not to use FEC.
.RE

.sp
.ne 2
.na
\fB\fBauto\fR\fR
.ad
.sp .6
.RS 4n
The device will automatically decide which FEC code to use.
.RE

.sp
.ne 2
.na
\fB\fBrs\fR\fR
.ad
.sp .6
.RS 4n
Allow Reed-Solomon FEC code.
.RE

.sp
.ne 2
.na
\fB\fBbase-r\fR\fR
.ad
.sp .6
.RS 4n
Allow Base-R (also known as FireCode) code.
.RE

Valid input is either \fBauto\fR as a single value, or a comma separated
combination of \fBnone\fR, \fBrs\fR and \fBbase-r\fR.
The default value is \fBauto\fR.
.sp
.LP
Note the actual FEC settings and combinations are constrained by the
capabilities allowed by the device and the link partner.
.RE

.sp
.ne 2
.na
\fB\fBadv_fec_cap\fR\fR
.ad
.sp .6
.RS 4n
(read only) The current negotiated Forward Error Correction code.
.RE

.sp
.ne 2
.na
\fB\fBsecondary-macs\fR\fR
.ad
.sp .6
.RS 4n
A comma-separated list of additional MAC addresses that are allowed on the
interface.
.RE

.sp
.ne 2
.na
\fB\fBtagmode\fR\fR
.ad
.sp .6
.RS 4n
This link property controls the conditions in which 802.1Q VLAN tags will be
inserted in packets being transmitted on the link. Two mode values can be
assigned to this property:
.sp
.ne 2
.na
\fB\fBnormal\fR\fR
.ad
.RS 12n
Insert a VLAN tag in outgoing packets under the following conditions:
.RS +4
.TP
.ie t \(bu
.el o
The packet belongs to a VLAN.
.RE
.RS +4
.TP
.ie t \(bu
.el o
The user requested priority tagging.
.RE
.RE

.sp
.ne 2
.na
\fB\fBvlanonly\fR\fR
.ad
.RS 12n
Insert a VLAN tag only when the outgoing packet belongs to a VLAN. If a tag is
being inserted in this mode and the user has also requested a non-zero
priority, the priority is honored and included in the VLAN tag.
.RE

The default value is \fBvlanonly\fR.
.RE

.SS "IP Tunnel Link Properties"
The following IP tunnel link properties are supported.
.sp
.ne 2
.na
\fB\fBhoplimit\fR\fR
.ad
.sp .6
.RS 4n
Specifies the IPv4 TTL or IPv6 hop limit for the encapsulating outer IP header
of a tunnel link. This property exists for all tunnel types. The default value
is 64.
.RE

.sp
.ne 2
.na
\fB\fBencaplimit\fR\fR
.ad
.sp .6
.RS 4n
Specifies the IPv6 encapsulation limit for an IPv6 tunnel as defined in RFC
2473. This value is the tunnel nesting limit for a given tunneled packet. The
default value is 4. A value of 0 disables the encapsulation limit.
.RE

.SH EXAMPLES
\fBExample 1 \fRConfiguring an Aggregation
.sp
.LP
To configure a data-link over an aggregation of devices \fBbge0\fR and
\fBbge1\fR with key 1, enter the following command:

.sp
.in +2
.nf
# \fBdladm create-aggr -d bge0 -d bge1 1\fR
.fi
.in -2
.sp

.LP
\fBExample 2 \fRConnecting to a WiFi Link
.sp
.LP
To connect to the most optimal available unsecured network on a system with a
single \fBWiFi\fR link (as per the prioritization rules specified for
\fBconnect-wifi\fR), enter the following command:

.sp
.in +2
.nf
# \fBdladm connect-wifi\fR
.fi
.in -2
.sp

.LP
\fBExample 3 \fRCreating a WiFi Key
.sp
.LP
To interactively create the \fBWEP\fR key \fBmykey\fR, enter the following
command:

.sp
.in +2
.nf
# \fBdladm create-secobj -c wep mykey\fR
.fi
.in -2
.sp

.sp
.LP
Alternatively, to non-interactively create the \fBWEP\fR key \fBmykey\fR using
the contents of a file:

.sp
.in +2
.nf
# \fBumask 077\fR
 # \fBcat >/tmp/mykey.$$ <<EOF\fR
 \fB12345\fR
 \fBEOF\fR
 # \fBdladm create-secobj -c wep -f /tmp/mykey.$$ mykey\fR
 # \fBrm /tmp/mykey.$$\fR
.fi
.in -2
.sp

.LP
\fBExample 4 \fRConnecting to a Specified Encrypted WiFi Link
.sp
.LP
To use key \fBmykey\fR to connect to \fBESSID\fR \fBwlan\fR on link \fBath0\fR,
enter the following command:

.sp
.in +2
.nf
# \fBdladm connect-wifi -k mykey -e wlan ath0\fR
.fi
.in -2
.sp

.LP
\fBExample 5 \fRChanging a Link Property
.sp
.LP
To set \fBpowermode\fR to the value \fBfast\fR on link \fBpcwl0\fR, enter the
following command:

.sp
.in +2
.nf
# \fBdladm set-linkprop -p powermode=fast pcwl0\fR
.fi
.in -2
.sp

.LP
\fBExample 6 \fRConnecting to a WPA-Protected WiFi Link
.sp
.LP
Create a WPA key \fBpsk\fR and enter the following command:

.sp
.in +2
.nf
# \fBdladm create-secobj -c wpa psk\fR
.fi
.in -2
.sp

.sp
.LP
To then use key \fBpsk\fR to connect to ESSID \fBwlan\fR on link \fBath0\fR,
enter the following command:

.sp
.in +2
.nf
# \fBdladm connect-wifi -k psk -e wlan ath0\fR
.fi
.in -2
.sp

.LP
\fBExample 7 \fRRenaming a Link
.sp
.LP
To rename the \fBbge0\fR link to \fBmgmt0\fR, enter the following command:

.sp
.in +2
.nf
# \fBdladm rename-link bge0 mgmt0\fR
.fi
.in -2
.sp

.LP
\fBExample 8 \fRReplacing a Network Card
.sp
.LP
Consider that the \fBbge0\fR device, whose link was named \fBmgmt0\fR as shown
in the previous example, needs to be replaced with a \fBce0\fR device because
of a hardware failure. The \fBbge0\fR NIC is physically removed, and replaced
with a new \fBce0\fR NIC. To associate the newly added \fBce0\fR device with
the \fBmgmt0\fR configuration previously associated with \fBbge0\fR, enter the
following command:

.sp
.in +2
.nf
# \fBdladm rename-link ce0 mgmt0\fR
.fi
.in -2
.sp

.LP
\fBExample 9 \fRRemoving a Network Card
.sp
.LP
Suppose that in the previous example, the intent is not to replace the
\fBbge0\fR NIC with another NIC, but rather to remove and not replace the
hardware. In that case, the \fBmgmt0\fR datalink configuration is not slated to
be associated with a different physical device as shown in the previous
example, but needs to be deleted. Enter the following command to delete the
datalink configuration associated with the \fBmgmt0\fR datalink, whose physical
hardware (\fBbge0\fR in this case) has been removed:

.sp
.in +2
.nf
# \fBdladm delete-phys mgmt0\fR
.fi
.in -2
.sp

.LP
\fBExample 10 \fRUsing Parsable Output to Capture a Single Field
.sp
.LP
The following assignment saves the MTU of link \fBnet0\fR to a variable named
\fBmtu\fR.

.sp
.in +2
.nf
# \fBmtu=`dladm show-link -p -o mtu net0`\fR
.fi
.in -2
.sp

.LP
\fBExample 11 \fRUsing Parsable Output to Iterate over Links
.sp
.LP
The following script displays the state of each link on the system.

.sp
.in +2
.nf
# \fBdladm show-link -p -o link,state | while IFS=: read link state; do
            print "Link $link is in state $state"
        done\fR
.fi
.in -2
.sp

.LP
\fBExample 12 \fRConfiguring VNICs
.sp
.LP
Create two VNICs with names \fBhello0\fR and \fBtest1\fR over a single physical
link \fBbge0\fR:

.sp
.in +2
.nf
# \fBdladm create-vnic -l bge0 hello0\fR
# \fBdladm create-vnic -l bge0 test1\fR
.fi
.in -2
.sp

.LP
\fBExample 13 \fRConfiguring VNICs and Allocating Bandwidth and Priority
.sp
.LP
Create two VNICs with names \fBhello0\fR and \fBtest1\fR over a single physical
link \fBbge0\fR and make \fBhello0\fR a high priority VNIC with a
factory-assigned MAC address with a maximum bandwidth of 50 Mbps. Make
\fBtest1\fR a low priority VNIC with a random MAC address and a maximum
bandwidth of 100Mbps.

.sp
.in +2
.nf
# \fBdladm create-vnic -l bge0 -m factory -p maxbw=50,priority=high hello0\fR
# \fBdladm create-vnic -l bge0 -m random -p maxbw=100M,priority=low test1\fR
.fi
.in -2
.sp

.LP
\fBExample 14 \fRConfiguring a VNIC with a Factory MAC Address
.sp
.LP
First, list the available factory MAC addresses and choose one of them:

.sp
.in +2
.nf
# \fBdladm show-phys -m bge0\fR
LINK            SLOT         ADDRESS              INUSE    CLIENT
bge0            primary      0:e0:81:27:d4:47     yes      bge0
bge0            1            8:0:20:fe:4e:a5      no
bge0            2            8:0:20:fe:4e:a6      no
bge0            3            8:0:20:fe:4e:a7      no
.fi
.in -2
.sp

.sp
.LP
Create a VNIC named \fBhello0\fR and use slot 1's address:

.sp
.in +2
.nf
# \fBdladm create-vnic -l bge0 -m factory -n 1 hello0\fR
# \fBdladm show-phys -m bge0\fR
LINK            SLOT         ADDRESS              INUSE    CLIENT
bge0            primary      0:e0:81:27:d4:47     yes      bge0
bge0            1            8:0:20:fe:4e:a5      yes      hello0
bge0            2            8:0:20:fe:4e:a6      no
bge0            3            8:0:20:fe:4e:a7      no
.fi
.in -2
.sp

.LP
\fBExample 15 \fRCreating a VNIC with User-Specified MAC Address, Binding it to
Set of Processors
.sp
.LP
Create a VNIC with name \fBhello0\fR, with a user specified MAC address, and a
processor binding \fB0, 1, 2, 3\fR.

.sp
.in +2
.nf
# \fBdladm create-vnic -l bge0 -m 8:0:20:fe:4e:b8 -p cpus=0,1,2,3 hello0\fR
.fi
.in -2
.sp

.LP
\fBExample 16 \fRCreating a Virtual Network Without a Physical NIC
.sp
.LP
First, create an etherstub with name \fBstub1\fR:

.sp
.in +2
.nf
# \fBdladm create-etherstub stub1\fR
.fi
.in -2
.sp

.sp
.LP
Create two VNICs with names \fBhello0\fR and \fBtest1\fR on the etherstub. This
operation implicitly creates a virtual switch connecting \fBhello0\fR and
\fBtest1\fR.

.sp
.in +2
.nf
# \fBdladm create-vnic -l stub1 hello0\fR
# \fBdladm create-vnic -l stub1 test1\fR
.fi
.in -2
.sp

.LP
\fBExample 17 \fRShowing Network Usage
.sp
.LP
Network usage statistics can be stored using the extended accounting facility,
\fBacctadm\fR(8).

.sp
.in +2
.nf
# \fBacctadm -e basic -f /var/log/net.log net\fR
# \fBacctadm net\fR
          Network accounting: active
     Network accounting file: /var/log/net.log
   Tracked Network resources: basic
 Untracked Network resources: src_ip,dst_ip,src_port,dst_port,protocol,
                              dsfield
.fi
.in -2
.sp

.sp
.LP
The saved historical data can be retrieved in summary form using the
\fBshow-usage\fR subcommand:

.sp
.in +2
.nf
# \fBdladm show-usage -f /var/log/net.log\fR
LINK      DURATION  IPACKETS RBYTES      OPACKETS OBYTES      BANDWIDTH
e1000g0   80        1031     546908      0        0           2.44 Kbps
.fi
.in -2
.sp

.LP
\fBExample 18 \fRDisplaying Bridge Information
.sp
.LP
The following commands use the \fBshow-bridge\fR subcommand with no and various
options.

.sp
.in +2
.nf
# \fBdladm show-bridge\fR
BRIDGE       PROTECT ADDRESS           PRIORITY DESROOT
foo          stp     32768/8:0:20:bf:f 32768    8192/0:d0:0:76:14:38
bar          stp     32768/8:0:20:e5:8 32768    8192/0:d0:0:76:14:38

# \fBdladm show-bridge -l foo\fR
LINK         STATE        UPTIME   DESROOT
hme0         forwarding   117      8192/0:d0:0:76:14:38
qfe1         forwarding   117      8192/0:d0:0:76:14:38

# \fBdladm show-bridge -s foo\fR
BRIDGE       DROPS        FORWARDS
foo          0            302

# \fBdladm show-bridge -ls foo\fR
LINK         DROPS     RECV      XMIT
hme0         0         360832    31797
qfe1         0         322311    356852

# \fBdladm show-bridge -f foo\fR
DEST              AGE     FLAGS  OUTPUT
8:0:20:bc:a7:dc   10.860  --     hme0
8:0:20:bf:f9:69   --      L      hme0
8:0:20:c0:20:26   17.420  --     hme0
8:0:20:e5:86:11   --      L      qfe1
.fi
.in -2
.sp

.LP
\fBExample 19 \fRCreating an IPv4 Tunnel
.sp
.LP
The following sequence of commands creates and then displays a persistent IPv4
tunnel link named \fBmytunnel0\fR between 66.1.2.3 and 192.4.5.6:

.sp
.in +2
.nf
# \fBdladm create-iptun -T ipv4 -s 66.1.2.3 -d 192.4.5.6 mytunnel0\fR
# \fBdladm show-iptun mytunnel0\fR
LINK            TYPE  FLAGS  SOURCE              DESTINATION
mytunnel0       ipv4  --     66.1.2.3            192.4.5.6
.fi
.in -2
.sp

.sp
.LP
A point-to-point IP interface can then be created over this tunnel link:

.sp
.in +2
.nf
# \fBifconfig mytunnel0 plumb 10.1.0.1 10.1.0.2 up\fR
.fi
.in -2
.sp

.sp
.LP
As with any other IP interface, configuration persistence for this IP interface
is achieved by placing the desired \fBifconfig\fR commands (in this case, the
command for "\fB10.1.0.1 10.1.0.2\fR") into \fB/etc/hostname.mytunnel0\fR.

.LP
\fBExample 20 \fRCreating a 6to4 Tunnel
.sp
.LP
The following command creates a 6to4 tunnel link. The IPv4 address of the 6to4
router is 75.10.11.12.

.sp
.in +2
.nf
# \fBdladm create-iptun -T 6to4 -s 75.10.11.12 sitetunnel0\fR
# \fBdladm show-iptun sitetunnel0\fR
LINK            TYPE  FLAGS  SOURCE              DESTINATION
sitetunnel0     6to4  --     75.10.11.12         --
.fi
.in -2
.sp

.sp
.LP
The following command plumbs an IPv6 interface on this tunnel:

.sp
.in +2
.nf
# \fBifconfig sitetunnel0 inet6 plumb up\fR
# \fBifconfig sitetunnel0 inet6\fR
sitetunnel0: flags=2200041 <UP,RUNNING,NONUD,IPv6> mtu 65515 index 3
        inet tunnel src 75.10.11.12
        tunnel hop limit 64
        inet6 2002:4b0a:b0c::1/16
.fi
.in -2
.sp

.sp
.LP
Note that the system automatically configures the IPv6 address on the 6to4 IP
interface. See \fBifconfig\fR(8) for a description of how IPv6 addresses are
configured on 6to4 tunnel links.

.SH ATTRIBUTES
See \fBattributes\fR(7) for descriptions of the following attributes:
.sp
.LP
\fB/usr/sbin\fR
.sp

.sp
.TS
box;
c | c
l | l .
ATTRIBUTE TYPE	ATTRIBUTE VALUE
_
Interface Stability	Committed
.TE

.sp
.LP
\fB/sbin\fR
.sp

.sp
.TS
box;
c | c
l | l .
ATTRIBUTE TYPE	ATTRIBUTE VALUE
_
Interface Stability	Committed
.TE

.SH SEE ALSO
.BR dlpi (4P),
.BR attributes (7),
.BR ieee802.3 (7),
.BR overlay (7),
.BR acctadm (8),
.BR autopush (8),
.BR ifconfig (8),
.BR ipsecconf (8),
.BR ndd (8),
.BR psrset (8),
.BR wpad (8),
.BR zonecfg (8)
.sp
.LP
R. Droms, Ed., J. Bound, B. Volz, T. Lemon, C. Perkins, M. Carney. \fIRFC 3315:
Dynamic Host Configuration Protocol for IPv6 (DHCPv6)\fR. The Internet Society.
July 2003.
.sp
.LP
T. Lemon, B. Sommerfeld. February 2006. \fIRFC 4361: Node-specific Client
Identifiers for Dynamic Host Configuration Protocol Version Four (DHCPv4)\fR.
The Internet Society. January 2006.
.SH NOTES
The preferred method of referring to an aggregation in the aggregation
subcommands is by its link name. Referring to an aggregation by its integer
\fIkey\fR is supported for backward compatibility, but is not necessary. When
creating an aggregation, if a \fIkey\fR is specified instead of a link name,
the aggregation's link name will be automatically generated by \fBdladm\fR as
\fBaggr\fR\fIkey\fR.<|MERGE_RESOLUTION|>--- conflicted
+++ resolved
@@ -477,7 +477,6 @@
 .sp
 .ne 2
 .na
-<<<<<<< HEAD
 \fB\fBoverlay\fR\fR
 .ad
 .sp .6
@@ -488,7 +487,6 @@
 .RE
 
 
-=======
 \fB\fBmisc\fR\fR
 .ad
 .sp .6
@@ -498,7 +496,6 @@
 above classes.
 .RE
 
->>>>>>> aa33dce4
 .RE
 
 .sp
