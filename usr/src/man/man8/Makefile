--- conflicted
+++ resolved
@@ -422,11 +422,6 @@
 		sasinfo.8		\
 		savecore.8		\
 		sbdadm.8		\
-<<<<<<< HEAD
-		scadm.8			\
-=======
-		sdpadm.8		\
->>>>>>> fa3003d1
 		sendmail.8		\
 		share.8			\
 		share_nfs.8		\
@@ -550,9 +545,6 @@
 		pptadm.8	\
 		rdmsr.8
 
-sparc_MANFILES=			\
-		sdpadm.8
-
 aarch64_MANFILES=		\
 		nvmeadm.8
 
