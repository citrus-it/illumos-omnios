#
# This file and its contents are supplied under the terms of the
# Common Development and Distribution License ("CDDL"), version 1.0.
# You may only use this file in accordance with the terms of version
# 1.0 of the CDDL.
#
# A full copy of the text of the CDDL should have accompanied this
# source.  A copy of the CDDL is also available via the Internet
# at http://www.illumos.org/license/CDDL.
#

#
# Copyright 2011, Richard Lowe
<<<<<<< HEAD
# Copyright 2012 Nexenta Systems, Inc. All rights reserved.
=======
# Copyright 2013 Nexenta Systems, Inc.  All rights reserved.
>>>>>>> 7de6f2c0
#

include		$(SRC)/Makefile.master

MANSECT= 	3lib

MANFILES= 	libMPAPI.3lib		\
	 	libSMHBAAPI.3lib	\
	 	libadm.3lib		\
	 	libaio.3lib		\
	 	libbsdmalloc.3lib	\
	 	libbsm.3lib		\
	 	libc.3lib		\
	 	libc_db.3lib		\
	 	libcfgadm.3lib		\
	 	libcommputil.3lib	\
	 	libcontract.3lib	\
	 	libcpc.3lib		\
	 	libcrypt.3lib		\
	 	libcurses.3lib		\
	 	libdat.3lib		\
	 	libdevid.3lib		\
	 	libdevinfo.3lib		\
	 	libdl.3lib		\
	 	libdlpi.3lib		\
	 	libdns_sd.3lib		\
	 	libdoor.3lib		\
	 	libdtrace.3lib		\
	 	libefi.3lib		\
	 	libelf.3lib		\
	 	libexacct.3lib		\
	 	libfcoe.3lib		\
	 	libform.3lib		\
	 	libfstyp.3lib		\
	 	libgen.3lib		\
	 	libgss.3lib		\
	 	libintl.3lib		\
	 	libiscsit.3lib		\
	 	libkmf.3lib		\
	 	libkrb5.3lib		\
	 	libkstat.3lib		\
	 	libkvm.3lib		\
	 	libl.3lib		\
	 	liblgrp.3lib		\
	 	libmail.3lib		\
	 	libmalloc.3lib		\
	 	libmapmalloc.3lib	\
	 	libmd.3lib		\
	 	libmd5.3lib		\
	 	libmenu.3lib		\
	 	libmp.3lib		\
	 	libmtmalloc.3lib	\
	 	libnls.3lib		\
	 	libnsl.3lib		\
	 	libnvpair.3lib		\
	 	libpam.3lib		\
	 	libpanel.3lib		\
	 	libpapi.3lib		\
	 	libpctx.3lib		\
	 	libpicl.3lib		\
	 	libpicltree.3lib	\
	 	libpkcs11.3lib		\
	 	libpool.3lib		\
	 	libproject.3lib		\
	 	libpthread.3lib		\
	 	libresolv.3lib		\
	 	librpcsvc.3lib		\
	 	librsm.3lib		\
	 	librt.3lib		\
	 	librtld_db.3lib		\
	 	libsasl.3lib		\
	 	libscf.3lib		\
	 	libsctp.3lib		\
	 	libsec.3lib		\
	 	libsecdb.3lib		\
	 	libsendfile.3lib	\
	 	libsip.3lib		\
	 	libslp.3lib		\
	 	libsocket.3lib		\
	 	libstmf.3lib		\
	 	libsys.3lib		\
	 	libsysevent.3lib	\
	 	libtecla.3lib		\
	 	libthread.3lib		\
	 	libtnfctl.3lib		\
	 	libtsalarm.3lib		\
	 	libtsnet.3lib		\
	 	libtsol.3lib		\
	 	libumem.3lib		\
	 	libuuid.3lib		\
	 	libvolmgt.3lib		\
	 	libw.3lib		\
	 	libxnet.3lib		\
	 	liby.3lib

MANLINKS=	SMHBA_GetAdapterAttributes.3lib			\
		SMHBA_GetAdapterPortAttributes.3lib		\
		SMHBA_GetBindingCapability.3lib			\
		SMHBA_GetBindingSupport.3lib			\
		SMHBA_GetDiscoveredPortAttributes.3lib		\
		SMHBA_GetFCPhyAttributes.3lib			\
		SMHBA_GetLUNStatistics.3lib			\
		SMHBA_GetNumberofPorts.3lib			\
		SMHBA_GetPersistentBinding.3lib			\
		SMHBA_GetPhyStatistics.3lib			\
		SMHBA_GetPortAttributesByWWN.3lib		\
		SMHBA_GetPortType.3lib				\
		SMHBA_GetProtocolStatistics.3lib		\
		SMHBA_GetSASPhyAttributes.3lib			\
		SMHBA_GetTargetMapping.3lib			\
		SMHBA_GetVendorLibraryAttributes.3lib		\
		SMHBA_GetVersion.3lib				\
		SMHBA_GetWrapperLibraryAttributes.3lib		\
		SMHBA_RegisterForAdapterAddEvents.3lib		\
		SMHBA_RegisterForAdapterEvents.3lib		\
		SMHBA_RegisterForAdapterPhyStatEvents.3lib	\
		SMHBA_RegisterForAdapterPortEvents.3lib		\
		SMHBA_RegisterForAdapterPortStatEvents.3lib	\
		SMHBA_RegisterForTargetEvents.3lib		\
		SMHBA_RegisterLibrary.3lib			\
		SMHBA_RemoveAllPersistentBindings.3lib		\
		SMHBA_RemovePersistentBinding.3lib		\
		SMHBA_ScsiInquiry.3lib				\
		SMHBA_ScsiReadCapacity.3lib			\
		SMHBA_ScsiReportLuns.3lib			\
		SMHBA_SendECHO.3lib				\
		SMHBA_SendSMPPassThru.3lib			\
		SMHBA_SendTEST.3lib				\
		SMHBA_SetBindingSupport.3lib			\
		SMHBA_SetPersistentBinding.3lib			\
		libmpapi.3lib					\
		libposix4.3lib					\
		libsmhbaapi.3lib				\
		libtermcap.3lib					\
		libtermlib.3lib

<<<<<<< HEAD
libmpapi.3lib					= libMPAPI.3lib

SMHBA_GetAdapterAttributes.3lib			= libSMHBAAPI.3lib
SMHBA_GetAdapterPortAttributes.3lib		= libSMHBAAPI.3lib
SMHBA_GetBindingCapability.3lib			= libSMHBAAPI.3lib
SMHBA_GetBindingSupport.3lib			= libSMHBAAPI.3lib
SMHBA_GetDiscoveredPortAttributes.3lib		= libSMHBAAPI.3lib
SMHBA_GetFCPhyAttributes.3lib			= libSMHBAAPI.3lib
SMHBA_GetLUNStatistics.3lib			= libSMHBAAPI.3lib
SMHBA_GetNumberofPorts.3lib			= libSMHBAAPI.3lib
SMHBA_GetPersistentBinding.3lib			= libSMHBAAPI.3lib
SMHBA_GetPhyStatistics.3lib			= libSMHBAAPI.3lib
SMHBA_GetPortAttributesByWWN.3lib		= libSMHBAAPI.3lib
SMHBA_GetPortType.3lib				= libSMHBAAPI.3lib
SMHBA_GetProtocolStatistics.3lib		= libSMHBAAPI.3lib
SMHBA_GetSASPhyAttributes.3lib			= libSMHBAAPI.3lib
SMHBA_GetTargetMapping.3lib			= libSMHBAAPI.3lib
SMHBA_GetVendorLibraryAttributes.3lib		= libSMHBAAPI.3lib
SMHBA_GetVersion.3lib				= libSMHBAAPI.3lib
SMHBA_GetWrapperLibraryAttributes.3lib		= libSMHBAAPI.3lib
SMHBA_RegisterForAdapterAddEvents.3lib		= libSMHBAAPI.3lib
SMHBA_RegisterForAdapterEvents.3lib		= libSMHBAAPI.3lib
SMHBA_RegisterForAdapterPhyStatEvents.3lib	= libSMHBAAPI.3lib
SMHBA_RegisterForAdapterPortEvents.3lib		= libSMHBAAPI.3lib
SMHBA_RegisterForAdapterPortStatEvents.3lib	= libSMHBAAPI.3lib
SMHBA_RegisterForTargetEvents.3lib		= libSMHBAAPI.3lib
SMHBA_RegisterLibrary.3lib			= libSMHBAAPI.3lib
SMHBA_RemoveAllPersistentBindings.3lib		= libSMHBAAPI.3lib
SMHBA_RemovePersistentBinding.3lib		= libSMHBAAPI.3lib
SMHBA_ScsiInquiry.3lib				= libSMHBAAPI.3lib
SMHBA_ScsiReadCapacity.3lib			= libSMHBAAPI.3lib
SMHBA_ScsiReportLuns.3lib			= libSMHBAAPI.3lib
SMHBA_SendECHO.3lib				= libSMHBAAPI.3lib
SMHBA_SendSMPPassThru.3lib			= libSMHBAAPI.3lib
SMHBA_SendTEST.3lib				= libSMHBAAPI.3lib
SMHBA_SetBindingSupport.3lib			= libSMHBAAPI.3lib
SMHBA_SetPersistentBinding.3lib			= libSMHBAAPI.3lib
libsmhbaapi.3lib				= libSMHBAAPI.3lib

libtermcap.3lib					= libcurses.3lib
libtermlib.3lib					= libcurses.3lib

libposix4.3lib					= librt.3lib
=======
libmpapi.3lib					:= LINKSRC = libMPAPI.3lib

SMHBA_GetAdapterAttributes.3lib			:= LINKSRC = libSMHBAAPI.3lib
SMHBA_GetAdapterPortAttributes.3lib		:= LINKSRC = libSMHBAAPI.3lib
SMHBA_GetBindingCapability.3lib			:= LINKSRC = libSMHBAAPI.3lib
SMHBA_GetBindingSupport.3lib			:= LINKSRC = libSMHBAAPI.3lib
SMHBA_GetDiscoveredPortAttributes.3lib		:= LINKSRC = libSMHBAAPI.3lib
SMHBA_GetFCPhyAttributes.3lib			:= LINKSRC = libSMHBAAPI.3lib
SMHBA_GetLUNStatistics.3lib			:= LINKSRC = libSMHBAAPI.3lib
SMHBA_GetNumberofPorts.3lib			:= LINKSRC = libSMHBAAPI.3lib
SMHBA_GetPersistentBinding.3lib			:= LINKSRC = libSMHBAAPI.3lib
SMHBA_GetPhyStatistics.3lib			:= LINKSRC = libSMHBAAPI.3lib
SMHBA_GetPortAttributesByWWN.3lib		:= LINKSRC = libSMHBAAPI.3lib
SMHBA_GetPortType.3lib				:= LINKSRC = libSMHBAAPI.3lib
SMHBA_GetProtocolStatistics.3lib		:= LINKSRC = libSMHBAAPI.3lib
SMHBA_GetSASPhyAttributes.3lib			:= LINKSRC = libSMHBAAPI.3lib
SMHBA_GetTargetMapping.3lib			:= LINKSRC = libSMHBAAPI.3lib
SMHBA_GetVendorLibraryAttributes.3lib		:= LINKSRC = libSMHBAAPI.3lib
SMHBA_GetVersion.3lib				:= LINKSRC = libSMHBAAPI.3lib
SMHBA_GetWrapperLibraryAttributes.3lib		:= LINKSRC = libSMHBAAPI.3lib
SMHBA_RegisterForAdapterAddEvents.3lib		:= LINKSRC = libSMHBAAPI.3lib
SMHBA_RegisterForAdapterEvents.3lib		:= LINKSRC = libSMHBAAPI.3lib
SMHBA_RegisterForAdapterPhyStatEvents.3lib	:= LINKSRC = libSMHBAAPI.3lib
SMHBA_RegisterForAdapterPortEvents.3lib		:= LINKSRC = libSMHBAAPI.3lib
SMHBA_RegisterForAdapterPortStatEvents.3lib	:= LINKSRC = libSMHBAAPI.3lib
SMHBA_RegisterForTargetEvents.3lib		:= LINKSRC = libSMHBAAPI.3lib
SMHBA_RegisterLibrary.3lib			:= LINKSRC = libSMHBAAPI.3lib
SMHBA_RemoveAllPersistentBindings.3lib		:= LINKSRC = libSMHBAAPI.3lib
SMHBA_RemovePersistentBinding.3lib		:= LINKSRC = libSMHBAAPI.3lib
SMHBA_ScsiInquiry.3lib				:= LINKSRC = libSMHBAAPI.3lib
SMHBA_ScsiReadCapacity.3lib			:= LINKSRC = libSMHBAAPI.3lib
SMHBA_ScsiReportLuns.3lib			:= LINKSRC = libSMHBAAPI.3lib
SMHBA_SendECHO.3lib				:= LINKSRC = libSMHBAAPI.3lib
SMHBA_SendSMPPassThru.3lib			:= LINKSRC = libSMHBAAPI.3lib
SMHBA_SendTEST.3lib				:= LINKSRC = libSMHBAAPI.3lib
SMHBA_SetBindingSupport.3lib			:= LINKSRC = libSMHBAAPI.3lib
SMHBA_SetPersistentBinding.3lib			:= LINKSRC = libSMHBAAPI.3lib
libsmhbaapi.3lib				:= LINKSRC = libSMHBAAPI.3lib

libtermcap.3lib					:= LINKSRC = libcurses.3lib
libtermlib.3lib					:= LINKSRC = libcurses.3lib

libposix4.3lib					:= LINKSRC = librt.3lib
>>>>>>> 7de6f2c0

.KEEP_STATE:

include		$(SRC)/man/Makefile.man

install:	$(ROOTMANFILES) $(ROOTMANLINKS)<|MERGE_RESOLUTION|>--- conflicted
+++ resolved
@@ -11,11 +11,7 @@
 
 #
 # Copyright 2011, Richard Lowe
-<<<<<<< HEAD
-# Copyright 2012 Nexenta Systems, Inc. All rights reserved.
-=======
 # Copyright 2013 Nexenta Systems, Inc.  All rights reserved.
->>>>>>> 7de6f2c0
 #
 
 include		$(SRC)/Makefile.master
@@ -152,51 +148,6 @@
 		libtermcap.3lib					\
 		libtermlib.3lib
 
-<<<<<<< HEAD
-libmpapi.3lib					= libMPAPI.3lib
-
-SMHBA_GetAdapterAttributes.3lib			= libSMHBAAPI.3lib
-SMHBA_GetAdapterPortAttributes.3lib		= libSMHBAAPI.3lib
-SMHBA_GetBindingCapability.3lib			= libSMHBAAPI.3lib
-SMHBA_GetBindingSupport.3lib			= libSMHBAAPI.3lib
-SMHBA_GetDiscoveredPortAttributes.3lib		= libSMHBAAPI.3lib
-SMHBA_GetFCPhyAttributes.3lib			= libSMHBAAPI.3lib
-SMHBA_GetLUNStatistics.3lib			= libSMHBAAPI.3lib
-SMHBA_GetNumberofPorts.3lib			= libSMHBAAPI.3lib
-SMHBA_GetPersistentBinding.3lib			= libSMHBAAPI.3lib
-SMHBA_GetPhyStatistics.3lib			= libSMHBAAPI.3lib
-SMHBA_GetPortAttributesByWWN.3lib		= libSMHBAAPI.3lib
-SMHBA_GetPortType.3lib				= libSMHBAAPI.3lib
-SMHBA_GetProtocolStatistics.3lib		= libSMHBAAPI.3lib
-SMHBA_GetSASPhyAttributes.3lib			= libSMHBAAPI.3lib
-SMHBA_GetTargetMapping.3lib			= libSMHBAAPI.3lib
-SMHBA_GetVendorLibraryAttributes.3lib		= libSMHBAAPI.3lib
-SMHBA_GetVersion.3lib				= libSMHBAAPI.3lib
-SMHBA_GetWrapperLibraryAttributes.3lib		= libSMHBAAPI.3lib
-SMHBA_RegisterForAdapterAddEvents.3lib		= libSMHBAAPI.3lib
-SMHBA_RegisterForAdapterEvents.3lib		= libSMHBAAPI.3lib
-SMHBA_RegisterForAdapterPhyStatEvents.3lib	= libSMHBAAPI.3lib
-SMHBA_RegisterForAdapterPortEvents.3lib		= libSMHBAAPI.3lib
-SMHBA_RegisterForAdapterPortStatEvents.3lib	= libSMHBAAPI.3lib
-SMHBA_RegisterForTargetEvents.3lib		= libSMHBAAPI.3lib
-SMHBA_RegisterLibrary.3lib			= libSMHBAAPI.3lib
-SMHBA_RemoveAllPersistentBindings.3lib		= libSMHBAAPI.3lib
-SMHBA_RemovePersistentBinding.3lib		= libSMHBAAPI.3lib
-SMHBA_ScsiInquiry.3lib				= libSMHBAAPI.3lib
-SMHBA_ScsiReadCapacity.3lib			= libSMHBAAPI.3lib
-SMHBA_ScsiReportLuns.3lib			= libSMHBAAPI.3lib
-SMHBA_SendECHO.3lib				= libSMHBAAPI.3lib
-SMHBA_SendSMPPassThru.3lib			= libSMHBAAPI.3lib
-SMHBA_SendTEST.3lib				= libSMHBAAPI.3lib
-SMHBA_SetBindingSupport.3lib			= libSMHBAAPI.3lib
-SMHBA_SetPersistentBinding.3lib			= libSMHBAAPI.3lib
-libsmhbaapi.3lib				= libSMHBAAPI.3lib
-
-libtermcap.3lib					= libcurses.3lib
-libtermlib.3lib					= libcurses.3lib
-
-libposix4.3lib					= librt.3lib
-=======
 libmpapi.3lib					:= LINKSRC = libMPAPI.3lib
 
 SMHBA_GetAdapterAttributes.3lib			:= LINKSRC = libSMHBAAPI.3lib
@@ -240,7 +191,6 @@
 libtermlib.3lib					:= LINKSRC = libcurses.3lib
 
 libposix4.3lib					:= LINKSRC = librt.3lib
->>>>>>> 7de6f2c0
 
 .KEEP_STATE:
 
