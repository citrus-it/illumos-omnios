#
# This file and its contents are supplied under the terms of the
# Common Development and Distribution License ("CDDL"), version 1.0.
# You may only use this file in accordance with the terms of version
# 1.0 of the CDDL.
#
# A full copy of the text of the CDDL should have accompanied this
# source.  A copy of the CDDL is also available via the Internet
# at http://www.illumos.org/license/CDDL.
#

#
# Copyright 2011, Richard Lowe
<<<<<<< HEAD
# Copyright 2012 Nexenta Systems, Inc. All rights reserved.
=======
# Copyright 2013 Nexenta Systems, Inc.  All rights reserved.
>>>>>>> 7de6f2c0
#

include		$(SRC)/Makefile.master

MANSECT= 	9

MANLINKS=	Intro.9		\
		intro.9

<<<<<<< HEAD
Intro.9		= ../man9e/Intro.9e
intro.9		= ../man9e/Intro.9e
=======
Intro.9		:= LINKSRC = ../man9e/Intro.9e
intro.9		:= LINKSRC = ../man9e/Intro.9e
>>>>>>> 7de6f2c0

.KEEP_STATE:

include		$(SRC)/man/Makefile.man

install: 	$(ROOTMANLINKS)<|MERGE_RESOLUTION|>--- conflicted
+++ resolved
@@ -11,11 +11,7 @@
 
 #
 # Copyright 2011, Richard Lowe
-<<<<<<< HEAD
-# Copyright 2012 Nexenta Systems, Inc. All rights reserved.
-=======
 # Copyright 2013 Nexenta Systems, Inc.  All rights reserved.
->>>>>>> 7de6f2c0
 #
 
 include		$(SRC)/Makefile.master
@@ -25,13 +21,8 @@
 MANLINKS=	Intro.9		\
 		intro.9
 
-<<<<<<< HEAD
-Intro.9		= ../man9e/Intro.9e
-intro.9		= ../man9e/Intro.9e
-=======
 Intro.9		:= LINKSRC = ../man9e/Intro.9e
 intro.9		:= LINKSRC = ../man9e/Intro.9e
->>>>>>> 7de6f2c0
 
 .KEEP_STATE:
 
