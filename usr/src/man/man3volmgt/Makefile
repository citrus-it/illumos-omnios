--- conflicted
+++ resolved
@@ -11,11 +11,7 @@
 
 #
 # Copyright 2011, Richard Lowe
-<<<<<<< HEAD
-# Copyright 2012 Nexenta Systems, Inc. All rights reserved.
-=======
 # Copyright 2013 Nexenta Systems, Inc.  All rights reserved.
->>>>>>> 7de6f2c0
 #
 
 include		$(SRC)/Makefile.master
@@ -38,15 +34,9 @@
 MANLINKS=	media_setattr.3volmgt		\
 		volmgt_symdev.3volmgt
 
-<<<<<<< HEAD
-media_setattr.3volmgt	= media_getattr.3volmgt
-
-volmgt_symdev.3volmgt	= volmgt_symname.3volmgt
-=======
 media_setattr.3volmgt	:= LINKSRC = media_getattr.3volmgt
 
 volmgt_symdev.3volmgt	:= LINKSRC = volmgt_symname.3volmgt
->>>>>>> 7de6f2c0
 
 .KEEP_STATE:
 
