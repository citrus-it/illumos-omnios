--- conflicted
+++ resolved
@@ -11,11 +11,7 @@
 
 #
 # Copyright 2011, Richard Lowe
-<<<<<<< HEAD
-# Copyright 2012 Nexenta Systems, Inc. All rights reserved.
-=======
 # Copyright 2013 Nexenta Systems, Inc.  All rights reserved.
->>>>>>> 7de6f2c0
 #
 
 include		$(SRC)/Makefile.master
@@ -49,17 +45,6 @@
 		pam_get_item.3pam		\
 		pam_sm_close_session.3pam
 
-<<<<<<< HEAD
-pam_close_session.3pam		= pam_open_session.3pam
-
-pam_get_data.3pam		= pam_set_data.3pam
-
-pam_get_item.3pam		= pam_set_item.3pam
-
-pam_sm_close_session.3pam	= pam_sm_open_session.3pam
-
-pam_end.3pam			= pam_start.3pam
-=======
 pam_close_session.3pam		:= LINKSRC = pam_open_session.3pam
 
 pam_get_data.3pam		:= LINKSRC = pam_set_data.3pam
@@ -69,7 +54,6 @@
 pam_sm_close_session.3pam	:= LINKSRC = pam_sm_open_session.3pam
 
 pam_end.3pam			:= LINKSRC = pam_start.3pam
->>>>>>> 7de6f2c0
 
 .KEEP_STATE:
 
