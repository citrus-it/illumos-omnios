--- conflicted
+++ resolved
@@ -13,11 +13,8 @@
 # Copyright 2011, Richard Lowe
 # Copyright 2016 Garrett D'Amore <garrett@damore.org>
 # Copyright 2016 Joyent, Inc.
-<<<<<<< HEAD
 # Copyright 2016 Hans Rosenfeld <rosenfeld@grumpf.hope-2000.org>
-=======
 # Copyright 2016 Nexenta Systems, Inc.
->>>>>>> 730daff8
 #
 
 include		$(SRC)/Makefile.master
