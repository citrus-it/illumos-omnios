#
# This file and its contents are supplied under the terms of the
# Common Development and Distribution License ("CDDL"), version 1.0.
# You may only use this file in accordance with the terms of version
# 1.0 of the CDDL.
#
# A full copy of the text of the CDDL should have accompanied this
# source.  A copy of the CDDL is also available via the Internet
# at http://www.illumos.org/license/CDDL.
#

#
# Copyright 2011, Richard Lowe
# Copyright 2016 Garrett D'Amore <garrett@damore.org>
# Copyright 2019 Joyent, Inc.
# Copyright 2016 Hans Rosenfeld <rosenfeld@grumpf.hope-2000.org>
# Copyright 2018 Nexenta Systems, Inc.
# Copyright 2023 Peter Tribble
# Copyright 2024 Oxide Computer Company
# Copyright 2023 RackTop Systems, Inc.
#

include		$(SRC)/Makefile.master

MANSECT=	4d

MANFILES=	aac.4d		\
		afe.4d		\
		audio.4d	\
		audio1575.4d	\
		audioens.4d	\
		audiols.4d	\
		audiop16x.4d	\
		audiopci.4d	\
		audiots.4d	\
		av1394.4d	\
		bge.4d		\
		blkdev.4d	\
		bnxe.4d		\
		ccid.4d		\
		chxge.4d	\
		console.4d	\
		cpuid.4d	\
		dca.4d		\
		dcam1394.4d	\
		devinfo.4d	\
		dmfe.4d		\
		dtrace.4d	\
		e1000g.4d	\
		ehci.4d		\
		fasttrap.4d	\
		fbt.4d		\
		fcip.4d		\
		fcoe.4d		\
		fcoei.4d	\
		fcoet.4d	\
		fcp.4d		\
		fctl.4d		\
		fp.4d		\
		full.4d		\
		gld.4d		\
		hci1394.4d	\
		hermon.4d	\
		hid.4d		\
		hme.4d		\
		hubd.4d		\
		ib.4d		\
		ibcm.4d		\
		ibd.4d		\
		ibdm.4d		\
		ibdma.4d	\
		ibtl.4d		\
		ieee1394.4d	\
		igb.4d		\
		igc.4d		\
		ipnet.4d	\
		iscsi.4d	\
		iser.4d		\
		ixgbe.4d	\
		kmdb.4d		\
		kstat.4d	\
		ksensor.4d	\
		ksyms.4d	\
		llc1.4d		\
		lmrc.4d		\
		lockstat.4d	\
		lofi.4d		\
		log.4d		\
		mem.4d		\
		mpt_sas.4d	\
		mr_sas.4d	\
		msglog.4d	\
		mt.4d		\
		mxfe.4d		\
		null.4d		\
		nulldriver.4d	\
		nxge.4d		\
		ohci.4d		\
		openprom.4d	\
		physmem.4d	\
		pm.4d		\
		poll.4d		\
		profile.4d	\
		ptm.4d		\
		pty.4d		\
		qlc.4d		\
		ramdisk.4d	\
		random.4d	\
		rge.4d		\
		rtls.4d		\
		sad.4d		\
		sata.4d		\
		scsa1394.4d	\
		scsa2usb.4d	\
		sd.4d		\
		sdt.4d		\
		ses.4d		\
		sfe.4d		\
		sgen.4d		\
		smartpqi.4d	\
		srpt.4d		\
		st.4d		\
		sysmsg.4d	\
		systrace.4d	\
		ticlts.4d	\
		tty.4d		\
		tzmon.4d	\
		ufm.4d		\
		ugen.4d		\
		uhci.4d		\
		usb_ac.4d	\
		usb_as.4d	\
		usb_ia.4d	\
		usb_mid.4d	\
		usba.4d		\
		usbftdi.4d	\
		usbprn.4d	\
		usbsacm.4d	\
		usbsksp.4d	\
		usbsprl.4d	\
		usbvc.4d	\
		virtualkm.4d	\
		vni.4d		\
		vr.4d		\
		wscons.4d	\
		xge.4d		\
		yge.4d		\
		zcons.4d	\
		zero.4d

i386_MANFILES=	ahci.4d		\
		amd8111s.4d	\
		amdnbtemp.4d	\
		amdzen.4d	\
		amr.4d		\
		arcmsr.4d	\
		arn.4d		\
		asy.4d		\
		ata.4d		\
		atge.4d		\
		ath.4d		\
		atu.4d		\
		audio810.4d	\
		audiocmi.4d	\
		audiocmihd.4d	\
		audioemu10k.4d	\
		audiohd.4d	\
		audioixp.4d	\
		audiosolo.4d	\
		audiovia823x.4d \
		bfe.4d		\
		cmdk.4d		\
		coretemp.4d	\
		cpqary3.4d	\
		dnet.4d		\
		ecpp.4d		\
		elxl.4d		\
		ena.4d		\
		fd.4d		\
		hxge.4d		\
		i40e.4d		\
		imc.4d		\
		imcstub.4d	\
		ipmi.4d		\
		iprb.4d		\
		ipw.4d		\
		iwh.4d		\
		iwi.4d		\
		iwn.4d		\
		mega_sas.4d	\
		mlxcx.4d	\
		myri10ge.4d	\
		npe.4d		\
		ntxn.4d		\
		nv_sata.4d	\
		nvme.4d		\
		pcic.4d		\
		pcmcia.4d	\
		pchtemp.4d	\
		pcn.4d		\
		pvscsi.4d	\
		qede.4d		\
		ral.4d		\
		rtw.4d		\
		rum.4d		\
		rwd.4d		\
		rwn.4d		\
		sda.4d		\
		sdhost.4d	\
		sfxge.4d	\
		si3124.4d	\
		skd.4d		\
		smbios.4d	\
		smntemp.4d	\
		uath.4d		\
		ural.4d		\
		urtw.4d		\
		usmn.4d		\
		vio9p.4d	\
		vioblk.4d	\
		vioif.4d	\
		vioscsi.4d	\
		virtio.4d	\
		vmxnet3s.4d	\
		wpi.4d		\
		xhci.4d		\
		zen_udf.4d	\
		zyd.4d

<<<<<<< HEAD
$(HAVE_CLOSED_BINS)i386_MANFILES +=	\
	bcm_sata.4d			\
	sdp.4d

aarch64_MANFILES=	ahci.4d			\
			arn.4d			\
			asy.4d			\
			atge.4d			\
			atu.4d			\
			audio810.4d		\
			audiocmi.4d		\
			audiocmihd.4d		\
			audioemu10k.4d		\
			audiohd.4d		\
			audioixp.4d		\
			audiosolo.4d		\
			audiovia823x.4d		\
			bcm2711_sensors.4d	\
			bfe.4d			\
			devfdt.4d		\
			elxl.4d			\
			ena.4d			\
			iprb.4d			\
			ipw.4d			\
			iwh.4d			\
			iwi.4d			\
			iwn.4d			\
			mega_sas.4d		\
			ntxn.4d			\
			nvme.4d			\
			pcn.4d			\
			qede.4d			\
			ral.4d			\
			rtw.4d			\
			rum.4d			\
			rwd.4d			\
			rwn.4d			\
			sda.4d			\
			sdhost.4d		\
			sfxge.4d		\
			si3124.4d		\
			simple-bus.4d		\
			skd.4d			\
			uath.4d			\
			ural.4d			\
			urtw.4d			\
			vio9p.4d		\
			vioblk.4d		\
			vioif.4d		\
			viommionex.4d		\
			virtio.4d		\
			wpi.4d			\
			xhci.4d			\
			zyd.4d

MANLINKS=	1394.4d		\
		allkmem.4d	\
		fdc.4d		\
		firewire.4d	\
		kmem.4d		\
		lo0.4d		\
		pts.4d		\
		ticots.4d	\
		ticotsord.4d	\
		urandom.4d	\
		usb.4d

i386_MANLINKS=	amdzen_stub.4d

MANFILES +=	$($(MACH)_MANFILES)
MANLINKS +=	$($(MACH)_MANLINKS)

amdzen_stub.4d	:= LINKSRC = amdzen.4d

fdc.4d		:= LINKSRC = fd.4d

1394.4d		:= LINKSRC = ieee1394.4d
firewire.4d	:= LINKSRC = ieee1394.4d

lo0.4d		:= LINKSRC = ipnet.4d

pts.4d		:= LINKSRC = ptm.4d

allkmem.4d	:= LINKSRC = mem.4d
kmem.4d		:= LINKSRC = mem.4d

urandom.4d	:= LINKSRC = random.4d

ticots.4d	:= LINKSRC = ticlts.4d
ticotsord.4d	:= LINKSRC = ticlts.4d

usb.4d		:= LINKSRC = usba.4d
=======
MANFILES=	$(_MANFILES) $($(MACH)_MANFILES)

i386_MANLINK_SRC=	Manlink.i386
>>>>>>> 24987e92

.KEEP_STATE:

include		$(SRC)/man/Makefile.man

install:	$(ROOTMANFILES) $(MANLINK_SRCS)
	$(MANLINK_INSTALL)<|MERGE_RESOLUTION|>--- conflicted
+++ resolved
@@ -227,7 +227,6 @@
 		zen_udf.4d	\
 		zyd.4d
 
-<<<<<<< HEAD
 $(HAVE_CLOSED_BINS)i386_MANFILES +=	\
 	bcm_sata.4d			\
 	sdp.4d
@@ -283,48 +282,9 @@
 			xhci.4d			\
 			zyd.4d
 
-MANLINKS=	1394.4d		\
-		allkmem.4d	\
-		fdc.4d		\
-		firewire.4d	\
-		kmem.4d		\
-		lo0.4d		\
-		pts.4d		\
-		ticots.4d	\
-		ticotsord.4d	\
-		urandom.4d	\
-		usb.4d
-
-i386_MANLINKS=	amdzen_stub.4d
-
 MANFILES +=	$($(MACH)_MANFILES)
-MANLINKS +=	$($(MACH)_MANLINKS)
-
-amdzen_stub.4d	:= LINKSRC = amdzen.4d
-
-fdc.4d		:= LINKSRC = fd.4d
-
-1394.4d		:= LINKSRC = ieee1394.4d
-firewire.4d	:= LINKSRC = ieee1394.4d
-
-lo0.4d		:= LINKSRC = ipnet.4d
-
-pts.4d		:= LINKSRC = ptm.4d
-
-allkmem.4d	:= LINKSRC = mem.4d
-kmem.4d		:= LINKSRC = mem.4d
-
-urandom.4d	:= LINKSRC = random.4d
-
-ticots.4d	:= LINKSRC = ticlts.4d
-ticotsord.4d	:= LINKSRC = ticlts.4d
-
-usb.4d		:= LINKSRC = usba.4d
-=======
-MANFILES=	$(_MANFILES) $($(MACH)_MANFILES)
 
 i386_MANLINK_SRC=	Manlink.i386
->>>>>>> 24987e92
 
 .KEEP_STATE:
 
