#
# This file and its contents are supplied under the terms of the
# Common Development and Distribution License ("CDDL"), version 1.0.
# You may only use this file in accordance with the terms of version
# 1.0 of the CDDL.
#
# A full copy of the text of the CDDL should have accompanied this
# source.  A copy of the CDDL is also available via the Internet
# at http://www.illumos.org/license/CDDL.
#

#
# Copyright 2011, Richard Lowe
<<<<<<< HEAD
# Copyright 2012 Nexenta Systems, Inc. All rights reserved.
=======
# Copyright 2013 Nexenta Systems, Inc.  All rights reserved.
>>>>>>> 7de6f2c0
#

include		$(SRC)/Makefile.master

MANSECT= 	7p

MANFILES= 	arp.7p		\
	 	dlpi.7p		\
	 	icmp.7p		\
	 	icmp6.7p	\
	 	if_tcp.7p	\
	 	inet.7p		\
	 	inet6.7p	\
	 	ip.7p		\
	 	ip6.7p		\
	 	ipsec.7p	\
	 	ipsecah.7p	\
	 	ipsecesp.7p	\
	 	pf_key.7p	\
	 	rarp.7p		\
	 	route.7p	\
	 	routing.7p	\
	 	sctp.7p		\
	 	sip.7p		\
	 	slp.7p		\
	 	tcp.7p		\
	 	udp.7p

MANLINKS=	AH.7p		\
<<<<<<< HEAD
	 	ARP.7p		\
	 	ESP.7p		\
	 	ICMP.7p		\
	 	IP.7p		\
	 	RARP.7p		\
	 	SCTP.7p		\
	 	TCP.7p		\
	 	UDP.7p		\
	 	if.7p

ARP.7p		= arp.7p

ICMP.7p		= icmp.7p

if.7p		= if_tcp.7p

IP.7p		= ip.7p

AH.7p		= ipsecah.7p

ESP.7p		= ipsecesp.7p

RARP.7p 	= rarp.7p

SCTP.7p 	= sctp.7p

TCP.7p		= tcp.7p

UDP.7p		= udp.7p
=======
		ARP.7p		\
		ESP.7p		\
		ICMP.7p		\
		IP.7p		\
		RARP.7p		\
		SCTP.7p		\
		TCP.7p		\
		UDP.7p		\
	 	if.7p

ARP.7p		:= LINKSRC = arp.7p

ICMP.7p		:= LINKSRC = icmp.7p

if.7p		:= LINKSRC = if_tcp.7p

IP.7p		:= LINKSRC = ip.7p

AH.7p		:= LINKSRC = ipsecah.7p

ESP.7p		:= LINKSRC = ipsecesp.7p

RARP.7p 	:= LINKSRC = rarp.7p

SCTP.7p 	:= LINKSRC = sctp.7p

TCP.7p		:= LINKSRC = tcp.7p

UDP.7p		:= LINKSRC = udp.7p
>>>>>>> 7de6f2c0

.KEEP_STATE:

include		$(SRC)/man/Makefile.man

install:	$(ROOTMANFILES) $(ROOTMANLINKS)<|MERGE_RESOLUTION|>--- conflicted
+++ resolved
@@ -11,11 +11,7 @@
 
 #
 # Copyright 2011, Richard Lowe
-<<<<<<< HEAD
-# Copyright 2012 Nexenta Systems, Inc. All rights reserved.
-=======
 # Copyright 2013 Nexenta Systems, Inc.  All rights reserved.
->>>>>>> 7de6f2c0
 #
 
 include		$(SRC)/Makefile.master
@@ -45,37 +41,6 @@
 	 	udp.7p
 
 MANLINKS=	AH.7p		\
-<<<<<<< HEAD
-	 	ARP.7p		\
-	 	ESP.7p		\
-	 	ICMP.7p		\
-	 	IP.7p		\
-	 	RARP.7p		\
-	 	SCTP.7p		\
-	 	TCP.7p		\
-	 	UDP.7p		\
-	 	if.7p
-
-ARP.7p		= arp.7p
-
-ICMP.7p		= icmp.7p
-
-if.7p		= if_tcp.7p
-
-IP.7p		= ip.7p
-
-AH.7p		= ipsecah.7p
-
-ESP.7p		= ipsecesp.7p
-
-RARP.7p 	= rarp.7p
-
-SCTP.7p 	= sctp.7p
-
-TCP.7p		= tcp.7p
-
-UDP.7p		= udp.7p
-=======
 		ARP.7p		\
 		ESP.7p		\
 		ICMP.7p		\
@@ -105,7 +70,6 @@
 TCP.7p		:= LINKSRC = tcp.7p
 
 UDP.7p		:= LINKSRC = udp.7p
->>>>>>> 7de6f2c0
 
 .KEEP_STATE:
 
