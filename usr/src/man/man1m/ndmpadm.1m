'\" te
.\" Copyright (c) 2007, Sun Microsystems, Inc. All Rights Reserved
<<<<<<< HEAD
.\" Copyright 2013 Nexenta Systems, Inc.  All rights reserved.
.\" The contents of this file are subject to the terms of the Common Development and Distribution License (the "License"). You may not use this file except in compliance with the License. You can obtain a copy of the license at usr/src/OPENSOLARIS.LICENSE or http://www.opensolaris.org/os/licensing.
.\" See the License for the specific language governing permissions and limitations under the License. When distributing Covered Code, include this CDDL HEADER in each file and include the License file at usr/src/OPENSOLARIS.LICENSE. If applicable, add the following below this CDDL HEADER, with the
.\" fields enclosed by brackets "[]" replaced with your own identifying information: Portions Copyright [yyyy] [name of copyright owner]
.TH NDMPADM 1M "Dec 16, 2013"
=======
.\" Copyright 2014 Nexenta Systems, Inc.  All rights reserved.
.\" The contents of this file are subject to the terms of the Common Development and Distribution License (the "License"). You may not use this file except in compliance with the License. You can obtain a copy of the license at usr/src/OPENSOLARIS.LICENSE or http://www.opensolaris.org/os/licensing.
.\" See the License for the specific language governing permissions and limitations under the License. When distributing Covered Code, include this CDDL HEADER in each file and include the License file at usr/src/OPENSOLARIS.LICENSE. If applicable, add the following below this CDDL HEADER, with the
.\" fields enclosed by brackets "[]" replaced with your own identifying information: Portions Copyright [yyyy] [name of copyright owner]
.TH NDMPADM 1M "Feb 24, 2014"
>>>>>>> 7a3fc0cc
.SH NAME
ndmpadm \- administer Network Data Management Protocol activities
.SH SYNOPSIS
.LP
.nf
\fB/usr/sbin/ndmpadm\fR [\fB-?\fR ] \fIsubcommand\fR [\fIoptions\fR] [\fIdirect-object\fR]
.fi

.SH DESCRIPTION
.sp
.LP
The \fBndmpadm\fR command can be used to query the \fBndmpd\fR(1M) daemon to
get the status of active sessions, terminate a session, query backup devices,
and set or get the current NDMP (Network Data Management Protocol) service
variables and properties. \fBndmpadm\fR is implemented as a set of subcommands,
many with their own direct object, which are described in the section for a
given subcommand. Certain subcommands support options, which are described
along with the subcommand.
.sp
.LP
The \fBndmpadm\fR command supports the following subcommands:
.sp
.ne 2
.na
\fB\fBdisable\fR\fR
.ad
.sp .6
.RS 4n
Disable the specified authentication password handling.
.RE

.sp
.ne 2
.na
\fB\fBenable\fR\fR
.ad
.sp .6
.RS 4n
Enable the specified authentication password handling.
.RE

.sp
.ne 2
.na
\fB\fBget\fR\fR
.ad
.sp .6
.RS 4n
Get the value of an NDMP configuration property.
.RE

.sp
.ne 2
.na
\fB\fBkill-sessions\fR\fR
.ad
.sp .6
.RS 4n
Terminate an active session.
.RE

.sp
.ne 2
.na
\fB\fBset\fR\fR
.ad
.sp .6
.RS 4n
Set the value of an NDMP configuration property.
.RE

.sp
.ne 2
.na
\fB\fBshow-devices\fR\fR
.ad
.sp .6
.RS 4n
Get a list of tape devices connected to the server.
.RE

.sp
.ne 2
.na
\fB\fBshow-sessions\fR\fR
.ad
.sp .6
.RS 4n
Display the details of active NDMP sessions.
.RE

.SH OPTIONS
.sp
.LP
The following option is supported:
.sp
.ne 2
.na
\fB\fB-?\fR\fR
.ad
.RS 6n
Display a list of all subcommands and options.
.RE

.SH SUB-COMMANDS
.sp
.LP
The \fBndmpadm\fR command supports the subcommands described below.
.SS "\fBdisable\fR Subcommand"
.sp
.LP
The syntax for the \fBdisable\fR subcommand is:
.sp
.in +2
.nf
# \fBndmpadm disable -a \fIauth-type\fR\fR
.fi
.in -2
.sp

.sp
.LP
This subcommand disables the authentication type specified by \fIauth-type\fR
for an NDMP client's remote access. Valid values for \fIauth-type\fR are
\fBcram-md5\fR or \fBcleartext\fR.
.SS "\fBenable\fR Subcommand"
.sp
.LP
The syntax for the \fBenable\fR subcommand is:
.sp
.in +2
.nf
# \fBndmpadm enable -a \fIauth-type\fR -u \fIusername\fR\fR
.fi
.in -2
.sp

.sp
.LP
This subcommand prompts for the user's password twice for confirmation and
activates the specified authentication type with the given username and
password for NDMP client access. Valid values for \fIauth-type\fR are
\fBcram-md5\fR or \fBcleartext\fR.
.SS "\fBget\fR Subcommand"
.sp
.LP
The syntax for the \fBget\fR subcommand is:
.sp
.in +2
.nf
# \fBndmpadm get [-p] [\fIproperty\fR] [[-p] \fIproperty\fR=\fIvalue\fR]...\fR
.fi
.in -2
.sp

.sp
.LP
The property names are the same as used for the \fBset\fR subcommand and are
described below. If you do not specify a property, the \fBget\fR subcommand
returns all configuration properties.
.SS "\fBkill-sessions\fR Subcommand"
.sp
.LP
The \fBkill-sessions\fR subcommand allows you to terminate the session number
\fIID\fR.
.sp
.LP
The syntax for the \fBkill-sessions\fR subcommand is:
.sp
.in +2
.nf
# \fBndmpadm kill-sessions \fIID\fR\fR
.fi
.in -2
.sp

.SS "\fBset\fR Subcommand"
.sp
.LP
The syntax for the \fBset\fR subcommand is:
.sp
.in +2
.nf
# \fBndmpadm set [-p] \fIproperty\fR=\fIvalue\fR [[-p] \fIproperty\fR=\fIvalue\fR]...\fR
.fi
.in -2
.sp

.sp
.LP
The properties you can set with the \fBset\fR subcommand are described in the
\fBndmp\fR(4) man page.
.SS "\fBshow-devices\fR Subcommand"
.sp
.LP
The syntax for the \fBshow-devices\fR subcommand is:
.sp
.in +2
.nf
# \fBndmpadm show-devices\fR
.fi
.in -2
.sp

.sp
.LP
This subcommand lists the name, vendor, serial number, and other information
about the current tape drive and libraries connected to the system.
.SS "\fBshow-sessions\fR Subcommand"
.sp
.LP
The \fBshow-sessions\fR subcommand displays details of a session. The syntax
for the \fBshow-sessions\fR subcommand is:
.sp
.in +2
.nf
# \fBndmpadm show-sessions [-i tape,scsi,data,mover] [\fIID\fR]\fR
.fi
.in -2
.sp

.sp
.LP
The \fBshow-sessions\fR subcommand supports the following arguments:
.sp
.ne 2
.na
\fB\fB-i\fR \fBtape\fR,\fBscsi\fR,\fBdata\fR,\fBmover\fR\fR
.ad
.sp .6
.RS 4n
Identify a type of interface about which to obtain data. If no interface is
specified, \fBshow-sessions\fR displays information for all types of
interfaces.
.RE

.sp
.ne 2
.na
\fB\fIID\fR\fR
.ad
.sp .6
.RS 4n
Identifies a particular session about which to display data. If no \fIID\fR is
specified, \fBshow-sessions\fR displays data for all sessions.
.RE

.SH EXAMPLES
.LP
\fBExample 1 \fRObtaining the Status of All NDMP Connections
.sp
.LP
The following command obtains status on all connections.

.sp
.in +2
.nf
# \fBndmpadm show-devices\fR
.fi
.in -2
.sp

.LP
\fBExample 2 \fRObtaining the Status of Certain Types of Connections
.sp
.LP
The following command obtains status on tape and SCSI interfaces.

.sp
.in +2
.nf
# \fBndmpadm show-sessions -i scsi,tape\fR
.fi
.in -2
.sp

.LP
\fBExample 3 \fRLimiting Protocol Version
.sp
.LP
The following command limits the use of the NDMP protocol to version 3.

.sp
.in +2
.nf
# \fBndmpadm set -p version=3\fR
.fi
.in -2
.sp

.LP
\fBExample 4 \fRTurning on Debugging
.sp
.LP
The following command enables debugging. It also sets the NDMP protocol to
version 3.

.sp
.in +2
.nf
# \fBndmpadm set -p debug-mode=yes -p version=3\fR
.fi
.in -2
.sp

.LP
\fBExample 5 \fRObtaining Current Version Number
.sp
.LP
The following command obtains the version number of the currently running NDMP.

.sp
.in +2
.nf
# \fBndmpadm get -p version\fR
.fi
.in -2
.sp

.LP
\fBExample 6 \fRDisconnecting a Specific Session
.sp
.LP
The command shown below disconnects session 5. The session number was
previously obtained from an \fBndmpadm show-sessions\fR command.

.sp
.in +2
.nf
# \fBndmpadm kill-session 5\fR
.fi
.in -2
.sp

.LP
\fBExample 7 \fRObtaining the Values for All NDMP Properties
.sp
.LP
The following command obtains the values for all NDMP properties.

.sp
.in +2
.nf
# \fBndmpadm get\fR
.fi
.in -2
.sp

.LP
\fBExample 8 \fREnabling CRAM-MD5 Authentication
.sp
.LP
The following command enables CRAM-MD5 authentication.

.sp
.in +2
.nf
# \fBndmpadm enable -a cram-md5 -u admin\fR
Enter new password:\fB*****\fR
Re-enter password:\fB*****\fR
.fi
.in -2
.sp

.LP
\fBExample 9 \fRDisabling Clear Text Password Authentication
.sp
.LP
The following command disables clear text password authentication.

.sp
.in +2
.nf
# \fBndmpadm disable -a cleartext\fR
.fi
.in -2
.sp

.SH EXIT STATUS
.sp
.ne 2
.na
\fB\fB0\fR\fR
.ad
.RS 5n
Successful completion.
.RE

.sp
.ne 2
.na
\fB\fB1\fR\fR
.ad
.RS 5n
An error occurred, such as the \fBndmpd\fR daemon is not running, that
prevented \fBndmpadm\fR from contacting the demon.
.RE

.sp
.ne 2
.na
\fB\fB2\fR\fR
.ad
.RS 5n
Invalid command-line options were specified.
.RE

.SH ATTRIBUTES
.sp
.LP
See \fBattributes\fR(5) for descriptions of the following attributes:
.sp

.sp
.TS
box;
c | c
l | l .
ATTRIBUTE TYPE	ATTRIBUTE VALUE
_
Interface Stability	Committed
.TE

.SH SEE ALSO
.sp
.LP
\fBdump\fR(1), \fBtar\fR(1), \fBndmpd\fR(1M), \fBndmpstat\fR(1M),
\fBsvccfg\fR(1M), \fBsyslogd\fR(1M), \fBndmp\fR(4), \fBattributes\fR(5),
\fBsmf\fR(5)
.SH NOTES
.sp
.LP
The \fBndmpd\fR(1M) daemon is managed by the service management facility
(\fBsmf\fR(5)), under the service identifier:
.sp
.in +2
.nf
svc:/system/ndmpd
.fi
.in -2
.sp

.sp
.LP
Administrative actions on this service, such as setting and getting a property
can be alternatively performed using \fBsvccfg\fR(1M). For example to enable
Direct Access Recovery (DAR) mode:
.sp
.in +2
.nf
# \fBsvccfg -s svc:/system/ndmpd\fR
svc:/system/ndmpd> \fBsetprop ndmpd/dar-support = yes\fR
.fi
.in -2
.sp

.sp
.LP
\&...and to get the list of properties:
.sp
.in +2
.nf
# \fBsvccfg -s svc:/system/ndmpd\fR
svc:/system/ndmpd> \fBlistprop\fR
.fi
.in -2
.sp
<|MERGE_RESOLUTION|>--- conflicted
+++ resolved
@@ -1,18 +1,10 @@
 '\" te
 .\" Copyright (c) 2007, Sun Microsystems, Inc. All Rights Reserved
-<<<<<<< HEAD
-.\" Copyright 2013 Nexenta Systems, Inc.  All rights reserved.
-.\" The contents of this file are subject to the terms of the Common Development and Distribution License (the "License"). You may not use this file except in compliance with the License. You can obtain a copy of the license at usr/src/OPENSOLARIS.LICENSE or http://www.opensolaris.org/os/licensing.
-.\" See the License for the specific language governing permissions and limitations under the License. When distributing Covered Code, include this CDDL HEADER in each file and include the License file at usr/src/OPENSOLARIS.LICENSE. If applicable, add the following below this CDDL HEADER, with the
-.\" fields enclosed by brackets "[]" replaced with your own identifying information: Portions Copyright [yyyy] [name of copyright owner]
-.TH NDMPADM 1M "Dec 16, 2013"
-=======
 .\" Copyright 2014 Nexenta Systems, Inc.  All rights reserved.
 .\" The contents of this file are subject to the terms of the Common Development and Distribution License (the "License"). You may not use this file except in compliance with the License. You can obtain a copy of the license at usr/src/OPENSOLARIS.LICENSE or http://www.opensolaris.org/os/licensing.
 .\" See the License for the specific language governing permissions and limitations under the License. When distributing Covered Code, include this CDDL HEADER in each file and include the License file at usr/src/OPENSOLARIS.LICENSE. If applicable, add the following below this CDDL HEADER, with the
 .\" fields enclosed by brackets "[]" replaced with your own identifying information: Portions Copyright [yyyy] [name of copyright owner]
 .TH NDMPADM 1M "Feb 24, 2014"
->>>>>>> 7a3fc0cc
 .SH NAME
 ndmpadm \- administer Network Data Management Protocol activities
 .SH SYNOPSIS
