--- conflicted
+++ resolved
@@ -11,12 +11,8 @@
 
 #
 # Copyright 2011, Richard Lowe
-<<<<<<< HEAD
-# Copyright 2011 Nexenta Systems, Inc. All rights reserved.
+# Copyright 2012 Nexenta Systems, Inc. All rights reserved.
 # Copyright (c) 2011 Delphix. All rights reserved.
-=======
-# Copyright 2012 Nexenta Systems, Inc. All rights reserved.
->>>>>>> 506ea5b8
 #
 
 include ../../Makefile.master
