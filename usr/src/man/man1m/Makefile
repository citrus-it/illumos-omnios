--- conflicted
+++ resolved
@@ -11,12 +11,8 @@
 
 #
 # Copyright 2011, Richard Lowe
-<<<<<<< HEAD
-# Copyright (c) 2012, Joyent, Inc.  All rights reserved.
 # Copyright 2014 Garrett D'Amore <garrett@damore.org>
-=======
 # Copyright 2016 Joyent, Inc.
->>>>>>> 7b1019a6
 # Copyright 2015 Nexenta Systems, Inc.  All rights reserved.
 # Copyright 2016 Toomas Soome <tsoome@me.com>
 #
