'\" te
.\" Copyright (c) 2006, Sun Microsystems, Inc. All Rights Reserved
.\" Copyright (c) 2013 by Delphix. All rights reserved.
.\" The contents of this file are subject to the terms of the Common Development and Distribution License (the "License").  You may not use this file except in compliance with the License.
.\" You can obtain a copy of the license at usr/src/OPENSOLARIS.LICENSE or http://www.opensolaris.org/os/licensing.  See the License for the specific language governing permissions and limitations under the License.
.\" When distributing Covered Code, include this CDDL HEADER in each file and include the License file at usr/src/OPENSOLARIS.LICENSE.  If applicable, add the following below this CDDL HEADER, with the fields enclosed by brackets "[]" replaced with your own identifying information: Portions Copyright [yyyy] [name of copyright owner]
.TH ROUTEADM 1M "April 9, 2016"
.SH NAME
routeadm \- IP forwarding and routing configuration
.SH SYNOPSIS
.LP
.nf
\fBrouteadm\fR  [\fB-p\fR  [\fIoption\fR]]
.fi

.LP
.nf
\fBrouteadm\fR  [\fB-R\fR \fIroot-dir\fR] [\fB-e\fR \fIoption\fR ...] [\fB-d\fR \fIoption\fR...]
 [\fB-r\fR \fIoption\fR...] [\fB-s\fR \fIvar\fR=\fIvalue\fR]
.fi

.LP
.nf
\fBrouteadm\fR  [\fB-l\fR \fIfmri\fR]
.fi

.LP
.nf
\fBrouteadm\fR  [\fB-m\fR \fIfmri\fR \fIkey\fR=\fIvalue\fR [\fIkey\fR=\fIvalue\fR]...]
.fi

.LP
.nf
\fBrouteadm\fR  [\fB-u\fR]
.fi

.SH DESCRIPTION
.LP
The \fBrouteadm\fR command is used to administer system-wide configuration for
IP forwarding and routing. IP forwarding is the passing of IP packets from one
network to another; IP routing is the use of a routing protocol to determine
routes.
.sp
.LP
IP forwarding and routing functions are also represented as services within the
service management facility (SMF), and can be administered by means of
\fBsvcadm\fR(1M) also, using the following fault management resource
identifiers (FMRIs):
.sp
.in +2
.nf
svc:/network/ipv4-forwarding:default
svc:/network/ipv6-forwarding:default
svc:/network/routing/route:default
svc:/network/routing/ripng:default
.fi
.in -2

.sp
.LP
See EXAMPLES for relevant examples.
.sp
.LP
In addition to enabling and disabling routing and forwarding, \fBrouteadm\fR is
used to interact with SMF-based routing daemon services. Routing daemon
services are identified by the presence of a \fBrouteadm\fR application
property group, which \fBrouteadm\fR uses in administering the given service.
Routing daemon services can also specify properties relating to their operation
in the \fBrouting\fR application property group; these can be modified by means
of routeadm -m. If an FMRI for a service without such a property group is
specified, an error is issued and the operation is not carried out. If a
routing daemon has not been converted to SMF, the \fBipv4\fI[or
6]\fR-routing-daemon\fR, \fBipv4\fI[or 6]\fR-routing-daemon-args\fR, and
\fBipv4\fI[or 6]\fR-routing-stop-cmd\fR variables can be used to specify the
appropriate daemon for IPv4 or IPv6 routing. \fBrouteadm\fR will then run that
daemon using the \fBsvc:/network/routing/legacy-routing:ipv4\fR\fI[or 6]\fR
service as appropriate. This conversion process occurs when you issue an enable
(\fB-e\fR), disable (\fB-d\fR) or an update (\fB-u\fR) command.
.sp
.LP
The first usage, in the SYNOPSIS above, reports the current configuration.
.SH OPTIONS
.LP
The following command-line options are supported:
.sp
.ne 2
.na
\fB\fB-p\fR [\fIoption\fR]\fR
.ad
.sp .6
.RS 4n
Print the configuration in parsable format. If \fIoption\fR is specified, only
the configuration for the specified option or variable is displayed.
.RE

.sp
.ne 2
.na
\fB\fB-R\fR \fIroot-dir\fR\fR
.ad
.sp .6
.RS 4n
Specify an alternate root directory where \fBrouteadm\fR applies changes. This
can be useful from within JumpStart scripts, where the root directory of the
system being modified is mounted elsewhere.
.LP
Note -
.sp
.RS 2
The root file system of any non-global zones must not be referenced with the
\fB-R\fR option. Doing so might damage the global zone's file system, might
compromise the security of the global zone, and might damage the non-global
zone's file system. See \fBzones\fR(5).
.RE
.RE

.sp
.ne 2
.na
\fB\fB-e\fR \fIoption\fR...\fR
.ad
.sp .6
.RS 4n
Enable the specified option. The effect is to prepare the associated services
(\fBsvc:/network/ipv4-forwarding:default\fR in the case of
\fBipv4-forwarding\fR) for enabling. By means of the \fBrouting-svcs\fR
variable, the routing daemons are specified to be enabled on subsequent boot or
when \fBrouteadm\fR \fB-u\fR is run.
.RE

.sp
.ne 2
.na
\fB\fB-d\fR \fIoption\fR...\fR
.ad
.sp .6
.RS 4n
Disable the specified option. The effect is to prepare the associated services
(\fBsvc:/network/ipv4-forwarding:default\fR in the case of
\fBipv4-forwarding\fR) for enabling. By means of the \fBrouting-svcs\fR
variable, the routing daemons are specified to be disabled on subsequent boot
or when \fBrouteadm\fR \fB-u\fR is run.
.RE

.sp
.ne 2
.na
\fB\fB-l\fR \fIfmri\fR\fR
.ad
.sp .6
.RS 4n
List all properties in the routing application property group for the SMF
routing daemon service.
.RE

.sp
.ne 2
.na
\fB\fB-m\fR \fIfmri\fR\ \fIkey\fR=\fIvalue\fR\fR
.ad
.sp .6
.RS 4n
Change property value of property \fIkey\fR to \fIvalue\fR in routing
application property group for the SMF routing daemon service. For multi-valued
properties, the  property name can be used multiple times in the modify
operation, and each associated value will be added.
.RE

.sp
.ne 2
.na
\fB\fB-r\fR \fIoption...\fR\fR
.ad
.sp .6
.RS 4n
Revert the specified option to the system default. The system defaults are
specified in the description of each \fIoption\fR.
.RE

.sp
.ne 2
.na
\fB\fB-u\fR\fR
.ad
.sp .6
.RS 4n
Apply the currently configured options to the running system. These options
might include enabling or disabling IP forwarding and launching or killing
routing daemons, if any are specified. It does not alter the state of the
system for those settings that have been set to default. This option is meant
to be used by administrators who do not want to reboot to apply their changes.
In addition, this option upgrades non-SMF configurations from the invocations
of daemon stop commands, which might include a set of arguments, to a simple
enabling of the appropriate service.
.RE

.sp
.ne 2
.na
\fB\fB-s\fR \fIkey\fR=\fIvalue\fR\fR
.ad
.sp .6
.RS 4n
Specify string values for specific variables in a comma-separated list with no
intervening spaces. If invalid options are specified, a warning message is
displayed and the program exits. The following variables can be specified:
.sp
.ne 2
.na
\fB\fBrouting-svcs=\fR\fIfmrilist\fR\fR
.ad
.sp .6
.RS 4n
Specifies the routing daemon services to be enabled. Routing daemon services
are determined to be IPv4 or IPv6 (and so enabled or disabled when
\fBrouteadm\fR \fB-e\fR/\fB-d\fR \fBipv4\fR\fI(6)\fR\fB-routing\fR is run) on
the basis of property values in the \fBrouteadm\fR application property group.
Default: \fBroute:default ripng:default\fR
.RE

.sp
.ne 2
.na
\fB\fBipv4-routing-daemon=\fI<full_path_to_routing_daemon>\fR\fR\fR
.ad
.sp .6
.RS 4n
Specifies the routing daemon to be started when \fBipv4-routing\fR is enabled.
The routing daemon specified must be an executable binary or shell-script. If
the specified program maps to an SMF service, the service will be used, and
daemon arguments to the program will be transferred to the properties of the
service at enable time. Default: \fB""\fR
.RE

.sp
.ne 2
.na
\fB\fBipv4-routing-daemon-args=\fI<args>\fR\fR\fR
.ad
.sp .6
.RS 4n
Specifies the startup arguments to be passed to the \fBipv4-routing-daemon\fR
when \fBipv4-routing\fR is enabled. Default: no arguments
.RE

.sp
.ne 2
.na
\fB\fBipv4-routing-stop-cmd=\fI<command>\fR\fR\fR
.ad
.sp .6
.RS 4n
Specifies the command to be executed to stop the routing daemon when
\fBipv4-routing\fR is disabled. \fI<command>\fR can be an executable binary or
shell-script, or a string that can be parsed by \fBsystem\fR(3C). Default:
\fB""\fR
.RE

.sp
.ne 2
.na
\fB\fBipv6-routing-daemon=\fI<full_path_to_routing_daemon>\fR\fR\fR
.ad
.sp .6
.RS 4n
Specifies the routing daemon to be started when \fBipv6-routing\fR is enabled.
The routing daemon specified must be an executable binary or shell-script. If
the specified program maps to an SMF service, the service will be used, and
daemon arguments to the program will be transferred to the properties of the
service at enable time. Default: \fB""\fR
.RE

.sp
.ne 2
.na
\fB\fBipv6-routing-daemon-args=\fI<args>\fR\fR\fR
.ad
.sp .6
.RS 4n
Specifies the startup arguments to be passed to the \fBipv6-routing-daemon\fR
when \fBipv6-routing\fR is enabled. Default: \fB""\fR
.RE

.sp
.ne 2
.na
\fB\fBipv6-routing-stop-cmd=\fI<command>\fR\fR\fR
.ad
.sp .6
.RS 4n
Specifies the command to be executed to stop the routing daemon when
\fBipv6-routing\fR is disabled. \fI<command>\fR can be an executable binary or
shell-script, or a string that can be parsed by \fBsystem\fR(3C). Default:
\fB""\fR
.RE

.RE

.sp
.LP
Multiple \fB-e\fR, \fB-d\fR, and \fB-r\fR options can be specified on the
command line. Changes made by \fB-e\fR, \fB-d\fR, and \fB-r\fR are persistent,
but are not applied to the running system unless \fBrouteadm\fR is called later
with the \fB-u\fR option.
.sp
.LP
Use the following options as arguments to the \fB-e\fR, \fB-d\fR, and \fB-r\fR
options (shown above as \fIoption...\fR).
.sp
.ne 2
.na
\fB\fBipv4-forwarding\fR\fR
.ad
.sp .6
.RS 4n
Controls the global forwarding configuration for all IPv4 interfaces. The
system default is \fBdisabled\fR. If enabled, IP will forward IPv4 packets to
and from interfaces when appropriate. If disabled, IP will not forward IPv4
packets to and from interfaces when appropriate. The SMF service associated
with this configuration variable is \fBsvc:/network/routing/ipv4-forwarding\fR.
This service will be enabled or disabled as appropriate when \fBrouteadm\fR is
called with the \fBu\fR option. As an alternative, you can use
\fBsvcadm\fR(1M). Services that require \fBipv4-forwarding\fR to be enabled
should specify a dependency on this service.
.RE

.sp
.ne 2
.na
\fB\fBipv4-routing\fR\fR
.ad
.sp .6
.RS 4n
Determines whether an IPv4 routing daemon is run. The system default is
\fBenabled\fR unless the \fB/etc/defaultrouter\fR file exists (see
\fBdefaultrouter\fR(4)), in which case the default is \fBdisabled\fR. The value
of this option reflects the state of all IPv4 routing services, such that if
any IPv4 routing service is enabled, \fBipv4-routing\fR is enabled. This allows
users to interact with routing services using \fBsvcadm\fR(1M), as well as
through \fBrouteadm\fR. IPv4 routing services, specified by means of the
\fBrouting-svcs\fR variable, will be prepared for enable on next boot when the
user explicitly enables \fBipv4-routing\fR. The SMF routing daemon service for
\fBin.routed\fR (\fBsvc:/network/routing/route:default\fR) is specified by
default.
.RE

.sp
.ne 2
.na
\fB\fBipv6-forwarding\fR\fR
.ad
.sp .6
.RS 4n
Controls the global forwarding configuration for all IPv6 interfaces. The
system default is \fBdisabled\fR. If enabled, IP will forward IPv6 packets to
and from interfaces when appropriate. If disabled, IP will not forward IPv6
packets to and from interfaces when appropriate. The SMF service associated
with this configuration variable is \fBsvc:/network/routing/ipv6-forwarding\fR.
This service will be enabled or disabled as appropriate when \fBrouteadm\fR is
called with the \fB-u\fR option, or \fBsvcadm\fR(1M) is used. Services that
require \fBipv6-forwarding\fR to be enabled should specify a dependency on this
service.
.RE

.sp
.ne 2
.na
\fB\fBipv6-routing\fR\fR
.ad
.sp .6
.RS 4n
Determines whether an IPv6 routing daemon is run. The system default is
\fBdisabled\fR. The value of this option reflects the state of all IPv6 routing
services, such that, if any IPv6 routing service is enabled, \fBipv6-routing\fR
is enabled. This allows users to interact with routing services via
\fBsvcadm\fR(1M) as well as through \fBrouteadm\fR. IPv6 routing services,
specified by means of the \fBrouting-svcs\fR variable, will be prepared for
enable on next boot when the user explicitly enables \fBipv6-routing\fR. The
SMF routing daemon service for \fBin.ripngd\fR
(\fBsvc:/network/routing/ripng:default\fR) is specified by default.
.RE

.sp
.LP
The forwarding and routing settings are related but not mutually dependent. For
example, a router typically forwards IP packets and uses a routing protocol,
but nothing would prevent an administrator from configuring a router that
forwards packets and does not use a routing protocol. In that case, the
administrator would enable forwarding, disable routing, and populate the
router's routing table with static routes.
.sp
.LP
The forwarding settings are global settings. Each interface also has an
\fBIFF_ROUTER\fR forwarding flag that determines whether packets can be
forwarded to or from a particular interface. That flag can be independently
controlled by means of \fBifconfig\fR(1M)'s router option. When the global
forwarding setting is changed (that is, \fB-u\fR is issued to change the value
from \fBenabled\fR to \fBdisabled\fR or vice-versa), all interface flags in the
system are changed simultaneously to reflect the new global policy. Interfaces
configured by means of DHCP automatically have their interface-specific
\fBIFF_ROUTER\fR flag cleared.
.sp
.LP
When a new interface is plumbed by means of \fBifconfig\fR, the value of the
interface-specific forwarding flag is set according to the current global
forwarding value. Thus, the forwarding value forms the "default" for all new
interfaces.
.SH EXAMPLES
.LP
\fBExample 1 \fREnabling IPv4 Forwarding
.sp
.LP
IPv4 forwarding is disabled by default. The following command enables IPv4
forwarding:

.sp
.in +2
.nf
example# \fBrouteadm -e ipv4-forwarding\fR
.fi
.in -2
.sp

.LP
\fBExample 2 \fRApply Configured Settings to the Running System
.sp
.LP
In the previous example, a system setting was changed, but will not take effect
until the next reboot unless a command such as the following is used:

.sp
.in +2
.nf
example# \fBrouteadm -u\fR
.fi
.in -2
.sp

.sp
.LP
An alternative to the above two steps is to simply enable the equivalent SMF
service:

.sp
.in +2
.nf
example# \fBsvcadm enable svc:/network/ipv4-forwarding\fR
.fi
.in -2
.sp

.sp
.LP
\&...or, using the abbreviated FMRI:

.sp
.in +2
.nf
example# \fBsvcadm enable ipv4-forwarding\fR
.fi
.in -2
.sp

.LP
\fBExample 3 \fRMaking a Setting Revert to its Default
.sp
.LP
To make the setting changed in the first example revert to its default, enter
the following:

.sp
.in +2
.nf
example# \fBrouteadm -r ipv4-forwarding\fR
example# \fBrouteadm -u\fR
.fi
.in -2
.sp

.LP
\fBExample 4 \fRStarting \fBin.routed\fR with the \fB-q\fR Flag
.sp
.LP
Setting the \fB-q\fR flag is represented in the SMF service by setting the
\fBquiet_mode\fR property to true. The following sequence of commands starts
\fBin.routed\fR with the \fB-q\fR flag:

.sp
.in +2
.nf
example# \fBrouteadm -m route:default quiet_mode=true\fR
example# \fBrouteadm -e ipv4-routing -u\fR
.fi
.in -2
.sp

.sp
.LP
See \fBin.routed\fR(1M) for details of property names and how they relate to
daemon behavior.

.SH EXIT STATUS
.LP
The following exit values are returned:
.sp
.ne 2
.na
\fB\fB0\fR\fR
.ad
.RS 7n
Successful completion.
.RE

.sp
.ne 2
.na
\fB\fB!=0\fR\fR
.ad
.RS 7n
An error occurred while obtaining or modifying the system configuration.
.RE

<<<<<<< HEAD
=======
.SH FILES
.ne 2
.na
\fB\fB/etc/inet/routing.conf\fR\fR
.ad
.RS 26n
Parameters for IP forwarding and routing. (Not to be edited.)
.RE

>>>>>>> f3a07f94
.SH ATTRIBUTES
.LP
See \fBattributes\fR(5) for descriptions of the following attributes:
.sp

.sp
.TS
box;
c | c
l | l .
ATTRIBUTE TYPE	ATTRIBUTE VALUE
_
Interface Stability	Stable
.TE

.SH SEE ALSO
.LP
\fBifconfig\fR(1M), \fBin.routed\fR(1M), \fBsvcadm\fR(1M), \fBgateways\fR(4),
\fBattributes\fR(5), \fBsmf\fR(5)<|MERGE_RESOLUTION|>--- conflicted
+++ resolved
@@ -520,19 +520,8 @@
 An error occurred while obtaining or modifying the system configuration.
 .RE
 
-<<<<<<< HEAD
-=======
-.SH FILES
-.ne 2
-.na
-\fB\fB/etc/inet/routing.conf\fR\fR
-.ad
-.RS 26n
-Parameters for IP forwarding and routing. (Not to be edited.)
-.RE
-
->>>>>>> f3a07f94
 .SH ATTRIBUTES
+.sp
 .LP
 See \fBattributes\fR(5) for descriptions of the following attributes:
 .sp
