.\" This file and its contents are supplied under the terms of the
.\" Common Development and Distribution License ("CDDL"), version 1.0.
.\" You may only use this file in accordance with the terms of version
.\" 1.0 of the CDDL.
.\"
.\" A full copy of the text of the CDDL should have accompanied this
.\" source.  A copy of the CDDL is also available via the Internet at
.\" http://www.illumos.org/license/CDDL.
.\"
.\"
.\" Copyright (c) 2016, 2017 by Delphix. All rights reserved.
.\"
.Dd January 21, 2016
.Dt ZFS-PROGRAM 1M
.Os
.Sh NAME
.Nm "zfs program"
.Nd executes ZFS channel programs
.Sh SYNOPSIS
.Cm "zfs program"
.Op Fl n
.Op Fl t Ar instruction-limit
.Op Fl m Ar memory-limit
.Ar pool
.Ar script
.\".Op Ar optional arguments to channel program
.Sh DESCRIPTION
The ZFS channel program interface allows ZFS administrative operations to be
run programmatically as a Lua script.
The entire script is executed atomically, with no other administrative
operations taking effect concurrently.
A library of ZFS calls is made available to channel program scripts.
Channel programs may only be run with root privileges.
.Pp
A modified version of the Lua 5.2 interpreter is used to run channel program
scripts.
The Lua 5.2 manual can be found at:
.Bd -centered -offset indent
.Lk http://www.lua.org/manual/5.2/
.Ed
.Pp
The channel program given by
.Ar script
will be run on
.Ar pool ,
and any attempts to access or modify other pools will cause an error.
.Sh OPTIONS
.Bl -tag -width "-t"
.It Fl n
Executes a read-only channel program, which runs faster.
The program cannot change on-disk state by calling functions from the zfs.sync
submodule.
The program can be used to gather information such as properties and determining
if changes would succeed (zfs.check.*).
Without this flag, all pending changes must be synced to disk before a channel
program can complete.
.It Fl t Ar instruction-limit
Execution time limit, in number of Lua instructions to execute.
If a channel program executes more than the specified number of instructions,
it will be stopped and an error will be returned.
The default limit is 10 million instructions, and it can be set to a maximum of
100 million instructions.
.It Fl m Ar memory-limit
Memory limit, in bytes.
If a channel program attempts to allocate more memory than the given limit, it
will be stopped and an error returned.
The default memory limit is 10 MB, and can be set to a maximum of 100 MB.
.El
.Pp
All remaining argument strings will be passed directly to the Lua script as
described in the
.Sx LUA INTERFACE
section below.
.Sh LUA INTERFACE
A channel program can be invoked either from the command line, or via a library
call to
.Fn lzc_channel_program .
.Ss Arguments
Arguments passed to the channel program are converted to a Lua table.
If invoked from the command line, extra arguments to the Lua script will be
accessible as an array stored in the argument table with the key 'argv':
.Bd -literal -offset indent
args = ...
argv = args["argv"]
-- argv == {1="arg1", 2="arg2", ...}
.Ed
.Pp
If invoked from the libZFS interface, an arbitrary argument list can be
passed to the channel program, which is accessible via the same
"..." syntax in Lua:
.Bd -literal -offset indent
args = ...
-- args == {"foo"="bar", "baz"={...}, ...}
.Ed
.Pp
Note that because Lua arrays are 1-indexed, arrays passed to Lua from the
libZFS interface will have their indices incremented by 1.
That is, the element in
.Em arr[0]
in a C array passed to a channel program will be stored in
.Em arr[1]
when accessed from Lua.
.Ss Return Values
Lua return statements take the form:
.Bd -literal -offset indent
return ret0, ret1, ret2, ...
.Ed
.Pp
Return statements returning multiple values are permitted internally in a
channel program script, but attempting to return more than one value from the
top level of the channel program is not permitted and will throw an error.
However, tables containing multiple values can still be returned.
If invoked from the command line, a return statement:
.Bd -literal -offset indent
a = {foo="bar", baz=2}
return a
.Ed
.Pp
Will be output formatted as:
.Bd -literal -offset indent
Channel program fully executed with return value:
    return:
        baz: 2
        foo: 'bar'
.Ed
.Ss Fatal Errors
If the channel program encounters a fatal error while running, a non-zero exit
status will be returned.
If more information about the error is available, a singleton list will be
returned detailing the error:
.Bd -literal -offset indent
error: "error string, including Lua stack trace"
.Ed
.Pp
If a fatal error is returned, the channel program may have not executed at all,
may have partially executed, or may have fully executed but failed to pass a
return value back to userland.
.Pp
If the channel program exhausts an instruction or memory limit, a fatal error
will be generated and the program will be stopped, leaving the program partially
executed.
No attempt is made to reverse or undo any operations already performed.
Note that because both the instruction count and amount of memory used by a
channel program are deterministic when run against the same inputs and
filesystem state, as long as a channel program has run successfully once, you
can guarantee that it will finish successfully against a similar size system.
.Pp
If a channel program attempts to return too large a value, the program will
fully execute but exit with a nonzero status code and no return value.
.Pp
.Em Note:
ZFS API functions do not generate Fatal Errors when correctly invoked, they
return an error code and the channel program continues executing.
See the
.Sx ZFS API
section below for function-specific details on error return codes.
.Ss Lua to C Value Conversion
When invoking a channel program via the libZFS interface, it is necessary to
translate arguments and return values from Lua values to their C equivalents,
and vice-versa.
.Pp
There is a correspondence between nvlist values in C and Lua tables.
A Lua table which is returned from the channel program will be recursively
converted to an nvlist, with table values converted to their natural
equivalents:
.Bd -literal -offset indent
string -> string
number -> int64
boolean -> boolean_value
nil -> boolean (no value)
table -> nvlist
.Ed
.Pp
Likewise, table keys are replaced by string equivalents as follows:
.Bd -literal -offset indent
string -> no change
number -> signed decimal string ("%lld")
boolean -> "true" | "false"
.Ed
.Pp
Any collision of table key strings (for example, the string "true" and a
true boolean value) will cause a fatal error.
.Pp
Lua numbers are represented internally as signed 64-bit integers.
.Sh LUA STANDARD LIBRARY
The following Lua built-in base library functions are available:
.Bd -literal -offset indent
assert                  rawlen
collectgarbage          rawget
error                   rawset
getmetatable            select
ipairs                  setmetatable
next                    tonumber
pairs                   tostring
rawequal                type
.Ed
.Pp
All functions in the
.Em coroutine ,
.Em string ,
and
.Em table
built-in submodules are also available.
A complete list and documentation of these modules is available in the Lua
manual.
.Pp
The following functions base library functions have been disabled and are
not available for use in channel programs:
.Bd -literal -offset indent
dofile
loadfile
load
pcall
print
xpcall
.Ed
.Sh ZFS API
.Ss Function Arguments
Each API function takes a fixed set of required positional arguments and
optional keyword arguments.
For example, the destroy function takes a single positional string argument
(the name of the dataset to destroy) and an optional"defer" keyword boolean
argument.
When using parentheses to specify the arguments to a Lua function, only
positional arguments can be used:
.Bd -literal -offset indent
zfs.sync.destroy("rpool@snap")
.Ed
.Pp
To use keyword arguments, functions must be called with a single argument that
is a Lua table containing entries mapping integers to positional arguments and
strings to keyword arguments:
.Bd -literal -offset indent
zfs.sync.destroy({1="rpool@snap", defer=true})
.Ed
.Pp
The Lua language allows curly braces to be used in place of parenthesis as
syntactic sugar for this calling convention:
.Bd -literal -offset indent
zfs.sync.snapshot{"rpool@snap", defer=true}
.Ed
.Ss Function Return Values
If an API function succeeds, it returns 0.
If it fails, it returns an error code and the channel program continues
executing.
API functions do not generate Fatal Errors except in the case of an
unrecoverable internal file system error.
.Pp
In addition to returning an error code, some functions also return extra
details describing what caused the error.
This extra description is given as a second return value, and will always be
a Lua table, or Nil if no error details were returned.
Different keys will exist in the error details table depending on the function
and error case.
Any such function may be called expecting a single return value:
.Bd -literal -offset indent
errno = zfs.sync.promote(dataset)
.Ed
.Pp
Or, the error details can be retrieved:
.Bd -literal -offset indent
errno, details = zfs.sync.promote(dataset)
if (errno == EEXIST) then
    assert(details ~= Nil)
    list_of_conflicting_snapshots = details
end
.Ed
.Pp
The following global aliases for API function error return codes are defined
for use in channel programs:
.Bd -literal -offset indent
EPERM     ECHILD      ENODEV      ENOSPC
ENOENT    EAGAIN      ENOTDIR     ESPIPE
ESRCH     ENOMEM      EISDIR      EROFS
EINTR     EACCES      EINVAL      EMLINK
EIO       EFAULT      ENFILE      EPIPE
ENXIO     ENOTBLK     EMFILE      EDOM
E2BIG     EBUSY       ENOTTY      ERANGE
ENOEXEC   EEXIST      ETXTBSY     EDQUOT
EBADF     EXDEV       EFBIG
.Ed
.Ss API Functions
For detailed descriptions of the exact behavior of any zfs administrative
operations, see the main
.Xr zfs 1M
manual page.
.Bl -tag -width "xx"
.It Em zfs.debug(msg)
Record a debug message in the zfs_dbgmsg log.
A log of these messages can be printed via mdb's "::zfs_dbgmsg" command, or
can be monitored live by running:
.Bd -literal -offset indent
  dtrace -n 'zfs-dbgmsg{trace(stringof(arg0))}'
.Ed
.Pp
msg (string)
.Bd -ragged -compact -offset "xxxx"
Debug message to be printed.
.Ed
.It Em zfs.exists(dataset)
Returns true if the given dataset exists, or false if it doesn't.
A fatal error will be thrown if the dataset is not in the target pool.
That is, in a channel program running on rpool,
zfs.exists("rpool/nonexistent_fs") returns false, but
zfs.exists("somepool/fs_that_may_exist") will error.
.Pp
dataset (string)
.Bd -ragged -compact -offset "xxxx"
Dataset to check for existence.
Must be in the target pool.
.Ed
.It Em zfs.get_prop(dataset, property)
Returns two values.
First, a string, number or table containing the property value for the given dataset.
Second, a string containing the source of the property (i.e. the name of the dataset
in which it was set or nil if it is readonly).
Throws a Lua error if the dataset is invalid or the property doesn't exist.
Note that Lua only supports int64 number types whereas ZFS number properties are
uint64.
This means very large values (like guid) may wrap around and appear negative.
.Pp
dataset (string)
.Bd -ragged -compact -offset "xxxx"
Filesystem or snapshot path to retrieve properties from.
.Ed
.Pp
property (string)
.Bd -ragged -compact -offset "xxxx"
Name of property to retrieve.
All filesystem, snapshot and volume properties are supported except for
"mounted" and "iscsioptions."
Also supports the 'written@snap' and 'written#bookmark' properties and
the '<user|group><quota|used>@id' properties, though the id must be
in numeric form.
.Ed
.El
.Bl -tag -width "xx"
.It Sy zfs.sync submodule
The sync submodule contains functions that modify the on-disk state.
They are executed in "syncing context".
.Pp
The available sync submodule functions are as follows:
.Bl -tag -width "xx"
.It Em zfs.sync.destroy(dataset, [defer=true|false])
Destroy the given dataset.
Returns 0 on successful destroy, or a nonzero error code if the dataset could
not be destroyed (for example, if the dataset has any active children or
clones).
.Pp
dataset (string)
.Bd -ragged -compact -offset "xxxx"
Filesystem or snapshot to be destroyed.
.Ed
.Pp
[optional] defer (boolean)
.Bd -ragged -compact -offset "xxxx"
Valid only for destroying snapshots.
If set to true, and the snapshot has holds or clones, allows the snapshot to be
marked for deferred deletion rather than failing.
.Ed
.It Em zfs.sync.promote(dataset)
Promote the given clone to a filesystem.
Returns 0 on successful promotion, or a nonzero error code otherwise.
If EEXIST is returned, the second return value will be an array of the clone's
snapshots whose names collide with snapshots of the parent filesystem.
.Pp
dataset (string)
.Bd -ragged -compact -offset "xxxx"
Clone to be promoted.
.Ed
.It Em zfs.sync.rollback(filesystem)
Rollback to the previous snapshot for a dataset.
Returns 0 on successful rollback, or a nonzero error code otherwise.
Rollbacks can be performed on filesystems or zvols, but not on snapshots
or mounted datasets.
EBUSY is returned in the case where the filesystem is mounted.
.Pp
filesystem (string)
.Bd -ragged -compact -offset "xxxx"
Filesystem to rollback.
.Ed
.It Em zfs.sync.snapshot(dataset)
Create a snapshot of a filesystem.
<<<<<<< HEAD
Returns 0 if the snapshot was successfully created, and a nonzero error code
otherwise.
=======
Returns 0 if the snapshot was successfully created,
and a nonzero error code otherwise.
>>>>>>> 2840dce1
.Pp
Note: Taking a snapshot will fail on any pool older than legacy version 27.
To enable taking snapshots from ZCP scripts, the pool must be upgraded.
.Pp
dataset (string)
.Bd -ragged -compact -offset "xxxx"
Name of snapshot to create.
.Ed
.El
.It Sy zfs.check submodule
For each function in the zfs.sync submodule, there is a corresponding zfs.check
function which performs a "dry run" of the same operation.
Each takes the same arguments as its zfs.sync counterpart and returns 0 if the
operation would succeed, or a non-zero error code if it would fail, along with
any other error details.
That is, each has the same behavior as the corresponding sync function except
for actually executing the requested change.
For example,
.Em zfs.check.destroy("fs")
returns 0 if
.Em zfs.sync.destroy("fs")
would successfully destroy the dataset.
.Pp
The available zfs.check functions are:
.Bl -tag -width "xx"
.It Em zfs.check.destroy(dataset, [defer=true|false])
.It Em zfs.check.promote(dataset)
.It Em zfs.check.rollback(filesystem)
.It Em zfs.check.snapshot(dataset)
.El
.It Sy zfs.list submodule
The zfs.list submodule provides functions for iterating over datasets and
properties.
Rather than returning tables, these functions act as Lua iterators, and are
generally used as follows:
.Bd -literal -offset indent
for child in zfs.list.children("rpool") do
    ...
end
.Ed
.Pp
The available zfs.list functions are:
.Bl -tag -width "xx"
.It Em zfs.list.clones(snapshot)
Iterate through all clones of the given snapshot.
.Pp
snapshot (string)
.Bd -ragged -compact -offset "xxxx"
Must be a valid snapshot path in the current pool.
.Ed
.It Em zfs.list.snapshots(dataset)
Iterate through all snapshots of the given dataset.
Each snapshot is returned as a string containing the full dataset name, e.g.
"pool/fs@snap".
.Pp
dataset (string)
.Bd -ragged -compact -offset "xxxx"
Must be a valid filesystem or volume.
.Ed
.It Em zfs.list.children(dataset)
Iterate through all direct children of the given dataset.
Each child is returned as a string containing the full dataset name, e.g.
"pool/fs/child".
.Pp
dataset (string)
.Bd -ragged -compact -offset "xxxx"
Must be a valid filesystem or volume.
.Ed
.It Em zfs.list.bookmarks(dataset)
Iterate through all bookmarks of the given dataset.
Each bookmark is returned as a string containing the full dataset name, e.g.
"pool/fs#bookmark".
.Pp
dataset (string)
.Bd -ragged -compact -offset "xxxx"
Must be a valid filesystem or volume.
.Ed
.It Em zfs.list.holds(snapshot)
Iterate through all user holds on the given snapshot.
Each hold is returned as a pair of the hold's tag and the timestamp (in seconds
since the epoch) at which it was created.
.Pp
snapshot (string)
.Bd -ragged -compact -offset "xxxx"
Must be a valid snapshot.
.Ed
.It Em zfs.list.user_properties(dataset)
Iterate through all user properties for the given dataset.
For each step of the iteration, output the property name, its value, and its
source.
Throws a Lua error if the dataset is invalid.
.Pp
dataset (string)
.Bd -ragged -compact -offset "xxxx"
Must be a valid filesystem, snapshot, or volume.
.Ed
.It Em zfs.list.system_properties(dataset)
Returns an array of strings, the names of the valid system (non-user defined)
properties for the given dataset.
Throws a Lua error if the dataset is invalid.
.Pp
dataset (string)
.Bd -ragged -compact -offset "xxxx"
Must be a valid filesystem, snapshot or volume.
.Ed
.El
.El
.Sh EXAMPLES
.Ss Example 1
The following channel program recursively destroys a filesystem and all its
snapshots and children in a naive manner.
Note that this does not involve any error handling or reporting.
.Bd -literal -offset indent
function destroy_recursive(root)
    for child in zfs.list.children(root) do
        destroy_recursive(child)
    end
    for snap in zfs.list.snapshots(root) do
        zfs.sync.destroy(snap)
    end
    zfs.sync.destroy(root)
end
destroy_recursive("pool/somefs")
.Ed
.Ss Example 2
A more verbose and robust version of the same channel program, which
properly detects and reports errors, and also takes the dataset to destroy
as a command line argument, would be as follows:
.Bd -literal -offset indent
succeeded = {}
failed = {}

function destroy_recursive(root)
    for child in zfs.list.children(root) do
        destroy_recursive(child)
    end
    for snap in zfs.list.snapshots(root) do
        err = zfs.sync.destroy(snap)
        if (err ~= 0) then
            failed[snap] = err
        else
            succeeded[snap] = err
        end
    end
    err = zfs.sync.destroy(root)
    if (err ~= 0) then
        failed[root] = err
    else
        succeeded[root] = err
    end
end

args = ...
argv = args["argv"]

destroy_recursive(argv[1])

results = {}
results["succeeded"] = succeeded
results["failed"] = failed
return results
.Ed
.Ss Example 3
The following function performs a forced promote operation by attempting to
promote the given clone and destroying any conflicting snapshots.
.Bd -literal -offset indent
function force_promote(ds)
   errno, details = zfs.check.promote(ds)
   if (errno == EEXIST) then
       assert(details ~= Nil)
       for i, snap in ipairs(details) do
           zfs.sync.destroy(ds .. "@" .. snap)
       end
   elseif (errno ~= 0) then
       return errno
   end
   return zfs.sync.promote(ds)
end
.Ed<|MERGE_RESOLUTION|>--- conflicted
+++ resolved
@@ -381,13 +381,8 @@
 .Ed
 .It Em zfs.sync.snapshot(dataset)
 Create a snapshot of a filesystem.
-<<<<<<< HEAD
-Returns 0 if the snapshot was successfully created, and a nonzero error code
-otherwise.
-=======
 Returns 0 if the snapshot was successfully created,
 and a nonzero error code otherwise.
->>>>>>> 2840dce1
 .Pp
 Note: Taking a snapshot will fail on any pool older than legacy version 27.
 To enable taking snapshots from ZCP scripts, the pool must be upgraded.
