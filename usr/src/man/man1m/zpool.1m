--- conflicted
+++ resolved
@@ -25,11 +25,7 @@
 .\" Copyright (c) 2017 Datto Inc.
 .\" Copyright (c) 2017 George Melikov. All Rights Reserved.
 .\"
-<<<<<<< HEAD
-.Dd February 14, 2017
-=======
 .Dd April 27, 2018
->>>>>>> 8dfe5547
 .Dt ZPOOL 1M
 .Os
 .Sh NAME
