'\" te
.\" Copyright (c) 2007, Sun Microsystems, Inc. All Rights Reserved.
.\" Copyright 2011, Nexenta Systems, Inc. All Rights Reserved.
.\" Copyright (c) 2012 by Delphix. All rights reserved.
.\" The contents of this file are subject to the terms of the Common Development
.\" and Distribution License (the "License"). You may not use this file except
.\" in compliance with the License. You can obtain a copy of the license at
.\" usr/src/OPENSOLARIS.LICENSE or http://www.opensolaris.org/os/licensing.
.\"
.\" See the License for the specific language governing permissions and
.\" limitations under the License. When distributing Covered Code, include this
.\" CDDL HEADER in each file and include the License file at
.\" usr/src/OPENSOLARIS.LICENSE. If applicable, add the following below this
.\" CDDL HEADER, with the fields enclosed by brackets "[]" replaced with your
.\" own identifying information:
.\" Portions Copyright [yyyy] [name of copyright owner]
<<<<<<< HEAD
.TH ZPOOL 1M "Dec 16, 2013"
=======
.TH ZPOOL 1M "Mar 6, 2014"
>>>>>>> 7a3fc0cc
.SH NAME
zpool \- configures ZFS storage pools
.SH SYNOPSIS
.LP
.nf
\fBzpool\fR [\fB-?\fR]
.fi

.LP
.nf
\fBzpool add\fR [\fB-fn\fR] \fIpool\fR \fIvdev\fR ...
.fi

.LP
.nf
\fBzpool attach\fR [\fB-f\fR] \fIpool\fR \fIdevice\fR \fInew_device\fR
.fi

.LP
.nf
\fBzpool clear\fR \fIpool\fR [\fIdevice\fR]
.fi

.LP
.nf
\fBzpool create\fR [\fB-fnd\fR] [\fB-o\fR \fIproperty=value\fR] ... [\fB-O\fR \fIfile-system-property=value\fR]
     ... [\fB-m\fR \fImountpoint\fR] [\fB-R\fR \fIroot\fR] \fIpool\fR \fIvdev\fR ...
.fi

.LP
.nf
\fBzpool destroy\fR [\fB-f\fR] \fIpool\fR
.fi

.LP
.nf
\fBzpool detach\fR \fIpool\fR \fIdevice\fR
.fi

.LP
.nf
\fBzpool export\fR [\fB-fFc\fR] [\fB-t\fR \fInumthreads\fR] \fIpool\fR ...
.fi

.LP
.nf
\fBzpool get\fR [\fB-Hp\fR] [\fB-o \fR\fIfield\fR[,...]] "\fIall\fR" | \fIproperty\fR[,...] \fIpool\fR ...
.fi

.LP
.nf
\fBzpool history\fR [\fB-il\fR] [\fIpool\fR] ...
.fi

.LP
.nf
\fBzpool import\fR [\fB-d\fR \fIdir\fR] [\fB-D\fR]
.fi

.LP
.nf
\fBzpool import\fR [\fB-o \fImntopts\fR\fR] [\fB-o\fR \fIproperty=value\fR] ... [\fB-d\fR \fIdir\fR | \fB-c\fR \fIcachefile\fR]
     [\fB-D\fR] [\fB-f\fR] [\fB-m\fR] [\fB-N\fR] [\fB-R\fR \fIroot\fR] [\fB-F\fR [\fB-n\fR]] \fB-a\fR
.fi

.LP
.nf
\fBzpool import\fR [\fB-o \fImntopts\fR\fR] [\fB-o\fR \fIproperty=value\fR] ... [\fB-d\fR \fIdir\fR | \fB-c\fR \fIcachefile\fR]
     [\fB-D\fR] [\fB-f\fR] [\fB-m\fR] [\fB-R\fR \fIroot\fR] [\fB-F\fR [\fB-n\fR]] \fIpool\fR |\fIid\fR [\fInewpool\fR]
.fi

.LP
.nf
\fBzpool iostat\fR [\fB-T\fR \fBu\fR | \fBd\fR ] [\fB-v\fR] [\fIpool\fR] ... [\fIinterval\fR[\fIcount\fR]]
.fi

.LP
.nf
\fBzpool list\fR [\fB-T\fR \fBu\fR | \fBd\fR ] [\fB-Hpv\fR] [\fB-o\fR \fIproperty\fR[,...]] [\fIpool\fR] ... [\fIinterval\fR[\fIcount\fR]]
.fi

.LP
.nf
\fBzpool offline\fR [\fB-t\fR] \fIpool\fR \fIdevice\fR ...
.fi

.LP
.nf
\fBzpool online\fR \fIpool\fR \fIdevice\fR ...
.fi

.LP
.nf
\fBzpool reguid\fR \fIpool\fR
.fi

.LP
.nf
\fBzpool reopen\fR \fIpool\fR
.fi

.LP
.nf
\fBzpool remove\fR \fIpool\fR \fIdevice\fR ...
.fi

.LP
.nf
\fBzpool replace\fR [\fB-f\fR] \fIpool\fR \fIdevice\fR [\fInew_device\fR]
.fi

.LP
.nf
\fBzpool scrub\fR [\fB-s|-M|-m\fR] \fIpool\fR ...
.fi

.LP
.nf
\fBzpool set\fR \fIproperty\fR=\fIvalue\fR \fIpool\fR
.fi

.LP
.nf
\fBzpool status\fR [\fB-xvD\fR] [\fB-T\fR \fBu\fR | \fBd\fR ] [\fIpool\fR] ... [\fIinterval\fR [\fIcount\fR]]
.fi

.LP
.nf
\fBzpool upgrade\fR
.fi

.LP
.nf
\fBzpool upgrade\fR \fB-v\fR
.fi

.LP
.nf
\fBzpool upgrade\fR [\fB-V\fR \fIversion\fR] \fB-a\fR | \fIpool\fR ...
.fi

.SH DESCRIPTION
.sp
.LP
The \fBzpool\fR command configures \fBZFS\fR storage pools. A storage pool is a
collection of devices that provides physical storage and data replication for
\fBZFS\fR datasets.
.sp
.LP
All datasets within a storage pool share the same space. See \fBzfs\fR(1M) for
information on managing datasets.
.SS "Virtual Devices (\fBvdev\fRs)"
.sp
.LP
A "virtual device" describes a single device or a collection of devices
organized according to certain performance and fault characteristics. The
following virtual devices are supported:
.sp
.ne 2
.na
\fB\fBdisk\fR\fR
.ad
.RS 10n
A block device, typically located under \fB/dev/dsk\fR. \fBZFS\fR can use
individual slices or partitions, though the recommended mode of operation is to
use whole disks. A disk can be specified by a full path, or it can be a
shorthand name (the relative portion of the path under "/dev/dsk"). A whole
disk can be specified by omitting the slice or partition designation. For
example, "c0t0d0" is equivalent to "/dev/dsk/c0t0d0s2". When given a whole
disk, \fBZFS\fR automatically labels the disk, if necessary.
.RE

.sp
.ne 2
.na
\fB\fBfile\fR\fR
.ad
.RS 10n
A regular file. The use of files as a backing store is strongly discouraged. It
is designed primarily for experimental purposes, as the fault tolerance of a
file is only as good as the file system of which it is a part. A file must be
specified by a full path.
.RE

.sp
.ne 2
.na
\fB\fBmirror\fR\fR
.ad
.RS 10n
A mirror of two or more devices. Data is replicated in an identical fashion
across all components of a mirror. A mirror with \fIN\fR disks of size \fIX\fR
can hold \fIX\fR bytes and can withstand (\fIN-1\fR) devices failing before
data integrity is compromised.
.RE

.sp
.ne 2
.na
\fB\fBraidz\fR\fR
.ad
.br
.na
\fB\fBraidz1\fR\fR
.ad
.br
.na
\fB\fBraidz2\fR\fR
.ad
.br
.na
\fB\fBraidz3\fR\fR
.ad
.RS 10n
A variation on \fBRAID-5\fR that allows for better distribution of parity and
eliminates the "\fBRAID-5\fR write hole" (in which data and parity become
inconsistent after a power loss). Data and parity is striped across all disks
within a \fBraidz\fR group.
.sp
A \fBraidz\fR group can have single-, double- , or triple parity, meaning that
the \fBraidz\fR group can sustain one, two, or three failures, respectively,
without losing any data. The \fBraidz1\fR \fBvdev\fR type specifies a
single-parity \fBraidz\fR group; the \fBraidz2\fR \fBvdev\fR type specifies a
double-parity \fBraidz\fR group; and the \fBraidz3\fR \fBvdev\fR type specifies
a triple-parity \fBraidz\fR group. The \fBraidz\fR \fBvdev\fR type is an alias
for \fBraidz1\fR.
.sp
A \fBraidz\fR group with \fIN\fR disks of size \fIX\fR with \fIP\fR parity
disks can hold approximately (\fIN-P\fR)*\fIX\fR bytes and can withstand
\fIP\fR device(s) failing before data integrity is compromised. The minimum
number of devices in a \fBraidz\fR group is one more than the number of parity
disks. The recommended number is between 3 and 9 to help increase performance.
.RE

.sp
.ne 2
.na
\fB\fBspare\fR\fR
.ad
.RS 10n
A special pseudo-\fBvdev\fR which keeps track of available hot spares for a
pool. For more information, see the "Hot Spares" section.
.RE

.sp
.ne 2
.na
\fB\fBlog\fR\fR
.ad
.RS 10n
A separate-intent log device. If more than one log device is specified, then
writes are load-balanced between devices. Log devices can be mirrored. However,
\fBraidz\fR \fBvdev\fR types are not supported for the intent log. For more
information, see the "Intent Log" section.
.RE

.sp
.ne 2
.na
\fB\fBcache\fR\fR
.ad
.RS 10n
A device used to cache storage pool data. A cache device cannot be cannot be
configured as a mirror or \fBraidz\fR group. For more information, see the
"Cache Devices" section.
.RE

.sp
.LP
Virtual devices cannot be nested, so a mirror or \fBraidz\fR virtual device can
only contain files or disks. Mirrors of mirrors (or other combinations) are not
allowed.
.sp
.LP
A pool can have any number of virtual devices at the top of the configuration
(known as "root vdevs"). Data is dynamically distributed across all top-level
devices to balance data among devices. As new virtual devices are added,
\fBZFS\fR automatically places data on the newly available devices.
.sp
.LP
Virtual devices are specified one at a time on the command line, separated by
whitespace. The keywords "mirror" and "raidz" are used to distinguish where a
group ends and another begins. For example, the following creates two root
vdevs, each a mirror of two disks:
.sp
.in +2
.nf
# \fBzpool create mypool mirror c0t0d0 c0t1d0 mirror c1t0d0 c1t1d0\fR
.fi
.in -2
.sp

.SS "Device Failure and Recovery"
.sp
.LP
\fBZFS\fR supports a rich set of mechanisms for handling device failure and
data corruption. All metadata and data is checksummed, and \fBZFS\fR
automatically repairs bad data from a good copy when corruption is detected.
.sp
.LP
In order to take advantage of these features, a pool must make use of some form
of redundancy, using either mirrored or \fBraidz\fR groups. While \fBZFS\fR
supports running in a non-redundant configuration, where each root vdev is
simply a disk or file, this is strongly discouraged. A single case of bit
corruption can render some or all of your data unavailable.
.sp
.LP
A pool's health status is described by one of three states: online, degraded,
or faulted. An online pool has all devices operating normally. A degraded pool
is one in which one or more devices have failed, but the data is still
available due to a redundant configuration. A faulted pool has corrupted
metadata, or one or more faulted devices, and insufficient replicas to continue
functioning.
.sp
.LP
The health of the top-level vdev, such as mirror or \fBraidz\fR device, is
potentially impacted by the state of its associated vdevs, or component
devices. A top-level vdev or component device is in one of the following
states:
.sp
.ne 2
.na
\fB\fBDEGRADED\fR\fR
.ad
.RS 12n
One or more top-level vdevs is in the degraded state because one or more
component devices are offline. Sufficient replicas exist to continue
functioning.
.sp
One or more component devices is in the degraded or faulted state, but
sufficient replicas exist to continue functioning. The underlying conditions
are as follows:
.RS +4
.TP
.ie t \(bu
.el o
The number of checksum errors exceeds acceptable levels and the device is
degraded as an indication that something may be wrong. \fBZFS\fR continues to
use the device as necessary.
.RE
.RS +4
.TP
.ie t \(bu
.el o
The number of I/O errors exceeds acceptable levels. The device could not be
marked as faulted because there are insufficient replicas to continue
functioning.
.RE
.RE

.sp
.ne 2
.na
\fB\fBFAULTED\fR\fR
.ad
.RS 12n
One or more top-level vdevs is in the faulted state because one or more
component devices are offline. Insufficient replicas exist to continue
functioning.
.sp
One or more component devices is in the faulted state, and insufficient
replicas exist to continue functioning. The underlying conditions are as
follows:
.RS +4
.TP
.ie t \(bu
.el o
The device could be opened, but the contents did not match expected values.
.RE
.RS +4
.TP
.ie t \(bu
.el o
The number of I/O errors exceeds acceptable levels and the device is faulted to
prevent further use of the device.
.RE
.RE

.sp
.ne 2
.na
\fB\fBOFFLINE\fR\fR
.ad
.RS 12n
The device was explicitly taken offline by the "\fBzpool offline\fR" command.
.RE

.sp
.ne 2
.na
\fB\fBONLINE\fR\fR
.ad
.RS 12n
The device is online and functioning.
.RE

.sp
.ne 2
.na
\fB\fBREMOVED\fR\fR
.ad
.RS 12n
The device was physically removed while the system was running. Device removal
detection is hardware-dependent and may not be supported on all platforms.
.RE

.sp
.ne 2
.na
\fB\fBUNAVAIL\fR\fR
.ad
.RS 12n
The device could not be opened. If a pool is imported when a device was
unavailable, then the device will be identified by a unique identifier instead
of its path since the path was never correct in the first place.
.RE

.sp
.LP
If a device is removed and later re-attached to the system, \fBZFS\fR attempts
to put the device online automatically. Device attach detection is
hardware-dependent and might not be supported on all platforms.
.SS "Hot Spares"
.sp
.LP
\fBZFS\fR allows devices to be associated with pools as "hot spares". These
devices are not actively used in the pool, but when an active device fails, it
is automatically replaced by a hot spare. To create a pool with hot spares,
specify a "spare" \fBvdev\fR with any number of devices. For example,
.sp
.in +2
.nf
# zpool create pool mirror c0d0 c1d0 spare c2d0 c3d0
.fi
.in -2
.sp

.sp
.LP
Spares can be shared across multiple pools, and can be added with the "\fBzpool
add\fR" command and removed with the "\fBzpool remove\fR" command. Once a spare
replacement is initiated, a new "spare" \fBvdev\fR is created within the
configuration that will remain there until the original device is replaced. At
this point, the hot spare becomes available again if another device fails.
.sp
.LP
If a pool has a shared spare that is currently being used, the pool can not be
exported since other pools may use this shared spare, which may lead to
potential data corruption.
.sp
.LP
An in-progress spare replacement can be cancelled by detaching the hot spare.
If the original faulted device is detached, then the hot spare assumes its
place in the configuration, and is removed from the spare list of all active
pools.
.sp
.LP
Spares cannot replace log devices.
.SS "Intent Log"
.sp
.LP
The \fBZFS\fR Intent Log (\fBZIL\fR) satisfies \fBPOSIX\fR requirements for
synchronous transactions. For instance, databases often require their
transactions to be on stable storage devices when returning from a system call.
\fBNFS\fR and other applications can also use \fBfsync\fR() to ensure data
stability. By default, the intent log is allocated from blocks within the main
pool. However, it might be possible to get better performance using separate
intent log devices such as \fBNVRAM\fR or a dedicated disk. For example:
.sp
.in +2
.nf
\fB# zpool create pool c0d0 c1d0 log c2d0\fR
.fi
.in -2
.sp

.sp
.LP
Multiple log devices can also be specified, and they can be mirrored. See the
EXAMPLES section for an example of mirroring multiple log devices.
.sp
.LP
Log devices can be added, replaced, attached, detached, and imported and
exported as part of the larger pool. Mirrored log devices can be removed by
specifying the top-level mirror for the log.
.SS "Cache Devices"
.sp
.LP
Devices can be added to a storage pool as "cache devices." These devices
provide an additional layer of caching between main memory and disk. For
read-heavy workloads, where the working set size is much larger than what can
be cached in main memory, using cache devices allow much more of this working
set to be served from low latency media. Using cache devices provides the
greatest performance improvement for random read-workloads of mostly static
content.
.sp
.LP
To create a pool with cache devices, specify a "cache" \fBvdev\fR with any
number of devices. For example:
.sp
.in +2
.nf
\fB# zpool create pool c0d0 c1d0 cache c2d0 c3d0\fR
.fi
.in -2
.sp

.sp
.LP
Cache devices cannot be mirrored or part of a \fBraidz\fR configuration. If a
read error is encountered on a cache device, that read \fBI/O\fR is reissued to
the original storage pool device, which might be part of a mirrored or
\fBraidz\fR configuration.
.sp
.LP
The content of the cache devices is considered volatile, as is the case with
other system caches.

.SS "Pool properties"
.sp
.LP
Each pool has several properties associated with it. Some properties are
read-only statistics while others are configurable and change the behavior of
the pool. The following are read-only properties:
.sp
.ne 2
.na
\fB\fBavailable\fR\fR
.ad
.RS 20n
Amount of storage available within the pool. This property can also be referred
to by its shortened column name, "avail".
.RE

.sp
.ne 2
.na
\fB\fBcapacity\fR\fR
.ad
.RS 20n
Percentage of pool space used. This property can also be referred to by its
shortened column name, "cap".
.RE

.sp
.ne 2
.na
\fB\fBexpandsize\fR\fR
.ad
.RS 20n
Amount of uninitialized space within the pool or device that can be used to
increase the total capacity of the pool.  Uninitialized space consists of
any space on an EFI labeled vdev which has not been brought online
(i.e. zpool online -e).  This space occurs when a LUN is dynamically expanded.
.RE

.sp
.ne 2
.na
\fB\fBfree\fR\fR
.ad
.RS 20n
The amount of free space available in the pool.
.RE

.sp
.ne 2
.na
\fB\fBfreeing\fR\fR
.ad
.RS 20n
After a file system or snapshot is destroyed, the space it was using is
returned to the pool asynchronously. \fB\fBfreeing\fR\fR is the amount of
space remaining to be reclaimed. Over time \fB\fBfreeing\fR\fR will decrease
while \fB\fBfree\fR\fR increases.
.RE

.sp
.ne 2
.na
\fB\fBhealth\fR\fR
.ad
.RS 20n
The current health of the pool. Health can be "\fBONLINE\fR", "\fBDEGRADED\fR",
"\fBFAULTED\fR", " \fBOFFLINE\fR", "\fBREMOVED\fR", or "\fBUNAVAIL\fR".
.RE

.sp
.ne 2
.na
\fB\fBguid\fR\fR
.ad
.RS 20n
A unique identifier for the pool.
.RE

.sp
.ne 2
.na
\fB\fBsize\fR\fR
.ad
.RS 20n
Total size of the storage pool.
.RE

.sp
.ne 2
.na
\fB\fBunsupported@\fR\fIfeature_guid\fR\fR
.ad
.RS 20n
Information about unsupported features that are enabled on the pool. See
\fBzpool-features\fR(5) for details.
.RE

.sp
.ne 2
.na
\fB\fBused\fR\fR
.ad
.RS 20n
Amount of storage space used within the pool.
.RE

.sp
.LP
The space usage properties report actual physical space available to the
storage pool. The physical space can be different from the total amount of
space that any contained datasets can actually use. The amount of space used in
a \fBraidz\fR configuration depends on the characteristics of the data being
written. In addition, \fBZFS\fR reserves some space for internal accounting
that the \fBzfs\fR(1M) command takes into account, but the \fBzpool\fR command
does not. For non-full pools of a reasonable size, these effects should be
invisible. For small pools, or pools that are close to being completely full,
these discrepancies may become more noticeable.
.sp
.LP
The following property can be set at creation time and import time:
.sp
.ne 2
.na
\fB\fBaltroot\fR\fR
.ad
.sp .6
.RS 4n
Alternate root directory. If set, this directory is prepended to any mount
points within the pool. This can be used when examining an unknown pool where
the mount points cannot be trusted, or in an alternate boot environment, where
the typical paths are not valid. \fBaltroot\fR is not a persistent property. It
is valid only while the system is up. Setting \fBaltroot\fR defaults to using
\fBcachefile\fR=none, though this may be overridden using an explicit setting.
.RE

.sp
.LP
The following property can be set only at import time:
.sp
.ne 2
.na
\fB\fBreadonly\fR=\fBon\fR | \fBoff\fR\fR
.ad
.sp .6
.RS 4n
If set to \fBon\fR, the pool will be imported in read-only mode. This
property can also be referred to by its shortened column name, \fBrdonly\fR.
.RE

.sp
.LP
The following properties can be set at creation time and import time, and later
changed with the \fBzpool set\fR command:
.sp
.ne 2
.na
\fB\fBautoexpand\fR=\fBon\fR | \fBoff\fR\fR
.ad
.sp .6
.RS 4n
Controls automatic pool expansion when the underlying LUN is grown. If set to
\fBon\fR, the pool will be resized according to the size of the expanded
device. If the device is part of a mirror or \fBraidz\fR then all devices
within that mirror/\fBraidz\fR group must be expanded before the new space is
made available to the pool. The default behavior is \fBoff\fR. This property
can also be referred to by its shortened column name, \fBexpand\fR.
.RE

.sp
.ne 2
.na
\fB\fBautoreplace\fR=\fBon\fR | \fBoff\fR\fR
.ad
.sp .6
.RS 4n
Controls automatic device replacement. If set to "\fBoff\fR", device
replacement must be initiated by the administrator by using the "\fBzpool
replace\fR" command. If set to "\fBon\fR", any new device, found in the same
physical location as a device that previously belonged to the pool, is
automatically formatted and replaced. The default behavior is "\fBoff\fR". This
property can also be referred to by its shortened column name, "replace".
.RE

.sp
.ne 2
.na
\fB\fBbootfs\fR=\fIpool\fR/\fIdataset\fR\fR
.ad
.sp .6
.RS 4n
Identifies the default bootable dataset for the root pool. This property is
expected to be set mainly by the installation and upgrade programs.
.RE

.sp
.ne 2
.na
\fB\fBcachefile\fR=\fIpath\fR | \fBnone\fR\fR
.ad
.sp .6
.RS 4n
Controls the location of where the pool configuration is cached. Discovering
all pools on system startup requires a cached copy of the configuration data
that is stored on the root file system. All pools in this cache are
automatically imported when the system boots. Some environments, such as
install and clustering, need to cache this information in a different location
so that pools are not automatically imported. Setting this property caches the
pool configuration in a different location that can later be imported with
"\fBzpool import -c\fR". Setting it to the special value "\fBnone\fR" creates a
temporary pool that is never cached, and the special value \fB\&''\fR (empty
string) uses the default location.
.sp
Multiple pools can share the same cache file. Because the kernel destroys and
recreates this file when pools are added and removed, care should be taken when
attempting to access this file. When the last pool using a \fBcachefile\fR is
exported or destroyed, the file is removed.
.RE

.sp
.ne 2
.na
\fB\fBcomment\fR=\fB\fItext\fR\fR
.ad
.RS 4n
A text string consisting of printable ASCII characters that will be stored
such that it is available even if the pool becomes faulted.  An administrator
can provide additional information about a pool using this property.
.RE

.sp
.ne 2
.na
\fB\fBdedupditto\fR=\fB\fInumber\fR\fR
.ad
.sp .6
.RS 4n
Threshold for the number of block ditto copies. If the reference count for a
deduplicated block increases above this number, a new ditto copy of this block
is automatically stored. The default setting is 0 which causes no ditto copies
to be created for deduplicated blocks. The miniumum legal nonzero setting is 100.
.RE

.sp
.ne 2
.na
\fB\fBdelegation\fR=\fBon\fR | \fBoff\fR\fR
.ad
.sp .6
.RS 4n
Controls whether a non-privileged user is granted access based on the dataset
permissions defined on the dataset. See \fBzfs\fR(1M) for more information on
\fBZFS\fR delegated administration.
.RE

.sp
.ne 2
.na
\fB\fBfailmode\fR=\fBwait\fR | \fBcontinue\fR | \fBpanic\fR\fR
.ad
.sp .6
.RS 4n
Controls the system behavior in the event of catastrophic pool failure. This
condition is typically a result of a loss of connectivity to the underlying
storage device(s) or a failure of all devices within the pool. The behavior of
such an event is determined as follows:
.sp
.ne 2
.na
\fB\fBwait\fR\fR
.ad
.RS 12n
Blocks all \fBI/O\fR access until the device connectivity is recovered and the
errors are cleared. This is the default behavior.
.RE

.sp
.ne 2
.na
\fB\fBcontinue\fR\fR
.ad
.RS 12n
Returns \fBEIO\fR to any new write \fBI/O\fR requests but allows reads to any
of the remaining healthy devices. Any write requests that have yet to be
committed to disk would be blocked.
.RE

.sp
.ne 2
.na
\fB\fBpanic\fR\fR
.ad
.RS 12n
Prints out a message to the console and generates a system crash dump.
.RE

.RE

.sp
.ne 2
.na
\fB\fBfeature@\fR\fIfeature_name\fR=\fBenabled\fR\fR
.ad
.RS 4n
The value of this property is the current state of \fIfeature_name\fR. The
only valid value when setting this property is \fBenabled\fR which moves
\fIfeature_name\fR to the enabled state. See \fBzpool-features\fR(5) for
details on feature states.
.RE

.sp
.ne 2
.na
\fB\fBlistsnaps\fR=on | off\fR
.ad
.sp .6
.RS 4n
Controls whether information about snapshots associated with this pool is
output when "\fBzfs list\fR" is run without the \fB-t\fR option. The default
value is "off".
.RE

.sp
.ne 2
.na
\fB\fBversion\fR=\fIversion\fR\fR
.ad
.sp .6
.RS 4n
The current on-disk version of the pool. This can be increased, but never
decreased. The preferred method of updating pools is with the "\fBzpool
upgrade\fR" command, though this property can be used when a specific version
is needed for backwards compatibility. Once feature flags is enabled on a
pool this property will no longer have a value.
.RE

.SS "Subcommands"
.sp
.LP
All subcommands that modify state are logged persistently to the pool in their
original form.
.sp
.LP
The \fBzpool\fR command provides subcommands to create and destroy storage
pools, add capacity to storage pools, and provide information about the storage
pools. The following subcommands are supported:
.sp
.ne 2
.na
\fB\fBzpool\fR \fB-?\fR\fR
.ad
.sp .6
.RS 4n
Displays a help message.
.RE

.sp
.ne 2
.na
\fB\fBzpool add\fR [\fB-fn\fR] \fIpool\fR \fIvdev\fR ...\fR
.ad
.sp .6
.RS 4n
Adds the specified virtual devices to the given pool. The \fIvdev\fR
specification is described in the "Virtual Devices" section. The behavior of
the \fB-f\fR option, and the device checks performed are described in the
"zpool create" subcommand.
.sp
.ne 2
.na
\fB\fB-f\fR\fR
.ad
.RS 6n
Forces use of \fBvdev\fRs, even if they appear in use or specify a conflicting
replication level. Not all devices can be overridden in this manner.
.RE

.sp
.ne 2
.na
\fB\fB-n\fR\fR
.ad
.RS 6n
Displays the configuration that would be used without actually adding the
\fBvdev\fRs. The actual pool creation can still fail due to insufficient
privileges or device sharing.
.RE

Do not add a disk that is currently configured as a quorum device to a zpool.
After a disk is in the pool, that disk can then be configured as a quorum
device.
.RE

.sp
.ne 2
.na
\fB\fBzpool attach\fR [\fB-f\fR] \fIpool\fR \fIdevice\fR \fInew_device\fR\fR
.ad
.sp .6
.RS 4n
Attaches \fInew_device\fR to an existing \fBzpool\fR device. The existing
device cannot be part of a \fBraidz\fR configuration. If \fIdevice\fR is not
currently part of a mirrored configuration, \fIdevice\fR automatically
transforms into a two-way mirror of \fIdevice\fR and \fInew_device\fR. If
\fIdevice\fR is part of a two-way mirror, attaching \fInew_device\fR creates a
three-way mirror, and so on. In either case, \fInew_device\fR begins to
resilver immediately.
.sp
.ne 2
.na
\fB\fB-f\fR\fR
.ad
.RS 6n
Forces use of \fInew_device\fR, even if its appears to be in use. Not all
devices can be overridden in this manner.
.RE

.RE

.sp
.ne 2
.na
\fB\fBzpool clear\fR \fIpool\fR [\fIdevice\fR] ...\fR
.ad
.sp .6
.RS 4n
Clears device errors in a pool. If no arguments are specified, all device
errors within the pool are cleared. If one or more devices is specified, only
those errors associated with the specified device or devices are cleared.
.RE

.sp
.ne 2
.na
\fB\fBzpool create\fR [\fB-fnd\fR] [\fB-o\fR \fIproperty=value\fR] ... [\fB-O\fR
\fIfile-system-property=value\fR] ... [\fB-m\fR \fImountpoint\fR] [\fB-R\fR
\fIroot\fR] \fIpool\fR \fIvdev\fR ...\fR
.ad
.sp .6
.RS 4n
Creates a new storage pool containing the virtual devices specified on the
command line. The pool name must begin with a letter, and can only contain
alphanumeric characters as well as underscore ("_"), dash ("-"), and period
("."). The pool names "mirror", "raidz", "spare" and "log" are reserved, as are
names beginning with the pattern "c[0-9]". The \fBvdev\fR specification is
described in the "Virtual Devices" section.
.sp
The command verifies that each device specified is accessible and not currently
in use by another subsystem. There are some uses, such as being currently
mounted, or specified as the dedicated dump device, that prevents a device from
ever being used by \fBZFS\fR. Other uses, such as having a preexisting
\fBUFS\fR file system, can be overridden with the \fB-f\fR option.
.sp
The command also checks that the replication strategy for the pool is
consistent. An attempt to combine redundant and non-redundant storage in a
single pool, or to mix disks and files, results in an error unless \fB-f\fR is
specified. The use of differently sized devices within a single \fBraidz\fR or
mirror group is also flagged as an error unless \fB-f\fR is specified.
.sp
Unless the \fB-R\fR option is specified, the default mount point is
"/\fIpool\fR". The mount point must not exist or must be empty, or else the
root dataset cannot be mounted. This can be overridden with the \fB-m\fR
option.
.sp
By default all supported features are enabled on the new pool unless the
\fB-d\fR option is specified.
.sp
.ne 2
.na
\fB\fB-f\fR\fR
.ad
.sp .6
.RS 4n
Forces use of \fBvdev\fRs, even if they appear in use or specify a conflicting
replication level. Not all devices can be overridden in this manner.
.RE

.sp
.ne 2
.na
\fB\fB-n\fR\fR
.ad
.sp .6
.RS 4n
Displays the configuration that would be used without actually creating the
pool. The actual pool creation can still fail due to insufficient privileges or
device sharing.
.RE

.sp
.ne 2
.na
\fB\fB-d\fR\fR
.ad
.sp .6
.RS 4n
Do not enable any features on the new pool. Individual features can be enabled
by setting their corresponding properties to \fBenabled\fR with the \fB-o\fR
option. See \fBzpool-features\fR(5) for details about feature properties.
.RE

.sp
.ne 2
.na
\fB\fB-o\fR \fIproperty=value\fR [\fB-o\fR \fIproperty=value\fR] ...\fR
.ad
.sp .6
.RS 4n
Sets the given pool properties. See the "Pool properties" section for a list of
valid properties that can be set.
.RE

.sp
.ne 2
.na
\fB\fB-O\fR \fIfile-system-property=value\fR\fR
.ad
.br
.na
\fB[\fB-O\fR \fIfile-system-property=value\fR] ...\fR
.ad
.sp .6
.RS 4n
Sets the given file system properties in the root file system of the pool. See
the "Properties" section of \fBzfs\fR(1M) for a list of valid properties that
can be set.
.RE

.sp
.ne 2
.na
\fB\fB-R\fR \fIroot\fR\fR
.ad
.sp .6
.RS 4n
Equivalent to "-o cachefile=none,altroot=\fIroot\fR"
.RE

.sp
.ne 2
.na
\fB\fB-m\fR \fImountpoint\fR\fR
.ad
.sp .6
.RS 4n
Sets the mount point for the root dataset. The default mount point is
"/\fIpool\fR" or "\fBaltroot\fR/\fIpool\fR" if \fBaltroot\fR is specified. The
mount point must be an absolute path, "\fBlegacy\fR", or "\fBnone\fR". For more
information on dataset mount points, see \fBzfs\fR(1M).
.RE

.RE

.sp
.ne 2
.na
\fB\fBzpool destroy\fR [\fB-f\fR] \fIpool\fR\fR
.ad
.sp .6
.RS 4n
Destroys the given pool, freeing up any devices for other use. This command
tries to unmount any active datasets before destroying the pool.
.sp
.ne 2
.na
\fB\fB-f\fR\fR
.ad
.RS 6n
Forces any active datasets contained within the pool to be unmounted.
.RE

.RE

.sp
.ne 2
.na
\fB\fBzpool detach\fR \fIpool\fR \fIdevice\fR\fR
.ad
.sp .6
.RS 4n
Detaches \fIdevice\fR from a mirror. The operation is refused if there are no
other valid replicas of the data.
.RE

.sp
.ne 2
.na
\fBzpool export\fR [\fB-fFc\fR] [\fB-t\fR \fInumthreads\fR] \fIpool\fR ...
.ad
.sp .6
.RS 4n
Exports the given pools from the system. All devices are marked as exported,
but are still considered in use by other subsystems. The devices can be moved
between systems (even those of different endianness) and imported as long as a
sufficient number of devices are present.
.sp
Before exporting the pool, all datasets within the pool are unmounted. A pool
can not be exported if it has a shared spare that is currently being used.
.sp
For pools to be portable, you must give the \fBzpool\fR command whole disks,
not just slices, so that \fBZFS\fR can label the disks with portable \fBEFI\fR
labels. Otherwise, disk drivers on platforms of different endianness will not
recognize the disks.
.sp
.ne 2
.na
\fB\fB-f\fR\fR
.ad
.RS 6n
Forcefully unmount all datasets, using the "\fBunmount -f\fR" command.
.sp
This command will forcefully export the pool even if it has a shared spare that
is currently being used. This may lead to potential data corruption.
.RE
.sp
.ne 2
.na
\fB\fB-F\fR\fR
.ad
.RS 6n
Do not update device labels or cache file with new configuration
.sp
This command will export the pool without flushing configuration information.
.RE
.sp
.ne 2
.na
\fB\fB-c\fR\fR
.ad
.RS 6n
Keep configuarion information of exported pool in the cache file
.sp
This command will export the pool and keep the latest configuration of it
in the cache file.
.RE
.sp
.ne 2
.na
\fB\fB-t\fR \fInumthreads\fR\fR
.ad
.RS 6n
Unmount datasets in parallel using up to \fInumthreads\fR threads.
.RE

.RE

.sp
.ne 2
.na
\fB\fBzpool get\fR [\fB-Hp\fR] [\fB-o \fR\fIfield\fR[,...]]  "\fIall\fR" | \fIproperty\fR[,...]
\fIpool\fR ...\fR
.ad
.sp .6
.RS 4n
Retrieves the given list of properties (or all properties if "\fBall\fR" is
used) for the specified storage pool(s). These properties are displayed with
the following fields:
.sp
.in +2
.nf
        name          Name of storage pool
        property      Property name
        value         Property value
        source        Property source, either 'default' or 'local'.
.fi
.in -2
.sp

See the "Pool properties" section for more information on the available pool
properties.

.sp
.ne 2
.na
\fB\fB-H\fR\fR
.ad
.RS 12n
Scripted mode. Do not display headers, and separate fields by a single tab
instead of arbitrary space.
.RE

.sp
.ne 2
.na
\fB\fB-p\fR\fR
.ad
.RS 6n
Display numbers in parsable (exact) values.
.RE

.sp
.ne 2
.na
\fB\fB-o\fR \fIfield\fR\fR
.ad
.RS 6n
A comma-separated list of columns to display. \fBname,property,value,source\fR
is the default value.
.RE
.RE

.sp
.ne 2
.na
\fB\fBzpool history\fR [\fB-il\fR] [\fIpool\fR] ...\fR
.ad
.sp .6
.RS 4n
Displays the command history of the specified pools or all pools if no pool is
specified.
.sp
.ne 2
.na
\fB\fB-i\fR\fR
.ad
.RS 6n
Displays internally logged \fBZFS\fR events in addition to user initiated
events.
.RE

.sp
.ne 2
.na
\fB\fB-l\fR\fR
.ad
.RS 6n
Displays log records in long format, which in addition to standard format
includes, the user name, the hostname, and the zone in which the operation was
performed.
.RE

.RE

.sp
.ne 2
.na
\fB\fBzpool import\fR [\fB-d\fR \fIdir\fR | \fB-c\fR \fIcachefile\fR]
[\fB-D\fR]\fR
.ad
.sp .6
.RS 4n
Lists pools available to import. If the \fB-d\fR option is not specified, this
command searches for devices in "/dev/dsk". The \fB-d\fR option can be
specified multiple times, and all directories are searched. If the device
appears to be part of an exported pool, this command displays a summary of the
pool with the name of the pool, a numeric identifier, as well as the \fIvdev\fR
layout and current health of the device for each device or file. Destroyed
pools, pools that were previously destroyed with the "\fBzpool destroy\fR"
command, are not listed unless the \fB-D\fR option is specified.
.sp
The numeric identifier is unique, and can be used instead of the pool name when
multiple exported pools of the same name are available.
.sp
.ne 2
.na
\fB\fB-c\fR \fIcachefile\fR\fR
.ad
.RS 16n
Reads configuration from the given \fBcachefile\fR that was created with the
"\fBcachefile\fR" pool property. This \fBcachefile\fR is used instead of
searching for devices.
.RE

.sp
.ne 2
.na
\fB\fB-d\fR \fIdir\fR\fR
.ad
.RS 16n
Searches for devices or files in \fIdir\fR. The \fB-d\fR option can be
specified multiple times.
.RE

.sp
.ne 2
.na
\fB\fB-D\fR\fR
.ad
.RS 16n
Lists destroyed pools only.
.RE

.RE

.sp
.ne 2
.na
\fB\fBzpool import\fR [\fB-o\fR \fImntopts\fR] [ \fB-o\fR
\fIproperty\fR=\fIvalue\fR] ... [\fB-d\fR \fIdir\fR | \fB-c\fR \fIcachefile\fR]
[\fB-D\fR] [\fB-f\fR] [\fB-m\fR] [\fB-R\fR \fIroot\fR] [\fB-F\fR [\fB-n\fR]] \fB-a\fR\fR
.ad
.sp .6
.RS 4n
Imports all pools found in the search directories. Identical to the previous
command, except that all pools with a sufficient number of devices available
are imported. Destroyed pools, pools that were previously destroyed with the
"\fBzpool destroy\fR" command, will not be imported unless the \fB-D\fR option
is specified.
.sp
.ne 2
.na
\fB\fB-o\fR \fImntopts\fR\fR
.ad
.RS 21n
Comma-separated list of mount options to use when mounting datasets within the
pool. See \fBzfs\fR(1M) for a description of dataset properties and mount
options.
.RE

.sp
.ne 2
.na
\fB\fB-o\fR \fIproperty=value\fR\fR
.ad
.RS 21n
Sets the specified property on the imported pool. See the "Pool properties" section
for more information on the available pool properties.
.RE

.sp
.ne 2
.na
\fB\fB-c\fR \fIcachefile\fR\fR
.ad
.RS 21n
Reads configuration from the given \fBcachefile\fR that was created with the
"\fBcachefile\fR" pool property. This \fBcachefile\fR is used instead of
searching for devices.
.RE

.sp
.ne 2
.na
\fB\fB-d\fR \fIdir\fR\fR
.ad
.RS 21n
Searches for devices or files in \fIdir\fR. The \fB-d\fR option can be
specified multiple times. This option is incompatible with the \fB-c\fR option.
.RE

.sp
.ne 2
.na
\fB\fB-D\fR\fR
.ad
.RS 21n
Imports destroyed pools only. The \fB-f\fR option is also required.
.RE

.sp
.ne 2
.na
\fB\fB-f\fR\fR
.ad
.RS 21n
Forces import, even if the pool appears to be potentially active.
.RE

.sp
.ne 2
.na
\fB\fB-F\fR\fR
.ad
.RS 21n
Recovery mode for a non-importable pool. Attempt to return the pool to an importable
state by discarding the last few transactions. Not all damaged pools can be recovered
by using this option. If successful, the data from the discarded transactions is
irretrievably lost. This option is ignored if the pool is importable or already
imported.
.RE

.sp
.ne 2
.na
\fB\fB-a\fR\fR
.ad
.RS 21n
Searches for and imports all pools found.
.RE

.sp
.ne 2
.na
\fB\fB-m\fR\fR
.ad
.RS 21n
Allows a pool to import when there is a missing log device. Recent transactions
can be lost because the log device will be discarded.
.RE

.sp
.ne 2
.na
\fB\fB-R\fR \fIroot\fR\fR
.ad
.RS 21n
Sets the "\fBcachefile\fR" property to "\fBnone\fR" and the "\fIaltroot\fR"
property to "\fIroot\fR".
.RE

.sp
.ne 2
.na
\fB\fB-N\fR\fR
.ad
.RS 21n
Import the pool without mounting any file systems.
.RE

.sp
.ne 2
.na
\fB\fB-n\fR\fR
.ad
.RS 21n
Used with the \fB-F\fR recovery option. Determines whether a non-importable pool can be made
importable again, but does not actually perform the pool recovery. For more details about pool
recovery mode, see the \fB-F\fR option, above.
.RE

.RE

.sp
.ne 2
.na
\fB\fBzpool import\fR [\fB-o\fR \fImntopts\fR] [ \fB-o\fR
\fIproperty\fR=\fIvalue\fR] ... [\fB-d\fR \fIdir\fR | \fB-c\fR \fIcachefile\fR]
[\fB-D\fR] [\fB-f\fR] [\fB-m\fR] [\fB-R\fR \fIroot\fR] [\fB-F\fR [\fB-n\fR]] \fIpool\fR | \fIid\fR
[\fInewpool\fR]\fR
.ad
.sp .6
.RS 4n
Imports a specific pool. A pool can be identified by its name or the numeric
identifier. If \fInewpool\fR is specified, the pool is imported using the name
\fInewpool\fR. Otherwise, it is imported with the same name as its exported
name.
.sp
If a device is removed from a system without running "\fBzpool export\fR"
first, the device appears as potentially active. It cannot be determined if
this was a failed export, or whether the device is really in use from another
host. To import a pool in this state, the \fB-f\fR option is required.
.sp
.ne 2
.na
\fB\fB-o\fR \fImntopts\fR\fR
.ad
.sp .6
.RS 4n
Comma-separated list of mount options to use when mounting datasets within the
pool. See \fBzfs\fR(1M) for a description of dataset properties and mount
options.
.RE

.sp
.ne 2
.na
\fB\fB-o\fR \fIproperty=value\fR\fR
.ad
.sp .6
.RS 4n
Sets the specified property on the imported pool. See the "Pool properties" section
for more information on the available pool properties.
.RE

.sp
.ne 2
.na
\fB\fB-c\fR \fIcachefile\fR\fR
.ad
.sp .6
.RS 4n
Reads configuration from the given \fBcachefile\fR that was created with the
"\fBcachefile\fR" pool property. This \fBcachefile\fR is used instead of
searching for devices.
.RE

.sp
.ne 2
.na
\fB\fB-d\fR \fIdir\fR\fR
.ad
.sp .6
.RS 4n
Searches for devices or files in \fIdir\fR. The \fB-d\fR option can be
specified multiple times. This option is incompatible with the \fB-c\fR option.
.RE

.sp
.ne 2
.na
\fB\fB-D\fR\fR
.ad
.sp .6
.RS 4n
Imports destroyed pool. The \fB-f\fR option is also required.
.RE

.sp
.ne 2
.na
\fB\fB-f\fR\fR
.ad
.sp .6
.RS 4n
Forces import, even if the pool appears to be potentially active.
.RE

.sp
.ne 2
.na
\fB\fB-F\fR\fR
.ad
.sp .6
.RS 4n
Recovery mode for a non-importable pool. Attempt to return the pool to an importable
state by discarding the last few transactions. Not all damaged pools can be recovered
by using this option. If successful, the data from the discarded transactions is
irretrievably lost. This option is ignored if the pool is importable or already imported.
.RE

.sp
.ne 2
.na
\fB\fB-R\fR \fIroot\fR\fR
.ad
.sp .6
.RS 4n
Sets the "\fBcachefile\fR" property to "\fBnone\fR" and the "\fIaltroot\fR"
property to "\fIroot\fR".
.RE

.sp
.ne 2
.na
\fB\fB-n\fR\fR
.ad
.sp .6
.RS 4n
Used with the \fB-F\fR recovery option. Determines whether a non-importable pool can be made
importable again, but does not actually perform the pool recovery. For more details about pool
recovery mode, see the \fB-F\fR option, above.
.RE

.sp
.ne 2
.na
\fB\fB-m\fR\fR
.ad
.sp .6
.RS 4n
Allows a pool to import when there is a missing log device. Recent transactions
can be lost because the log device will be discarded.
.RE

.RE

.sp
.ne 2
.na
\fB\fBzpool iostat\fR [\fB-T\fR \fBu\fR | \fBd\fR] [\fB-v\fR] [\fIpool\fR] ...
[\fIinterval\fR[\fIcount\fR]]\fR
.ad
.sp .6
.RS 4n
Displays \fBI/O\fR statistics for the given pools. When given an interval, the
statistics are printed every \fIinterval\fR seconds until \fBCtrl-C\fR is
pressed. If no \fIpools\fR are specified, statistics for every pool in the
system is shown. If \fIcount\fR is specified, the command exits after
\fIcount\fR reports are printed.
.sp
.ne 2
.na
\fB\fB-T\fR \fBu\fR | \fBd\fR\fR
.ad
.RS 12n
Display a time stamp.
.sp
Specify \fBu\fR for a printed representation of the internal representation of
time. See \fBtime\fR(2). Specify \fBd\fR for standard date format. See
\fBdate\fR(1).
.RE

.sp
.ne 2
.na
\fB\fB-v\fR\fR
.ad
.RS 12n
Verbose statistics. Reports usage statistics for individual \fIvdevs\fR within
the pool, in addition to the pool-wide statistics.
.RE

.RE

.sp
.ne 2
.na
\fB\fBzpool list\fR [\fB-T\fR \fBu\fR | \fBd\fR] [\fB-Hv\fR] [\fB-o\fR \fIprops\fR[,...]] [\fIpool\fR] ...
[\fIinterval\fR[\fIcount\fR]]\fR
.ad
.sp .6
.RS 4n
Lists the given pools along with a health status and space usage. If no \fIpools\fR are specified,
all pools in the system are listed. When given an \fIinterval\fR, the information is printed every
\fIinterval\fR seconds until \fBCtrl-C\fR is pressed. If \fIcount\fR is specified, the command exits
after \fIcount\fR reports are printed.
.sp
.ne 2
.na
\fB\fB-T\fR \fBu\fR | \fBd\fR\fR
.ad
.RS 12n
Display a time stamp.
.sp
Specify \fBu\fR for a printed representation of the internal representation of
time. See \fBtime\fR(2). Specify \fBd\fR for standard date format. See
\fBdate\fR(1).
.RE

.sp
.ne 2
.na
\fB\fB-H\fR\fR
.ad
.RS 12n
Scripted mode. Do not display headers, and separate fields by a single tab
instead of arbitrary space.
.RE

.sp
.ne 2
.na
\fB\fB-p\fR\fR
.ad
.RS 12n
Display numbers in parsable (exact) values.
.RE

.sp
.ne 2
.na
\fB\fB-o\fR \fIprops\fR\fR
.ad
.RS 12n
Comma-separated list of properties to display. See the "Pool properties" section for
a list of valid properties. The default list is "name, size, used, available,
expandsize, capacity, dedupratio, health, altroot"
.RE

.sp
.ne 2
.na
\fB\fB-v\fR\fR
.ad
.RS 12n
Verbose statistics.  Reports usage statistics for individual \fIvdevs\fR within
the pool, in addition to the pool-wise statistics.
.RE

.RE

.sp
.ne 2
.na
\fB\fBzpool offline\fR [\fB-t\fR] \fIpool\fR \fIdevice\fR ...\fR
.ad
.sp .6
.RS 4n
Takes the specified physical device offline. While the \fIdevice\fR is offline,
no attempt is made to read or write to the device.
.sp
This command is not applicable to spares or cache devices.
.sp
.ne 2
.na
\fB\fB-t\fR\fR
.ad
.RS 6n
Temporary. Upon reboot, the specified physical device reverts to its previous
state.
.RE

.RE

.sp
.ne 2
.na
\fB\fBzpool online\fR [\fB-e\fR] \fIpool\fR \fIdevice\fR...\fR
.ad
.sp .6
.RS 4n
Brings the specified physical device online.
.sp
This command is not applicable to spares or cache devices.
.sp
.ne 2
.na
\fB\fB-e\fR\fR
.ad
.RS 6n
Expand the device to use all available space. If the device is part of a mirror
or \fBraidz\fR then all devices must be expanded before the new space will
become available to the pool.
.RE

.RE

.sp
.ne 2
.na
\fB\fBzpool reguid\fR \fIpool\fR
.ad
.sp .6
.RS 4n
Generates a new unique identifier for the pool. You must ensure that all
devices in this pool are online and healthy before performing this action.
.RE

.sp
.ne 2
.na
\fB\fBzpool reopen\fR \fIpool\fR
.ad
.sp .6
.RS 4n
Reopen all the vdevs associated with the pool.
.RE

.sp
.ne 2
.na
\fB\fBzpool remove\fR \fIpool\fR \fIdevice\fR ...\fR
.ad
.sp .6
.RS 4n
Removes the specified device from the pool. This command currently only
supports removing hot spares, cache, and log devices. A mirrored log device can
be removed by specifying the top-level mirror for the log. Non-log devices that
are part of a mirrored configuration can be removed using the \fBzpool
detach\fR command. Non-redundant and \fBraidz\fR devices cannot be removed from
a pool.
.RE

.sp
.ne 2
.na
\fB\fBzpool replace\fR [\fB-f\fR] \fIpool\fR \fIold_device\fR
[\fInew_device\fR]\fR
.ad
.sp .6
.RS 4n
Replaces \fIold_device\fR with \fInew_device\fR. This is equivalent to
attaching \fInew_device\fR, waiting for it to resilver, and then detaching
\fIold_device\fR.
.sp
The size of \fInew_device\fR must be greater than or equal to the minimum size
of all the devices in a mirror or \fBraidz\fR configuration.
.sp
\fInew_device\fR is required if the pool is not redundant. If \fInew_device\fR
is not specified, it defaults to \fIold_device\fR. This form of replacement is
useful after an existing disk has failed and has been physically replaced. In
this case, the new disk may have the same \fB/dev/dsk\fR path as the old
device, even though it is actually a different disk. \fBZFS\fR recognizes this.
.sp
.ne 2
.na
\fB\fB-f\fR\fR
.ad
.RS 6n
Forces use of \fInew_device\fR, even if its appears to be in use. Not all
devices can be overridden in this manner.
.RE

.RE

.sp
.ne 2
.na
\fB\fBzpool scrub\fR [\fB-s|-M|-m\fR] \fIpool\fR ...\fR
.ad
.sp .6
.RS 4n
Begins a scrub. The scrub examines all data in the specified pools to verify
that it checksums correctly. For replicated (mirror or \fBraidz\fR) devices,
\fBZFS\fR automatically repairs any damage discovered during the scrub. The
"\fBzpool status\fR" command reports the progress of the scrub and summarizes
the results of the scrub upon completion.
.sp
Scrubbing and resilvering are very similar operations. The difference is that
resilvering only examines data that \fBZFS\fR knows to be out of date (for
example, when attaching a new device to a mirror or replacing an existing
device), whereas scrubbing examines all data to discover silent errors due to
hardware faults or disk failure.
.sp
Because scrubbing and resilvering are \fBI/O\fR-intensive operations, \fBZFS\fR
only allows one at a time. If a scrub is already in progress, the "\fBzpool
scrub\fR" command terminates it and starts a new scrub. If a resilver is in
progress, \fBZFS\fR does not allow a scrub to be started until the resilver
completes.
.sp
Partial scrub may be requested using \fB-M\fR or \fB-m\fR flag.
.sp
.ne 2
.na
\fB\fB-s\fR\fR
.ad
.RS 6n
Stop scrubbing.
.RE
.sp
.ne 2
.na
\fB\fB-M\fR\fR
.ad
.RS 6n
Scrub only MOS blocks.
.RE
.sp
.ne 2
.na
\fB\fB-m\fR\fR
.ad
.RS 6n
Scrub only metadata blocks.
.RE

.RE

.sp
.ne 2
.na
\fB\fBzpool set\fR \fIproperty\fR=\fIvalue\fR \fIpool\fR\fR
.ad
.sp .6
.RS 4n
Sets the given property on the specified pool. See the "Pool properties" section for
more information on what properties can be set and acceptable values.
.RE

.sp
.ne 2
.na
\fBzpool status\fR [\fB-xvD\fR] [\fB-T\fR \fBu\fR | \fBd\fR ] [\fIpool\fR] ... [\fIinterval\fR [\fIcount\fR]]
.ad
.sp .6
.RS 4n
Displays the detailed health status for the given pools. If no \fIpool\fR is
specified, then the status of each pool in the system is displayed. For more
information on pool and device health, see the "Device Failure and Recovery"
section.
.sp
If a scrub or resilver is in progress, this command reports the percentage done
and the estimated time to completion. Both of these are only approximate,
because the amount of data in the pool and the other workloads on the system
can change.
.sp
.ne 2
.na
\fB\fB-x\fR\fR
.ad
.RS 6n
Only display status for pools that are exhibiting errors or are otherwise
unavailable. Warnings about pools not using the latest on-disk format will
not be included.
.RE

.sp
.ne 2
.na
\fB\fB-v\fR\fR
.ad
.RS 6n
Displays verbose data error information, printing out a complete list of all
data errors since the last complete pool scrub.
.RE

.sp
.ne 2
.na
\fB\fB-D\fR\fR
.ad
.RS 6n
Display a histogram of deduplication statistics, showing the allocated (physically present on disk) and
referenced (logically referenced in the pool) block counts and sizes by reference count.
.RE

.sp
.ne 2
.na
\fB\fB-T\fR \fBu\fR | \fBd\fR\fR
.ad
.RS 12n
Display a time stamp.
.sp
Specify \fBu\fR for a printed representation of the internal representation of
time. See \fBtime\fR(2). Specify \fBd\fR for standard date format. See
\fBdate\fR(1).
.RE

.RE

.sp
.ne 2
.na
\fB\fBzpool upgrade\fR\fR
.ad
.sp .6
.RS 4n
Displays pools which do not have all supported features enabled and pools
formatted using a legacy ZFS version number. These pools can continue to be
used, but some features may not be available. Use "\fBzpool upgrade -a\fR"
to enable all features on all pools.
.RE

.sp
.ne 2
.na
\fB\fBzpool upgrade\fR \fB-v\fR\fR
.ad
.sp .6
.RS 4n
Displays legacy \fBZFS\fR versions supported by the current software. See
\fBzpool-features\fR(5) for a description of feature flags features supported
by the current software.
.RE

.sp
.ne 2
.na
\fB\fBzpool upgrade\fR [\fB-V\fR \fIversion\fR] \fB-a\fR | \fIpool\fR ...\fR
.ad
.sp .6
.RS 4n
Enables all supported features on the given pool. Once this is done, the
pool will no longer be accessible on systems that do not support feature
flags. See \fBzpool-features\fR(5) for details on compatibility with systems
that support feature flags, but do not support all features enabled on the
pool.
.sp
.ne 2
.na
\fB\fB-a\fR\fR
.ad
.RS 14n
Enables all supported features on all pools.
.RE

.sp
.ne 2
.na
\fB\fB-V\fR \fIversion\fR\fR
.ad
.RS 14n
Upgrade to the specified legacy version. If the \fB-V\fR flag is specified, no
features will be enabled on the pool. This option can only be used to increase
the version number up to the last supported legacy version number.
.RE

.RE

.SH EXAMPLES
.LP
\fBExample 1 \fRCreating a RAID-Z Storage Pool
.sp
.LP
The following command creates a pool with a single \fBraidz\fR root \fIvdev\fR
that consists of six disks.

.sp
.in +2
.nf
# \fBzpool create tank raidz c0t0d0 c0t1d0 c0t2d0 c0t3d0 c0t4d0 c0t5d0\fR
.fi
.in -2
.sp

.LP
\fBExample 2 \fRCreating a Mirrored Storage Pool
.sp
.LP
The following command creates a pool with two mirrors, where each mirror
contains two disks.

.sp
.in +2
.nf
# \fBzpool create tank mirror c0t0d0 c0t1d0 mirror c0t2d0 c0t3d0\fR
.fi
.in -2
.sp

.LP
\fBExample 3 \fRCreating a ZFS Storage Pool by Using Slices
.sp
.LP
The following command creates an unmirrored pool using two disk slices.

.sp
.in +2
.nf
# \fBzpool create tank /dev/dsk/c0t0d0s1 c0t1d0s4\fR
.fi
.in -2
.sp

.LP
\fBExample 4 \fRCreating a ZFS Storage Pool by Using Files
.sp
.LP
The following command creates an unmirrored pool using files. While not
recommended, a pool based on files can be useful for experimental purposes.

.sp
.in +2
.nf
# \fBzpool create tank /path/to/file/a /path/to/file/b\fR
.fi
.in -2
.sp

.LP
\fBExample 5 \fRAdding a Mirror to a ZFS Storage Pool
.sp
.LP
The following command adds two mirrored disks to the pool "\fItank\fR",
assuming the pool is already made up of two-way mirrors. The additional space
is immediately available to any datasets within the pool.

.sp
.in +2
.nf
# \fBzpool add tank mirror c1t0d0 c1t1d0\fR
.fi
.in -2
.sp

.LP
\fBExample 6 \fRListing Available ZFS Storage Pools
.sp
.LP
The following command lists all available pools on the system. In this case,
the pool \fIzion\fR is faulted due to a missing device.

.sp
.LP
The results from this command are similar to the following:

.sp
.in +2
.nf
# \fBzpool list\fR
     NAME    SIZE  ALLOC   FREE  EXPANDSZ    CAP  DEDUP  HEALTH  ALTROOT
     rpool  19.9G  8.43G  11.4G         -    42%  1.00x  ONLINE  -
     tank   61.5G  20.0G  41.5G         -    32%  1.00x  ONLINE  -
     zion       -      -      -         -      -      -  FAULTED -
.fi
.in -2
.sp

.LP
\fBExample 7 \fRDestroying a ZFS Storage Pool
.sp
.LP
The following command destroys the pool "\fItank\fR" and any datasets contained
within.

.sp
.in +2
.nf
# \fBzpool destroy -f tank\fR
.fi
.in -2
.sp

.LP
\fBExample 8 \fRExporting a ZFS Storage Pool
.sp
.LP
The following command exports the devices in pool \fItank\fR so that they can
be relocated or later imported.

.sp
.in +2
.nf
# \fBzpool export tank\fR
.fi
.in -2
.sp

.LP
\fBExample 9 \fRImporting a ZFS Storage Pool
.sp
.LP
The following command displays available pools, and then imports the pool
"tank" for use on the system.

.sp
.LP
The results from this command are similar to the following:

.sp
.in +2
.nf
# \fBzpool import\fR
  pool: tank
    id: 15451357997522795478
 state: ONLINE
action: The pool can be imported using its name or numeric identifier.
config:

        tank        ONLINE
          mirror    ONLINE
            c1t2d0  ONLINE
            c1t3d0  ONLINE

# \fBzpool import tank\fR
.fi
.in -2
.sp

.LP
\fBExample 10 \fRUpgrading All ZFS Storage Pools to the Current Version
.sp
.LP
The following command upgrades all ZFS Storage pools to the current version of
the software.

.sp
.in +2
.nf
# \fBzpool upgrade -a\fR
This system is currently running ZFS version 2.
.fi
.in -2
.sp

.LP
\fBExample 11 \fRManaging Hot Spares
.sp
.LP
The following command creates a new pool with an available hot spare:

.sp
.in +2
.nf
# \fBzpool create tank mirror c0t0d0 c0t1d0 spare c0t2d0\fR
.fi
.in -2
.sp

.sp
.LP
If one of the disks were to fail, the pool would be reduced to the degraded
state. The failed device can be replaced using the following command:

.sp
.in +2
.nf
# \fBzpool replace tank c0t0d0 c0t3d0\fR
.fi
.in -2
.sp

.sp
.LP
Once the data has been resilvered, the spare is automatically removed and is
made available should another device fails. The hot spare can be permanently
removed from the pool using the following command:

.sp
.in +2
.nf
# \fBzpool remove tank c0t2d0\fR
.fi
.in -2
.sp

.LP
\fBExample 12 \fRCreating a ZFS Pool with Mirrored Separate Intent Logs
.sp
.LP
The following command creates a ZFS storage pool consisting of two, two-way
mirrors and mirrored log devices:

.sp
.in +2
.nf
# \fBzpool create pool mirror c0d0 c1d0 mirror c2d0 c3d0 log mirror \e
   c4d0 c5d0\fR
.fi
.in -2
.sp

.LP
\fBExample 13 \fRAdding Cache Devices to a ZFS Pool
.sp
.LP
The following command adds two disks for use as cache devices to a ZFS storage
pool:

.sp
.in +2
.nf
# \fBzpool add pool cache c2d0 c3d0\fR
.fi
.in -2
.sp

.sp
.LP
Once added, the cache devices gradually fill with content from main memory.
Depending on the size of your cache devices, it could take over an hour for
them to fill. Capacity and reads can be monitored using the \fBiostat\fR option
as follows:

.sp
.in +2
.nf
# \fBzpool iostat -v pool 5\fR
.fi
.in -2
.sp

.LP
\fBExample 14 \fRRemoving a Mirrored Log Device
.sp
.LP
The following command removes the mirrored log device \fBmirror-2\fR.

.sp
.LP
Given this configuration:

.sp
.in +2
.nf
   pool: tank
  state: ONLINE
  scrub: none requested
config:

         NAME        STATE     READ WRITE CKSUM
         tank        ONLINE       0     0     0
           mirror-0  ONLINE       0     0     0
             c6t0d0  ONLINE       0     0     0
             c6t1d0  ONLINE       0     0     0
           mirror-1  ONLINE       0     0     0
             c6t2d0  ONLINE       0     0     0
             c6t3d0  ONLINE       0     0     0
         logs
           mirror-2  ONLINE       0     0     0
             c4t0d0  ONLINE       0     0     0
             c4t1d0  ONLINE       0     0     0
.fi
.in -2
.sp

.sp
.LP
The command to remove the mirrored log \fBmirror-2\fR is:

.sp
.in +2
.nf
# \fBzpool remove tank mirror-2\fR
.fi
.in -2
.sp

.LP
\fBExample 15 \fRDisplaying expanded space on a device
.sp
.LP
The following command dipslays the detailed information for the \fIdata\fR
pool. This pool is comprised of a single \fIraidz\fR vdev where one of its
devices increased its capacity by 1GB. In this example, the pool will not
be able to utilized this extra capacity until all the devices under the
\fIraidz\fR vdev have been expanded.

.sp
.in +2
.nf
# \fBzpool list -v data\fR
   NAME         SIZE  ALLOC   FREE  EXPANDSZ    CAP  DEDUP  HEALTH  ALTROOT
   data        17.9G   174K  17.9G         -     0%  1.00x  ONLINE  -
     raidz1    17.9G   174K  17.9G         -
       c4t2d0      -      -      -        1G
       c4t3d0      -      -      -         -
       c4t4d0      -      -      -         - 
.fi
.in -2

.SH EXIT STATUS
.sp
.LP
The following exit values are returned:
.sp
.ne 2
.na
\fB\fB0\fR\fR
.ad
.RS 5n
Successful completion.
.RE

.sp
.ne 2
.na
\fB\fB1\fR\fR
.ad
.RS 5n
An error occurred.
.RE

.sp
.ne 2
.na
\fB\fB2\fR\fR
.ad
.RS 5n
Invalid command line options were specified.
.RE

.SH ATTRIBUTES
.sp
.LP
See \fBattributes\fR(5) for descriptions of the following attributes:
.sp

.sp
.TS
box;
c | c
l | l .
ATTRIBUTE TYPE	ATTRIBUTE VALUE
_
Interface Stability	Evolving
.TE

.SH SEE ALSO
.sp
.LP
\fBzfs\fR(1M), \fBzpool-features\fR(5), \fBattributes\fR(5)<|MERGE_RESOLUTION|>--- conflicted
+++ resolved
@@ -14,11 +14,7 @@
 .\" CDDL HEADER, with the fields enclosed by brackets "[]" replaced with your
 .\" own identifying information:
 .\" Portions Copyright [yyyy] [name of copyright owner]
-<<<<<<< HEAD
-.TH ZPOOL 1M "Dec 16, 2013"
-=======
 .TH ZPOOL 1M "Mar 6, 2014"
->>>>>>> 7a3fc0cc
 .SH NAME
 zpool \- configures ZFS storage pools
 .SH SYNOPSIS
@@ -1212,7 +1208,7 @@
 .na
 \fB\fB-H\fR\fR
 .ad
-.RS 12n
+.RS 6n
 Scripted mode. Do not display headers, and separate fields by a single tab
 instead of arbitrary space.
 .RE
