.\"
.\" CDDL HEADER START
.\"
.\" The contents of this file are subject to the terms of the
.\" Common Development and Distribution License (the "License").
.\" You may not use this file except in compliance with the License.
.\"
.\" You can obtain a copy of the license at usr/src/OPENSOLARIS.LICENSE
.\" or http://www.opensolaris.org/os/licensing.
.\" See the License for the specific language governing permissions
.\" and limitations under the License.
.\"
.\" When distributing Covered Code, include this CDDL HEADER in each
.\" file and include the License file at usr/src/OPENSOLARIS.LICENSE.
.\" If applicable, add the following below this CDDL HEADER, with the
.\" fields enclosed by brackets "[]" replaced with your own identifying
.\" information: Portions Copyright [yyyy] [name of copyright owner]
.\"
.\" CDDL HEADER END
.\"
.\"
.\" Copyright (c) 2007, Sun Microsystems, Inc. All Rights Reserved.
.\" Copyright (c) 2012, 2017 by Delphix. All rights reserved.
.\" Copyright 2016 Nexenta Systems, Inc.
.\"
.Dd Oct 2, 2016
.Dt ZPOOL 1M
.Os
.Sh NAME
.Nm zpool
.Nd configure ZFS storage pools
.Sh SYNOPSIS
.Nm
.Fl \?
.Nm
.Cm add
.Op Fl fn
.Ar pool vdev Ns ...
.Nm
.Cm attach
.Op Fl f
.Ar pool device new_device
.Nm
.Cm checkpoint
.Op Fl d, -discard
.Ar pool
.Nm
.Cm clear
.Ar pool
.Op Ar device
.Nm
.Cm create
.Op Fl dfn
.Op Fl B
.Op Fl m Ar mountpoint
.Oo Fl o Ar property Ns = Ns Ar value Oc Ns ...
.Oo Fl O Ar file-system-property Ns = Ns Ar value Oc Ns ...
.Op Fl R Ar root
.Ar pool vdev Ns ...
.Nm
.Cm destroy
.Op Fl f
.Ar pool
.Nm
.Cm detach
.Ar pool device
.Nm
.Cm export
.Op Fl f
.Ar pool Ns ...
.Nm
.Cm get
.Op Fl Hp
.Op Fl o Ar field Ns Oo , Ns Ar field Oc Ns ...
.Sy all Ns | Ns Ar property Ns Oo , Ns Ar property Oc Ns ...
.Ar pool Ns ...
.Nm
.Cm history
.Op Fl il
.Oo Ar pool Oc Ns ...
.Nm
.Cm import
.Op Fl D
.Op Fl d Ar dir
.Nm
.Cm import
.Fl a
.Op Fl DfmN
.Op Fl F Op Fl n
.Op Fl c Ar cachefile Ns | Ns Fl d Ar dir
.Op Fl o Ar mntopts
.Oo Fl o Ar property Ns = Ns Ar value Oc Ns ...
.Op Fl R Ar root
.Nm
.Cm import
.Op Fl Dfm
.Op Fl F Op Fl n
.Op Fl -rewind-to-checkpoint
.Op Fl c Ar cachefile Ns | Ns Fl d Ar dir
.Op Fl o Ar mntopts
.Oo Fl o Ar property Ns = Ns Ar value Oc Ns ...
.Op Fl R Ar root
.Ar pool Ns | Ns Ar id
.Op Ar newpool
.Nm
.Cm initialize
.Op Fl cs
.Ar pool
.Op Ar device Ns ...
.Nm
.Cm iostat
.Op Fl v
.Op Fl T Sy u Ns | Ns Sy d
.Oo Ar pool Oc Ns ...
.Op Ar interval Op Ar count
.Nm
.Cm labelclear
.Op Fl f
.Ar device
.Nm
.Cm list
.Op Fl Hpv
.Op Fl o Ar property Ns Oo , Ns Ar property Oc Ns ...
.Op Fl T Sy u Ns | Ns Sy d
.Oo Ar pool Oc Ns ...
.Op Ar interval Op Ar count
.Nm
.Cm offline
.Op Fl t
.Ar pool Ar device Ns ...
.Nm
.Cm online
.Op Fl e
.Ar pool Ar device Ns ...
.Nm
.Cm reguid
.Ar pool
.Nm
.Cm reopen
.Ar pool
.Nm
.Cm remove
.Ar pool Ar device Ns ...
.Nm
.Cm remove
.Fl s
.Ar pool
.Nm
.Cm replace
.Op Fl f
.Ar pool Ar device Op Ar new_device
.Nm
.Cm scrub
.Op Fl s
.Ar pool Ns ...
.Nm
.Cm set
.Ar property Ns = Ns Ar value
.Ar pool
.Nm
.Cm split
.Op Fl n
.Oo Fl o Ar property Ns = Ns Ar value Oc Ns ...
.Op Fl R Ar root
.Ar pool newpool
.Nm
.Cm status
.Op Fl Dvx
.Op Fl T Sy u Ns | Ns Sy d
.Oo Ar pool Oc Ns ...
.Op Ar interval Op Ar count
.Nm
.Cm upgrade
.Nm
.Cm upgrade
.Fl v
.Nm
.Cm upgrade
.Op Fl V Ar version
.Fl a Ns | Ns Ar pool Ns ...
.Sh DESCRIPTION
The
.Nm
command configures ZFS storage pools.
A storage pool is a collection of devices that provides physical storage and
data replication for ZFS datasets.
All datasets within a storage pool share the same space.
See
.Xr zfs 1M
for information on managing datasets.
.Ss Virtual Devices (vdevs)
A "virtual device" describes a single device or a collection of devices
organized according to certain performance and fault characteristics.
The following virtual devices are supported:
.Bl -tag -width Ds
.It Sy disk
A block device, typically located under
.Pa /dev/dsk .
ZFS can use individual slices or partitions, though the recommended mode of
operation is to use whole disks.
A disk can be specified by a full path, or it can be a shorthand name
.Po the relative portion of the path under
.Pa /dev/dsk
.Pc .
A whole disk can be specified by omitting the slice or partition designation.
For example,
.Pa c0t0d0
is equivalent to
.Pa /dev/dsk/c0t0d0s2 .
When given a whole disk, ZFS automatically labels the disk, if necessary.
.It Sy file
A regular file.
The use of files as a backing store is strongly discouraged.
It is designed primarily for experimental purposes, as the fault tolerance of a
file is only as good as the file system of which it is a part.
A file must be specified by a full path.
.It Sy mirror
A mirror of two or more devices.
Data is replicated in an identical fashion across all components of a mirror.
A mirror with N disks of size X can hold X bytes and can withstand (N-1) devices
failing before data integrity is compromised.
.It Sy raidz , raidz1 , raidz2 , raidz3
A variation on RAID-5 that allows for better distribution of parity and
eliminates the RAID-5
.Qq write hole
.Pq in which data and parity become inconsistent after a power loss .
Data and parity is striped across all disks within a raidz group.
.Pp
A raidz group can have single-, double-, or triple-parity, meaning that the
raidz group can sustain one, two, or three failures, respectively, without
losing any data.
The
.Sy raidz1
vdev type specifies a single-parity raidz group; the
.Sy raidz2
vdev type specifies a double-parity raidz group; and the
.Sy raidz3
vdev type specifies a triple-parity raidz group.
The
.Sy raidz
vdev type is an alias for
.Sy raidz1 .
.Pp
A raidz group with N disks of size X with P parity disks can hold approximately
(N-P)*X bytes and can withstand P device(s) failing before data integrity is
compromised.
The minimum number of devices in a raidz group is one more than the number of
parity disks.
The recommended number is between 3 and 9 to help increase performance.
.It Sy spare
A special pseudo-vdev which keeps track of available hot spares for a pool.
For more information, see the
.Sx Hot Spares
section.
.It Sy log
A separate intent log device.
If more than one log device is specified, then writes are load-balanced between
devices.
Log devices can be mirrored.
However, raidz vdev types are not supported for the intent log.
For more information, see the
.Sx Intent Log
section.
.It Sy cache
A device used to cache storage pool data.
A cache device cannot be configured as a mirror or raidz group.
For more information, see the
.Sx Cache Devices
section.
.El
.Pp
Virtual devices cannot be nested, so a mirror or raidz virtual device can only
contain files or disks.
Mirrors of mirrors
.Pq or other combinations
are not allowed.
.Pp
A pool can have any number of virtual devices at the top of the configuration
.Po known as
.Qq root vdevs
.Pc .
Data is dynamically distributed across all top-level devices to balance data
among devices.
As new virtual devices are added, ZFS automatically places data on the newly
available devices.
.Pp
Virtual devices are specified one at a time on the command line, separated by
whitespace.
The keywords
.Sy mirror
and
.Sy raidz
are used to distinguish where a group ends and another begins.
For example, the following creates two root vdevs, each a mirror of two disks:
.Bd -literal
# zpool create mypool mirror c0t0d0 c0t1d0 mirror c1t0d0 c1t1d0
.Ed
.Ss Device Failure and Recovery
ZFS supports a rich set of mechanisms for handling device failure and data
corruption.
All metadata and data is checksummed, and ZFS automatically repairs bad data
from a good copy when corruption is detected.
.Pp
In order to take advantage of these features, a pool must make use of some form
of redundancy, using either mirrored or raidz groups.
While ZFS supports running in a non-redundant configuration, where each root
vdev is simply a disk or file, this is strongly discouraged.
A single case of bit corruption can render some or all of your data unavailable.
.Pp
A pool's health status is described by one of three states: online, degraded,
or faulted.
An online pool has all devices operating normally.
A degraded pool is one in which one or more devices have failed, but the data is
still available due to a redundant configuration.
A faulted pool has corrupted metadata, or one or more faulted devices, and
insufficient replicas to continue functioning.
.Pp
The health of the top-level vdev, such as mirror or raidz device, is
potentially impacted by the state of its associated vdevs, or component
devices.
A top-level vdev or component device is in one of the following states:
.Bl -tag -width "DEGRADED"
.It Sy DEGRADED
One or more top-level vdevs is in the degraded state because one or more
component devices are offline.
Sufficient replicas exist to continue functioning.
.Pp
One or more component devices is in the degraded or faulted state, but
sufficient replicas exist to continue functioning.
The underlying conditions are as follows:
.Bl -bullet
.It
The number of checksum errors exceeds acceptable levels and the device is
degraded as an indication that something may be wrong.
ZFS continues to use the device as necessary.
.It
The number of I/O errors exceeds acceptable levels.
The device could not be marked as faulted because there are insufficient
replicas to continue functioning.
.El
.It Sy FAULTED
One or more top-level vdevs is in the faulted state because one or more
component devices are offline.
Insufficient replicas exist to continue functioning.
.Pp
One or more component devices is in the faulted state, and insufficient
replicas exist to continue functioning.
The underlying conditions are as follows:
.Bl -bullet
.It
The device could be opened, but the contents did not match expected values.
.It
The number of I/O errors exceeds acceptable levels and the device is faulted to
prevent further use of the device.
.El
.It Sy OFFLINE
The device was explicitly taken offline by the
.Nm zpool Cm offline
command.
.It Sy ONLINE
The device is online and functioning.
.It Sy REMOVED
The device was physically removed while the system was running.
Device removal detection is hardware-dependent and may not be supported on all
platforms.
.It Sy UNAVAIL
The device could not be opened.
If a pool is imported when a device was unavailable, then the device will be
identified by a unique identifier instead of its path since the path was never
correct in the first place.
.El
.Pp
If a device is removed and later re-attached to the system, ZFS attempts
to put the device online automatically.
Device attach detection is hardware-dependent and might not be supported on all
platforms.
.Ss Hot Spares
ZFS allows devices to be associated with pools as
.Qq hot spares .
These devices are not actively used in the pool, but when an active device
fails, it is automatically replaced by a hot spare.
To create a pool with hot spares, specify a
.Sy spare
vdev with any number of devices.
For example,
.Bd -literal
# zpool create pool mirror c0d0 c1d0 spare c2d0 c3d0
.Ed
.Pp
Spares can be shared across multiple pools, and can be added with the
.Nm zpool Cm add
command and removed with the
.Nm zpool Cm remove
command.
Once a spare replacement is initiated, a new
.Sy spare
vdev is created within the configuration that will remain there until the
original device is replaced.
At this point, the hot spare becomes available again if another device fails.
.Pp
If a pool has a shared spare that is currently being used, the pool can not be
exported since other pools may use this shared spare, which may lead to
potential data corruption.
.Pp
An in-progress spare replacement can be cancelled by detaching the hot spare.
If the original faulted device is detached, then the hot spare assumes its
place in the configuration, and is removed from the spare list of all active
pools.
.Pp
Spares cannot replace log devices.
.Ss Intent Log
The ZFS Intent Log (ZIL) satisfies POSIX requirements for synchronous
transactions.
For instance, databases often require their transactions to be on stable storage
devices when returning from a system call.
NFS and other applications can also use
.Xr fsync 3C
to ensure data stability.
By default, the intent log is allocated from blocks within the main pool.
However, it might be possible to get better performance using separate intent
log devices such as NVRAM or a dedicated disk.
For example:
.Bd -literal
# zpool create pool c0d0 c1d0 log c2d0
.Ed
.Pp
Multiple log devices can also be specified, and they can be mirrored.
See the
.Sx EXAMPLES
section for an example of mirroring multiple log devices.
.Pp
Log devices can be added, replaced, attached, detached, and imported and
exported as part of the larger pool.
Mirrored log devices can be removed by specifying the top-level mirror for the
log.
.Ss Cache Devices
Devices can be added to a storage pool as
.Qq cache devices .
These devices provide an additional layer of caching between main memory and
disk.
For read-heavy workloads, where the working set size is much larger than what
can be cached in main memory, using cache devices allow much more of this
working set to be served from low latency media.
Using cache devices provides the greatest performance improvement for random
read-workloads of mostly static content.
.Pp
To create a pool with cache devices, specify a
.Sy cache
vdev with any number of devices.
For example:
.Bd -literal
# zpool create pool c0d0 c1d0 cache c2d0 c3d0
.Ed
.Pp
Cache devices cannot be mirrored or part of a raidz configuration.
If a read error is encountered on a cache device, that read I/O is reissued to
the original storage pool device, which might be part of a mirrored or raidz
configuration.
.Pp
The content of the cache devices is considered volatile, as is the case with
other system caches.
.Ss Pool checkpoint
Before starting critical procedures that include destructive actions (e.g
.Nm zfs Cm destroy
), an administrator can checkpoint the pool's state and in the case of a
mistake or failure, rewind the entire pool back to the checkpoint. Otherwise,
the checkpoint can be discarded when the procedure has completed successfully.
.Pp
A pool checkpoint can be thought of as a pool-wide snapshot and should be used
with care as it contains every part of the pool's state, from properties to vdev
configuration. Thus, while a pool has a checkpoint certain operations are not
allowed. Specifically, vdev removal/attach/detach, mirror splitting, and
changing the pool's guid. Adding a new vdev is supported but in the case of a
rewind it will have to be added again. Finally, users of this feature should
keep in mind that scrubs in a pool that has a checkpoint do not repair
checkpointed data.
.Pp
To create a checkpoint for a pool:
.Bd -literal
# zpool checkpoint pool
.Ed
.Pp
To later rewind to its checkpointed state, you need to first export it and
then rewind it during import:
.Bd -literal
# zpool export pool
# zpool import --rewind-to-checkpoint pool
.Ed
.Pp
To discard the checkpoint from a pool:
.Bd -literal
# zpool checkpoint -d pool
.Ed
.Pp
Dataset reservations (controlled by the
.Nm reservation
or
.Nm refreservation
zfs properties) may be unenforceable while a checkpoint exists, because the
checkpoint is allowed to consume the dataset's reservation.  Finally, data
that is part of the checkpoint but has been freed in the current state of
the pool won't be scanned during a scrub.
.Ss Properties
Each pool has several properties associated with it.
Some properties are read-only statistics while others are configurable and
change the behavior of the pool.
.Pp
The following are read-only properties:
.Bl -tag -width Ds
.It Sy available
Amount of storage available within the pool.
This property can also be referred to by its shortened column name,
.Sy avail .
.It Sy bootsize
The size of the system boot partition.
This property can only be set at pool creation time and is read-only once pool
is created.
Setting this property implies using the
.Fl B
option.
.It Sy capacity
Percentage of pool space used.
This property can also be referred to by its shortened column name,
.Sy cap .
.It Sy expandsize
Amount of uninitialized space within the pool or device that can be used to
increase the total capacity of the pool.
Uninitialized space consists of any space on an EFI labeled vdev which has not
been brought online
.Po e.g, using
.Nm zpool Cm online Fl e
.Pc .
This space occurs when a LUN is dynamically expanded.
.It Sy fragmentation
The amount of fragmentation in the pool.
.It Sy free
The amount of free space available in the pool.
.It Sy freeing
After a file system or snapshot is destroyed, the space it was using is
returned to the pool asynchronously.
.Sy freeing
is the amount of space remaining to be reclaimed.
Over time
.Sy freeing
will decrease while
.Sy free
increases.
.It Sy health
The current health of the pool.
Health can be one of
.Sy ONLINE , DEGRADED , FAULTED , OFFLINE, REMOVED , UNAVAIL .
.It Sy guid
A unique identifier for the pool.
.It Sy size
Total size of the storage pool.
.It Sy unsupported@ Ns Em feature_guid
Information about unsupported features that are enabled on the pool.
See
.Xr zpool-features 5
for details.
.It Sy used
Amount of storage space used within the pool.
.El
.Pp
The space usage properties report actual physical space available to the
storage pool.
The physical space can be different from the total amount of space that any
contained datasets can actually use.
The amount of space used in a raidz configuration depends on the characteristics
of the data being written.
In addition, ZFS reserves some space for internal accounting that the
.Xr zfs 1M
command takes into account, but the
.Nm
command does not.
For non-full pools of a reasonable size, these effects should be invisible.
For small pools, or pools that are close to being completely full, these
discrepancies may become more noticeable.
.Pp
The following property can be set at creation time and import time:
.Bl -tag -width Ds
.It Sy altroot
Alternate root directory.
If set, this directory is prepended to any mount points within the pool.
This can be used when examining an unknown pool where the mount points cannot be
trusted, or in an alternate boot environment, where the typical paths are not
valid.
.Sy altroot
is not a persistent property.
It is valid only while the system is up.
Setting
.Sy altroot
defaults to using
.Sy cachefile Ns = Ns Sy none ,
though this may be overridden using an explicit setting.
.El
.Pp
The following property can be set only at import time:
.Bl -tag -width Ds
.It Sy readonly Ns = Ns Sy on Ns | Ns Sy off
If set to
.Sy on ,
the pool will be imported in read-only mode.
This property can also be referred to by its shortened column name,
.Sy rdonly .
.El
.Pp
The following properties can be set at creation time and import time, and later
changed with the
.Nm zpool Cm set
command:
.Bl -tag -width Ds
.It Sy autoexpand Ns = Ns Sy on Ns | Ns Sy off
Controls automatic pool expansion when the underlying LUN is grown.
If set to
.Sy on ,
the pool will be resized according to the size of the expanded device.
If the device is part of a mirror or raidz then all devices within that
mirror/raidz group must be expanded before the new space is made available to
the pool.
The default behavior is
.Sy off .
This property can also be referred to by its shortened column name,
.Sy expand .
.It Sy autoreplace Ns = Ns Sy on Ns | Ns Sy off
Controls automatic device replacement.
If set to
.Sy off ,
device replacement must be initiated by the administrator by using the
.Nm zpool Cm replace
command.
If set to
.Sy on ,
any new device, found in the same physical location as a device that previously
belonged to the pool, is automatically formatted and replaced.
The default behavior is
.Sy off .
This property can also be referred to by its shortened column name,
.Sy replace .
.It Sy bootfs Ns = Ns Ar pool Ns / Ns Ar dataset
Identifies the default bootable dataset for the root pool.
This property is expected to be set mainly by the installation and upgrade
programs.
.It Sy cachefile Ns = Ns Ar path Ns | Ns Sy none
Controls the location of where the pool configuration is cached.
Discovering all pools on system startup requires a cached copy of the
configuration data that is stored on the root file system.
All pools in this cache are automatically imported when the system boots.
Some environments, such as install and clustering, need to cache this
information in a different location so that pools are not automatically
imported.
Setting this property caches the pool configuration in a different location that
can later be imported with
.Nm zpool Cm import Fl c .
Setting it to the special value
.Sy none
creates a temporary pool that is never cached, and the special value
.Qq
.Pq empty string
uses the default location.
.Pp
Multiple pools can share the same cache file.
Because the kernel destroys and recreates this file when pools are added and
removed, care should be taken when attempting to access this file.
When the last pool using a
.Sy cachefile
is exported or destroyed, the file is removed.
.It Sy comment Ns = Ns Ar text
A text string consisting of printable ASCII characters that will be stored
such that it is available even if the pool becomes faulted.
An administrator can provide additional information about a pool using this
property.
.It Sy dedupditto Ns = Ns Ar number
Threshold for the number of block ditto copies.
If the reference count for a deduplicated block increases above this number, a
new ditto copy of this block is automatically stored.
The default setting is
.Sy 0
which causes no ditto copies to be created for deduplicated blocks.
The minimum legal nonzero setting is
.Sy 100 .
.It Sy delegation Ns = Ns Sy on Ns | Ns Sy off
Controls whether a non-privileged user is granted access based on the dataset
permissions defined on the dataset.
See
.Xr zfs 1M
for more information on ZFS delegated administration.
.It Sy failmode Ns = Ns Sy wait Ns | Ns Sy continue Ns | Ns Sy panic
Controls the system behavior in the event of catastrophic pool failure.
This condition is typically a result of a loss of connectivity to the underlying
storage device(s) or a failure of all devices within the pool.
The behavior of such an event is determined as follows:
.Bl -tag -width "continue"
.It Sy wait
Blocks all I/O access until the device connectivity is recovered and the errors
are cleared.
This is the default behavior.
.It Sy continue
Returns
.Er EIO
to any new write I/O requests but allows reads to any of the remaining healthy
devices.
Any write requests that have yet to be committed to disk would be blocked.
.It Sy panic
Prints out a message to the console and generates a system crash dump.
.El
.It Sy feature@ Ns Ar feature_name Ns = Ns Sy enabled
The value of this property is the current state of
.Ar feature_name .
The only valid value when setting this property is
.Sy enabled
which moves
.Ar feature_name
to the enabled state.
See
.Xr zpool-features 5
for details on feature states.
.It Sy listsnaps Ns = Ns Sy on Ns | Ns Sy off
Controls whether information about snapshots associated with this pool is
output when
.Nm zfs Cm list
is run without the
.Fl t
option.
The default value is
.Sy off .
.It Sy version Ns = Ns Ar version
The current on-disk version of the pool.
This can be increased, but never decreased.
The preferred method of updating pools is with the
.Nm zpool Cm upgrade
command, though this property can be used when a specific version is needed for
backwards compatibility.
Once feature flags is enabled on a pool this property will no longer have a
value.
.El
.Ss Subcommands
All subcommands that modify state are logged persistently to the pool in their
original form.
.Pp
The
.Nm
command provides subcommands to create and destroy storage pools, add capacity
to storage pools, and provide information about the storage pools.
The following subcommands are supported:
.Bl -tag -width Ds
.It Xo
.Nm
.Fl \?
.Xc
Displays a help message.
.It Xo
.Nm
.Cm add
.Op Fl fn
.Ar pool vdev Ns ...
.Xc
Adds the specified virtual devices to the given pool.
The
.Ar vdev
specification is described in the
.Sx Virtual Devices
section.
The behavior of the
.Fl f
option, and the device checks performed are described in the
.Nm zpool Cm create
subcommand.
.Bl -tag -width Ds
.It Fl f
Forces use of
.Ar vdev Ns s ,
even if they appear in use or specify a conflicting replication level.
Not all devices can be overridden in this manner.
.It Fl n
Displays the configuration that would be used without actually adding the
.Ar vdev Ns s .
The actual pool creation can still fail due to insufficient privileges or
device sharing.
.El
.It Xo
.Nm
.Cm attach
.Op Fl f
.Ar pool device new_device
.Xc
Attaches
.Ar new_device
to the existing
.Ar device .
The existing device cannot be part of a raidz configuration.
If
.Ar device
is not currently part of a mirrored configuration,
.Ar device
automatically transforms into a two-way mirror of
.Ar device
and
.Ar new_device .
If
.Ar device
is part of a two-way mirror, attaching
.Ar new_device
creates a three-way mirror, and so on.
In either case,
.Ar new_device
begins to resilver immediately.
.Bl -tag -width Ds
.It Fl f
Forces use of
.Ar new_device ,
even if its appears to be in use.
Not all devices can be overridden in this manner.
.El
.It Xo
.Nm
.Cm checkpoint
.Op Fl d, -discard
.Ar pool
.Xc
Checkpoints the current state of
.Ar pool
, which can be later restored by
.Nm zpool Cm import --rewind-to-checkpoint .
The existence of a checkpoint in a pool prohibits the following
.Nm zpool
commands:
.Cm remove ,
.Cm attach ,
.Cm detach ,
.Cm split ,
and
.Cm reguid .
In addition, it may break reservation boundaries if the pool lacks free
space. The
.Nm zpool Cm status
command indicates the existence of a checkpoint or the progress of discarding a
checkpoint from a pool. The
.Nm zpool Cm list
command reports how much space the checkpoint takes from the pool.
.Bl -tag -width Ds
.It Fl d, -discard
Discards an existing checkpoint from
.Ar pool .
.El
.It Xo
.Nm
.Cm clear
.Ar pool
.Op Ar device
.Xc
Clears device errors in a pool.
If no arguments are specified, all device errors within the pool are cleared.
If one or more devices is specified, only those errors associated with the
specified device or devices are cleared.
.It Xo
.Nm
.Cm create
.Op Fl dfn
.Op Fl B
.Op Fl m Ar mountpoint
.Oo Fl o Ar property Ns = Ns Ar value Oc Ns ...
.Oo Fl O Ar file-system-property Ns = Ns Ar value Oc Ns ...
.Op Fl R Ar root
.Ar pool vdev Ns ...
.Xc
Creates a new storage pool containing the virtual devices specified on the
command line.
The pool name must begin with a letter, and can only contain
alphanumeric characters as well as underscore
.Pq Qq Sy _ ,
dash
.Pq Qq Sy - ,
and period
.Pq Qq Sy \&. .
The pool names
.Sy mirror ,
.Sy raidz ,
.Sy spare
and
.Sy log
are reserved, as are names beginning with the pattern
.Sy c[0-9] .
The
.Ar vdev
specification is described in the
.Sx Virtual Devices
section.
.Pp
The command verifies that each device specified is accessible and not currently
in use by another subsystem.
There are some uses, such as being currently mounted, or specified as the
dedicated dump device, that prevents a device from ever being used by ZFS.
Other uses, such as having a preexisting UFS file system, can be overridden with
the
.Fl f
option.
.Pp
The command also checks that the replication strategy for the pool is
consistent.
An attempt to combine redundant and non-redundant storage in a single pool, or
to mix disks and files, results in an error unless
.Fl f
is specified.
The use of differently sized devices within a single raidz or mirror group is
also flagged as an error unless
.Fl f
is specified.
.Pp
Unless the
.Fl R
option is specified, the default mount point is
.Pa / Ns Ar pool .
The mount point must not exist or must be empty, or else the root dataset
cannot be mounted.
This can be overridden with the
.Fl m
option.
.Pp
By default all supported features are enabled on the new pool unless the
.Fl d
option is specified.
.Bl -tag -width Ds
.It Fl B
Create whole disk pool with EFI System partition to support booting system
with UEFI firmware.
Default size is 256MB.
To create boot partition with custom size, set the
.Sy bootsize
property with the
.Fl o
option.
See the
.Sx Properties
section for details.
.It Fl d
Do not enable any features on the new pool.
Individual features can be enabled by setting their corresponding properties to
.Sy enabled
with the
.Fl o
option.
See
.Xr zpool-features 5
for details about feature properties.
.It Fl f
Forces use of
.Ar vdev Ns s ,
even if they appear in use or specify a conflicting replication level.
Not all devices can be overridden in this manner.
.It Fl m Ar mountpoint
Sets the mount point for the root dataset.
The default mount point is
.Pa /pool
or
.Pa altroot/pool
if
.Ar altroot
is specified.
The mount point must be an absolute path,
.Sy legacy ,
or
.Sy none .
For more information on dataset mount points, see
.Xr zfs 1M .
.It Fl n
Displays the configuration that would be used without actually creating the
pool.
The actual pool creation can still fail due to insufficient privileges or
device sharing.
.It Fl o Ar property Ns = Ns Ar value
Sets the given pool properties.
See the
.Sx Properties
section for a list of valid properties that can be set.
.It Fl O Ar file-system-property Ns = Ns Ar value
Sets the given file system properties in the root file system of the pool.
See the
.Sx Properties
section of
.Xr zfs 1M
for a list of valid properties that can be set.
.It Fl R Ar root
Equivalent to
.Fl o Sy cachefile Ns = Ns Sy none Fl o Sy altroot Ns = Ns Ar root
.El
.It Xo
.Nm
.Cm destroy
.Op Fl f
.Ar pool
.Xc
Destroys the given pool, freeing up any devices for other use.
This command tries to unmount any active datasets before destroying the pool.
.Bl -tag -width Ds
.It Fl f
Forces any active datasets contained within the pool to be unmounted.
.El
.It Xo
.Nm
.Cm detach
.Ar pool device
.Xc
Detaches
.Ar device
from a mirror.
The operation is refused if there are no other valid replicas of the data.
.It Xo
.Nm
.Cm export
.Op Fl f
.Ar pool Ns ...
.Xc
Exports the given pools from the system.
All devices are marked as exported, but are still considered in use by other
subsystems.
The devices can be moved between systems
.Pq even those of different endianness
and imported as long as a sufficient number of devices are present.
.Pp
Before exporting the pool, all datasets within the pool are unmounted.
A pool can not be exported if it has a shared spare that is currently being
used.
.Pp
For pools to be portable, you must give the
.Nm
command whole disks, not just slices, so that ZFS can label the disks with
portable EFI labels.
Otherwise, disk drivers on platforms of different endianness will not recognize
the disks.
.Bl -tag -width Ds
.It Fl f
Forcefully unmount all datasets, using the
.Nm unmount Fl f
command.
.Pp
This command will forcefully export the pool even if it has a shared spare that
is currently being used.
This may lead to potential data corruption.
.El
.It Xo
.Nm
.Cm get
.Op Fl Hp
.Op Fl o Ar field Ns Oo , Ns Ar field Oc Ns ...
.Sy all Ns | Ns Ar property Ns Oo , Ns Ar property Oc Ns ...
.Ar pool Ns ...
.Xc
Retrieves the given list of properties
.Po
or all properties if
.Sy all
is used
.Pc
for the specified storage pool(s).
These properties are displayed with the following fields:
.Bd -literal
        name          Name of storage pool
        property      Property name
        value         Property value
        source        Property source, either 'default' or 'local'.
.Ed
.Pp
See the
.Sx Properties
section for more information on the available pool properties.
.Bl -tag -width Ds
.It Fl H
Scripted mode.
Do not display headers, and separate fields by a single tab instead of arbitrary
space.
.It Fl o Ar field
A comma-separated list of columns to display.
.Sy name Ns , Ns Sy property Ns , Ns Sy value Ns , Ns Sy source
is the default value.
.It Fl p
Display numbers in parsable (exact) values.
.El
.It Xo
.Nm
.Cm history
.Op Fl il
.Oo Ar pool Oc Ns ...
.Xc
Displays the command history of the specified pool(s) or all pools if no pool is
specified.
.Bl -tag -width Ds
.It Fl i
Displays internally logged ZFS events in addition to user initiated events.
.It Fl l
Displays log records in long format, which in addition to standard format
includes, the user name, the hostname, and the zone in which the operation was
performed.
.El
.It Xo
.Nm
.Cm import
.Op Fl D
.Op Fl d Ar dir
.Xc
Lists pools available to import.
If the
.Fl d
option is not specified, this command searches for devices in
.Pa /dev/dsk .
The
.Fl d
option can be specified multiple times, and all directories are searched.
If the device appears to be part of an exported pool, this command displays a
summary of the pool with the name of the pool, a numeric identifier, as well as
the vdev layout and current health of the device for each device or file.
Destroyed pools, pools that were previously destroyed with the
.Nm zpool Cm destroy
command, are not listed unless the
.Fl D
option is specified.
.Pp
The numeric identifier is unique, and can be used instead of the pool name when
multiple exported pools of the same name are available.
.Bl -tag -width Ds
.It Fl c Ar cachefile
Reads configuration from the given
.Ar cachefile
that was created with the
.Sy cachefile
pool property.
This
.Ar cachefile
is used instead of searching for devices.
.It Fl d Ar dir
Searches for devices or files in
.Ar dir .
The
.Fl d
option can be specified multiple times.
.It Fl D
Lists destroyed pools only.
.El
.It Xo
.Nm
.Cm import
.Fl a
.Op Fl DfmN
.Op Fl F Op Fl n
.Op Fl c Ar cachefile Ns | Ns Fl d Ar dir
.Op Fl o Ar mntopts
.Oo Fl o Ar property Ns = Ns Ar value Oc Ns ...
.Op Fl R Ar root
.Xc
Imports all pools found in the search directories.
Identical to the previous command, except that all pools with a sufficient
number of devices available are imported.
Destroyed pools, pools that were previously destroyed with the
.Nm zpool Cm destroy
command, will not be imported unless the
.Fl D
option is specified.
.Bl -tag -width Ds
.It Fl a
Searches for and imports all pools found.
.It Fl c Ar cachefile
Reads configuration from the given
.Ar cachefile
that was created with the
.Sy cachefile
pool property.
This
.Ar cachefile
is used instead of searching for devices.
.It Fl d Ar dir
Searches for devices or files in
.Ar dir .
The
.Fl d
option can be specified multiple times.
This option is incompatible with the
.Fl c
option.
.It Fl D
Imports destroyed pools only.
The
.Fl f
option is also required.
.It Fl f
Forces import, even if the pool appears to be potentially active.
.It Fl F
Recovery mode for a non-importable pool.
Attempt to return the pool to an importable state by discarding the last few
transactions.
Not all damaged pools can be recovered by using this option.
If successful, the data from the discarded transactions is irretrievably lost.
This option is ignored if the pool is importable or already imported.
.It Fl m
Allows a pool to import when there is a missing log device.
Recent transactions can be lost because the log device will be discarded.
.It Fl n
Used with the
.Fl F
recovery option.
Determines whether a non-importable pool can be made importable again, but does
not actually perform the pool recovery.
For more details about pool recovery mode, see the
.Fl F
option, above.
.It Fl N
Import the pool without mounting any file systems.
.It Fl o Ar mntopts
Comma-separated list of mount options to use when mounting datasets within the
pool.
See
.Xr zfs 1M
for a description of dataset properties and mount options.
.It Fl o Ar property Ns = Ns Ar value
Sets the specified property on the imported pool.
See the
.Sx Properties
section for more information on the available pool properties.
.It Fl R Ar root
Sets the
.Sy cachefile
property to
.Sy none
and the
.Sy altroot
property to
.Ar root .
.El
.It Xo
.Nm
.Cm import
.Op Fl Dfm
.Op Fl F Op Fl n
.Op Fl -rewind-to-checkpoint
.Op Fl c Ar cachefile Ns | Ns Fl d Ar dir
.Op Fl o Ar mntopts
.Oo Fl o Ar property Ns = Ns Ar value Oc Ns ...
.Op Fl R Ar root
.Ar pool Ns | Ns Ar id
.Op Ar newpool
.Xc
Imports a specific pool.
A pool can be identified by its name or the numeric identifier.
If
.Ar newpool
is specified, the pool is imported using the name
.Ar newpool .
Otherwise, it is imported with the same name as its exported name.
.Pp
If a device is removed from a system without running
.Nm zpool Cm export
first, the device appears as potentially active.
It cannot be determined if this was a failed export, or whether the device is
really in use from another host.
To import a pool in this state, the
.Fl f
option is required.
.Bl -tag -width Ds
.It Fl c Ar cachefile
Reads configuration from the given
.Ar cachefile
that was created with the
.Sy cachefile
pool property.
This
.Ar cachefile
is used instead of searching for devices.
.It Fl d Ar dir
Searches for devices or files in
.Ar dir .
The
.Fl d
option can be specified multiple times.
This option is incompatible with the
.Fl c
option.
.It Fl D
Imports destroyed pool.
The
.Fl f
option is also required.
.It Fl f
Forces import, even if the pool appears to be potentially active.
.It Fl F
Recovery mode for a non-importable pool.
Attempt to return the pool to an importable state by discarding the last few
transactions.
Not all damaged pools can be recovered by using this option.
If successful, the data from the discarded transactions is irretrievably lost.
This option is ignored if the pool is importable or already imported.
.It Fl m
Allows a pool to import when there is a missing log device.
Recent transactions can be lost because the log device will be discarded.
.It Fl n
Used with the
.Fl F
recovery option.
Determines whether a non-importable pool can be made importable again, but does
not actually perform the pool recovery.
For more details about pool recovery mode, see the
.Fl F
option, above.
.It Fl o Ar mntopts
Comma-separated list of mount options to use when mounting datasets within the
pool.
See
.Xr zfs 1M
for a description of dataset properties and mount options.
.It Fl o Ar property Ns = Ns Ar value
Sets the specified property on the imported pool.
See the
.Sx Properties
section for more information on the available pool properties.
.It Fl R Ar root
Sets the
.Sy cachefile
property to
.Sy none
and the
.Sy altroot
property to
.Ar root .
.It Fl -rewind-to-checkpoint
Rewinds pool to the checkpointed state. Once the pool is imported with this flag
there is no way to undo the rewind. All changes and data that were written
after the checkpoint are lost! The only exception is when the
.Sy readonly
mounting option is enabled. In this case, the checkpointed state of the pool is
opened and an administrator can see how the pool would look like if they were
to fully rewind.
.El
.It Xo
.Nm
.Cm initialize
.Op Fl cs
.Ar pool
.Op Ar device Ns ...
.Xc
Begins initializing by writing to all unallocated regions on the specified
devices, or all eligible devices in the pool if no individual devices are
specified. Only leaf data or log devices may be initialized.
.Bl -tag -width Ds
.It Fl c, -cancel
Cancel initializing on the specified devices, or all eligible devices if none
are specified. If one or more target devices are invalid or are not currently
being initialized, the command will fail and no cancellation will occur on any
device.
.It Fl s -suspend
Suspend initializing on the specified devices, or all eligible devices if none
are specified. If one or more target devices are invalid or are not currently
being initialized, the command will fail and no suspension will occur on any
device.
Initializing can then be resumed by running
.Nm zpool Cm initialize
with no flags on the relevant target devices.
.El
.It Xo
.Nm
.Cm iostat
.Op Fl v
.Op Fl T Sy u Ns | Ns Sy d
.Oo Ar pool Oc Ns ...
.Op Ar interval Op Ar count
.Xc
Displays I/O statistics for the given pools.
When given an
.Ar interval ,
the statistics are printed every
.Ar interval
seconds until ^C is pressed.
If no
.Ar pool Ns s
are specified, statistics for every pool in the system is shown.
If
.Ar count
is specified, the command exits after
.Ar count
reports are printed.
.Bl -tag -width Ds
.It Fl T Sy u Ns | Ns Sy d
Display a time stamp.
Specify
.Sy u
for a printed representation of the internal representation of time.
See
.Xr time 2 .
Specify
.Sy d
for standard date format.
See
.Xr date 1 .
.It Fl v
Verbose statistics Reports usage statistics for individual vdevs within the
pool, in addition to the pool-wide statistics.
.El
.It Xo
.Nm
.Cm labelclear
.Op Fl f
.Ar device
.Xc
Removes ZFS label information from the specified
.Ar device .
The
.Ar device
must not be part of an active pool configuration.
.Bl -tag -width Ds
.It Fl f
Treat exported or foreign devices as inactive.
.El
.It Xo
.Nm
.Cm list
.Op Fl Hpv
.Op Fl o Ar property Ns Oo , Ns Ar property Oc Ns ...
.Op Fl T Sy u Ns | Ns Sy d
.Oo Ar pool Oc Ns ...
.Op Ar interval Op Ar count
.Xc
Lists the given pools along with a health status and space usage.
If no
.Ar pool Ns s
are specified, all pools in the system are listed.
When given an
.Ar interval ,
the information is printed every
.Ar interval
seconds until ^C is pressed.
If
.Ar count
is specified, the command exits after
.Ar count
reports are printed.
.Bl -tag -width Ds
.It Fl H
Scripted mode.
Do not display headers, and separate fields by a single tab instead of arbitrary
space.
.It Fl o Ar property
Comma-separated list of properties to display.
See the
.Sx Properties
section for a list of valid properties.
The default list is
.Sy name , size , used , available , fragmentation , expandsize , capacity ,
.Sy dedupratio , health , altroot .
.It Fl p
Display numbers in parsable
.Pq exact
values.
.It Fl T Sy u Ns | Ns Sy d
Display a time stamp.
Specify
.Fl u
for a printed representation of the internal representation of time.
See
.Xr time 2 .
Specify
.Fl d
for standard date format.
See
.Xr date 1 .
.It Fl v
Verbose statistics.
Reports usage statistics for individual vdevs within the pool, in addition to
the pool-wise statistics.
.El
.It Xo
.Nm
.Cm offline
.Op Fl t
.Ar pool Ar device Ns ...
.Xc
Takes the specified physical device offline.
While the
.Ar device
is offline, no attempt is made to read or write to the device.
This command is not applicable to spares.
.Bl -tag -width Ds
.It Fl t
Temporary.
Upon reboot, the specified physical device reverts to its previous state.
.El
.It Xo
.Nm
.Cm online
.Op Fl e
.Ar pool Ar device Ns ...
.Xc
Brings the specified physical device online.
This command is not applicable to spares.
.Bl -tag -width Ds
.It Fl e
Expand the device to use all available space.
If the device is part of a mirror or raidz then all devices must be expanded
before the new space will become available to the pool.
.El
.It Xo
.Nm
.Cm reguid
.Ar pool
.Xc
Generates a new unique identifier for the pool.
You must ensure that all devices in this pool are online and healthy before
performing this action.
.It Xo
.Nm
.Cm reopen
.Ar pool
.Xc
Reopen all the vdevs associated with the pool.
.It Xo
.Nm
.Cm remove
.Ar pool Ar device Ns ...
.Xc
<<<<<<< HEAD
Removes the specified device from the pool. This command supports removing hot
spares, cache, and log devices; and removing top-level vdevs from non-redundant
pools.
.Pp
Removing a top-level vdev reduces the total amount of space in the storage pool.
The specified device must be evacuated by copying all allocated space from it to
the other devices in the pool.  In this case, the
.Nm zpool Cm remove
command initiates the removal and continues while the evacuation continues in
the background.  The removal progress can be monitored with
.Nm zpool Cm status.
This feature must be enabled to be used, see
.Xr zpool-features 5
for details.
.Pp
A mirrored log device can be removed by specifying the top-level mirror for the
log. Non-log devices that are part of a mirrored configuration can be removed
using the
.Nm zpool Cm detach
command.
.It Xo
.Nm
.Cm remove
.Fl s
.Ar pool
.Xc
Stops and cancels an in-progress removal of a top-level vdev.
=======
Removes the specified device from the pool.
This command currently only supports removing hot spares, cache, and log
devices.
A mirrored log device can be removed by specifying the top-level mirror for the
log.
Non-log devices that are part of a mirrored configuration can be removed using
the
.Nm zpool Cm detach
command.
Non-redundant and raidz devices cannot be removed from a pool.
>>>>>>> 72d3dbb9
.It Xo
.Nm
.Cm replace
.Op Fl f
.Ar pool Ar device Op Ar new_device
.Xc
Replaces
.Ar old_device
with
.Ar new_device .
This is equivalent to attaching
.Ar new_device ,
waiting for it to resilver, and then detaching
.Ar old_device .
.Pp
The size of
.Ar new_device
must be greater than or equal to the minimum size of all the devices in a mirror
or raidz configuration.
.Pp
.Ar new_device
is required if the pool is not redundant.
If
.Ar new_device
is not specified, it defaults to
.Ar old_device .
This form of replacement is useful after an existing disk has failed and has
been physically replaced.
In this case, the new disk may have the same
.Pa /dev/dsk
path as the old device, even though it is actually a different disk.
ZFS recognizes this.
.Bl -tag -width Ds
.It Fl f
Forces use of
.Ar new_device ,
even if its appears to be in use.
Not all devices can be overridden in this manner.
.El
.It Xo
.Nm
.Cm scrub
.Op Fl s
.Ar pool Ns ...
.Xc
Begins a scrub.
The scrub examines all data in the specified pools to verify that it checksums
correctly.
For replicated
.Pq mirror or raidz
devices, ZFS automatically repairs any damage discovered during the scrub.
The
.Nm zpool Cm status
command reports the progress of the scrub and summarizes the results of the
scrub upon completion.
.Pp
Scrubbing and resilvering are very similar operations.
The difference is that resilvering only examines data that ZFS knows to be out
of date
.Po
for example, when attaching a new device to a mirror or replacing an existing
device
.Pc ,
whereas scrubbing examines all data to discover silent errors due to hardware
faults or disk failure.
.Pp
Because scrubbing and resilvering are I/O-intensive operations, ZFS only allows
one at a time.
If a scrub is already in progress, the
.Nm zpool Cm scrub
command terminates it and starts a new scrub.
If a resilver is in progress, ZFS does not allow a scrub to be started until the
resilver completes.
.Bl -tag -width Ds
.It Fl s
Stop scrubbing.
.El
.It Xo
.Nm
.Cm set
.Ar property Ns = Ns Ar value
.Ar pool
.Xc
Sets the given property on the specified pool.
See the
.Sx Properties
section for more information on what properties can be set and acceptable
values.
.It Xo
.Nm
.Cm split
.Op Fl n
.Oo Fl o Ar property Ns = Ns Ar value Oc Ns ...
.Op Fl R Ar root
.Ar pool newpool
.Xc
Splits devices off
.Ar pool
creating
.Ar newpool .
All vdevs in
.Ar pool
must be mirrors.
At the time of the split,
.Ar newpool
will be a replica of
.Ar pool .
.Bl -tag -width Ds
.It Fl n
Do dry run, do not actually perform the split.
Print out the expected configuration of
.Ar newpool .
.It Fl o Ar property Ns = Ns Ar value
Sets the specified property for
.Ar newpool .
See the
.Sx Properties
section for more information on the available pool properties.
.It Fl R Ar root
Set
.Sy altroot
for
.Ar newpool
to
.Ar root
and automaticaly import it.
.El
.It Xo
.Nm
.Cm status
.Op Fl Dvx
.Op Fl T Sy u Ns | Ns Sy d
.Oo Ar pool Oc Ns ...
.Op Ar interval Op Ar count
.Xc
Displays the detailed health status for the given pools.
If no
.Ar pool
is specified, then the status of each pool in the system is displayed.
For more information on pool and device health, see the
.Sx Device Failure and Recovery
section.
.Pp
If a scrub or resilver is in progress, this command reports the percentage done
and the estimated time to completion.
Both of these are only approximate, because the amount of data in the pool and
the other workloads on the system can change.
.Bl -tag -width Ds
.It Fl D
Display a histogram of deduplication statistics, showing the allocated
.Pq physically present on disk
and referenced
.Pq logically referenced in the pool
block counts and sizes by reference count.
.It Fl T Sy u Ns | Ns Sy d
Display a time stamp.
Specify
.Fl u
for a printed representation of the internal representation of time.
See
.Xr time 2 .
Specify
.Fl d
for standard date format.
See
.Xr date 1 .
.It Fl v
Displays verbose data error information, printing out a complete list of all
data errors since the last complete pool scrub.
.It Fl x
Only display status for pools that are exhibiting errors or are otherwise
unavailable.
Warnings about pools not using the latest on-disk format will not be included.
.El
.It Xo
.Nm
.Cm upgrade
.Xc
Displays pools which do not have all supported features enabled and pools
formatted using a legacy ZFS version number.
These pools can continue to be used, but some features may not be available.
Use
.Nm zpool Cm upgrade Fl a
to enable all features on all pools.
.It Xo
.Nm
.Cm upgrade
.Fl v
.Xc
Displays legacy ZFS versions supported by the current software.
 See
.Xr zpool-features 5
for a description of feature flags features supported by the current software.
.It Xo
.Nm
.Cm upgrade
.Op Fl V Ar version
.Fl a Ns | Ns Ar pool Ns ...
.Xc
Enables all supported features on the given pool.
Once this is done, the pool will no longer be accessible on systems that do not
support feature flags.
See
.Xr zpool-features 5
for details on compatibility with systems that support feature flags, but do not
support all features enabled on the pool.
.Bl -tag -width Ds
.It Fl a
Enables all supported features on all pools.
.It Fl V Ar version
Upgrade to the specified legacy version.
If the
.Fl V
flag is specified, no features will be enabled on the pool.
This option can only be used to increase the version number up to the last
supported legacy version number.
.El
.El
.Sh EXIT STATUS
The following exit values are returned:
.Bl -tag -width Ds
.It Sy 0
Successful completion.
.It Sy 1
An error occurred.
.It Sy 2
Invalid command line options were specified.
.El
.Sh EXAMPLES
.Bl -tag -width Ds
.It Sy Example 1 No Creating a RAID-Z Storage Pool
The following command creates a pool with a single raidz root vdev that
consists of six disks.
.Bd -literal
# zpool create tank raidz c0t0d0 c0t1d0 c0t2d0 c0t3d0 c0t4d0 c0t5d0
.Ed
.It Sy Example 2 No Creating a Mirrored Storage Pool
The following command creates a pool with two mirrors, where each mirror
contains two disks.
.Bd -literal
# zpool create tank mirror c0t0d0 c0t1d0 mirror c0t2d0 c0t3d0
.Ed
.It Sy Example 3 No Creating a ZFS Storage Pool by Using Slices
The following command creates an unmirrored pool using two disk slices.
.Bd -literal
# zpool create tank /dev/dsk/c0t0d0s1 c0t1d0s4
.Ed
.It Sy Example 4 No Creating a ZFS Storage Pool by Using Files
The following command creates an unmirrored pool using files.
While not recommended, a pool based on files can be useful for experimental
purposes.
.Bd -literal
# zpool create tank /path/to/file/a /path/to/file/b
.Ed
.It Sy Example 5 No Adding a Mirror to a ZFS Storage Pool
The following command adds two mirrored disks to the pool
.Em tank ,
assuming the pool is already made up of two-way mirrors.
The additional space is immediately available to any datasets within the pool.
.Bd -literal
# zpool add tank mirror c1t0d0 c1t1d0
.Ed
.It Sy Example 6 No Listing Available ZFS Storage Pools
The following command lists all available pools on the system.
In this case, the pool
.Em zion
is faulted due to a missing device.
The results from this command are similar to the following:
.Bd -literal
# zpool list
NAME    SIZE  ALLOC   FREE   FRAG  EXPANDSZ    CAP  DEDUP  HEALTH  ALTROOT
rpool  19.9G  8.43G  11.4G    33%         -    42%  1.00x  ONLINE  -
tank   61.5G  20.0G  41.5G    48%         -    32%  1.00x  ONLINE  -
zion       -      -      -      -         -      -      -  FAULTED -
.Ed
.It Sy Example 7 No Destroying a ZFS Storage Pool
The following command destroys the pool
.Em tank
and any datasets contained within.
.Bd -literal
# zpool destroy -f tank
.Ed
.It Sy Example 8 No Exporting a ZFS Storage Pool
The following command exports the devices in pool
.Em tank
so that they can be relocated or later imported.
.Bd -literal
# zpool export tank
.Ed
.It Sy Example 9 No Importing a ZFS Storage Pool
The following command displays available pools, and then imports the pool
.Em tank
for use on the system.
The results from this command are similar to the following:
.Bd -literal
# zpool import
  pool: tank
    id: 15451357997522795478
 state: ONLINE
action: The pool can be imported using its name or numeric identifier.
config:

        tank        ONLINE
          mirror    ONLINE
            c1t2d0  ONLINE
            c1t3d0  ONLINE

# zpool import tank
.Ed
.It Sy Example 10 No Upgrading All ZFS Storage Pools to the Current Version
The following command upgrades all ZFS Storage pools to the current version of
the software.
.Bd -literal
# zpool upgrade -a
This system is currently running ZFS version 2.
.Ed
.It Sy Example 11 No Managing Hot Spares
The following command creates a new pool with an available hot spare:
.Bd -literal
# zpool create tank mirror c0t0d0 c0t1d0 spare c0t2d0
.Ed
.Pp
If one of the disks were to fail, the pool would be reduced to the degraded
state.
The failed device can be replaced using the following command:
.Bd -literal
# zpool replace tank c0t0d0 c0t3d0
.Ed
.Pp
Once the data has been resilvered, the spare is automatically removed and is
made available should another device fails.
The hot spare can be permanently removed from the pool using the following
command:
.Bd -literal
# zpool remove tank c0t2d0
.Ed
.It Sy Example 12 No Creating a ZFS Pool with Mirrored Separate Intent Logs
The following command creates a ZFS storage pool consisting of two, two-way
mirrors and mirrored log devices:
.Bd -literal
# zpool create pool mirror c0d0 c1d0 mirror c2d0 c3d0 log mirror \e
  c4d0 c5d0
.Ed
.It Sy Example 13 No Adding Cache Devices to a ZFS Pool
The following command adds two disks for use as cache devices to a ZFS storage
pool:
.Bd -literal
# zpool add pool cache c2d0 c3d0
.Ed
.Pp
Once added, the cache devices gradually fill with content from main memory.
Depending on the size of your cache devices, it could take over an hour for
them to fill.
Capacity and reads can be monitored using the
.Cm iostat
option as follows:
.Bd -literal
# zpool iostat -v pool 5
.Ed
.It Sy Example 14 No Removing a Mirrored Log Device
The following command removes the mirrored log device
.Sy mirror-2 .
Given this configuration:
.Bd -literal
  pool: tank
 state: ONLINE
 scrub: none requested
config:

         NAME        STATE     READ WRITE CKSUM
         tank        ONLINE       0     0     0
           mirror-0  ONLINE       0     0     0
             c6t0d0  ONLINE       0     0     0
             c6t1d0  ONLINE       0     0     0
           mirror-1  ONLINE       0     0     0
             c6t2d0  ONLINE       0     0     0
             c6t3d0  ONLINE       0     0     0
         logs
           mirror-2  ONLINE       0     0     0
             c4t0d0  ONLINE       0     0     0
             c4t1d0  ONLINE       0     0     0
.Ed
.Pp
The command to remove the mirrored log
.Sy mirror-2
is:
.Bd -literal
# zpool remove tank mirror-2
.Ed
.It Sy Example 15 No Displaying expanded space on a device
The following command dipslays the detailed information for the pool
.Em data .
This pool is comprised of a single raidz vdev where one of its devices
increased its capacity by 10GB.
In this example, the pool will not be able to utilize this extra capacity until
all the devices under the raidz vdev have been expanded.
.Bd -literal
# zpool list -v data
NAME         SIZE  ALLOC   FREE   FRAG  EXPANDSZ    CAP  DEDUP  HEALTH  ALTROOT
data        23.9G  14.6G  9.30G    48%         -    61%  1.00x  ONLINE  -
  raidz1    23.9G  14.6G  9.30G    48%         -
    c1t1d0      -      -      -      -         -
    c1t2d0      -      -      -      -       10G
    c1t3d0      -      -      -      -         -
.Ed
.El
.Sh INTERFACE STABILITY
.Sy Evolving
.Sh SEE ALSO
.Xr zfs 1M ,
.Xr attributes 5 ,
.Xr zpool-features 5<|MERGE_RESOLUTION|>--- conflicted
+++ resolved
@@ -463,17 +463,20 @@
 Before starting critical procedures that include destructive actions (e.g
 .Nm zfs Cm destroy
 ), an administrator can checkpoint the pool's state and in the case of a
-mistake or failure, rewind the entire pool back to the checkpoint. Otherwise,
+mistake or failure, rewind the entire pool back to the checkpoint.
+Otherwise,
 the checkpoint can be discarded when the procedure has completed successfully.
 .Pp
 A pool checkpoint can be thought of as a pool-wide snapshot and should be used
 with care as it contains every part of the pool's state, from properties to vdev
-configuration. Thus, while a pool has a checkpoint certain operations are not
-allowed. Specifically, vdev removal/attach/detach, mirror splitting, and
-changing the pool's guid. Adding a new vdev is supported but in the case of a
-rewind it will have to be added again. Finally, users of this feature should
-keep in mind that scrubs in a pool that has a checkpoint do not repair
-checkpointed data.
+configuration.
+Thus, while a pool has a checkpoint certain operations are not allowed.
+Specifically, vdev removal/attach/detach, mirror splitting, and changing the
+pool's guid.
+Adding a new vdev is supported but in the case of a rewind it will have to be
+added again.
+Finally, users of this feature should keep in mind that scrubs in a pool that
+has a checkpoint do not repair checkpointed data.
 .Pp
 To create a checkpoint for a pool:
 .Bd -literal
@@ -497,9 +500,9 @@
 or
 .Nm refreservation
 zfs properties) may be unenforceable while a checkpoint exists, because the
-checkpoint is allowed to consume the dataset's reservation.  Finally, data
-that is part of the checkpoint but has been freed in the current state of
-the pool won't be scanned during a scrub.
+checkpoint is allowed to consume the dataset's reservation.
+Finally, data that is part of the checkpoint but has been freed in the current
+state of the pool won't be scanned during a scrub.
 .Ss Properties
 Each pool has several properties associated with it.
 Some properties are read-only statistics while others are configurable and
@@ -1513,46 +1516,35 @@
 .Cm remove
 .Ar pool Ar device Ns ...
 .Xc
-<<<<<<< HEAD
-Removes the specified device from the pool. This command supports removing hot
-spares, cache, and log devices; and removing top-level vdevs from non-redundant
-pools.
+Removes the specified device from the pool.
+This command currently only supports removing hot spares, cache, and log
+devices;  and removing top-level vdevs from non-redundant pools.
 .Pp
 Removing a top-level vdev reduces the total amount of space in the storage pool.
 The specified device must be evacuated by copying all allocated space from it to
-the other devices in the pool.  In this case, the
+the other devices in the pool.
+In this case, the
 .Nm zpool Cm remove
 command initiates the removal and continues while the evacuation continues in
-the background.  The removal progress can be monitored with
+the background.
+The removal progress can be monitored with
 .Nm zpool Cm status.
 This feature must be enabled to be used, see
 .Xr zpool-features 5
-for details.
-.Pp
-A mirrored log device can be removed by specifying the top-level mirror for the
-log. Non-log devices that are part of a mirrored configuration can be removed
-using the
-.Nm zpool Cm detach
-command.
-.It Xo
-.Nm
-.Cm remove
-.Fl s
-.Ar pool
-.Xc
-Stops and cancels an in-progress removal of a top-level vdev.
-=======
-Removes the specified device from the pool.
-This command currently only supports removing hot spares, cache, and log
-devices.
+.Pp
 A mirrored log device can be removed by specifying the top-level mirror for the
 log.
 Non-log devices that are part of a mirrored configuration can be removed using
 the
 .Nm zpool Cm detach
 command.
-Non-redundant and raidz devices cannot be removed from a pool.
->>>>>>> 72d3dbb9
+.It Xo
+.Nm
+.Cm remove
+.Fl s
+.Ar pool
+.Xc
+Stops and cancels an in-progress removal of a top-level vdev.
 .It Xo
 .Nm
 .Cm replace
