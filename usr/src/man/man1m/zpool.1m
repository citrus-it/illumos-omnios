--- conflicted
+++ resolved
@@ -20,13 +20,8 @@
 .\"
 .\"
 .\" Copyright (c) 2007, Sun Microsystems, Inc. All Rights Reserved.
-<<<<<<< HEAD
 .\" Copyright (c) 2012, 2017 by Delphix. All rights reserved.
-.\" Copyright 2016 Nexenta Systems, Inc.
-=======
-.\" Copyright (c) 2013 by Delphix. All rights reserved.
 .\" Copyright 2017 Nexenta Systems, Inc.
->>>>>>> c66b8046
 .\"
 .Dd Oct 2, 2016
 .Dt ZPOOL 1M
