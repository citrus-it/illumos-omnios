--- conflicted
+++ resolved
@@ -1,4 +1,4 @@
-.\"
+.\", -large-bloce
 .\" CDDL HEADER START
 .\"
 .\" The contents of this file are subject to the terms of the
@@ -27,284 +27,7 @@
 .\" Copyright (c) 2014 by Adam Stevko. All rights reserved.
 .\" Copyright 2015 Nexenta Systems, Inc.  All Rights Reserved.
 .\"
-<<<<<<< HEAD
-.TH ZFS 1M "November 11, 2014"
-.SH NAME
-zfs \- configures ZFS file systems
-.SH SYNOPSIS
-.LP
-.nf
-\fBzfs\fR [\fB-?\fR]
-.fi
-
-.LP
-.nf
-\fBzfs\fR \fBcreate\fR [\fB-p\fR] [\fB-o\fR \fIproperty\fR=\fIvalue\fR]... \fIfilesystem\fR
-.fi
-
-.LP
-.nf
-\fBzfs\fR \fBcreate\fR [\fB-ps\fR] [\fB-b\fR \fIblocksize\fR] [\fB-o\fR \fIproperty\fR=\fIvalue\fR]... \fB-V\fR \fIsize\fR \fIvolume\fR
-.fi
-
-.LP
-.nf
-\fBzfs\fR \fBdestroy\fR [\fB-fnpRrv\fR] \fIfilesystem\fR|\fIvolume\fR
-.fi
-
-.LP
-.nf
-\fBzfs\fR \fBdestroy\fR [\fB-dnpRrv\fR] \fIfilesystem\fR|\fIvolume\fR@\fIsnap\fR[%\fIsnap\fR][,\fIsnap\fR[%\fIsnap\fR]]...
-.fi
-
-.LP
-.nf
-\fBzfs\fR \fBdestroy\fR \fIfilesystem\fR|\fIvolume\fR#\fIbookmark\fR
-.fi
-
-.LP
-.nf
-\fBzfs\fR \fBsnapshot\fR [\fB-r\fR] [\fB-o\fR \fIproperty\fR=\fIvalue\fR]...
-      \fIfilesystem@snapname\fR|\fIvolume@snapname\fR...
-.fi
-
-.LP
-.nf
-\fBzfs\fR \fBrollback\fR [\fB-rRf\fR] \fIsnapshot\fR
-.fi
-
-.LP
-.nf
-\fBzfs\fR \fBclone\fR [\fB-p\fR] [\fB-o\fR \fIproperty\fR=\fIvalue\fR]... \fIsnapshot\fR \fIfilesystem\fR|\fIvolume\fR
-.fi
-
-.LP
-.nf
-\fBzfs\fR \fBpromote\fR \fIclone-filesystem\fR
-.fi
-
-.LP
-.nf
-\fBzfs\fR \fBrename\fR [\fB-f\fR] \fIfilesystem\fR|\fIvolume\fR|\fIsnapshot\fR
-     \fIfilesystem\fR|\fIvolume\fR|\fIsnapshot\fR
-.fi
-
-.LP
-.nf
-\fBzfs\fR \fBrename\fR [\fB-fp\fR] \fIfilesystem\fR|\fIvolume\fR \fIfilesystem\fR|\fIvolume\fR
-.fi
-
-.LP
-.nf
-\fBzfs\fR \fBrename\fR \fB-r\fR \fIsnapshot\fR \fIsnapshot\fR
-.fi
-
-.LP
-.nf
-\fBzfs\fR \fBlist\fR [\fB-r\fR|\fB-d\fR \fIdepth\fR][\fB-Hp\fR][\fB-o\fR \fIproperty\fR[,\fIproperty\fR]...] [\fB-t\fR \fItype\fR[,\fItype\fR]...]
-     [\fB-s\fR \fIproperty\fR]... [\fB-S\fR \fIproperty\fR]... [\fIfilesystem\fR|\fIvolume\fR|\fIsnapshot\fR]...
-.fi
-
-.LP
-.nf
-\fBzfs\fR \fBremap\fR \fIfilesystem\fR|\fIvolume\fR
-.fi
-
-.LP
-.nf
-\fBzfs\fR \fBset\fR \fIproperty\fR=\fIvalue\fR... \fIfilesystem\fR|\fIvolume\fR|\fIsnapshot\fR...
-.fi
-
-.LP
-.nf
-\fBzfs\fR \fBget\fR [\fB-r\fR|\fB-d\fR \fIdepth\fR][\fB-Hp\fR][\fB-o\fR \fIfield\fR[,\fIfield\fR]...] [\fB-t\fR \fItype\fR[,\fItype\fR]...]
-    [\fB-s\fR \fIsource\fR[,\fIsource\fR]...] \fBall\fR | \fIproperty\fR[,\fIproperty\fR]...
-    \fIfilesystem\fR|\fIvolume\fR|\fIsnapshot\fR...
-.fi
-
-.LP
-.nf
-\fBzfs\fR \fBinherit\fR [\fB-rS\fR] \fIproperty\fR \fIfilesystem\fR|\fIvolume|snapshot\fR...
-.fi
-
-.LP
-.nf
-\fBzfs\fR \fBupgrade\fR [\fB-v\fR]
-.fi
-
-.LP
-.nf
-\fBzfs\fR \fBupgrade\fR [\fB-r\fR] [\fB-V\fR \fIversion\fR] \fB-a\fR | \fIfilesystem\fR
-.fi
-
-.LP
-.nf
-\fBzfs\fR \fBuserspace\fR [\fB-Hinp\fR] [\fB-o\fR \fIfield\fR[,\fIfield\fR]...] [\fB-s\fR \fIfield\fR]...
-    [\fB-S\fR \fIfield\fR]... [\fB-t\fR \fItype\fR[,\fItype\fR]...] \fIfilesystem\fR|\fIsnapshot\fR
-.fi
-
-.LP
-.nf
-\fBzfs\fR \fBgroupspace\fR [\fB-Hinp\fR] [\fB-o\fR \fIfield\fR[,\fIfield\fR]...] [\fB-s\fR \fIfield\fR]...
-    [\fB-S\fR \fIfield\fR]... [\fB-t\fR \fItype\fR[,\fItype\fR]...] \fIfilesystem\fR|\fIsnapshot\fR
-.fi
-
-.LP
-.nf
-\fBzfs\fR \fBmount\fR
-.fi
-
-.LP
-.nf
-\fBzfs\fR \fBmount\fR [\fB-fvO\fR] [\fB-o \fIoptions\fR\fR] \fB-a\fR | \fIfilesystem\fR
-.fi
-
-.LP
-.nf
-\fBzfs\fR \fBunmount\fR [\fB-f\fR] \fB-a\fR | \fIfilesystem\fR|\fImountpoint\fR
-.fi
-
-.LP
-.nf
-\fBzfs\fR \fBshare\fR \fB-a\fR | \fIfilesystem\fR
-.fi
-
-.LP
-.nf
-\fBzfs\fR \fBunshare\fR \fB-a\fR \fIfilesystem\fR|\fImountpoint\fR
-.fi
-
-.LP
-.nf
-\fBzfs\fR \fBbookmark\fR \fIsnapshot\fR \fIbookmark\fR
-.fi
-
-.LP
-.nf
-\fBzfs\fR \fBsend\fR [\fB-DnPpRveLc\fR] [\fB-\fR[\fBiI\fR] \fIsnapshot\fR] \fIsnapshot\fR
-.fi
-
-.LP
-.nf
-\fBzfs\fR \fBsend\fR [\fB-eL\fR] [\fB[\fB-b\fR] -i \fIsnapshot\fR|\fIbookmark\fR]\fR \fIfilesystem\fR|\fIvolume\fR|\fIsnapshot\fR
-.fi
-
-.LP
-.nf
-\fBzfs\fR \fBsend\fR \fB--redact\fR ""|\fIsnapshot\fR[,\fIsnapshot\fR]... [\fB-PeL\fR] [\fB -i \fIredaction_bookmark\fR]\fR \fIsnapshot\fR
-    \fIredaction_bookmark_name\fR
-.fi
-
-.LP
-.nf
-\fBzfs\fR \fBsend\fR [\fB-nvPe\fR] \fB-t\fR \fIreceive_resume_token\fR
-.fi
-
-.LP
-.nf
-\fBzfs\fR \fBreceive\fR [\fB-vnFus\fR] [\fB-o \fIorigin=<snapshot>\fR\fR] \fIfilesystem\fR|\fIvolume\fR|\fIsnapshot\fR
-.fi
-
-.LP
-.nf
-\fBzfs\fR \fBreceive\fR [\fB-vnFus\fR] [\fB-d\fR|\fB-e\fR] [\fB-o \fIorigin=<snapshot>\fR\fR] \fIfilesystem\fR
-.fi
-
-.LP
-.nf
-\fBzfs\fR \fBreceive -A\fR \fIfilesystem\fR|\fIvolume\fR
-.fi
-
-.LP
-.nf
-\fBzfs\fR \fBallow\fR \fIfilesystem\fR|\fIvolume\fR
-.fi
-
-.LP
-.nf
-\fBzfs\fR \fBallow\fR [\fB-ldug\fR] \fIuser\fR|\fIgroup\fR[,\fIuser\fR|\fIgroup\fR]...
-     \fIperm\fR|\fI@setname\fR[,\fIperm\fR|\fI@setname\fR]... \fIfilesystem\fR|\fIvolume\fR
-.fi
-
-.LP
-.nf
-\fBzfs\fR \fBallow\fR [\fB-ld\fR] \fB-e\fR|\fBeveryone\fR \fIperm\fR|@\fIsetname\fR[,\fIperm\fR|\fI@setname\fR]...
-     \fIfilesystem\fR|\fIvolume\fR
-.fi
-
-.LP
-.nf
-\fBzfs\fR \fBallow\fR \fB-c\fR \fIperm\fR|@\fIsetname\fR[,\fIperm\fR|\fI@setname\fR]... \fIfilesystem\fR|\fIvolume\fR
-.fi
-
-.LP
-.nf
-\fBzfs\fR \fBallow\fR \fB-s\fR @\fIsetname\fR \fIperm\fR|@\fIsetname\fR[,\fIperm\fR|\fI@setname\fR]... \fIfilesystem\fR|\fIvolume\fR
-.fi
-
-.LP
-.nf
-\fBzfs\fR \fBunallow\fR [\fB-rldug\fR] \fIuser\fR|\fIgroup\fR[,\fIuser\fR|\fIgroup\fR]...
-     [\fIperm\fR|@\fIsetname\fR[,\fIperm\fR|\fI@setname\fR]...] \fIfilesystem\fR|\fIvolume\fR
-.fi
-
-.LP
-.nf
-\fBzfs\fR \fBunallow\fR [\fB-rld\fR] \fB-e\fR|\fBeveryone\fR [\fIperm\fR|@\fIsetname\fR[,\fIperm\fR|\fI@setname\fR]...]
-     \fIfilesystem\fR|\fIvolume\fR
-.fi
-
-.LP
-.nf
-\fBzfs\fR \fBunallow\fR [\fB-r\fR] \fB-c\fR [\fIperm\fR|@\fIsetname\fR[,\fIperm\fR|\fI@setname\fR]...] \fIfilesystem\fR|\fIvolume\fR
-.fi
-
-.LP
-.nf
-\fBzfs\fR \fBunallow\fR [\fB-r\fR] \fB-s\fR @\fIsetname\fR [\fIperm\fR|@\fIsetname\fR[,\fIperm\fR|\fI@setname\fR]...]
-     \fIfilesystem\fR|\fIvolume\fR
-.fi
-
-.LP
-.nf
-\fBzfs\fR \fBhold\fR [\fB-r\fR] \fItag\fR \fIsnapshot\fR...
-.fi
-
-.LP
-.nf
-\fBzfs\fR \fBholds\fR [\fB-r\fR] \fIsnapshot\fR...
-.fi
-
-.LP
-.nf
-\fBzfs\fR \fBrelease\fR [\fB-r\fR] \fItag\fR \fIsnapshot\fR...
-.fi
-
-.LP
-.nf
-\fBzfs\fR \fBdiff\fR [\fB-FHt\fR] \fIsnapshot\fR \fIsnapshot|filesystem\fR
-.fi
-
-.LP
-.nf
-\fBzfs\fR \fBmooch\fR \fB-f\fR \fIclone_file\fR=\fIorigin_file\fR ... \fIclone_directory\fR
-.fi
-
-.LP
-.nf
-\fBzfs\fR \fBprogram\fR [\fB-t \fItimeout\fR\fR] [\fB-m \fImemory-limit\fR\fR] \fIpool\fR \fIscript\fR [\fIarg1\fR, ...]
-.fi
-
-.SH DESCRIPTION
-.LP
-The \fBzfs\fR command configures \fBZFS\fR datasets within a \fBZFS\fR storage
-pool, as described in \fBzpool\fR(1M). A dataset is identified by a unique path
-within the \fBZFS\fR namespace. For example:
-.sp
-.in +2
-.nf
-=======
-.Dd June 8, 2015
+.Dd April 27, 2016
 .Dt ZFS 1M
 .Os
 .Sh NAME
@@ -377,6 +100,9 @@
 .Oo Fl t Ar type Ns Oo , Ns Ar type Oc Ns ... Oc
 .Oo Ar filesystem Ns | Ns Ar volume Ns | Ns Ar snapshot Oc Ns ...
 .Nm
+.Cm remap
+.Ar filesystem Ns | Ns Ar volume
+.Nm
 .Cm set
 .Ar property Ns = Ns Ar value Oo Ar property Ns = Ns Ar value Oc Ns ...
 .Ar filesystem Ns | Ns Ar volume Ns | Ns Ar snapshot Ns ...
@@ -423,7 +149,7 @@
 .Cm mount
 .Nm
 .Cm mount
-.Op Fl Ov
+.Op Fl Ofv
 .Op Fl o Ar options
 .Fl a | Ar filesystem
 .Nm
@@ -441,23 +167,45 @@
 .Ar snapshot bookmark
 .Nm
 .Cm send
-.Op Fl DLPRenpv
+.Op Fl DLPRcenpv
 .Op Oo Fl I Ns | Ns Fl i Oc Ar snapshot
 .Ar snapshot
 .Nm
 .Cm send
-.Op Fl Le
-.Op Fl i Ar snapshot Ns | Ns Ar bookmark
+.Op Fl Lce
+.Oo Oo Fl b Oc
+.Fl i Ar snapshot
+.No | Ns Ar bookmark
+.Oc
 .Ar filesystem Ns | Ns Ar volume Ns | Ns Ar snapshot
 .Nm
+.Cm send
+.Fl -redact
+.Qo Qc Ns | Ns Ar snapshot Ns Oo , Ns Ar snapshot Oc Ns ...
+.Op Fl LPce
+.Op Fl i Ar redaction_bookmark
+.Ar snapshot
+.Ar redaction_bookmark_name
+.Nm
+.Cm send
+.Op Fl Penv
+.Fl t
+.Ar receive_resume_token
+.Nm
 .Cm receive
-.Op Fl Fnuv
+.Op Fl Fnuvs
+.Op Fl o Ar origin=<snapshot>
 .Ar filesystem Ns | Ns Ar volume Ns | Ns Ar snapshot
 .Nm
 .Cm receive
-.Op Fl Fnuv
+.Op Fl Fnuvs
+.Op Fl o Ar origin=<snapshot>
 .Op Fl d Ns | Ns Fl e
 .Ar filesystem
+.Nm
+.Cm receive
+.Fl A
+.Ar filesystem Ns | Ns Ar volume
 .Nm
 .Cm allow
 .Ar filesystem Ns | Ns Ar volume
@@ -531,6 +279,15 @@
 .Cm diff
 .Op Fl FHt
 .Ar snapshot Ar snapshot Ns | Ns Ar filesystem
+.Nm
+.Cm mooch
+.Fl f Ar clone_file No Ns = Ns Ar origin_file Nm ... Ar clone_directory
+.Nm
+.Cm program
+.Op Fl t Ar timeout
+.Op Fl m Ar memory_limit
+.Ar pool script
+.Op Ar arg1 Ns No , ...
 .Sh DESCRIPTION
 The
 .Nm
@@ -538,7 +295,6 @@
 .Xr zpool 1M .
 A dataset is identified by a unique path within the ZFS namespace. For example:
 .Bd -literal
->>>>>>> 1d3f896f
 pool/{filesystem,volume,snapshot}
 .Ed
 .Pp
@@ -595,7 +351,7 @@
 demand and may be unmounted at regular intervals. The visibility of the
 .Pa .zfs
 directory can be controlled by the
-snapdir
+.Sy snapdir
 property.
 .Ss Clones
 A clone is a writable volume or file system whose initial contents are the same
@@ -833,33 +589,15 @@
 see. However, it does include space consumed by metadata.
 .Pp
 This property can also be referred to by its shortened column name,
-<<<<<<< HEAD
-\fBlused\fR.
-.RE
-
-.sp
-.ne 2
-.na
-\fB\fBmooch_byteswap\fR\fR
-.ad
-.sp .6
-.RS 4n
+.Sy lused Ns
+.Eo . Ec
+.It Sy mooch_byteswap
 Indicates whether the file system or snapshot is using the
-\fBmooch_byteswap\fR pool feature, which is required by the \fBzfs mooch\fR
+.Sy mooch_byteswap
+pool feature, which is required by the
+.Sy zfs mooch
 subcommand.
-.RE
-
-.sp
-.ne 2
-.na
-\fB\fBmounted\fR\fR
-.ad
-.sp .6
-.RS 4n
-=======
-.Sy lused .
 .It Sy mounted
->>>>>>> 1d3f896f
 For file systems, indicates whether the file system is currently mounted. This
 property can be either
 .Sy yes
@@ -867,35 +605,14 @@
 .Sy no .
 .It Sy origin
 For cloned file systems or volumes, the snapshot from which the clone was
-<<<<<<< HEAD
-created.  See also the \fBclones\fR property.
-.RE
-
-.sp
-.ne 2
-.na
-\fB\fBreceive_resume_token\fR\fR
-.ad
-.sp .6
-.RS 4n
-For filesystems or volumes which have saved partially-completed state from
-\fBzfs receive -s\fR, this opaque token can be provided to \fBzfs send -t\fR
-to resume and complete the \fBzfs receive\fR.
-.RE
-
-.sp
-.ne 2
-.na
-\fB\fBreferenced\fR\fR
-.ad
-.sp .6
-.RS 4n
-=======
 created. See also the
 .Sy clones
 property.
+.It Sy receive_resume_token
+For filesystems or volumes which have saved partially-completed state from
+.Sy zfs receive Fl s No Ns , this opaque token can be provided to Sy zfs send Fl t
+.No to resume and complete the Sy zfs receive.
 .It Sy referenced
->>>>>>> 1d3f896f
 The amount of data that is accessible by this dataset, which may or may not be
 shared with other datasets in the pool. When a snapshot or clone is created, it
 initially references the same amount of space as the file system or snapshot it
@@ -909,40 +626,6 @@
 space of this dataset, expressed as a multiplier. See also the
 .Sy compressratio
 property.
-<<<<<<< HEAD
-.RE
-
-.sp
-.ne 2
-.na
-\fB\fBsnapshot_count\fR
-.ad
-.sp .6
-.RS 4n
-The total number of snapshots that exist under this location in the dataset tree.
-This value is only available when a \fBsnapshot_limit\fR has been set somewhere
-in the tree under which the dataset resides.
-.RE
-
-.sp
-.ne 2
-.na
-\fB\fBtype\fR\fR
-.ad
-.sp .6
-.RS 4n
-The type of dataset: \fBfilesystem\fR, \fBvolume\fR, or \fBsnapshot\fR.
-.RE
-
-.sp
-.ne 2
-.na
-\fB\fBused\fR\fR
-.ad
-.sp .6
-.RS 4n
-The amount of space consumed by this dataset and all its descendants. This is
-=======
 .It Sy snapshot_count
 The total number of snapshots that exist under this location in the dataset
 tree. This value is only available when a
@@ -955,41 +638,23 @@
 or
 .Sy snapshot .
 .It Sy used
-The amount of space consumed by this dataset and all its descendents. This is
->>>>>>> 1d3f896f
+The amount of space consumed by this dataset and all its descendants. This is
 the value that is checked against this dataset's quota and reservation. The
 space used does not include this dataset's reservation, but does take into
 account the reservations of any descendant datasets. The amount of space that a
 dataset consumes from its parent, as well as the amount of space that is freed
 if this dataset is recursively destroyed, is the greater of its space used and
 its reservation.
-<<<<<<< HEAD
-.sp
+.Pp
 The used space of a snapshot is space that is referenced exclusively by this
-snapshot. If this snapshot is destroyed, the amount of \fBused\fR space will be
-freed. Space that is shared by multiple snapshots isn't accounted for in this
-metric. When a snapshot is destroyed, space that was previously shared with
-this snapshot can become unique to snapshots adjacent to it, thus changing the
-used space of those snapshots. The used space of the latest snapshot can also
-be affected by changes in the file system. Note that the \fBused\fR space of a
-snapshot is a subset of the \fBwritten\fR space of the snapshot.
-.sp
-=======
-.Pp
-When snapshots
-.Po see the
-.Sx Snapshots
-section
-.Pc
-are created, their space is initially shared between the snapshot and
-the file system, and possibly with previous snapshots. As the file system
-changes, space that was previously shared becomes unique to the snapshot, and
-counted in the snapshot's space used. Additionally, deleting snapshots can
-increase the amount of space unique to
-.Pq and used by
-other snapshots.
-.Pp
->>>>>>> 1d3f896f
+snapshot. If this snapshot is destroyed, the amount of
+.Sy used No space will be freed. Space that is shared by multiple snapshots
+isn't accounted for in this metric. When a snapshot is destroyed, space that
+was previously shared with this snapshot can become unique to snapshots adjacent
+to it, thus changing the used space of those snapshots. The used space of the
+latest snapshot can also be affected by changes in the file system. Note that the
+.Sy used No space of a snapshot is a subset of the Sy written No space of the snapshot.
+.Pp
 The amount of space used, available, or referenced does not take into account
 pending changes. Pending changes are generally accounted for within a few
 seconds. Committing a change to a disk using
@@ -1110,74 +775,11 @@
 for volumes is 8 Kbytes. Any power of 2 from 512 bytes to 128 Kbytes is valid.
 .Pp
 This property can also be referred to by its shortened column name,
-<<<<<<< HEAD
-\fBvolblock\fR.
-.RE
-
-.sp
-.ne 2
-.na
-\fB\fBwritten\fR\fR
-.ad
-.sp .6
-.RS 4n
-The amount of space \fBreferenced\fR by this dataset, that was written since the
-previous snapshot (i.e. that is not referenced by the previous snapshot).
-.RE
-
-.sp
-.ne 2
-.na
-\fB\fBwritten@\fR\fIsnapshot\fR\fR
-.ad
-.sp .6
-.RS 4n
-The amount of \fBreferenced\fR space written to this dataset since the
-specified snapshot.  This is the space that is referenced by this dataset
-but was not referenced by the specified snapshot.
-.sp
-The \fIsnapshot\fR may be specified as a short snapshot name (just the part
-after the \fB@\fR), in which case it will be interpreted as a snapshot in
-the same filesystem as this dataset.
-The \fIsnapshot\fR be a full snapshot name (\fIfilesystem\fR@\fIsnapshot\fR),
-which for clones may be a snapshot in the origin's filesystem (or the origin
-of the origin's filesystem, etc).
-.RE
-
-.sp
-.LP
-The following native properties can be used to change the behavior of a
-\fBZFS\fR dataset.
-.sp
-.ne 2
-.na
-\fB\fBaclinherit\fR=\fBdiscard\fR | \fBnoallow\fR | \fBrestricted\fR |
-\fBpassthrough\fR | \fBpassthrough-x\fR\fR
-.ad
-.sp .6
-.RS 4n
-Controls how \fBACL\fR entries are inherited when files and directories are
-created. A file system with an \fBaclinherit\fR property of \fBdiscard\fR does
-not inherit any \fBACL\fR entries. A file system with an \fBaclinherit\fR
-property value of \fBnoallow\fR only inherits inheritable \fBACL\fR entries
-that specify "deny" permissions. The property value \fBrestricted\fR (the
-default) removes the \fBwrite_acl\fR and \fBwrite_owner\fR permissions when the
-\fBACL\fR entry is inherited. A file system with an \fBaclinherit\fR property
-value of \fBpassthrough\fR inherits all inheritable \fBACL\fR entries without
-any modifications made to the \fBACL\fR entries when they are inherited. A file
-system with an \fBaclinherit\fR property value of \fBpassthrough-x\fR has the
-same meaning as \fBpassthrough\fR, except that the \fBowner@\fR, \fBgroup@\fR,
-and \fBeveryone@\fR \fBACE\fRs inherit the execute permission only if the file
-creation mode also requests the execute bit.
-.sp
-When the property value is set to \fBpassthrough\fR, files are created with a
-mode determined by the inheritable \fBACE\fRs. If no inheritable \fBACE\fRs
-=======
 .Sy volblock .
 .It Sy written
-The amount of
-.Sy referenced
-space written to this dataset since the previous snapshot.
+The amount of space
+.Sy referenced No by this dataset that was written since the previous snapshot
+(i.e. that is not referenced by the previous snapshot).
 .It Sy written Ns @ Ns Em snapshot
 The amount of
 .Sy referenced
@@ -1251,7 +853,6 @@
 .Sy ACE Ns s .
 If no inheritable
 .Sy ACE Ns s
->>>>>>> 1d3f896f
 exist that affect the mode, then the mode is set in accordance to the requested
 mode from the application.
 .It Xo
@@ -1344,34 +945,10 @@
 command.
 .Pp
 This property is not inherited.
-<<<<<<< HEAD
-.RE
-
-.sp
-.ne 2
-.na
-\fB\fBchecksum\fR=\fBon\fR | \fBoff\fR | \fBfletcher2\fR | \fBfletcher4\fR |
-\fBsha256\fR | \fBnoparity\fR | \fBsha512\fR | \fBskein\fR | \fBedonr\fR\fR
-.ad
-.sp .6
-.RS 4n
-Controls the checksum used to verify data integrity. The default value is
-\fBon\fR, which automatically selects an appropriate algorithm (currently,
-\fBfletcher4\fR, but this may change in future releases). The value \fBoff\fR
-disables integrity checking on user data. The value \fBnoparity\fR not only
-disables integrity but also disables maintaining parity for user data.  This
-setting is used internally by a dump device residing on a RAID-Z pool and should
-not be used by any other dataset. Disabling checksums is \fBNOT\fR a recommended
-practice.
-.sp
-The \fBsha512\fR, \fBskein\fR and \fBedonr\fR checksum algorithms require
-enabling the appropriate features on the pool. Please see
-\fBzpool-features(5)\fR for more information on these algorithms.
-.sp
-=======
 .It Xo
 .Sy checksum Ns = Ns Sy on Ns | Ns Sy off Ns | Ns Sy fletcher2 Ns | Ns
-.Sy fletcher4 Ns | Ns Sy sha256 Ns | Ns Sy noparity
+.Sy fletcher4 Ns | Ns Sy sha256 Ns | Ns Sy noparity Ns | Ns Sy sha512 Ns | Ns Sy skein
+.No Ns | Ns Sy edonr
 .Xc
 Controls the checksum used to verify data integrity. The default value is
 .Sy on ,
@@ -1390,7 +967,10 @@
 .Sy NOT
 a recommended practice.
 .Pp
->>>>>>> 1d3f896f
+.No The Sy sha52, skein, No and Sy edonr No checksum algorithms requite enabling the
+.No appropriate features on the pool. Please see Sy zpool-features(5) No for more
+.No information on these algorithms.
+.Pp
 Changing this property affects only newly-written data.
 .It Xo
 .Sy compression Ns = Ns Sy on Ns | Ns Sy off Ns | Ns Sy gzip Ns | Ns
@@ -1489,7 +1069,6 @@
 the dataset tree. The limit is not enforced if the user is allowed to change
 the limit. Setting a
 .Sy filesystem_limit
-to
 .Sy on
 a descendent of a filesystem that already has a
 .Sy filesystem_limit
@@ -2085,25 +1664,6 @@
 purposes.
 .Pp
 The values of user properties are arbitrary strings, are always inherited, and
-<<<<<<< HEAD
-are never validated. All of the commands that operate on properties (\fBzfs
-list\fR, \fBzfs get\fR, \fBzfs set\fR, and so forth) can be used to manipulate
-both native properties and user properties. Use the \fBzfs inherit\fR command
-to clear a user property . If the property is not defined in any parent
-dataset, it is removed entirely. Property values are limited to 8192
-bytes.
-.SS "ZFS Volumes as Swap or Dump Devices"
-.LP
-During an initial installation a swap device and dump device are created on
-\fBZFS\fR volumes in the \fBZFS\fR root pool. By default, the swap area size is
-based on 1/2 the size of physical memory up to 2 Gbytes. The size of the dump
-device depends on the kernel's requirements at installation time. Separate
-\fBZFS\fR volumes must be used for the swap area and dump devices. Do not swap
-to a file on a \fBZFS\fR file system. A \fBZFS\fR swap file configuration is
-not supported.
-.sp
-.LP
-=======
 are never validated. All of the commands that operate on properties
 .Po Nm zfs Cm list ,
 .Nm zfs Cm get ,
@@ -2113,8 +1673,7 @@
 can be used to manipulate both native properties and user properties. Use the
 .Nm zfs Cm inherit
 command to clear a user property . If the property is not defined in any parent
-dataset, it is removed entirely. Property values are limited to 1024
-characters.
+dataset, it is removed entirely. Property values are limited to 8192 bytes.
 .Ss ZFS Volumes as Swap or Dump Devices
 During an initial installation a swap device and dump device are created on ZFS
 volumes in the ZFS root pool. By default, the swap area size is based on 1/2 the
@@ -2123,7 +1682,6 @@
 used for the swap area and dump devices. Do not swap to a file on a ZFS file
 system. A ZFS swap file configuration is not supported.
 .Pp
->>>>>>> 1d3f896f
 If you need to change your swap area or dump device after the system is
 installed or upgraded, use the
 .Xr swap 1M
@@ -2609,7 +2167,7 @@
     property  Property name
     value     Property value
     source    Property source. Can either be local, default,
-              temporary, inherited, or none (-).
+              temporary, inherited, received or none (-).
 .Ed
 .Pp
 All columns are displayed by default, though this can be controlled by using the
@@ -2653,6 +2211,7 @@
 .Sy local ,
 .Sy default ,
 .Sy inherited ,
+.Sy received ,
 .Sy temporary ,
 and
 .Sy none .
@@ -2686,43 +2245,24 @@
 Recursively inherit the given property for all children.
 .It Fl S
 Revert the property to the received value if one exists; otherwise operate as
-<<<<<<< HEAD
-if the \fB-S\fR option was not specified.
-.RE
-
-.RE
-
-.sp
-.ne 2
-.na
-\fB\fBzfs remap\fR \fIfilesystem\FR|\fIvolume\fR\fR
-.ad
-.sp .6
-.RS 4n
+if the
+.Fl S
+option was not specified.
+.El
+.It Xo
+.Nm
+.Cm remap
+.Ar filesystem Ns | Ns Ar volume
+.Xc
 Remap the indirect blocks in the given fileystem or volume so that they no
 longer reference blocks on previously removed vdevs and we can eventually
 shrink the size of the indirect mapping objects for the previously removed
 vdevs. Note that remapping all blocks might not be possible and that
 references from snapshots will still exist and cannot be remapped.
-.RE
-
-.sp
-.ne 2
-.na
-\fB\fBzfs upgrade\fR [\fB-v\fR]\fR
-.ad
-.sp .6
-.RS 4n
-=======
-if the
-.Fl S
-option was not specified.
-.El
 .It Xo
 .Nm
 .Cm upgrade
 .Xc
->>>>>>> 1d3f896f
 Displays a list of file systems that are not the most recent version.
 .It Xo
 .Nm
@@ -2851,31 +2391,6 @@
 .Ar filesystem Ns | Ns Ar snapshot
 .Xc
 Displays space consumed by, and quotas on, each group in the specified
-<<<<<<< HEAD
-filesystem or snapshot. This subcommand is identical to \fBzfs userspace\fR,
-except that the default types to display are \fB-t posixgroup,smbgroup\fR.
-.RE
-
-.sp
-.ne 2
-.na
-\fB\fBzfs mount\fR\fR
-.ad
-.sp .6
-.RS 4n
-Displays all \fBZFS\fR file systems currently mounted.
-.RE
-
-.sp
-.ne 2
-.na
-\fB\fBzfs mount\fR [\fB-fvO\fR] [\fB-o\fR \fIoptions\fR] \fB-a\fR |
-\fIfilesystem\fR\fR
-.ad
-.sp .6
-.RS 4n
-Mounts \fBZFS\fR file systems. Invoked automatically as part of the boot
-=======
 filesystem or snapshot. This subcommand is identical to
 .Nm zfs Cm userspace ,
 except that the default types to display are
@@ -2888,7 +2403,7 @@
 .It Xo
 .Nm
 .Cm mount
-.Op Fl Ov
+.Op Fl Ofv
 .Op Fl o Ar options
 .Fl a | Ar filesystem
 .Xc
@@ -2900,7 +2415,6 @@
 for more information.
 .It Fl a
 Mount all available ZFS file systems. Invoked automatically as part of the boot
->>>>>>> 1d3f896f
 process.
 .It Ar filesystem
 Mount the specified filesystem.
@@ -2911,218 +2425,8 @@
 section for details.
 .It Fl v
 Report mount progress.
-<<<<<<< HEAD
-.RE
-
-.sp
-.ne 2
-.na
-\fB\fB-a\fR\fR
-.ad
-.sp .6
-.RS 4n
-Mount all available \fBZFS\fR file systems. Invoked automatically as part of
-the boot process.
-.RE
-
-.sp
-.ne 2
-.na
-\fB\fB-f\fR\fR
-.ad
-.sp .6
-.RS 4n
+.It Fl f
 Attempt to force mounting of all filesystems, even those that couldn't normally be mounted.
-.RE
-
-.sp
-.ne 2
-.na
-\fB\fIfilesystem\fR\fR
-.ad
-.sp .6
-.RS 4n
-Mount the specified filesystem.
-.RE
-
-.RE
-
-.sp
-.ne 2
-.na
-\fB\fBzfs unmount\fR [\fB-f\fR] \fB-a\fR | \fIfilesystem\fR|\fImountpoint\fR\fR
-.ad
-.sp .6
-.RS 4n
-Unmounts currently mounted \fBZFS\fR file systems. Invoked automatically as
-part of the shutdown process.
-.sp
-.ne 2
-.na
-\fB\fB-f\fR\fR
-.ad
-.sp .6
-.RS 4n
-Forcefully unmount the file system, even if it is currently in use.
-.RE
-
-.sp
-.ne 2
-.na
-\fB\fB-a\fR\fR
-.ad
-.sp .6
-.RS 4n
-Unmount all available \fBZFS\fR file systems. Invoked automatically as part of
-the boot process.
-.RE
-
-.sp
-.ne 2
-.na
-\fB\fIfilesystem\fR|\fImountpoint\fR\fR
-.ad
-.sp .6
-.RS 4n
-Unmount the specified filesystem. The command can also be given a path to a
-\fBZFS\fR file system mount point on the system.
-.RE
-
-.RE
-
-.sp
-.ne 2
-.na
-\fB\fBzfs share\fR \fB-a\fR | \fIfilesystem\fR\fR
-.ad
-.sp .6
-.RS 4n
-Shares available \fBZFS\fR file systems.
-.sp
-.ne 2
-.na
-\fB\fB-a\fR\fR
-.ad
-.sp .6
-.RS 4n
-Share all available \fBZFS\fR file systems. Invoked automatically as part of
-the boot process.
-.RE
-
-.sp
-.ne 2
-.na
-\fB\fIfilesystem\fR\fR
-.ad
-.sp .6
-.RS 4n
-Share the specified filesystem according to the \fBsharenfs\fR and
-\fBsharesmb\fR properties. File systems are shared when the \fBsharenfs\fR or
-\fBsharesmb\fR property is set.
-.RE
-
-.RE
-
-.sp
-.ne 2
-.na
-\fB\fBzfs unshare\fR \fB-a\fR | \fIfilesystem\fR|\fImountpoint\fR\fR
-.ad
-.sp .6
-.RS 4n
-Unshares currently shared \fBZFS\fR file systems. This is invoked automatically
-as part of the shutdown process.
-.sp
-.ne 2
-.na
-\fB\fB-a\fR\fR
-.ad
-.sp .6
-.RS 4n
-Unshare all available \fBZFS\fR file systems. Invoked automatically as part of
-the boot process.
-.RE
-
-.sp
-.ne 2
-.na
-\fB\fIfilesystem\fR|\fImountpoint\fR\fR
-.ad
-.sp .6
-.RS 4n
-Unshare the specified filesystem. The command can also be given a path to a
-\fBZFS\fR file system shared on the system.
-.RE
-
-.RE
-
-.sp
-.ne 2
-.na
-\fB\fBzfs bookmark\fR \fIsnapshot\fR \fIbookmark\fR\fR
-.ad
-.sp .6
-.RS 4n
-Creates a bookmark of the given snapshot.  Bookmarks mark the point in time
-when the snapshot was created, and can be used as the incremental source for
-a \fBzfs send\fR command.
-.sp
-This feature must be enabled to be used.
-See \fBzpool-features\fR(5) for details on ZFS feature flags and the
-\fBbookmarks\fR feature.
-.RE
-
-
-.sp
-.ne 2
-.na
-\fBzfs send\fR [\fB-DnPpRveLc\fR] [\fB-\fR[\fBiI\fR] \fIsnapshot\fR] \fIsnapshot\fR
-.ad
-.sp .6
-.RS 4n
-Creates a stream representation of the second \fIsnapshot\fR, which is written
-to standard output. The output can be redirected to a file or to a different
-system (for example, using \fBssh\fR(1). By default, a full stream is
-generated.
-.sp
-.ne 2
-.na
-\fB\fB-i\fR \fIsnapshot\fR\fR
-.ad
-.sp .6
-.RS 4n
-Generate an incremental stream from the first \fIsnapshot\fR
-(the incremental source) to the second \fIsnapshot\fR (the incremental target).
-The incremental source can be specified as the last component of the
-snapshot name (the \fB@\fR character and following) and
-it is assumed to be from the same file system as the incremental target.
-.sp
-If the destination is a clone, the source may be the origin snapshot, which
-must be fully specified (for example, \fBpool/fs@origin\fR, not just
-\fB@origin\fR).
-.RE
-
-.sp
-.ne 2
-.na
-\fB\fB-I\fR \fIsnapshot\fR\fR
-.ad
-.sp .6
-.RS 4n
-Generate a stream package that sends all intermediary snapshots from the first
-snapshot to the second snapshot. For example, \fB-I @a fs@d\fR is
-similar to \fB-i @a fs@b; -i @b fs@c; -i @c fs@d\fR. The incremental
-source may be specified as with the \fB-i\fR option.
-.RE
-
-.sp
-.ne 2
-.na
-\fB\fB-R\fR, \fB--replicate\fR\fR
-.ad
-.sp .6
-.RS 4n
-=======
 .El
 .It Xo
 .Nm
@@ -3194,7 +2498,7 @@
 .It Xo
 .Nm
 .Cm send
-.Op Fl DLPRenpv
+.Op Fl DLPRcenpv
 .Op Oo Fl I Ns | Ns Fl i Oc Ar snapshot
 .Ar snapshot
 .Xc
@@ -3207,10 +2511,10 @@
 .Pc .
 By default, a full stream is generated.
 .Bl -tag -width "-D"
-.It Fl D
+.It Fl D, -dedup
 Generate a deduplicated stream. Blocks which would have been sent multiple times
 in the send stream will only be sent once. The receiving system must also
-support this feature to recieve a deduplicated stream. This flag can be used
+support this feature to receive a deduplicated stream. This flag can be used
 regardless of the dataset's
 .Sy dedup
 property, but performance will be much better if the filesystem uses a
@@ -3227,7 +2531,7 @@
 The incremental source may be specified as with the
 .Fl i
 option.
-.It Fl L
+.It Fl L, -large-block
 Generate a stream which may contain blocks larger than 128KB. This flag has no
 effect if the
 .Sy large_blocks
@@ -3241,10 +2545,9 @@
 for details on ZFS feature flags and the
 .Sy large_blocks
 feature.
-.It Fl P
+.It Fl P, -parsable
 Print machine-parsable verbose information about the stream package generated.
-.It Fl R
->>>>>>> 1d3f896f
+.It Fl R, -replicate
 Generate a replication stream package, which will replicate the specified
 file system, and all descendent file systems, up to the named snapshot. When
 received, all properties, snapshots, descendent file systems, and clones are
@@ -3258,131 +2561,20 @@
 .Fl R
 flag, an incremental replication stream is generated. The current values of
 properties, and current snapshot and file system names are set when the stream
-<<<<<<< HEAD
-is received. If the \fB-F\fR flag is specified when this stream is received,
-snapshots and file systems that do not exist on the sending side are destroyed.
-.RE
-
-.sp
-.ne 2
-.na
-\fB\fB-D\fR, \fB--dedup\fR\fR
-.ad
-.sp .6
-.RS 4n
-Generate a deduplicated stream.  Blocks which would have been sent multiple
-times in the send stream will only be sent once.  The receiving system must
-also support this feature to receive a deduplicated stream.  This flag can
-be used regardless of the dataset's \fBdedup\fR property, but performance
-will be much better if the filesystem uses a dedup-capable checksum (e.g.
-\fBsha256\fR).
-.RE
-
-.sp
-.ne 2
-.na
-\fB\fB-L\fR, \fB--large-block\fR\fR
-.ad
-.sp .6
-.RS 4n
-Generate a stream which may contain blocks larger than 128KB.  This flag
-has no effect if the \fBlarge_blocks\fR pool feature is disabled, or if
-the \fRrecordsize\fR property of this filesystem has never been set above
-128KB.  The receiving system must have the \fBlarge_blocks\fR pool feature
-enabled as well.  See \fBzpool-features\fR(5) for details on ZFS feature
-flags and the \fBlarge_blocks\fR feature.
-.RE
-
-.sp
-.ne 2
-.na
-\fB\fB-e\fR, \fB--embed\fR\fR
-.ad
-.sp .6
-.RS 4n
-Generate a more compact stream by using WRITE_EMBEDDED records for blocks
-which are stored more compactly on disk by the \fBembedded_data\fR and
-\fBmooch_byteswap\fR pool features.  This flag has no effect if these
-features are disabled.  The receiving system must have the relevant feature
-enabled.  If the \fBlz4_compress\fR feature is active on the sending system,
-then the receiving system must have that feature enabled as well. See
-\fBzpool-features\fR(5) for details on ZFS feature flags and the
-\fBembedded_data\fR and \fBmooch_byteswap\fR features.
-.RE
-
-.sp
-.ne 2
-.na
-\fB\fB-c\fR, \fB--compressed\fR\fR
-.ad
-.sp .6
-.RS 4n
-Generate a more compact stream by using compressed WRITE records for blocks
-which are compressed on disk and in memory (see the \fBcompression\fR property
-for details).  If the \fBlz4_compress\fR feature is active on the sending
-system, then the receiving system must have that feature enabled as well.  If
-the \fBlarge_blocks\fR feature is enabled on the sending system but the \fB-L\fR
-option is not supplied in conjunction with \fB-c\fR, then the data will be
-decompressed before sending so it can be split into smaller block sizes.
-.RE
-
-.sp
-.ne 2
-.na
-\fB\fB-p\fR, \fB--props\fR\fR
-.ad
-.sp .6
-.RS 4n
-Include the dataset's properties in the stream.  This flag is implicit when
-\fB-R\fR is specified.  The receiving system must also support this feature.
-.RE
-
-.sp
-.ne 2
-.na
-\fB\fB-n\fR, \fB--dryrun\fR\fR
-.ad
-.sp .6
-.RS 4n
-Do a dry-run ("No-op") send.  Do not generate any actual send data.  This is
-useful in conjunction with the \fB-v\fR or \fB-P\fR flags to determine what
-data will be sent.  In this case, the verbose output will be written to
-standard output (contrast with a non-dry-run, where the stream is written
-to standard output and the verbose output goes to standard error).
-.RE
-
-.sp
-.ne 2
-.na
-\fB\fB-P\fR, \fB--parsable\fR\fR
-.ad
-.sp .6
-.RS 4n
-Print machine-parsable verbose information about the stream package generated.
-.RE
-
-.sp
-.ne 2
-.na
-\fB\fB-v\fR, \fB--verbose\fR\fR
-.ad
-.sp .6
-.RS 4n
-Print verbose information about the stream package generated.  This information
-=======
 is received. If the
 .Fl F
 flag is specified when this stream is received, snapshots and file systems that
 do not exist on the sending side are destroyed.
-.It Fl e
+.It Fl e, -embed
 Generate a more compact stream by using
 .Sy WRITE_EMBEDDED
 records for blocks which are stored more compactly on disk by the
 .Sy embedded_data
-pool feature. This flag has no effect if the
-.Sy embedded_data
-feature is disabled. The receiving system must have the
-.Sy embedded_data
+and
+.Sy mooch_byteswap
+pool features. This flag has no effect if these
+features are disabled. The receiving system must have the
+relevant
 feature enabled. If the
 .Sy lz4_compress
 feature is active on the sending system, then the receiving system must have
@@ -3390,7 +2582,19 @@
 .Xr zpool-features 5
 for details on ZFS feature flags and the
 .Sy embedded_data
-feature.
+and
+.Sy mooch_byteswap
+features.
+.It Fl c, -compressed
+Generate a more compact stream by using compressed WRITE records for blocks
+which are compressed on disk and in memory (see the
+.Sy compression No property for details).  If the Sy lz4_compress No feature
+is active on the sending system, then the receiving system must have that feature
+enabled as well. If the
+.Sy large_blocks No feature is enabled on the sending system but the Fl L
+option is not supplied in conjunction with
+.Fl c, No then the data will be decompressed before sending so it can be split into
+smaller block sizes.
 .It Fl i Ar snapshot
 Generate an incremental stream from the first
 .Ar snapshot
@@ -3413,7 +2617,7 @@
 not just
 .Em @origin
 .Pc .
-.It Fl n
+.It Fl n, -dryrun
 Do a dry-run
 .Pq Qq No-op
 send. Do not generate any actual send data. This is useful in conjunction with
@@ -3426,58 +2630,73 @@
 .Po contrast with a non-dry-run, where the stream is written to standard output
 and the verbose output goes to standard error
 .Pc .
-.It Fl p
+.It Fl p, -props
 Include the dataset's properties in the stream. This flag is implicit when
 .Fl R
 is specified. The receiving system must also support this feature.
-.It Fl v
+.It Fl v, -verbose
 Print verbose information about the stream package generated. This information
->>>>>>> 1d3f896f
 includes a per-second report of how much data has been sent.
 .Pp
 The format of the stream is committed. You will be able to receive your streams
-<<<<<<< HEAD
-on future versions of \fBZFS\fR.
-.RE
-
-.sp
-.ne 2
-.na
-\fBzfs\fR \fBsend\fR [\fB-ecL\fR] [\fB[\fB-b\fR] -i \fIsnapshot\fR|\fIbookmark\fR]\fR \fIfilesystem\fR|\fIvolume\fR|\fIsnapshot\fR
-.ad
-.sp .6
-.RS 4n
-Generate a send stream, which may be of a filesystem, and may be
-incremental from a bookmark.  If the destination is a filesystem or volume,
-the pool must be read-only, or the filesystem must not be mounted.  When the
-stream generated from a filesystem or volume is received, the default snapshot
-name will be "--head--".
-
-.sp
-.ne 2
-.na
-\fB-i\fR \fIsnapshot\fR|\fIbookmark\fR
-.ad
-.sp .6
-.RS 4n
-Generate an incremental send stream.  The incremental source must be an earlier
-snapshot in the destination's history. It will commonly be an earlier
-snapshot in the destination's filesystem, in which case it can be
-specified as the last component of the name (the \fB#\fR or \fB@\fR character
-and following).
-.sp
-If the incremental target is a clone, the incremental source can
-be the origin snapshot, or an earlier snapshot in the origin's filesystem,
-or the origin's origin, etc.
-.RE
-
-.sp
-.ne 2
-.na
-\fB\fB-b\fR, \fB--rebase\fR\fR
-.ad
-.sp .6
-.RS 4n
+on future versions of ZFS .
+.El
+.It Xo
+.Nm
+.Cm send
+.Op Fl Lce
+.Op Oo Fl b Oc Fl i Ar snapshot Ns | Ns Ar bookmark
+.Ar filesystem Ns | Ns Ar volume Ns | Ns Ar snapshot
+.Xc
+Generate a send stream, which may be of a filesystem, and may be incremental
+from a bookmark. If the destination is a filesystem or volume, the pool must be
+read-only, or the filesystem must not be mounted. When the stream generated from
+a filesystem or volume is received, the default snapshot name will be
+.Qq --head-- .
+.Bl -tag -width "-L"
+.It Fl L, -large-block
+Generate a stream which may contain blocks larger than 128KB. This flag has no
+effect if the
+.Sy large_blocks
+pool feature is disabled, or if the
+.Sy recordsize
+property of this filesystem has never been set above 128KB. The receiving system
+must have the
+.Sy large_blocks
+pool feature enabled as well. See
+.Xr zpool-features 5
+for details on ZFS feature flags and the
+.Sy large_blocks
+feature.
+.It Fl c, -compressed
+Generate a more compact stream by using compressed WRITE records for blocks
+which are compressed on disk and in memory (see the
+.Sy compression No property for details).  If the Sy lz4_compress No feature is
+active on the sending system, then the receiving system must have that feature
+enabled as well. If the
+.Sy large_blocks No feature is enabled on the sending system but the Fl L
+option is not supplied in conjunction with
+.Fl c No Ns , then the data will be decompressed before sending so it can be split
+into smaller block sizes.
+.It Fl e, -embed
+Generate a more compact stream by using
+.Sy WRITE_EMBEDDED
+records for blocks which are stored more compactly on disk by the
+.Sy embedded_data
+and
+.Sy mooch_byteswap
+pool features. This flag has no effect if these features are disabled. The
+receiving system must have the relevant feature enabled. If the
+.Sy lz4_compress
+feature is active on the sending system, then the receiving system must have
+that feature enabled as well. See
+.Xr zpool-features 5
+for details on ZFS feature flags and the
+.Sy embedded_data
+and
+.Sy mooch_byteswap
+features.
+.It Fl b, -rebase
 Generate an incremental send stream between two datatsets which are
 not direct descendents of each other.  Using this flag removes the
 requirement that the incremental source must be an earlier snapshot in
@@ -3488,74 +2707,47 @@
 by setting the "origin" property to a snapshot that is the same as the
 incremental source snapshot; this will allow the rebase stream to be
 received as a clone of that snapshot.
-.RE
-
-.sp
-.ne 2
-.na
-\fB\fB-L\fR, \fB--large-block\fR\fR
-.ad
-.sp .6
-.RS 4n
-Generate a stream which may contain blocks larger than 128KB.  This flag
-has no effect if the \fBlarge_blocks\fR pool feature is disabled, or if
-the \fRrecordsize\fR property of this filesystem has never been set above
-128KB.  The receiving system must have the \fBlarge_blocks\fR pool feature
-enabled as well.  See \fBzpool-features\fR(5) for details on ZFS feature
-flags and the \fBlarge_blocks\fR feature.
-.RE
-
-.sp
-.ne 2
-.na
-\fB\fB-e\fR, \fB--embed\fR\fR
-.ad
-.sp .6
-.RS 4n
-Generate a more compact stream by using WRITE_EMBEDDED records for blocks
-which are stored more compactly on disk by the \fBembedded_data\fR and
-\fBmooch_byteswap\fR pool features.  This flag has no effect if these
-features are disabled.  The receiving system must have the relevant feature
-enabled.  If the \fBlz4_compress\fR feature is active on the sending system,
-then the receiving system must have that feature enabled as well. See
-\fBzpool-features\fR(5) for details on ZFS feature flags and the
-\fBembedded_data\fR and \fBmooch_byteswap\fR features.
-.RE
-.RE
-
-.sp
-.ne 2
-.na
-\fB\fB-c\fR, \fB--compressed\fR\fR
-.ad
-.sp .6
-.RS 4n
-Generate a more compact stream by using compressed WRITE records for blocks
-which are compressed on disk and in memory (see the \fBcompression\fR property
-for details).  If the \fBlz4_compress\fR feature is active on the sending
-system, then the receiving system must have that feature enabled as well.  If
-the \fBlarge_blocks\fR feature is enabled on the sending system but the \fB-L\fR
-option is not supplied in conjunction with \fB-c\fR, then the data will be
-decompressed before sending so it can be split into smaller block sizes.
-.RE
-
-.sp
-.ne 2
-.na
-\fBzfs\fR \fBsend\fR \fB--redact\fR ""|\fIsnapshot\fR[,\fIsnapshot\fR]... [\fB-PecL\fR] [\fB -i \fIredaction_bookmark\fR]\fR \fIsnapshot\fR
-    \fIredaction_bookmark_name\fR
-.ad
-.sp .6
-.RS 4n
+.It Fl i Ar snapshot Ns | Ns Ar bookmark
+Generate an incremental send stream. The incremental source must be an earlier
+snapshot in the destination's history. It will commonly be an earlier snapshot
+in the destination's file system, in which case it can be specified as the last
+component of the name
+.Po the
+.Sy #
+or
+.Sy @
+character and following
+.Pc .
+.Pp
+If the incremental target is a clone, the incremental source can be the origin
+snapshot, or an earlier snapshot in the origin's filesystem, or the origin's
+origin, etc.
+.El
+.It Xo
+.Nm
+.Cm send
+.Fl -redact
+.No Qo Qc Ns | Ns Ar snapshot Ns Op , Ns Ar snapshot Ns
+.No ...
+.Op Fl LPce
+.br
+.Op Fl i Ar redaction_bookmark
+.Ar snapshot
+.Ar redaction_bookmark_name
+.Xc
 Generate a redacted send stream.  This send stream contains all blocks from the
 snapshot being sent that are referenced by one of the snapshots specified by the
-\fB--redact\fR flag, thus redacting all user data that is not referenced.  In
+.Fl -redact
+flag, thus redacting all user data that is not referenced.  In
 the process, generate a new redaction bookmark.  In addition to the typical
 bookmark information, a redaction bookmark contains the list of redacted blocks
-and the list of snapshots specified by the \fB--redact\fR flag. The resulting
+and the list of snapshots specified by the
+.Fl -redact No flag. The resulting
 send stream is said to be redacted with respect to the snapshots specified by
-the \fB--redact\fR flag.  A send stream that redacts all changed blocks can be
-generated by passing the empty string as an argument to the \fB--redact\fR flag.
+the
+.Fl -redact No flag.  A send stream that redacts all changed blocks can be
+generated by passing the empty string as an argument to the
+.Fl -redact No flag.
 .sp
 This feature can be used to allow clones of a filesystem to be made available on
 a remote system, in the case where their parent need not (or needs to not) be
@@ -3607,7 +2799,7 @@
 redacted one, depending on whether the new send stream is redacted.
 .sp
 5. To receive a full send as a clone of the redacted snapshot.  Since the
-stream is a full send, it definitionally contains all the data needed to
+/tream is a full send, it definitionally contains all the data needed to
 create a new dataset.  This use case will either produce a normal snapshot
 or a redacted one, depending on whether the full send stream was redacted.
 .sp
@@ -3615,113 +2807,31 @@
 redacted send stream will contain the list of snapshots that the stream is
 redacted with respsect to. These are stored with the redacted snapshot, and
 are used to detect and correctly handle the cases above.
-.RE
-
-.sp
-.ne 2
-.na
-\fBzfs send\fR [\fB-nvPe\fR] \fB-t\fR \fIreceive_resume_token\fR
-.ad
-.na
-\fBzfs send\fR [\fB-nvPe\fR] \fB--resume\fR \fIreceive_resume_token\fR
-.ad
-.sp .6
-.RS 4n
+.It Xo
+.Nm
+.Cm send
+.Op Fl Penv
+.Fl t
+.Ar receive_resume_token
+.Xc
 Creates a send stream which resumes an interrupted receive.  The
-\fIreceive_resume_token\fR is the value of this property on the filesystem
+.Ar receive_resume_token No is the value of this property on the filesystem
 or volume that was being received into.  See the documentation for
-\fBzfs receive -s\fR for more details.
-.RE
-
-.sp
-.ne 2
-.na
-\fB\fBzfs receive\fR [\fB-vnFus\fR] [\fB-o \fIorigin=<snapshot>\fR\fR]
-\fIfilesystem\fR|\fIvolume\fR|\fIsnapshot\fR\fR
-.ad
-.br
-.na
-\fB\fBzfs receive\fR [\fB-vnFus\fR] [\fB-d\fR|\fB-e\fR]
-[\fB-o \fIorigin=<snapshot>\fR\fR] \fIfilesystem\fR\fR
-.ad
-.sp .6
-.RS 4n
-=======
-on future versions of ZFS .
-.El
-.It Xo
-.Nm
-.Cm send
-.Op Fl Le
-.Op Fl i Ar snapshot Ns | Ns Ar bookmark
-.Ar filesystem Ns | Ns Ar volume Ns | Ns Ar snapshot
-.Xc
-Generate a send stream, which may be of a filesystem, and may be incremental
-from a bookmark. If the destination is a filesystem or volume, the pool must be
-read-only, or the filesystem must not be mounted. When the stream generated from
-a filesystem or volume is received, the default snapshot name will be
-.Qq --head-- .
-.Bl -tag -width "-L"
-.It Fl L
-Generate a stream which may contain blocks larger than 128KB. This flag has no
-effect if the
-.Sy large_blocks
-pool feature is disabled, or if the
-.Sy recordsize
-property of this filesystem has never been set above 128KB. The receiving system
-must have the
-.Sy large_blocks
-pool feature enabled as well. See
-.Xr zpool-features 5
-for details on ZFS feature flags and the
-.Sy large_blocks
-feature.
-.It Fl e
-Generate a more compact stream by using
-.Sy WRITE_EMBEDDED
-records for blocks which are stored more compactly on disk by the
-.Sy embedded_data
-pool feature. This flag has no effect if the
-.Sy embedded_data
-feature is disabled. The receiving system must have the
-.Sy embedded_data
-feature enabled. If the
-.Sy lz4_compress
-feature is active on the sending system, then the receiving system must have
-that feature enabled as well. See
-.Xr zpool-features 5
-for details on ZFS feature flags and the
-.Sy embedded_data
-feature.
-.It Fl i Ar snapshot Ns | Ns Ar bookmark
-Generate an incremental send stream. The incremental source must be an earlier
-snapshot in the destination's history. It will commonly be an earlier snapshot
-in the destination's file system, in which case it can be specified as the last
-component of the name
-.Po the
-.Sy #
-or
-.Sy @
-character and following
-.Pc .
-.Pp
-If the incremental target is a clone, the incremental source can be the origin
-snapshot, or an earlier snapshot in the origin's filesystem, or the origin's
-origin, etc.
-.El
+.Cm zfs receive -s No for more details.
 .It Xo
 .Nm
 .Cm receive
-.Op Fl Fnuv
+.Op Fl Fnuvs
+.Op Fl o Ar origin=<snapshot>
 .Ar filesystem Ns | Ns Ar volume Ns | Ns Ar snapshot
 .br
 .Nm
 .Cm receive
-.Op Fl Fnuv
+.Op Fl Fnuvs
 .Op Fl d Ns | Ns Fl e
+.Op Fl o Ar origin=<snapshot>
 .Ar filesystem
 .Xc
->>>>>>> 1d3f896f
 Creates a snapshot whose contents are as specified in the stream provided on
 standard input. If a full stream is received, then a new file system is created
 as well. Streams are created using the
@@ -3747,73 +2857,6 @@
 destroyed by using the
 .Nm zfs Cm destroy Fl d
 command.
-<<<<<<< HEAD
-.sp
-The name of the snapshot (and file system, if a full stream is received) that
-this subcommand creates depends on the argument type and the use of the
-\fB-d\fR or \fB-e\fR options.
-.sp
-If the argument is a snapshot name, the specified \fIsnapshot\fR is created. If
-the argument is a file system or volume name, a snapshot with the same name as
-the sent snapshot is created within the specified \fIfilesystem\fR or
-\fIvolume\fR.  If neither of the \fB-d\fR or \fB-e\fR options are specified,
-the provided target snapshot name is used exactly as provided.
-.sp
-The \fB-d\fR and \fB-e\fR options cause the file system name of the target
-snapshot to be determined by appending a portion of the sent snapshot's name to
-the specified target \fIfilesystem\fR. If the \fB-d\fR option is specified, all
-but the first element of the sent snapshot's file system path (usually the
-pool name) is used and any required intermediate file systems within the
-specified one are created.  If the \fB-e\fR option is specified, then only the
-last element of the sent snapshot's file system name (i.e. the name of the
-source file system itself) is used as the target file system name.
-.sp
-.ne 2
-.na
-\fB\fB-o\fR \fIorigin=<snapshot>\fR\fR
-.ad
-.sp .6
-.RS 4n
-Forces the stream to be received as a clone of the given snapshot.
-If the stream is a full send stream, this will create the filesystem
-described by the stream as a clone of the specified snapshot. Which
-snapshot was specified will not affect the success or failure of the
-receive, as long as the snapshot does exist.  If the stream is an
-incremental send stream, all the normal verification will be performed.
-.RE
-
-.sp
-.ne 2
-.na
-\fB\fB-d\fR\fR
-.ad
-.sp .6
-.RS 4n
-Discard the first element of the sent snapshot's file system name, using
-the remaining elements to determine the name of the target file system for
-the new snapshot as described in the paragraph above.
-.RE
-
-.sp
-.ne 2
-.na
-\fB\fB-e\fR\fR
-.ad
-.sp .6
-.RS 4n
-Discard all but the last element of the sent snapshot's file system name,
-using that element to determine the name of the target file system for
-the new snapshot as described in the paragraph above.
-.RE
-
-.sp
-.ne 2
-.na
-\fB\fB-u\fR\fR
-.ad
-.sp .6
-.RS 4n
-=======
 .Pp
 The name of the snapshot
 .Pq and file system, if a full stream is received
@@ -3877,90 +2920,51 @@
 .Fl v
 option to verify the name the receive operation would use.
 .It Fl u
->>>>>>> 1d3f896f
 File system that is associated with the received stream is not mounted.
 .It Fl v
 Print verbose information about the stream and the time required to perform the
 receive operation.
-<<<<<<< HEAD
-.RE
-
-.sp
-.ne 2
-.na
-\fB\fB-n\fR\fR
-.ad
-.sp .6
-.RS 4n
-Do not actually receive the stream. This can be useful in conjunction with the
-\fB-v\fR option to verify the name the receive operation would use.
-.RE
-
-.sp
-.ne 2
-.na
-\fB\fB-F\fR\fR
-.ad
-.sp .6
-.RS 4n
-Force a rollback of the file system to the most recent snapshot before
-performing the receive operation. If receiving an incremental replication
-stream (for example, one generated by \fBzfs send -R -[iI]\fR), destroy
-snapshots and file systems that do not exist on the sending side.
-.RE
-
-.sp
-.ne 2
-.na
-\fB\fB-s\fR\fR
-.ad
-.sp .6
-.RS 4n
+.It Fl o Ar origin=<snapshot>
+Forces the stream to be received as a clone of the given snapshot.
+If the stream is a full send stream, this will create the filesystem
+described by the stream as a clone of the specified snapshot. Which
+snapshot was specified will not affect the success or failure of the
+receive, as long as the snapshot does exist.  If the stream is an
+incremental send stream, all the normal verification will be performed.
+.It Fl s
 If the receive is interrupted, save the partially received state, rather
 than deleting it.  Interruption may be due to premature termination of
 the stream (e.g. due to network failure or failure of the remote system
 if the stream is being read over a network connection), a checksum error
-in the stream, termination of the \fBzfs receive\fR process, or unclean
+in the stream, termination of the
+.Sy zfs receive No process, or unclean
 shutdown of the system.
 .sp
 The receive can be resumed with a stream generated by
-\fBzfs send -t \fItoken\fR\fR, where the \fItoken\fR is the value of the
-\fBreceive_resume_token\fR property of the filesystem or volume which is
+.Sy zfs send -t Ar token No , where the Ar token No is the value of the
+.Ar receive_resume_token No property of the filesystem or volume which is
 received into.
 .sp
-To use this flag, the storage pool must have the \fBextensible_dataset\fR
-feature enabled.  See \fBzpool-features\fR(5) for details on ZFS feature
+To use this flag, the storage pool must have the
+.Sy extensible_dataset
+feature enabled.  See
+.Xr zpool-features(5)
+for details on ZFS feature
 flags.
-.RE
-
-.RE
-
-.sp
-.ne 2
-.na
-\fB\fBzfs receive -A\fR \fIfilesystem\fR | \fIvolume\fR\fR
-.ad
-.sp .6
-.RS 4n
-Abort an interrupted \fBzfs receive -s\fR, deleting its saved partially
-received state.
-.RE
-
-.sp
-.ne 2
-.na
-\fB\fBzfs allow\fR \fIfilesystem\fR | \fIvolume\fR\fR
-.ad
-.sp .6
-.RS 4n
-=======
-.El
+.El
+.It Xo
+.Nm
+.Cm receive
+.Fl A
+.Ar filesystem Ns | Ns Ar volume
+.Xc
+Abort an interrupted
+.Sy zfs receive Fl s No deleting its saved partially received state.
 .It Xo
 .Nm
 .Cm allow
 .Ar filesystem Ns | Ns Ar volume
 .Xc
->>>>>>> 1d3f896f
 Displays permissions that have been delegated on the specified filesystem or
 volume. See the other forms of
 .Nm zfs Cm allow
@@ -4047,22 +3051,17 @@
                                 given an object number, and the ability to
                                 create snapshots necessary to 'zfs diff'.
 mount            subcommand     Allows mount/umount of ZFS datasets
-promote          subcommand     Must also have the 'mount' and 'promote'
-                                permissions in the origin file system
-receive          subcommand     Must also have the 'mount' and 'create'
-                                permissions
+promote          subcommand     Must also have the 'mount'
+                                and 'promote' ability in the origin file system
+receive          subcommand     Must also have the 'mount' and 'create' ability
 rename           subcommand     Must also have the 'mount' and 'create'
-                                permissions in the new parent
-rollback         subcommand
+                                ability in the new parent
+rollback         subcommand     Must also have the 'mount' ability
 send             subcommand
 share            subcommand     Allows sharing file systems over NFS or SMB
                                 protocols
-<<<<<<< HEAD
-snapshot         subcommand
-=======
 snapshot         subcommand     Must also have the 'mount' ability
 
->>>>>>> 1d3f896f
 groupquota       other          Allows accessing any groupquota@... property
 groupused        other          Allows reading any groupused@... property
 userprop         other          Allows changing any user property
@@ -4244,19 +3243,6 @@
 .It Fl r
 Recursively releases a hold with the given tag on the snapshots of all
 descendent file systems.
-<<<<<<< HEAD
-.RE
-
-.RE
-
-.sp
-.ne 2
-.na
-\fBzfs diff\fR [\fB-FHt\fR] \fIsnapshot\fR \fIsnapshot|filesystem\fR
-.ad
-.sp .6
-.RS 4n
-=======
 .El
 .It Xo
 .Nm
@@ -4264,7 +3250,6 @@
 .Op Fl FHt
 .Ar snapshot Ar snapshot Ns | Ns Ar filesystem
 .Xc
->>>>>>> 1d3f896f
 Display the difference between a snapshot of a given filesystem and another
 snapshot of that filesystem from a later time or the current contents of the
 filesystem. The first column is a character indicating the type of change, the
@@ -4300,19 +3285,17 @@
 arrows.
 .It Fl t
 Display the path's inode change time as the first column of output.
-<<<<<<< HEAD
-.RE
-
-.RE
-
-.sp
-.ne 2
-.na
-\fB\fBzfs program\fR [\fB-t \fItimeout\fR\fR] [\fB-m \fImemory-limit\fR\fR] \fIpool\fR \fIscript\fR [\fIarg1\fR, ...]
-.ad
-.sp .6
-.RS 4n
-Executes \fIscript\fR as a ZFS channel program on \fIpool\fR. The ZFS channel
+.El
+.It Xo
+.Nm
+.Cm program
+.Op Fl t Ar timeout
+.Op Fl m Ar memory_limit
+.Ar pool script
+.Op Ar arg1 Ns No , ...
+.Xc
+Executes
+.Ar script No as a ZFS channel program on Ar pool No Ns . The ZFS channel
 program interface allows ZFS administrative operations to be run
 programmatically via a Lua script. The entire script is executed atomically,
 with no other administrative operations taking effect concurrently. A library
@@ -4320,110 +3303,22 @@
 only be run with root privileges.
 .sp
 For full documentation of the ZFS channel program interface, see the manual
-page for \fBzfs-channel\fR(1m).
+page for
+.Xr zfs-channel(1m).
 .sp
-.ne 2
-.na
-\fB-t \fItimeout\fR
-.ad
-.sp .6
-.RS 4n
+.Bl -tag -width ""
+.It Fl t Ar timeout
 Execution time limit, in milliseconds. If a channel program executes for longer
 than the provided timeout, it will be stopped and an error will be returned.
 The default timeout is 1000 ms, and can be set to a maximum of 10000 ms.
-.RE
-.sp
-.ne 2
-.na
-\fB-m \fImemory-limit\fR
-.ad
-.sp .6
-.RS 4n
+.It Fl m Ar memory-limit
 Memory limit, in bytes. If a channel program attempts to allocate more memory
 than the given limit, it will be stopped and an error returned. The default
 memory limit is 10 MB, and can be set to a maximum of 100 MB.
-.RE
 .sp
 All remaining argument strings are passed directly to the channel program as
-arguments. See \fBzfs-channel\fR(1m) for more information.
-.RE
-
-.SH EXAMPLES
-.LP
-\fBExample 1 \fRCreating a ZFS File System Hierarchy
-.sp
-.LP
-The following commands create a file system named \fBpool/home\fR and a file
-system named \fBpool/home/bob\fR. The mount point \fB/export/home\fR is set for
-the parent file system, and is automatically inherited by the child file
-system.
-
-.sp
-.in +2
-.nf
-# \fBzfs create pool/home\fR
-# \fBzfs set mountpoint=/export/home pool/home\fR
-# \fBzfs create pool/home/bob\fR
-.fi
-.in -2
-.sp
-
-.LP
-\fBExample 2 \fRCreating a ZFS Snapshot
-.sp
-.LP
-The following command creates a snapshot named \fByesterday\fR. This snapshot
-is mounted on demand in the \fB\&.zfs/snapshot\fR directory at the root of the
-\fBpool/home/bob\fR file system.
-
-.sp
-.in +2
-.nf
-# \fBzfs snapshot pool/home/bob@yesterday\fR
-.fi
-.in -2
-.sp
-
-.LP
-\fBExample 3 \fRCreating and Destroying Multiple Snapshots
-.sp
-.LP
-The following command creates snapshots named \fByesterday\fR of
-\fBpool/home\fR and all of its descendent file systems. Each snapshot is
-mounted on demand in the \fB\&.zfs/snapshot\fR directory at the root of its
-file system. The second command destroys the newly created snapshots.
-
-.sp
-.in +2
-.nf
-# \fBzfs snapshot -r pool/home@yesterday\fR
-# \fBzfs destroy -r pool/home@yesterday\fR
-.fi
-.in -2
-.sp
-
-.LP
-\fBExample 4 \fRDisabling and Enabling File System Compression
-.sp
-.LP
-The following command disables the \fBcompression\fR property for all file
-systems under \fBpool/home\fR. The next command explicitly enables
-\fBcompression\fR for \fBpool/home/anne\fR.
-
-.sp
-.in +2
-.nf
-# \fBzfs set compression=off pool/home\fR
-# \fBzfs set compression=on pool/home/anne\fR
-.fi
-.in -2
-.sp
-
-.LP
-\fBExample 5 \fRListing ZFS Datasets
-.sp
-.LP
-=======
+arguments. See
+.Xr zfs-channel(1m) No for more information.
 .El
 .El
 .Sh EXIT STATUS
@@ -4486,7 +3381,6 @@
 # zfs set compression=on pool/home/anne
 .Ed
 .It Sy Example 5 No Listing ZFS Datasets
->>>>>>> 1d3f896f
 The following command lists all active file systems and volumes in the system.
 Snapshots are displayed if the
 .Sy listsnaps
@@ -4615,6 +3509,15 @@
 property from their parent.
 .Bd -literal
 # zfs inherit checksum pool/home/bob pool/home/anne
+.Ed
+.sp
+The following command causes
+.Em pool/home/jordan
+to revert to received value for the
+.Sy quota
+property if it exists.
+.Bd -literal
+# zfs inherit -S quota pool/home/jordan
 .Ed
 .It Sy Example 12 No Remotely Replicating ZFS Data
 The following commands send a full stream and then an incremental stream to a
@@ -4757,25 +3660,6 @@
         @pset create,destroy,mount,snapshot
 Local+Descendent permissions:
         group staff @pset
-<<<<<<< HEAD
-.fi
-.in -2
-.sp
-
-.LP
-\fBExample 21 \fRDelegating Property Permissions on a ZFS Dataset
-.sp
-.LP
-The following example shows how to grant the permissions to set quotas and reservations
-on the \fBusers/home\fR file system. The permissions on \fBusers/home\fR are
-also displayed.
-
-.sp
-.in +2
-.nf
-# \fBzfs allow cindys quota,reservation users/home\fR
-# \fBzfs allow users/home\fR
-=======
 .Ed
 .It Sy Example 20 No Delegating Property Permissions on a ZFS Dataset
 The following example shows to grant the ability to set quotas and reservations
@@ -4787,7 +3671,6 @@
 .Bd -literal
 # zfs allow cindys quota,reservation users/home
 # zfs allow users/home
->>>>>>> 1d3f896f
 ---- Permissions on users/home ---------------------------------------
 Local+Descendent permissions:
         user cindys quota,reservation
@@ -4831,7 +3714,7 @@
 .Sh INTERFACE STABILITY
 .Sy Commited .
 .Sh SEE ALSO
-.Xr gzip 1,
+.Xr gzip 1 ,
 .Xr ssh 1 ,
 .Xr mount 1M ,
 .Xr share 1M ,
