.\"
.\" CDDL HEADER START
.\"
.\" The contents of this file are subject to the terms of the
.\" Common Development and Distribution License (the "License").
.\" You may not use this file except in compliance with the License.
.\"
.\" You can obtain a copy of the license at usr/src/OPENSOLARIS.LICENSE
.\" or http://www.opensolaris.org/os/licensing.
.\" See the License for the specific language governing permissions
.\" and limitations under the License.
.\"
.\" When distributing Covered Code, include this CDDL HEADER in each
.\" file and include the License file at usr/src/OPENSOLARIS.LICENSE.
.\" If applicable, add the following below this CDDL HEADER, with the
.\" fields enclosed by brackets "[]" replaced with your own identifying
.\" information: Portions Copyright [yyyy] [name of copyright owner]
.\"
.\" CDDL HEADER END
.\"
.\"
.\" Copyright (c) 2009 Sun Microsystems, Inc. All Rights Reserved.
.\" Copyright 2011 Joshua M. Clulow <josh@sysmgr.org>
.\" Copyright (c) 2011, 2016 by Delphix. All rights reserved.
.\" Copyright (c) 2013 by Saso Kiselkov. All rights reserved.
.\" Copyright (c) 2014, Joyent, Inc. All rights reserved.
.\" Copyright (c) 2014 by Adam Stevko. All rights reserved.
.\" Copyright (c) 2014 Integros [integros.com]
.\" Copyright 2016 Nexenta Systems, Inc.
.\"
<<<<<<< HEAD
.Dd April 27, 2016
=======
.Dd September 3, 2016
>>>>>>> 0756cc70
.Dt ZFS 1M
.Os
.Sh NAME
.Nm zfs
.Nd configures ZFS file systems
.Sh SYNOPSIS
.Nm
.Op Fl \?
.Nm
.Cm create
.Op Fl p
.Oo Fl o Ar property Ns = Ns Ar value Oc Ns ...
.Ar filesystem
.Nm
.Cm create
.Op Fl ps
.Op Fl b Ar blocksize
.Oo Fl o Ar property Ns = Ns Ar value Oc Ns ...
.Fl V Ar size Ar volume
.Nm
.Cm destroy
.Op Fl Rfnprv
.Ar filesystem Ns | Ns Ar volume
.Nm
.Cm destroy
.Op Fl Rdnprv
.Ar filesystem Ns | Ns Ar volume Ns @ Ns Ar snap Ns
.Oo % Ns Ar snap Ns Oo , Ns Ar snap Ns Oo % Ns Ar snap Oc Oc Oc Ns ...
.Nm
.Cm destroy
.Ar filesystem Ns | Ns Ar volume Ns # Ns Ar bookmark
.Nm
.Cm snapshot
.Op Fl r
.Oo Fl o Ar property Ns = Ns value Oc Ns ...
.Ar filesystem Ns @ Ns Ar snapname Ns | Ns Ar volume Ns @ Ns Ar snapname Ns ...
.Nm
.Cm rollback
.Op Fl Rfr
.Ar snapshot
.Nm
.Cm clone
.Op Fl p
.Oo Fl o Ar property Ns = Ns Ar value Oc Ns ...
.Ar snapshot Ar filesystem Ns | Ns Ar volume
.Nm
.Cm promote
.Ar clone-filesystem
.Nm
.Cm rename
.Op Fl f
.Ar filesystem Ns | Ns Ar volume Ns | Ns Ar snapshot
.Ar filesystem Ns | Ns Ar volume Ns | Ns Ar snapshot
.Nm
.Cm rename
.Op Fl fp
.Ar filesystem Ns | Ns Ar volume
.Ar filesystem Ns | Ns Ar volume
.Nm
.Cm rename
.Fl r
.Ar snapshot Ar snapshot
.Nm
.Cm list
.Op Fl r Ns | Ns Fl d Ar depth
.Op Fl Hp
.Oo Fl o Ar property Ns Oo , Ns Ar property Oc Ns ... Oc
.Oo Fl s Ar property Oc Ns ...
.Oo Fl S Ar property Oc Ns ...
.Oo Fl t Ar type Ns Oo , Ns Ar type Oc Ns ... Oc
.Oo Ar filesystem Ns | Ns Ar volume Ns | Ns Ar snapshot Oc Ns ...
.Nm
.Cm remap
.Ar filesystem Ns | Ns Ar volume
.Nm
.Cm set
.Ar property Ns = Ns Ar value Oo Ar property Ns = Ns Ar value Oc Ns ...
.Ar filesystem Ns | Ns Ar volume Ns | Ns Ar snapshot Ns ...
.Nm
.Cm get
.Op Fl r Ns | Ns Fl d Ar depth
.Op Fl Hp
.Oo Fl o Ar field Ns Oo , Ns Ar field Oc Ns ... Oc
.Oo Fl s Ar source Ns Oo , Ns Ar source Oc Ns ... Oc
.Oo Fl t Ar type Ns Oo , Ns Ar type Oc Ns ... Oc
.Cm all | Ar property Ns Oo , Ns Ar property Oc Ns ...
.Ar filesystem Ns | Ns Ar volume Ns | Ns Ar snapshot Ns ...
.Nm
.Cm inherit
.Op Fl rS
.Ar property Ar filesystem Ns | Ns Ar volume Ns | Ns Ar snapshot Ns ...
.Nm
.Cm upgrade
.Nm
.Cm upgrade
.Fl v
.Nm
.Cm upgrade
.Op Fl r
.Op Fl V Ar version
.Fl a | Ar filesystem
.Nm
.Cm userspace
.Op Fl Hinp
.Oo Fl o Ar field Ns Oo , Ns Ar field Oc Ns ... Oc
.Oo Fl s Ar field Oc Ns ...
.Oo Fl S Ar field Oc Ns ...
.Oo Fl t Ar type Ns Oo , Ns Ar type Oc Ns ... Oc
.Ar filesystem Ns | Ns Ar snapshot
.Nm
.Cm groupspace
.Op Fl Hinp
.Oo Fl o Ar field Ns Oo , Ns Ar field Oc Ns ... Oc
.Oo Fl s Ar field Oc Ns ...
.Oo Fl S Ar field Oc Ns ...
.Oo Fl t Ar type Ns Oo , Ns Ar type Oc Ns ... Oc
.Ar filesystem Ns | Ns Ar snapshot
.Nm
.Cm mount
.Nm
.Cm mount
.Op Fl Ofv
.Op Fl o Ar options
.Fl a | Ar filesystem
.Nm
.Cm unmount
.Op Fl f
.Fl a | Ar filesystem Ns | Ns Ar mountpoint
.Nm
.Cm share
.Fl a | Ar filesystem
.Nm
.Cm unshare
.Fl a | Ar filesystem Ns | Ns Ar mountpoint
.Nm
.Cm bookmark
.Ar snapshot bookmark
.Nm
.Cm send
.Op Fl DLPRcenpv
.Op Oo Fl I Ns | Ns Fl i Oc Ar snapshot
.Ar snapshot
.Nm
.Cm send
.Op Fl DLPcenpv
.Oo Fl i Ar snapshot Ns | Ns Ar bookmark
.Oc
.Ar filesystem Ns | Ns Ar volume Ns | Ns Ar snapshot
.Nm
.Cm send
.Fl -redact
.Qo Qc Ns | Ns Ar snapshot Ns Oo , Ns Ar snapshot Oc Ns ...
.Op Fl DLPcenpv
.Op Fl i Ar snapshot Ns | Ns Ar bookmark
.Ar snapshot
.Ar redaction_bookmark_name
.Nm
.Cm send
.Fl -redact-bookmark Ar redaction_bookmark
.Op Fl DLPcenpv
.Op Fl i Ar snapshot Ns | Ns Ar bookmark
.Ar snapshot
.Nm
.Cm send
.Op Fl Penv
.Fl t
.Ar receive_resume_token
.Nm
.Cm receive
.Op Fl Fnuvs
.Op Fl o Ar origin=<snapshot>
.Ar filesystem Ns | Ns Ar volume Ns | Ns Ar snapshot
.Nm
.Cm receive
.Op Fl Fnuvs
.Op Fl o Ar origin=<snapshot>
.Op Fl d Ns | Ns Fl e
.Ar filesystem
.Nm
.Cm receive
.Fl A
.Ar filesystem Ns | Ns Ar volume
.Nm
.Cm allow
.Ar filesystem Ns | Ns Ar volume
.Nm
.Cm allow
.Op Fl dglu
.Ar user Ns | Ns Ar group Ns Oo , Ns Ar user Ns | Ns Ar group Oc Ns ...
.Ar perm Ns | Ns @ Ns Ar setname Ns Oo , Ns Ar perm Ns | Ns @ Ns
.Ar setname Oc Ns ...
.Ar filesystem Ns | Ns Ar volume
.Nm
.Cm allow
.Op Fl dl
.Fl e Ns | Ns Sy everyone
.Ar perm Ns | Ns @ Ns Ar setname Ns Oo , Ns Ar perm Ns | Ns @ Ns
.Ar setname Oc Ns ...
.Ar filesystem Ns | Ns Ar volume
.Nm
.Cm allow
.Fl c
.Ar perm Ns | Ns @ Ns Ar setname Ns Oo , Ns Ar perm Ns | Ns @ Ns
.Ar setname Oc Ns ...
.Ar filesystem Ns | Ns Ar volume
.Nm
.Cm allow
.Fl s No @ Ns Ar setname
.Ar perm Ns | Ns @ Ns Ar setname Ns Oo , Ns Ar perm Ns | Ns @ Ns
.Ar setname Oc Ns ...
.Ar filesystem Ns | Ns Ar volume
.Nm
.Cm unallow
.Op Fl dglru
.Ar user Ns | Ns Ar group Ns Oo , Ns Ar user Ns | Ns Ar group Oc Ns ...
.Oo Ar perm Ns | Ns @ Ns Ar setname Ns Oo , Ns Ar perm Ns | Ns @ Ns
.Ar setname Oc Ns ... Oc
.Ar filesystem Ns | Ns Ar volume
.Nm
.Cm unallow
.Op Fl dlr
.Fl e Ns | Ns Sy everyone
.Oo Ar perm Ns | Ns @ Ns Ar setname Ns Oo , Ns Ar perm Ns | Ns @ Ns
.Ar setname Oc Ns ... Oc
.Ar filesystem Ns | Ns Ar volume
.Nm
.Cm unallow
.Op Fl r
.Fl c
.Oo Ar perm Ns | Ns @ Ns Ar setname Ns Oo , Ns Ar perm Ns | Ns @ Ns
.Ar setname Oc Ns ... Oc
.Ar filesystem Ns | Ns Ar volume
.Nm
.Cm unallow
.Op Fl r
.Fl s @ Ns Ar setname
.Oo Ar perm Ns | Ns @ Ns Ar setname Ns Oo , Ns Ar perm Ns | Ns @ Ns
.Ar setname Oc Ns ... Oc
.Ar filesystem Ns | Ns Ar volume
.Nm
.Cm hold
.Op Fl r
.Ar tag Ar snapshot Ns ...
.Nm
.Cm holds
.Op Fl r
.Ar snapshot Ns ...
.Nm
.Cm release
.Op Fl r
.Ar tag Ar snapshot Ns ...
.Nm
.Cm diff
.Op Fl FHt
.Ar snapshot Ar snapshot Ns | Ns Ar filesystem
.Nm
.Cm mooch
.Fl f Ar clone_file Ns = Ns Ar origin_file Nm ... Ar clone_directory
.Nm
.Cm program
.Op Fl t Ar timeout
.Op Fl m Ar memory_limit
.Ar pool script
.Op Ar arg1 Ns No , ...
.Sh DESCRIPTION
The
.Nm
command configures ZFS datasets within a ZFS storage pool, as described in
.Xr zpool 1M .
A dataset is identified by a unique path within the ZFS namespace. For example:
.Bd -literal
pool/{filesystem,volume,snapshot}
.Ed
.Pp
where the maximum length of a dataset name is
.Dv MAXNAMELEN
.Pq 256 bytes
and the maximum amount of nesting allowed in a path is 50 levels deep.
.Pp
A dataset can be one of the following:
.Bl -tag -width "file system"
.It Sy file system
A ZFS dataset of type
.Sy filesystem
can be mounted within the standard system namespace and behaves like other file
systems. While ZFS file systems are designed to be POSIX compliant, known issues
exist that prevent compliance in some cases. Applications that depend on
standards conformance might fail due to non-standard behavior when checking file
system free space.
.It Sy volume
A logical volume exported as a raw or block device. This type of dataset should
only be used under special circumstances. File systems are typically used in
most environments.
.It Sy snapshot
A read-only version of a file system or volume at a given point in time. It is
specified as
.Ar filesystem Ns @ Ns Ar name
or
.Ar volume Ns @ Ns Ar name .
.El
.Ss ZFS File System Hierarchy
A ZFS storage pool is a logical collection of devices that provide space for
datasets. A storage pool is also the root of the ZFS file system hierarchy.
.Pp
The root of the pool can be accessed as a file system, such as mounting and
unmounting, taking snapshots, and setting properties. The physical storage
characteristics, however, are managed by the
.Xr zpool 1M
command.
.Pp
See
.Xr zpool 1M
for more information on creating and administering pools.
.Ss Snapshots
A snapshot is a read-only copy of a file system or volume. Snapshots can be
created extremely quickly, and initially consume no additional space within the
pool. As data within the active dataset changes, the snapshot consumes more
data than would otherwise be shared with the active dataset.
.Pp
Snapshots can have arbitrary names. Snapshots of volumes can be cloned or
rolled back, but cannot be accessed independently.
.Pp
File system snapshots can be accessed under the
.Pa .zfs/snapshot
directory in the root of the file system. Snapshots are automatically mounted on
demand and may be unmounted at regular intervals. The visibility of the
.Pa .zfs
directory can be controlled by the
.Sy snapdir
property.
.Ss Clones
A clone is a writable volume or file system whose initial contents are the same
as another dataset. As with snapshots, creating a clone is nearly instantaneous,
and initially consumes no additional space.
.Pp
Clones can only be created from a snapshot. When a snapshot is cloned, it
creates an implicit dependency between the parent and child. Even though the
clone is created somewhere else in the dataset hierarchy, the original snapshot
cannot be destroyed as long as a clone exists. The
.Sy origin
property exposes this dependency, and the
.Cm destroy
command lists any such dependencies, if they exist.
.Pp
The clone parent-child dependency relationship can be reversed by using the
.Cm promote
subcommand. This causes the
.Qq origin
file system to become a clone of the specified file system, which makes it
possible to destroy the file system that the clone was created from.
.Ss "Mount Points"
Creating a ZFS file system is a simple operation, so the number of file systems
per system is likely to be numerous. To cope with this, ZFS automatically
manages mounting and unmounting file systems without the need to edit the
.Pa /etc/vfstab
file. All automatically managed file systems are mounted by ZFS at boot time.
.Pp
By default, file systems are mounted under
.Pa /path ,
where
.Ar path
is the name of the file system in the ZFS namespace. Directories are created and
destroyed as needed.
.Pp
A file system can also have a mount point set in the
.Sy mountpoint
property. This directory is created as needed, and ZFS automatically mounts the
file system when the
.Nm zfs Cm mount Fl a
command is invoked
.Po without editing
.Pa /etc/vfstab
.Pc .
The
.Sy mountpoint
property can be inherited, so if
.Em pool/home
has a mount point of
.Pa /export/stuff ,
then
.Em pool/home/user
automatically inherits a mount point of
.Pa /export/stuff/user .
.Pp
A file system
.Sy mountpoint
property of
.Sy none
prevents the file system from being mounted.
.Pp
If needed, ZFS file systems can also be managed with traditional tools
.Po
.Nm mount ,
.Nm umount ,
.Pa /etc/vfstab
.Pc .
If a file system's mount point is set to
.Sy legacy ,
ZFS makes no attempt to manage the file system, and the administrator is
responsible for mounting and unmounting the file system.
.Ss "Zones"
A ZFS file system can be added to a non-global zone by using the
.Nm zonecfg Cm add Sy fs
subcommand. A ZFS file system that is added to a non-global zone must have its
.Sy mountpoint
property set to
.Sy legacy .
.Pp
The physical properties of an added file system are controlled by the global
administrator. However, the zone administrator can create, modify, or destroy
files within the added file system, depending on how the file system is mounted.
.Pp
A dataset can also be delegated to a non-global zone by using the
.Nm zonecfg Cm add Sy dataset
subcommand. You cannot delegate a dataset to one zone and the children of the
same dataset to another zone. The zone administrator can change properties of
the dataset or any of its children. However, the
.Sy quota ,
.Sy filesystem_limit
and
.Sy snapshot_limit
properties of the delegated dataset can be modified only by the global
administrator.
.Pp
A ZFS volume can be added as a device to a non-global zone by using the
.Nm zonecfg Cm add Sy device
subcommand. However, its physical properties can be modified only by the global
administrator.
.Pp
For more information about
.Nm zonecfg
syntax, see
.Xr zonecfg 1M .
.Pp
After a dataset is delegated to a non-global zone, the
.Sy zoned
property is automatically set. A zoned file system cannot be mounted in the
global zone, since the zone administrator might have to set the mount point to
an unacceptable value.
.Pp
The global administrator can forcibly clear the
.Sy zoned
property, though this should be done with extreme care. The global administrator
should verify that all the mount points are acceptable before clearing the
property.
.Ss Native Properties
Properties are divided into two types, native properties and user-defined
.Po or
.Qq user
.Pc
properties. Native properties either export internal statistics or control ZFS
behavior. In addition, native properties are either editable or read-only. User
properties have no effect on ZFS behavior, but you can use them to annotate
datasets in a way that is meaningful in your environment. For more information
about user properties, see the
.Sx User Properties
section, below.
.Pp
Every dataset has a set of properties that export statistics about the dataset
as well as control various behaviors. Properties are inherited from the parent
unless overridden by the child. Some properties apply only to certain types of
datasets
.Pq file systems, volumes, or snapshots .
.Pp
The values of numeric properties can be specified using human-readable suffixes
.Po for example,
.Sy k ,
.Sy KB ,
.Sy M ,
.Sy Gb ,
and so forth, up to
.Sy Z
for zettabyte
.Pc .
The following are all valid
.Pq and equal
specifications:
.Li 1536M, 1.5g, 1.50GB .
.Pp
The values of non-numeric properties are case sensitive and must be lowercase,
except for
.Sy mountpoint ,
.Sy sharenfs ,
and
.Sy sharesmb .
.Pp
The following native properties consist of read-only statistics about the
dataset. These properties can be neither set, nor inherited. Native properties
apply to all dataset types unless otherwise noted.
.Bl -tag -width "usedbyrefreservation"
.It Sy available
The amount of space available to the dataset and all its children, assuming that
there is no other activity in the pool. Because space is shared within a pool,
availability can be limited by any number of factors, including physical pool
size, quotas, reservations, or other datasets within the pool.
.Pp
This property can also be referred to by its shortened column name,
.Sy avail .
.It Sy compressratio
For non-snapshots, the compression ratio achieved for the
.Sy used
space of this dataset, expressed as a multiplier. The
.Sy used
property includes descendant datasets, and, for clones, does not include the
space shared with the origin snapshot. For snapshots, the
.Sy compressratio
is the same as the
.Sy refcompressratio
property. Compression can be turned on by running:
.Nm zfs Cm set Sy compression Ns = Ns Sy on Ar dataset .
The default value is
.Sy off .
.It Sy creation
The time this dataset was created.
.It Sy clones
For snapshots, this property is a comma-separated list of filesystems or volumes
which are clones of this snapshot. The clones'
.Sy origin
property is this snapshot. If the
.Sy clones
property is not empty, then this snapshot can not be destroyed
.Po even with the
.Fl r
or
.Fl f
options
.Pc .
.It Sy defer_destroy
This property is
.Sy on
if the snapshot has been marked for deferred destroy by using the
.Nm zfs Cm destroy Fl d
command. Otherwise, the property is
.Sy off .
.It Sy filesystem_count
The total number of filesystems and volumes that exist under this location in
the dataset tree. This value is only available when a
.Sy filesystem_limit
has been set somewhere in the tree under which the dataset resides.
.It Sy logicalreferenced
The amount of space that is
.Qq logically
accessible by this dataset. See the
.Sy referenced
property. The logical space ignores the effect of the
.Sy compression
and
.Sy copies
properties, giving a quantity closer to the amount of data that applications
see. However, it does include space consumed by metadata.
.Pp
This property can also be referred to by its shortened column name,
.Sy lrefer .
.It Sy logicalused
The amount of space that is
.Qq logically
consumed by this dataset and all its descendents. See the
.Sy used
property. The logical space ignores the effect of the
.Sy compression
and
.Sy copies
properties, giving a quantity closer to the amount of data that applications
see. However, it does include space consumed by metadata.
.Pp
This property can also be referred to by its shortened column name,
.Sy lused Ns
.Eo . Ec
.It Sy mooch_byteswap
Indicates whether the file system or snapshot is using the
.Sy mooch_byteswap
pool feature, which is required by the
.Sy zfs mooch
subcommand.
.It Sy mounted
For file systems, indicates whether the file system is currently mounted. This
property can be either
.Sy yes
or
.Sy no .
.It Sy origin
For cloned file systems or volumes, the snapshot from which the clone was
created. See also the
.Sy clones
property.
.It Sy receive_resume_token
For filesystems or volumes which have saved partially-completed state from
.Sy zfs receive Fl s Ns , this opaque token can be provided to Sy zfs send Fl t
.No to resume and complete the Sy zfs receive.
.It Sy redact_snaps
For bookmarks, this is the list of snapshot guids the bookmark contains a redaction
list for.  For snapshots, this is the list of snapshot guids the snapshot is
redacted with respect to.
.It Sy referenced
The amount of data that is accessible by this dataset, which may or may not be
shared with other datasets in the pool. When a snapshot or clone is created, it
initially references the same amount of space as the file system or snapshot it
was created from, since its contents are identical.
.Pp
This property can also be referred to by its shortened column name,
.Sy refer .
.It Sy refcompressratio
The compression ratio achieved for the
.Sy referenced
space of this dataset, expressed as a multiplier. See also the
.Sy compressratio
property.
.It Sy snapshot_count
The total number of snapshots that exist under this location in the dataset
tree. This value is only available when a
.Sy snapshot_limit
has been set somewhere in the tree under which the dataset resides.
.It Sy type
The type of dataset:
.Sy filesystem ,
.Sy volume ,
or
.Sy snapshot .
.It Sy used
The amount of space consumed by this dataset and all its descendants. This is
the value that is checked against this dataset's quota and reservation. The
space used does not include this dataset's reservation, but does take into
<<<<<<< HEAD
account the reservations of any descendant datasets. The amount of space that a
=======
account the reservations of any descendent datasets. The amount of space that a
>>>>>>> 0756cc70
dataset consumes from its parent, as well as the amount of space that is freed
if this dataset is recursively destroyed, is the greater of its space used and
its reservation.
.Pp
<<<<<<< HEAD
The used space of a snapshot is space that is referenced exclusively by this
snapshot. If this snapshot is destroyed, the amount of
.Sy used No space will be freed. Space that is shared by multiple snapshots
isn't accounted for in this metric. When a snapshot is destroyed, space that
was previously shared with this snapshot can become unique to snapshots adjacent
to it, thus changing the used space of those snapshots. The used space of the
latest snapshot can also be affected by changes in the file system. Note that the
.Sy used No space of a snapshot is a subset of the Sy written No space of the snapshot.
=======
The used space of a snapshot
.Po see the
.Sx Snapshots
section
.Pc
is space that is referenced exclusively by this snapshot. If this snapshot is
destroyed, the amount of
.Sy used
space will be freed. Space that is shared by multiple snapshots isn't accounted
for in this metric. When a snapshot is destroyed, space that was previously
shared with this snapshot can become unique to snapshots adjacent to it, thus
changing the used space of those snapshots. The used space of the latest
snapshot can also be affected by changes in the file system. Note that the
.Sy used
space of a snapshot is a subset of the
.Sy written
space of the snapshot.
>>>>>>> 0756cc70
.Pp
The amount of space used, available, or referenced does not take into account
pending changes. Pending changes are generally accounted for within a few
seconds. Committing a change to a disk using
.Xr fsync 3C
or
.Dv O_SYNC
does not necessarily guarantee that the space usage information is updated
immediately.
.It Sy usedby*
The
.Sy usedby*
properties decompose the
.Sy used
properties into the various reasons that space is used. Specifically,
.Sy used No =
.Sy usedbychildren No +
.Sy usedbydataset No +
.Sy usedbyrefreservation No +
.Sy usedbysnapshots .
These properties are only available for datasets created on
.Nm zpool
.Qo version 13 Qc
pools.
.It Sy usedbychildren
The amount of space used by children of this dataset, which would be freed if
all the dataset's children were destroyed.
.It Sy usedbydataset
The amount of space used by this dataset itself, which would be freed if the
dataset were destroyed
.Po after first removing any
.Sy refreservation
and destroying any necessary snapshots or descendents
.Pc .
.It Sy usedbyrefreservation
The amount of space used by a
.Sy refreservation
set on this dataset, which would be freed if the
.Sy refreservation
was removed.
.It Sy usedbysnapshots
The amount of space consumed by snapshots of this dataset. In particular, it is
the amount of space that would be freed if all of this dataset's snapshots were
destroyed. Note that this is not simply the sum of the snapshots'
.Sy used
properties because space can be shared by multiple snapshots.
.It Sy userused Ns @ Ns Em user
The amount of space consumed by the specified user in this dataset. Space is
charged to the owner of each file, as displayed by
.Nm ls Fl l .
The amount of space charged is displayed by
.Nm du
and
.Nm ls Fl s .
See the
.Nm zfs Cm userspace
subcommand for more information.
.Pp
Unprivileged users can access only their own space usage. The root user, or a
user who has been granted the
.Sy userused
privilege with
.Nm zfs Cm allow ,
can access everyone's usage.
.Pp
The
.Sy userused Ns @ Ns Em ...
properties are not displayed by
.Nm zfs Cm get Sy all .
The user's name must be appended after the @ symbol, using one of the following
forms:
.Bl -bullet -width ""
.It
.Em POSIX name
.Po for example,
.Sy joe
.Pc
.It
.Em POSIX numeric ID
.Po for example,
.Sy 789
.Pc
.It
.Em SID name
.Po for example,
.Sy joe.smith@mydomain
.Pc
.It
.Em SID numeric ID
.Po for example,
.Sy S-1-123-456-789
.Pc
.El
.It Sy userrefs
This property is set to the number of user holds on this snapshot. User holds
are set by using the
.Nm zfs Cm hold
command.
.It Sy groupused Ns @ Ns Em group
The amount of space consumed by the specified group in this dataset. Space is
charged to the group of each file, as displayed by
.Nm ls Fl l .
See the
.Sy userused Ns @ Ns Em user
property for more information.
.Pp
Unprivileged users can only access their own groups' space usage. The root user,
or a user who has been granted the
.Sy groupused
privilege with
.Nm zfs Cm allow ,
can access all groups' usage.
.It Sy volblocksize
For volumes, specifies the block size of the volume. The
.Sy blocksize
cannot be changed once the volume has been written, so it should be set at
volume creation time. The default
.Sy blocksize
for volumes is 8 Kbytes. Any power of 2 from 512 bytes to 128 Kbytes is valid.
.Pp
This property can also be referred to by its shortened column name,
.Sy volblock .
.It Sy written
The amount of space
<<<<<<< HEAD
.Sy referenced No by this dataset that was written since the previous snapshot
(i.e. that is not referenced by the previous snapshot).
=======
.Sy referenced
by this dataset, that was written since the previous snapshot
.Pq i.e. that is not referenced by the previous snapshot .
space written to this dataset since the previous snapshot.
>>>>>>> 0756cc70
.It Sy written Ns @ Ns Em snapshot
The amount of
.Sy referenced
space written to this dataset since the specified snapshot. This is the space
that is referenced by this dataset but was not referenced by the specified
snapshot.
.Pp
See the
.Sy written Ns # Ns Em bookmark
section below for exactly how the
.Em snapshot
may be specified.
.It Sy written Ns # Ns Em bookmark
The amount of
.Sy referenced
space written to this dataset since the time point represented by the bookmark
.Po which is the creation time of the snapshot that the bookmark was created from
.Pc .
This is the space
that is referenced by this dataset but was not referenced at the time
represented by the bookmark.
.Pp
The
.Em bookmark
or
.Em snapshot
may be specified as a short name
.Po just the part after the
.Sy #
or
.Sy @
.Pc ,
in which case it will be interpreted as a bookmark or snapshot in the same
filesystem as this dataset. The
.Em bookmark No or Em snapshot No may be a full bookmark or snapshot name
.Po e.g. Em filesystem Ns # Ns Em bookmark Pc ,
which for clones may be a bookmark or snapshot in the origin's filesystem
.Pq or the origin of the origin's filesystem, etc.
.El
.Pp
The following native properties can be used to change the behavior of a ZFS
dataset.
.Bl -tag -width ""
.It Xo
.Sy aclinherit Ns = Ns Sy discard Ns | Ns Sy noallow Ns | Ns
.Sy restricted Ns | Ns Sy passthrough Ns | Ns Sy passthrough-x
.Xc
Controls how ACEs are inherited when files and directories are created.
.Bl -tag -width "passthrough-x"
.It Sy discard
does not inherit any ACEs.
.It Sy noallow
only inherits inheritable ACEs that specify
.Qq deny
permissions.
.It Sy restricted
default, removes the
.Sy write_acl
and
.Sy write_owner
permissions when the ACE is inherited.
.It Sy passthrough
inherits all inheritable ACEs without any modifications.
.It Sy passthrough-x
same meaning as
.Sy passthrough ,
except that the
.Sy owner@ ,
.Sy group@ ,
and
.Sy everyone@
ACEs inherit the execute permission only if the file creation mode also requests
the execute bit.
.El
.Pp
When the property value is set to
.Sy passthrough ,
files are created with a mode determined by the inheritable ACEs.
If no inheritable ACEs exist that affect the mode, then the mode is set in
accordance to the requested mode from the application.
.It Xo
.Sy aclmode Ns = Ns Sy discard Ns | Ns Sy groupmask Ns | Ns
.Sy passthrough Ns | Ns Sy restricted
.Xc
Controls how an ACL is modified during
.Xr chmod 2
and how inherited ACEs are modified by the file creation mode.
.Bl -tag -width "passthrough"
.It Sy discard
default, deletes all ACEs except for those representing the mode of the file or
directory requested by
.Xr chmod 2 .
.It Sy groupmask
reduces permissions granted by all
.Sy ALLOW
entries found in the ACL such that they are no greater than the group
permissions specified by the mode.
.It Sy passthrough
indicates that no changes are made to the ACL other than creating or updating
the necessary ACEs to represent the new mode of the file or directory.
.It Sy restricted
causes the
.Xr chmod 2
operation to return an error when used on any file or directory which has a
non-trivial ACL, with entries in addition to those that represent the mode.
.El
.Pp
.Xr chmod 2
is required to change the set user ID, set group ID, or sticky bit on a file or
directory, as they do not have equivalent ACEs. In order to use
.Xr chmod 2
on a file or directory with a non-trivial ACL when
.Sy aclmode
is set to
.Sy restricted ,
you must first remove all ACEs except for those that represent the current mode.
.It Sy atime Ns = Ns Sy on Ns | Ns Sy off
Controls whether the access time for files is updated when they are read.
Turning this property off avoids producing write traffic when reading files and
can result in significant performance gains, though it might confuse mailers
and other similar utilities. The default value is
.Sy on .
.It Sy canmount Ns = Ns Sy on Ns | Ns Sy off Ns | Ns Sy noauto
If this property is set to
.Sy off ,
the file system cannot be mounted, and is ignored by
.Nm zfs Cm mount Fl a .
Setting this property to
.Sy off
is similar to setting the
.Sy mountpoint
property to
.Sy none ,
except that the dataset still has a normal
.Sy mountpoint
property, which can be inherited. Setting this property to
.Sy off
allows datasets to be used solely as a mechanism to inherit properties. One
example of setting
.Sy canmount Ns = Ns Sy off
is to have two datasets with the same
.Sy mountpoint ,
so that the children of both datasets appear in the same directory, but might
have different inherited characteristics.
.Pp
When set to
.Sy noauto ,
a dataset can only be mounted and unmounted explicitly. The dataset is not
mounted automatically when the dataset is created or imported, nor is it mounted
by the
.Nm zfs Cm mount Fl a
command or unmounted by the
.Nm zfs Cm unmount Fl a
command.
.Pp
This property is not inherited.
.It Xo
.Sy checksum Ns = Ns Sy on Ns | Ns Sy off Ns | Ns Sy fletcher2 Ns | Ns
.Sy fletcher4 Ns | Ns Sy sha256 Ns | Ns Sy noparity Ns | Ns Sy sha512 Ns | Ns Sy skein Ns | Ns Sy edonr
.Xc
Controls the checksum used to verify data integrity. The default value is
.Sy on ,
which automatically selects an appropriate algorithm
.Po currently,
.Sy fletcher4 ,
but this may change in future releases
.Pc .
The value
.Sy off
disables integrity checking on user data. The value
.Sy noparity
not only disables integrity but also disables maintaining parity for user data.
This setting is used internally by a dump device residing on a RAID-Z pool and
should not be used by any other dataset. Disabling checksums is
.Sy NOT
a recommended practice.
.Pp
.No The Sy sha52, skein, No and Sy edonr No checksum algorithms requite enabling the
.No appropriate features on the pool. Please see Sy zpool-features(5) No for more
.No information on these algorithms.
.Pp
Changing this property affects only newly-written data.
.It Xo
.Sy compression Ns = Ns Sy on Ns | Ns Sy off Ns | Ns Sy gzip Ns | Ns
.Sy gzip- Ns Em N Ns | Ns Sy lz4 Ns | Ns Sy lzjb Ns | Ns Sy zle
.Xc
Controls the compression algorithm used for this dataset.
.Pp
Setting compression to
.Sy on
indicates that the current default compression algorithm should be used. The
default balances compression and decompression speed, with compression ratio and
is expected to work well on a wide variety of workloads.  Unlike all other
settings for this property,
.Sy on
does not select a fixed compression type. As new compression algorithms are
added to ZFS and enabled on a pool, the default compression algorithm may
change. The current default compression algorthm is either
.Sy lzjb
or, if the
.Sy lz4_compress
feature is enabled,
.Sy lz4 .
.Pp
The
.Sy lz4
compression algorithm is a high-performance replacement for the
.Sy lzjb
algorithm. It features significantly faster compression and decompression, as
well as a moderately higher compression ratio than
.Sy lzjb ,
but can only be used on pools with the
.Sy lz4_compress
feature set to
.Sy enabled .
See
.Xr zpool-features 5
for details on ZFS feature flags and the
.Sy lz4_compress
feature.
.Pp
The
.Sy lzjb
compression algorithm is optimized for performance while providing decent data
compression.
.Pp
The
.Sy gzip
compression algorithm uses the same compression as the
.Xr gzip 1
command. You can specify the
.Sy gzip
level by using the value
.Sy gzip- Ns Em N ,
where
.Em N
is an integer from 1
.Pq fastest
to 9
.Pq best compression ratio .
Currently,
.Sy gzip
is equivalent to
.Sy gzip-6
.Po which is also the default for
.Xr gzip 1
.Pc .
.Pp
The
.Sy zle
compression algorithm compresses runs of zeros.
.Pp
This property can also be referred to by its shortened column name
\fBcompress\fR. Changing this property affects only newly-written data.
.It Sy copies Ns = Ns Sy 1 Ns | Ns Sy 2 Ns | Ns Sy 3
Controls the number of copies of data stored for this dataset. These copies are
in addition to any redundancy provided by the pool, for example, mirroring or
RAID-Z. The copies are stored on different disks, if possible. The space used
by multiple copies is charged to the associated file and dataset, changing the
.Sy used
property and counting against quotas and reservations.
.Pp
Changing this property only affects newly-written data. Therefore, set this
property at file system creation time by using the
.Fl o Sy copies Ns = Ns Ar N
option.
.It Sy devices Ns = Ns Sy on Ns | Ns Sy off
Controls whether device nodes can be opened on this file system. The default
value is
.Sy on .
.It Sy exec Ns = Ns Sy on Ns | Ns Sy off
Controls whether processes can be executed from within this file system. The
default value is
.Sy on .
.It Sy filesystem_limit Ns = Ns Em count Ns | Ns Sy none
Limits the number of filesystems and volumes that can exist under this point in
the dataset tree. The limit is not enforced if the user is allowed to change
the limit. Setting a
.Sy filesystem_limit
.Sy on
a descendent of a filesystem that already has a
.Sy filesystem_limit
does not override the ancestor's
.Sy filesystem_limit ,
but rather imposes an additional limit. This feature must be enabled to be used
.Po see
.Xr zpool-features 5
.Pc .
.It Sy mountpoint Ns = Ns Pa path Ns | Ns Sy none Ns | Ns Sy legacy
Controls the mount point used for this file system. See the
.Sx Mount Points
section for more information on how this property is used.
.Pp
When the
.Sy mountpoint
property is changed for a file system, the file system and any children that
inherit the mount point are unmounted. If the new value is
.Sy legacy ,
then they remain unmounted. Otherwise, they are automatically remounted in the
new location if the property was previously
.Sy legacy
or
.Sy none ,
or if they were mounted before the property was changed. In addition, any shared
file systems are unshared and shared in the new location.
.It Sy nbmand Ns = Ns Sy on Ns | Ns Sy off
Controls whether the file system should be mounted with
.Sy nbmand
.Pq Non Blocking mandatory locks .
This is used for SMB clients. Changes to this property only take effect when the
file system is umounted and remounted. See
.Xr mount 1M
for more information on
.Sy nbmand
mounts.
.It Sy primarycache Ns = Ns Sy all Ns | Ns Sy none Ns | Ns Sy metadata
Controls what is cached in the primary cache
.Pq ARC .
If this property is set to
.Sy all ,
then both user data and metadata is cached. If this property is set to
.Sy none ,
then neither user data nor metadata is cached. If this property is set to
.Sy metadata ,
then only metadata is cached. The default value is
.Sy all .
.It Sy quota Ns = Ns Em size Ns | Ns Sy none
Limits the amount of space a dataset and its descendents can consume. This
property enforces a hard limit on the amount of space used. This includes all
space consumed by descendents, including file systems and snapshots. Setting a
quota on a descendent of a dataset that already has a quota does not override
the ancestor's quota, but rather imposes an additional limit.
.Pp
Quotas cannot be set on volumes, as the
.Sy volsize
property acts as an implicit quota.
.It Sy snapshot_limit Ns = Ns Em count Ns | Ns Sy none
Limits the number of snapshots that can be created on a dataset and its
descendents. Setting a
.Sy snapshot_limit
on a descendent of a dataset that already has a
.Sy snapshot_limit
does not override the ancestor's
.Sy snapshot_limit ,
but rather imposes an additional limit. The limit is not enforced if the user is
allowed to change the limit. For example, this means that recursive snapshots
taken from the global zone are counted against each delegated dataset within
a zone. This feature must be enabled to be used
.Po see
.Xr zpool-features 5
.Pc .
.It Sy userquota@ Ns Em user Ns = Ns Em size Ns | Ns Sy none
Limits the amount of space consumed by the specified user. User space
consumption is identified by the
.Sy userspace@ Ns Em user
property.
.Pp
Enforcement of user quotas may be delayed by several seconds. This delay means
that a user might exceed their quota before the system notices that they are
over quota and begins to refuse additional writes with the
.Er EDQUOT
error message. See the
.Nm zfs Cm userspace
subcommand for more information.
.Pp
Unprivileged users can only access their own groups' space usage. The root
user, or a user who has been granted the
.Sy userquota
privilege with
.Nm zfs Cm allow ,
can get and set everyone's quota.
.Pp
This property is not available on volumes, on file systems before version 4, or
on pools before version 15. The
.Sy userquota@ Ns Em ...
properties are not displayed by
.Nm zfs Cm get Sy all .
The user's name must be appended after the
.Sy @
symbol, using one of the following forms:
.Bl -bullet
.It
.Em POSIX name
.Po for example,
.Sy joe
.Pc
.It
.Em POSIX numeric ID
.Po for example,
.Sy 789
.Pc
.It
.Em SID name
.Po for example,
.Sy joe.smith@mydomain
.Pc
.It
.Em SID numeric ID
.Po for example,
.Sy S-1-123-456-789
.Pc
.El
.It Sy groupquota@ Ns Em group Ns = Ns Em size Ns | Ns Sy none
Limits the amount of space consumed by the specified group. Group space
consumption is identified by the
.Sy groupused@ Ns Em group
property.
.Pp
Unprivileged users can access only their own groups' space usage. The root
user, or a user who has been granted the
.Sy groupquota
privilege with
.Nm zfs Cm allow ,
can get and set all groups' quotas.
.It Sy readonly Ns = Ns Sy on Ns | Ns Sy off
Controls whether this dataset can be modified. The default value is
.Sy off .
.Pp
This property can also be referred to by its shortened column name,
.Sy rdonly .
.It Sy recordsize Ns = Ns Em size
Specifies a suggested block size for files in the file system. This property is
designed solely for use with database workloads that access files in fixed-size
records. ZFS automatically tunes block sizes according to internal algorithms
optimized for typical access patterns.
.Pp
For databases that create very large files but access them in small random
chunks, these algorithms may be suboptimal. Specifying a
.Sy recordsize
greater than or equal to the record size of the database can result in
significant performance gains. Use of this property for general purpose file
systems is strongly discouraged, and may adversely affect performance.
.Pp
The size specified must be a power of two greater than or equal to 512 and less
than or equal to 128 Kbytes. If the
.Sy large_blocks
feature is enabled on the pool, the size may be up to 1 Mbyte. See
.Xr zpool-features 5
for details on ZFS feature flags.
.Pp
Changing the file system's
.Sy recordsize
affects only files created afterward; existing files are unaffected.
.Pp
This property can also be referred to by its shortened column name,
.Sy recsize .
.It Sy redundant_metadata Ns = Ns Sy all Ns | Ns Sy most
Controls what types of metadata are stored redundantly. ZFS stores an extra copy
of metadata, so that if a single block is corrupted, the amount of user data
lost is limited. This extra copy is in addition to any redundancy provided at
the pool level
.Pq e.g. by mirroring or RAID-Z ,
and is in addition to an extra copy specified by the
.Sy copies
property
.Pq up to a total of 3 copies .
For example if the pool is mirrored,
.Sy copies Ns = Ns 2 ,
and
.Sy redundant_metadata Ns = Ns Sy most ,
then ZFS stores 6 copies of most metadata, and 4 copies of data and some
metadata.
.Pp
When set to
.Sy all ,
ZFS stores an extra copy of all metadata. If a single on-disk block is corrupt,
at worst a single block of user data
.Po which is
.Sy recordsize
bytes long
.Pc
can be lost.
.Pp
When set to
.Sy most ,
ZFS stores an extra copy of most types of metadata. This can improve performance
of random writes, because less metadata must be written. In practice, at worst
about 100 blocks
.Po of
.Sy recordsize
bytes each
.Pc
of user data can be lost if a single on-disk block is corrupt. The exact
behavior of which metadata blocks are stored redundantly may change in future
releases.
.Pp
The default value is
.Sy all .
.It Sy refquota Ns = Ns Em size Ns | Ns Sy none
Limits the amount of space a dataset can consume. This property enforces a hard
limit on the amount of space used. This hard limit does not include space used
by descendents, including file systems and snapshots.
.It Sy refreservation Ns = Ns Em size Ns | Ns Sy none
The minimum amount of space guaranteed to a dataset, not including its
descendents. When the amount of space used is below this value, the dataset is
treated as if it were taking up the amount of space specified by
.Sy refreservation .
The
.Sy refreservation
reservation is accounted for in the parent datasets' space used, and counts
against the parent datasets' quotas and reservations.
.Pp
If
.Sy refreservation
is set, a snapshot is only allowed if there is enough free pool space outside of
this reservation to accommodate the current number of
.Qq referenced
bytes in the dataset.
.Pp
This property can also be referred to by its shortened column name,
.Sy refreserv .
.It Sy reservation Ns = Ns Em size Ns | Ns Sy none
The minimum amount of space guaranteed to a dataset and its descendents. When
the amount of space used is below this value, the dataset is treated as if it
were taking up the amount of space specified by its reservation. Reservations
are accounted for in the parent datasets' space used, and count against the
parent datasets' quotas and reservations.
.Pp
This property can also be referred to by its shortened column name,
.Sy reserv .
.It Sy secondarycache Ns = Ns Sy all Ns | Ns Sy none Ns | Ns Sy metadata
Controls what is cached in the secondary cache
.Pq L2ARC .
If this property is set to
.Sy all ,
then both user data and metadata is cached. If this property is set to
.Sy none ,
then neither user data nor metadata is cached. If this property is set to
.Sy metadata ,
then only metadata is cached. The default value is
.Sy all .
.It Sy setuid Ns = Ns Sy on Ns | Ns Sy off
Controls whether the setuid bit is respected for the file system. The default
value is
.Sy on .
.It Sy sharesmb Ns = Ns Sy on Ns | Ns Sy off Ns | Ns Em opts
Controls whether the file system is shared via SMB, and what options are to be
used. A file system with the
.Sy sharesmb
property set to
.Sy off
is managed through traditional tools such as
.Xr sharemgr 1M .
Otherwise, the file system is automatically shared and unshared with the
.Nm zfs Cm share
and
.Nm zfs Cm unshare
commands. If the property is set to
.Sy on ,
the
.Xr sharemgr 1M
command is invoked with no options. Otherwise, the
.Xr sharemgr 1M
command is invoked with options equivalent to the contents of this property.
.Pp
Because SMB shares requires a resource name, a unique resource name is
constructed from the dataset name. The constructed name is a copy of the dataset
name except that the characters in the dataset name, which would be illegal in
the resource name, are replaced with underscore
.Pq Sy _
characters. A pseudo property
.Qq name
is also supported that allows you to replace the data set name with a specified
name. The specified name is then used to replace the prefix dataset in the case
of inheritance. For example, if the dataset
.Em data/home/john
is set to
.Sy name Ns = Ns Sy john ,
then
.Em data/home/john
has a resource name of
.Sy john .
If a child dataset
.Em data/home/john/backups
is shared, it has a resource name of
.Sy john_backups .
.Pp
When SMB shares are created, the SMB share name appears as an entry in the
.Pa .zfs/shares
directory. You can use the
.Nm ls
or
.Nm chmod
command to display the share-level ACLs on the entries in this directory.
.Pp
When the
.Sy sharesmb
property is changed for a dataset, the dataset and any children inheriting the
property are re-shared with the new options, only if the property was previously
set to
.Sy off ,
or if they were shared before the property was changed. If the new property is
set to
.Sy off ,
the file systems are unshared.
.It Sy sharenfs Ns = Ns Sy on Ns | Ns Sy off Ns | Ns Em opts
Controls whether the file system is shared via NFS, and what options are to be
used. A file system with a
.Sy sharenfs
property of
.Sy off
is managed through traditional tools such as
.Xr share 1M ,
.Xr unshare 1M ,
and
.Xr dfstab 4 .
Otherwise, the file system is automatically shared and unshared with the
.Nm zfs Cm share
and
.Nm zfs Cm unshare
commands. If the property is set to
.Sy on ,
.Xr share 1M
command is invoked with no options. Otherwise, the
.Xr share 1M
command is invoked with options equivalent to the contents of this property.
.Pp
When the
.Sy sharenfs
property is changed for a dataset, the dataset and any children inheriting the
property are re-shared with the new options, only if the property was previously
.Sy off ,
or if they were shared before the property was changed. If the new property is
.Sy off ,
the file systems are unshared.
.It Sy logbias Ns = Ns Sy latency Ns | Ns Sy throughput
Provide a hint to ZFS about handling of synchronous requests in this dataset. If
.Sy logbias
is set to
.Sy latency
.Pq the default ,
ZFS will use pool log devices
.Pq if configured
to handle the requests at low latency. If
.Sy logbias
is set to
.Sy throughput ,
ZFS will not use configured pool log devices. ZFS will instead optimize
synchronous operations for global pool throughput and efficient use of
resources.
.It Sy snapdir Ns = Ns Sy hidden Ns | Ns Sy visible
Controls whether the
.Pa .zfs
directory is hidden or visible in the root of the file system as discussed in
the
.Sx Snapshots
section. The default value is
.Sy hidden .
.It Sy sync Ns = Ns Sy standard Ns | Ns Sy always Ns | Ns Sy disabled
Controls the behavior of synchronous requests
.Pq e.g. fsync, O_DSYNC .
.Sy standard
is the
.Tn POSIX
specified behavior of ensuring all synchronous requests are written to stable
storage and all devices are flushed to ensure data is not cached by device
controllers
.Pq this is the default .
.Sy always
causes every file system transaction to be written and flushed before its
system call returns. This has a large performance penalty.
.Sy disabled
disables synchronous requests. File system transactions are only committed to
stable storage periodically. This option will give the highest performance.
However, it is very dangerous as ZFS would be ignoring the synchronous
transaction demands of applications such as databases or NFS. Administrators
should only use this option when the risks are understood.
.It Sy version Ns = Ns Em N Ns | Ns Sy current
The on-disk version of this file system, which is independent of the pool
version. This property can only be set to later supported versions. See the
.Nm zfs Cm upgrade
command.
.It Sy volsize Ns = Ns Em size
For volumes, specifies the logical size of the volume. By default, creating a
volume establishes a reservation of equal size. For storage pools with a version
number of 9 or higher, a
.Sy refreservation
is set instead. Any changes to
.Sy volsize
are reflected in an equivalent change to the reservation
.Po or
.Sy refreservation
.Pc .
The
.Sy volsize
can only be set to a multiple of
.Sy volblocksize ,
and cannot be zero.
.Pp
The reservation is kept equal to the volume's logical size to prevent unexpected
behavior for consumers. Without the reservation, the volume could run out of
space, resulting in undefined behavior or data corruption, depending on how the
volume is used. These effects can also occur when the volume size is changed
while it is in use
.Pq particularly when shrinking the size .
Extreme care should be used when adjusting the volume size.
.Pp
Though not recommended, a
.Qq sparse volume
.Po also known as
.Qq thin provisioning
.Pc
can be created by specifying the
.Fl s
option to the
.Nm zfs Cm create Fl V
command, or by changing the reservation after the volume has been created. A
.Qq sparse volume
is a volume where the reservation is less then the volume size. Consequently,
writes to a sparse volume can fail with
.Er ENOSPC
when the pool is low on space. For a sparse volume, changes to
.Sy volsize
are not reflected in the reservation.
.It Sy vscan Ns = Ns Sy on Ns | Ns Sy off
Controls whether regular files should be scanned for viruses when a file is
opened and closed. In addition to enabling this property, the virus scan
service must also be enabled for virus scanning to occur. The default value is
.Sy off .
.It Sy xattr Ns = Ns Sy on Ns | Ns Sy off
Controls whether extended attributes are enabled for this file system. The
default value is
.Sy on .
.It Sy zoned Ns = Ns Sy on Ns | Ns Sy off
Controls whether the dataset is managed from a non-global zone. See the
.Sx Zones
section for more information. The default value is
.Sy off .
.El
.Pp
The following three properties cannot be changed after the file system is
created, and therefore, should be set when the file system is created. If the
properties are not set with the
.Nm zfs Cm create
or
.Nm zpool Cm create
commands, these properties are inherited from the parent dataset. If the parent
dataset lacks these properties due to having been created prior to these
features being supported, the new file system will have the default values for
these properties.
.Bl -tag -width ""
.It Xo
.Sy casesensitivity Ns = Ns Sy sensitive Ns | Ns
.Sy insensitive Ns | Ns Sy mixed
.Xc
Indicates whether the file name matching algorithm used by the file system
should be case-sensitive, case-insensitive, or allow a combination of both
styles of matching. The default value for the
.Sy casesensitivity
property is
.Sy sensitive .
Traditionally,
.Ux
and
.Tn POSIX
file systems have case-sensitive file names.
.Pp
The
.Sy mixed
value for the
.Sy casesensitivity
property indicates that the file system can support requests for both
case-sensitive and case-insensitive matching behavior. Currently,
case-insensitive matching behavior on a file system that supports mixed behavior
is limited to the SMB server product. For more information about the
.Sy mixed
value behavior, see the "ZFS Administration Guide".
.It Xo
.Sy normalization Ns = Ns Sy none Ns | Ns Sy formC Ns | Ns
.Sy formD Ns | Ns Sy formKC Ns | Ns Sy formKD
.Xc
Indicates whether the file system should perform a
.Sy unicode
normalization of file names whenever two file names are compared, and which
normalization algorithm should be used. File names are always stored unmodified,
names are normalized as part of any comparison process. If this property is set
to a legal value other than
.Sy none ,
and the
.Sy utf8only
property was left unspecified, the
.Sy utf8only
property is automatically set to
.Sy on .
The default value of the
.Sy normalization
property is
.Sy none .
This property cannot be changed after the file system is created.
.It Sy utf8only Ns = Ns Sy on Ns | Ns Sy off
Indicates whether the file system should reject file names that include
characters that are not present in the
.Sy UTF-8
character code set. If this property is explicitly set to
.Sy off ,
the normalization property must either not be explicitly set or be set to
.Sy none .
The default value for the
.Sy utf8only
property is
.Sy off .
This property cannot be changed after the file system is created.
.El
.Pp
The
.Sy casesensitivity ,
.Sy normalization ,
and
.Sy utf8only
properties are also new permissions that can be assigned to non-privileged users
by using the ZFS delegated administration feature.
.Ss "Temporary Mount Point Properties"
When a file system is mounted, either through
.Xr mount 1M
for legacy mounts or the
.Nm zfs Cm mount
command for normal file systems, its mount options are set according to its
properties. The correlation between properties and mount options is as follows:
.Bd -literal
    PROPERTY                MOUNT OPTION
    devices                 devices/nodevices
    exec                    exec/noexec
    readonly                ro/rw
    setuid                  setuid/nosetuid
    xattr                   xattr/noxattr
.Ed
.Pp
In addition, these options can be set on a per-mount basis using the
.Fl o
option, without affecting the property that is stored on disk. The values
specified on the command line override the values stored in the dataset. The
.Sy nosuid
option is an alias for
.Sy nodevices Ns , Ns Sy nosetuid .
These properties are reported as
.Qq temporary
by the
.Nm zfs Cm get
command. If the properties are changed while the dataset is mounted, the new
setting overrides any temporary settings.
.Ss "User Properties"
In addition to the standard native properties, ZFS supports arbitrary user
properties. User properties have no effect on ZFS behavior, but applications or
administrators can use them to annotate datasets
.Pq file systems, volumes, and snapshots .
.Pp
User property names must contain a colon
.Pq Qq Sy \&:
character to distinguish them from native properties. They may contain lowercase
letters, numbers, and the following punctuation characters: colon
.Pq Qq Sy \&: ,
dash
.Pq Qq Sy - ,
period
.Pq Qq Sy \&. ,
and underscore
.Pq Qq Sy _ .
The expected convention is that the property name is divided into two portions
such as
.Em module Ns : Ns Em property ,
but this namespace is not enforced by ZFS.
User property names can be at most 256 characters, and cannot begin with a dash
.Pq Qq Sy - .
.Pp
When making programmatic use of user properties, it is strongly suggested to use
a reversed
.Sy DNS
domain name for the
.Em module
component of property names to reduce the chance that two
independently-developed packages use the same property name for different
purposes.
.Pp
The values of user properties are arbitrary strings, are always inherited, and
are never validated. All of the commands that operate on properties
.Po Nm zfs Cm list ,
.Nm zfs Cm get ,
.Nm zfs Cm set ,
and so forth
.Pc
can be used to manipulate both native properties and user properties. Use the
.Nm zfs Cm inherit
command to clear a user property. If the property is not defined in any parent
dataset, it is removed entirely. Property values are limited to 8192 bytes.
.Ss ZFS Volumes as Swap or Dump Devices
During an initial installation a swap device and dump device are created on ZFS
volumes in the ZFS root pool. By default, the swap area size is based on 1/2 the
size of physical memory up to 2 Gbytes. The size of the dump device depends on
the kernel's requirements at installation time. Separate ZFS volumes must be
used for the swap area and dump devices. Do not swap to a file on a ZFS file
system. A ZFS swap file configuration is not supported.
.Pp
If you need to change your swap area or dump device after the system is
installed or upgraded, use the
.Xr swap 1M
and
.Xr dumpadm 1M
commands.
.Sh SUBCOMMANDS
All subcommands that modify state are logged persistently to the pool in their
original form.
.Bl -tag -width ""
.It Nm Fl \?
Displays a help message.
.It Xo
.Nm
.Cm create
.Op Fl p
.Oo Fl o Ar property Ns = Ns Ar value Oc Ns ...
.Ar filesystem
.Xc
Creates a new ZFS file system. The file system is automatically mounted
according to the
.Sy mountpoint
property inherited from the parent.
.Bl -tag -width "-o"
.It Fl o Ar property Ns = Ns Ar value
Sets the specified property as if the command
.Nm zfs Cm set Ar property Ns = Ns Ar value
was invoked at the same time the dataset was created. Any editable ZFS property
can also be set at creation time. Multiple
.Fl o
options can be specified. An error results if the same property is specified in
multiple
.Fl o
options.
.It Fl p
Creates all the non-existing parent datasets. Datasets created in this manner
are automatically mounted according to the
.Sy mountpoint
property inherited from their parent. Any property specified on the command line
using the
.Fl o
option is ignored. If the target filesystem already exists, the operation
completes successfully.
.El
.It Xo
.Nm
.Cm create
.Op Fl ps
.Op Fl b Ar blocksize
.Oo Fl o Ar property Ns = Ns Ar value Oc Ns ...
.Fl V Ar size Ar volume
.Xc
Creates a volume of the given size. The volume is exported as a block device in
.Pa /dev/zvol/{dsk,rdsk}/path ,
where
.Em path
is the name of the volume in the ZFS namespace. The size represents the logical
size as exported by the device. By default, a reservation of equal size is
created.
.Pp
.Ar size
is automatically rounded up to the nearest 128 Kbytes to ensure that the volume
has an integral number of blocks regardless of
.Sy blocksize .
.Bl -tag -width "-b"
.It Fl b Ar blocksize
Equivalent to
.Fl o Sy volblocksize Ns = Ns Ar blocksize .
If this option is specified in conjunction with
.Fl o Sy volblocksize ,
the resulting behavior is undefined.
.It Fl o Ar property Ns = Ns Ar value
Sets the specified property as if the
.Nm zfs Cm set Ar property Ns = Ns Ar value
command was invoked at the same time the dataset was created. Any editable ZFS
property can also be set at creation time. Multiple
.Fl o
options can be specified. An error results if the same property is specified in
multiple
.Fl o
options.
.It Fl p
Creates all the non-existing parent datasets. Datasets created in this manner
are automatically mounted according to the
.Sy mountpoint
property inherited from their parent. Any property specified on the command line
using the
.Fl o
option is ignored. If the target filesystem already exists, the operation
completes successfully.
.It Fl s
Creates a sparse volume with no reservation. See
.Sy volsize
in the
.Sx Native Properties
section for more information about sparse volumes.
.El
.It Xo
.Nm
.Cm destroy
.Op Fl Rfnprv
.Ar filesystem Ns | Ns Ar volume
.Xc
Destroys the given dataset. By default, the command unshares any file systems
that are currently shared, unmounts any file systems that are currently
mounted, and refuses to destroy a dataset that has active dependents
.Pq children or clones .
.Bl -tag -width "-R"
.It Fl R
Recursively destroy all dependents, including cloned file systems outside the
target hierarchy.
.It Fl f
Force an unmount of any file systems using the
.Nm unmount Fl f
command. This option has no effect on non-file systems or unmounted file
systems.
.It Fl n
Do a dry-run
.Pq Qq No-op
deletion. No data will be deleted. This is useful in conjunction with the
.Fl v
or
.Fl p
flags to determine what data would be deleted.
.It Fl p
Print machine-parsable verbose information about the deleted data.
.It Fl r
Recursively destroy all children.
.It Fl v
Print verbose information about the deleted data.
.El
.Pp
Extreme care should be taken when applying either the
.Fl r
or the
.Fl R
options, as they can destroy large portions of a pool and cause unexpected
behavior for mounted file systems in use.
.It Xo
.Nm
.Cm destroy
.Op Fl Rdnprv
.Ar filesystem Ns | Ns Ar volume Ns @ Ns Ar snap Ns
.Oo % Ns Ar snap Ns Oo , Ns Ar snap Ns Oo % Ns Ar snap Oc Oc Oc Ns ...
.Xc
The given snapshots are destroyed immediately if and only if the
.Nm zfs Cm destroy
command without the
.Fl d
option would have destroyed it. Such immediate destruction would occur, for
example, if the snapshot had no clones and the user-initiated reference count
were zero.
.Pp
If a snapshot does not qualify for immediate destruction, it is marked for
deferred deletion. In this state, it exists as a usable, visible snapshot until
both of the preconditions listed above are met, at which point it is destroyed.
.Pp
An inclusive range of snapshots may be specified by separating the first and
last snapshots with a percent sign. The first and/or last snapshots may be left
blank, in which case the filesystem's oldest or newest snapshot will be implied.
.Pp
Multiple snapshots
.Pq or ranges of snapshots
of the same filesystem or volume may be specified in a comma-separated list of
snapshots. Only the snapshot's short name
.Po the part after the
.Sy @
.Pc
should be specified when using a range or comma-separated list to identify
multiple snapshots.
.Bl -tag -width "-R"
.It Fl R
Recursively destroy all clones of these snapshots, including the clones,
snapshots, and children. If this flag is specified, the
.Fl d
flag will have no effect.
.It Fl d
Defer snapshot deletion.
.It Fl n
Do a dry-run
.Pq Qq No-op
deletion. No data will be deleted. This is
useful in conjunction with the
.Fl p
or
.Fl v
flags to determine what data would be deleted.
.It Fl p
Print machine-parsable verbose information about the deleted data.
.It Fl r
Destroy
.Pq or mark for deferred deletion
all snapshots with this name in descendent file systems.
.It Fl v
Print verbose information about the deleted data.
.Pp
Extreme care should be taken when applying either the
.Fl r
or the
.Fl R
options, as they can destroy large portions of a pool and cause unexpected
behavior for mounted file systems in use.
.El
.It Xo
.Nm
.Cm destroy
.Ar filesystem Ns | Ns Ar volume Ns # Ns Ar bookmark
.Xc
The given bookmark is destroyed.
.It Xo
.Nm
.Cm snapshot
.Op Fl r
.Oo Fl o Ar property Ns = Ns value Oc Ns ...
.Ar filesystem Ns @ Ns Ar snapname Ns | Ns Ar volume Ns @ Ns Ar snapname Ns ...
.Xc
Creates snapshots with the given names. All previous modifications by successful
system calls to the file system are part of the snapshots. Snapshots are taken
atomically, so that all snapshots correspond to the same moment in time. See the
.Sx Snapshots
section for details.
.Bl -tag -width "-o"
.It Fl o Ar property Ns = Ns Ar value
Sets the specified property; see
.Nm zfs Cm create
for details.
.It Fl r
Recursively create snapshots of all descendent datasets
.El
.It Xo
.Nm
.Cm rollback
.Op Fl Rfr
.Ar snapshot
.Xc
Roll back the given dataset to a previous snapshot. When a dataset is rolled
back, all data that has changed since the snapshot is discarded, and the dataset
reverts to the state at the time of the snapshot. By default, the command
refuses to roll back to a snapshot other than the most recent one. In order to
do so, all intermediate snapshots and bookmarks must be destroyed by specifying
the
.Fl r
option.
.Pp
The
.Fl rR
options do not recursively destroy the child snapshots of a recursive snapshot.
Only direct snapshots of the specified filesystem are destroyed by either of
these options. To completely roll back a recursive snapshot, you must rollback
the individual child snapshots.
.Bl -tag -width "-R"
.It Fl R
Destroy any more recent snapshots and bookmarks, as well as any clones of those
snapshots.
.It Fl f
Used with the
.Fl R
option to force an unmount of any clone file systems that are to be destroyed.
.It Fl r
Destroy any snapshots and bookmarks more recent than the one specified.
.El
.It Xo
.Nm
.Cm clone
.Op Fl p
.Oo Fl o Ar property Ns = Ns Ar value Oc Ns ...
.Ar snapshot Ar filesystem Ns | Ns Ar volume
.Xc
Creates a clone of the given snapshot. See the
.Sx Clones
section for details. The target dataset can be located anywhere in the ZFS
hierarchy, and is created as the same type as the original.
.Bl -tag -width "-o"
.It Fl o Ar property Ns = Ns Ar value
Sets the specified property; see
.Nm zfs Cm create
for details.
.It Fl p
Creates all the non-existing parent datasets. Datasets created in this manner
are automatically mounted according to the
.Sy mountpoint
property inherited from their parent. If the target filesystem or volume already
exists, the operation completes successfully.
.El
.It Xo
.Nm
.Cm promote
.Ar clone-filesystem
.Xc
Promotes a clone file system to no longer be dependent on its
.Qq origin
snapshot. This makes it possible to destroy the file system that the clone was
created from. The clone parent-child dependency relationship is reversed, so
that the origin file system becomes a clone of the specified file system.
.Pp
The snapshot that was cloned, and any snapshots previous to this snapshot, are
now owned by the promoted clone. The space they use moves from the origin file
system to the promoted clone, so enough space must be available to accommodate
these snapshots. No new space is consumed by this operation, but the space
accounting is adjusted. The promoted clone must not have any conflicting
snapshot names of its own. The
.Cm rename
subcommand can be used to rename any conflicting snapshots.
.It Xo
.Nm
.Cm rename
.Op Fl f
.Ar filesystem Ns | Ns Ar volume Ns | Ns Ar snapshot
.Ar filesystem Ns | Ns Ar volume Ns | Ns Ar snapshot
.br
.Nm
.Cm rename
.Op Fl fp
.Ar filesystem Ns | Ns Ar volume
.Ar filesystem Ns | Ns Ar volume
.Xc
Renames the given dataset. The new target can be located anywhere in the ZFS
hierarchy, with the exception of snapshots. Snapshots can only be renamed within
the parent file system or volume. When renaming a snapshot, the parent file
system of the snapshot does not need to be specified as part of the second
argument. Renamed file systems can inherit new mount points, in which case they
are unmounted and remounted at the new mount point.
.Bl -tag -width "-a"
.It Fl f
Force unmount any filesystems that need to be unmounted in the process.
.It Fl p
Creates all the nonexistent parent datasets. Datasets created in this manner are
automatically mounted according to the
.Sy mountpoint
property inherited from their parent.
.El
.It Xo
.Nm
.Cm rename
.Fl r
.Ar snapshot Ar snapshot
.Xc
Recursively rename the snapshots of all descendent datasets. Snapshots are the
only dataset that can be renamed recursively.
.It Xo
.Nm
.Cm list
.Op Fl r Ns | Ns Fl d Ar depth
.Op Fl Hp
.Oo Fl o Ar property Ns Oo , Ns Ar property Oc Ns ... Oc
.Oo Fl s Ar property Oc Ns ...
.Oo Fl S Ar property Oc Ns ...
.Oo Fl t Ar type Ns Oo , Ns Ar type Oc Ns ... Oc
.Oo Ar filesystem Ns | Ns Ar volume Ns | Ns Ar snapshot Oc Ns ...
.Xc
Lists the property information for the given datasets in tabular form. If
specified, you can list property information by the absolute pathname or the
relative pathname. By default, all file systems and volumes are displayed.
Snapshots are displayed if the
.Sy listsnaps
property is
.Sy on
.Po the default is
.Sy off
.Pc .
The following fields are displayed,
.Sy name Ns , Ns Sy used Ns , Ns Sy available Ns , Ns Sy referenced Ns , Ns
.Sy mountpoint .
.Bl -tag -width "-H"
.It Fl H
Used for scripting mode. Do not print headers and separate fields by a single
tab instead of arbitrary white space.
.It Fl S Ar property
Same as the
.Fl s
option, but sorts by property in descending order.
.It Fl d Ar depth
Recursively display any children of the dataset, limiting the recursion to
.Ar depth .
A
.Ar depth
of
.Sy 1
will display only the dataset and its direct children.
.It Fl o Ar property
A comma-separated list of properties to display. The property must be:
.Bl -bullet
.It
One of the properties described in the
.Sx Native Properties
section
.It
A user property
.It
The value
.Sy name
to display the dataset name
.It
The value
.Sy space
to display space usage properties on file systems and volumes. This is a
shortcut for specifying
.Fl o Sy name Ns , Ns Sy avail Ns , Ns Sy used Ns , Ns Sy usedsnap Ns , Ns
.Sy usedds Ns , Ns Sy usedrefreserv Ns , Ns Sy usedchild Fl t
.Sy filesystem Ns , Ns Sy volume
syntax.
.El
.It Fl p
Display numbers in parsable
.Pq exact
values.
.It Fl r
Recursively display any children of the dataset on the command line.
.It Fl s Ar property
A property for sorting the output by column in ascending order based on the
value of the property. The property must be one of the properties described in
the
.Sx Properties
section, or the special value
.Sy name
to sort by the dataset name. Multiple properties can be specified at one time
using multiple
.Fl s
property options. Multiple
.Fl s
options are evaluated from left to right in decreasing order of importance. The
following is a list of sorting criteria:
.Bl -bullet
.It
Numeric types sort in numeric order.
.It
String types sort in alphabetical order.
.It
Types inappropriate for a row sort that row to the literal bottom, regardless of
the specified ordering.
.El
.Pp
If no sorting options are specified the existing behavior of
.Nm zfs Cm list
is preserved.
.It Fl t Ar type
A comma-separated list of types to display, where
.Ar type
is one of
.Sy filesystem ,
.Sy snapshot ,
.Sy volume ,
.Sy bookmark ,
or
.Sy all .
For example, specifying
.Fl t Sy snapshot
displays only snapshots.
.El
.It Xo
.Nm
.Cm set
.Ar property Ns = Ns Ar value Oo Ar property Ns = Ns Ar value Oc Ns ...
.Ar filesystem Ns | Ns Ar volume Ns | Ns Ar snapshot Ns ...
.Xc
Sets the property or list of properties to the given value(s) for each dataset.
Only some properties can be edited. See the
.Sx Properties
section for more information on what properties can be set and acceptable
values. Numeric values can be specified as exact values, or in a human-readable
form with a suffix of
.Sy B , K , M , G , T , P , E , Z
.Po for bytes, kilobytes, megabytes, gigabytes, terabytes, petabytes, exabytes,
or zettabytes, respectively
.Pc .
User properties can be set on snapshots. For more information, see the
.Sx User Properties
section.
.It Xo
.Nm
.Cm get
.Op Fl r Ns | Ns Fl d Ar depth
.Op Fl Hp
.Oo Fl o Ar field Ns Oo , Ns Ar field Oc Ns ... Oc
.Oo Fl s Ar source Ns Oo , Ns Ar source Oc Ns ... Oc
.Oo Fl t Ar type Ns Oo , Ns Ar type Oc Ns ... Oc
.Cm all | Ar property Ns Oo , Ns Ar property Oc Ns ...
.Ar filesystem Ns | Ns Ar volume Ns | Ns Ar snapshot Ns ...
.Xc
Displays properties for the given datasets. If no datasets are specified, then
the command displays properties for all datasets on the system. For each
property, the following columns are displayed:
.Bd -literal
    name      Dataset name
    property  Property name
    value     Property value
    source    Property source. Can either be local, default,
              temporary, inherited, received or none (-).
.Ed
.Pp
All columns are displayed by default, though this can be controlled by using the
.Fl o
option. This command takes a comma-separated list of properties as described in
the
.Sx Native Properties
and
.Sx User Properties
sections.
.Pp
The special value
.Sy all
can be used to display all properties that apply to the given dataset's type
.Pq filesystem, volume, snapshot, or bookmark .
.Bl -tag -width "-H"
.It Fl H
Display output in a form more easily parsed by scripts. Any headers are omitted,
and fields are explicitly separated by a single tab instead of an arbitrary
amount of space.
.It Fl d Ar depth
Recursively display any children of the dataset, limiting the recursion to
.Ar depth .
A depth of
.Sy 1
will display only the dataset and its direct children.
.It Fl o Ar field
A comma-separated list of columns to display.
.Sy name Ns , Ns Sy property Ns , Ns Sy value Ns , Ns Sy source
is the default value.
.It Fl p
Display numbers in parsable
.Pq exact
values.
.It Fl r
Recursively display properties for any children.
.It Fl s Ar source
A comma-separated list of sources to display. Those properties coming from a
source other than those in this list are ignored. Each source must be one of the
following:
.Sy local ,
.Sy default ,
.Sy inherited ,
.Sy received ,
.Sy temporary ,
and
.Sy none .
The default value is all sources.
.It Fl t Ar type
A comma-separated list of types to display, where
.Ar type
is one of
.Sy filesystem ,
.Sy snapshot ,
.Sy volume ,
.Sy bookmark ,
or
.Sy all .
.El
.It Xo
.Nm
.Cm inherit
.Op Fl rS
.Ar property Ar filesystem Ns | Ns Ar volume Ns | Ns Ar snapshot Ns ...
.Xc
Clears the specified property, causing it to be inherited from an ancestor,
restored to default if no ancestor has the property set, or with the
.Fl S
option reverted to the received value if one exists. See the
.Sx Properties
section for a listing of default values, and details on which properties can be
inherited.
.Bl -tag -width "-r"
.It Fl r
Recursively inherit the given property for all children.
.It Fl S
Revert the property to the received value if one exists; otherwise operate as
if the
.Fl S
option was not specified.
.El
.It Xo
.Nm
.Cm remap
.Ar filesystem Ns | Ns Ar volume
.Xc
Remap the indirect blocks in the given fileystem or volume so that they no
longer reference blocks on previously removed vdevs and we can eventually
shrink the size of the indirect mapping objects for the previously removed
vdevs. Note that remapping all blocks might not be possible and that
references from snapshots will still exist and cannot be remapped.
.It Xo
.Nm
.Cm upgrade
.Xc
Displays a list of file systems that are not the most recent version.
.It Xo
.Nm
.Cm upgrade
.Fl v
.Xc
Displays a list of currently supported file system versions.
.It Xo
.Nm
.Cm upgrade
.Op Fl r
.Op Fl V Ar version
.Fl a | Ar filesystem
.Xc
Upgrades file systems to a new on-disk version. Once this is done, the file
systems will no longer be accessible on systems running older versions of the
software.
.Nm zfs Cm send
streams generated from new snapshots of these file systems cannot be accessed on
systems running older versions of the software.
.Pp
In general, the file system version is independent of the pool version. See
.Xr zpool 1M
for information on the
.Nm zpool Cm upgrade
command.
.Pp
In some cases, the file system version and the pool version are interrelated and
the pool version must be upgraded before the file system version can be upgraded.
.Bl -tag -width "-V"
.It Fl V Ar version
Upgrade to the specified
.Ar version .
If the
.Fl V
flag is not specified, this command upgrades to the most recent version. This
option can only be used to increase the version number, and only up to the most
recent version supported by this software.
.It Fl a
Upgrade all file systems on all imported pools.
.It Ar filesystem
Upgrade the specified file system.
.It Fl r
Upgrade the specified file system and all descendent file systems.
.El
.It Xo
.Nm
.Cm userspace
.Op Fl Hinp
.Oo Fl o Ar field Ns Oo , Ns Ar field Oc Ns ... Oc
.Oo Fl s Ar field Oc Ns ...
.Oo Fl S Ar field Oc Ns ...
.Oo Fl t Ar type Ns Oo , Ns Ar type Oc Ns ... Oc
.Ar filesystem Ns | Ns Ar snapshot
.Xc
Displays space consumed by, and quotas on, each user in the specified filesystem
or snapshot. This corresponds to the
.Sy userused@ Ns Em user
and
.Sy userquota@ Ns Em user
properties.
.Bl -tag -width "-H"
.It Fl H
Do not print headers, use tab-delimited output.
.It Fl S Ar field
Sort by this field in reverse order. See
.Fl s .
.It Fl i
Translate SID to POSIX ID. The POSIX ID may be ephemeral if no mapping exists.
Normal POSIX interfaces
.Po for example,
.Xr stat 2 ,
.Nm ls Fl l
.Pc
perform this translation, so the
.Fl i
option allows the output from
.Nm zfs Cm userspace
to be compared directly with those utilities. However,
.Fl i
may lead to confusion if some files were created by an SMB user before a
SMB-to-POSIX name mapping was established. In such a case, some files will be
owned by the SMB entity and some by the POSIX entity. However, the
.Fl i
option will report that the POSIX entity has the total usage and quota for both.
.It Fl n
Print numeric ID instead of user/group name.
.It Fl o Ar field Ns Oo , Ns Ar field Oc Ns ...
Display only the specified fields from the following set:
.Sy type ,
.Sy name ,
.Sy used ,
.Sy quota .
The default is to display all fields.
.It Fl p
Use exact
.Pq parsable
numeric output.
.It Fl s Ar field
Sort output by this field. The
.Fl s
and
.Fl S
flags may be specified multiple times to sort first by one field, then by
another. The default is
.Fl s Sy type Fl s Sy name .
.It Fl t Ar type Ns Oo , Ns Ar type Oc Ns ...
Print only the specified types from the following set:
.Sy all ,
.Sy posixuser ,
.Sy smbuser ,
.Sy posixgroup ,
.Sy smbgroup .
The default is
.Fl t Sy posixuser Ns , Ns Sy smbuser .
The default can be changed to include group types.
.El
.It Xo
.Nm
.Cm groupspace
.Op Fl Hinp
.Oo Fl o Ar field Ns Oo , Ns Ar field Oc Ns ... Oc
.Oo Fl s Ar field Oc Ns ...
.Oo Fl S Ar field Oc Ns ...
.Oo Fl t Ar type Ns Oo , Ns Ar type Oc Ns ... Oc
.Ar filesystem Ns | Ns Ar snapshot
.Xc
Displays space consumed by, and quotas on, each group in the specified
filesystem or snapshot. This subcommand is identical to
.Nm zfs Cm userspace ,
except that the default types to display are
.Fl t Sy posixgroup Ns , Ns Sy smbgroup .
.It Xo
.Nm
.Cm mount
.Xc
Displays all ZFS file systems currently mounted.
.It Xo
.Nm
.Cm mount
.Op Fl Ofv
.Op Fl o Ar options
.Fl a | Ar filesystem
.Xc
Mounts ZFS file systems.
.Bl -tag -width "-O"
.It Fl O
Perform an overlay mount. See
.Xr mount 1M
for more information.
.It Fl a
Mount all available ZFS file systems. Invoked automatically as part of the boot
process.
.It Ar filesystem
Mount the specified filesystem.
.It Fl o Ar options
An optional, comma-separated list of mount options to use temporarily for the
duration of the mount. See the
.Sx Temporary Mount Point Properties
section for details.
.It Fl v
Report mount progress.
.It Fl f
Attempt to force mounting of all filesystems, even those that couldn't normally be mounted.
.El
.It Xo
.Nm
.Cm unmount
.Op Fl f
.Fl a | Ar filesystem Ns | Ns Ar mountpoint
.Xc
Unmounts currently mounted ZFS file systems.
.Bl -tag -width "-a"
.It Fl a
Unmount all available ZFS file systems. Invoked automatically as part of the
shutdown process.
.It Ar filesystem Ns | Ns Ar mountpoint
Unmount the specified filesystem. The command can also be given a path to a ZFS
file system mount point on the system.
.It Fl f
Forcefully unmount the file system, even if it is currently in use.
.El
.It Xo
.Nm
.Cm share
.Fl a | Ar filesystem
.Xc
Shares available ZFS file systems.
.Bl -tag -width "-a"
.It Fl a
Share all available ZFS file systems. Invoked automatically as part of the boot
process.
.It Ar filesystem
Share the specified filesystem according to the
.Sy sharenfs
and
.Sy sharesmb
properties. File systems are shared when the
.Sy sharenfs
or
.Sy sharesmb
property is set.
.El
.It Xo
.Nm
.Cm unshare
.Fl a | Ar filesystem Ns | Ns Ar mountpoint
.Xc
Unshares currently shared ZFS file systems.
.Bl -tag -width "-a"
.It Fl a
Unshare all available ZFS file systems. Invoked automatically as part of the
shutdown process.
.It Ar filesystem Ns | Ns Ar mountpoint
Unshare the specified filesystem. The command can also be given a path to a ZFS
file system shared on the system.
.El
.It Xo
.Nm
.Cm bookmark
.Ar snapshot bookmark
.Xc
Creates a bookmark of the given snapshot. Bookmarks mark the point in time when
the snapshot was created, and can be used as the incremental source for a
.Nm zfs Cm send
command.
.Pp
This feature must be enabled to be used. See
.Xr zpool-features 5
for details on ZFS feature flags and the
.Sy bookmarks
feature.
.It Xo
.Nm
.Cm send
.Op Fl DLPRcenpv
.Op Oo Fl I Ns | Ns Fl i Oc Ar snapshot
.Ar snapshot
.Xc
Creates a stream representation of the second
.Ar snapshot ,
which is written to standard output. The output can be redirected to a file or
to a different system
.Po for example, using
.Xr ssh 1
.Pc .
By default, a full stream is generated.
.Bl -tag -width "-D"
.It Fl D, -dedup
Generate a deduplicated stream. Blocks which would have been sent multiple times
in the send stream will only be sent once. The receiving system must also
support this feature to receive a deduplicated stream. This flag can be used
regardless of the dataset's
.Sy dedup
property, but performance will be much better if the filesystem uses a
dedup-capable checksum
.Po for example,
.Sy sha256
.Pc .
.It Fl I Ar snapshot
Generate a stream package that sends all intermediary snapshots from the first
snapshot to the second snapshot. For example,
.Fl I Em @a Em fs@d
is similar to
.Fl i Em @a Em fs@b Ns ; Fl i Em @b Em fs@c Ns ; Fl i Em @c Em fs@d .
The incremental source may be specified as with the
.Fl i
option.
.It Fl L, -large-block
Generate a stream which may contain blocks larger than 128KB. This flag has no
effect if the
.Sy large_blocks
pool feature is disabled, or if the
.Sy recordsize
property of this filesystem has never been set above 128KB. The receiving system
must have the
.Sy large_blocks
pool feature enabled as well. See
.Xr zpool-features 5
for details on ZFS feature flags and the
.Sy large_blocks
feature.
.It Fl P, -parsable
Print machine-parsable verbose information about the stream package generated.
.It Fl R, -replicate
Generate a replication stream package, which will replicate the specified
file system, and all descendent file systems, up to the named snapshot. When
received, all properties, snapshots, descendent file systems, and clones are
preserved.
.Pp
If the
.Fl i
or
.Fl I
flags are used in conjunction with the
.Fl R
flag, an incremental replication stream is generated. The current values of
properties, and current snapshot and file system names are set when the stream
is received. If the
.Fl F
flag is specified when this stream is received, snapshots and file systems that
do not exist on the sending side are destroyed.
.It Fl e, -embed
Generate a more compact stream by using
.Sy WRITE_EMBEDDED
records for blocks which are stored more compactly on disk by the
.Sy embedded_data
and
.Sy mooch_byteswap
pool features. This flag has no effect if these
features are disabled. The receiving system must have the
relevant
feature enabled. If the
.Sy lz4_compress
feature is active on the sending system, then the receiving system must have
that feature enabled as well. See
.Xr zpool-features 5
for details on ZFS feature flags and the
.Sy embedded_data
and
.Sy mooch_byteswap
features.
.It Fl c, -compressed
Generate a more compact stream by using compressed WRITE records for blocks
which are compressed on disk and in memory (see the
.Sy compression No property for details).  If the Sy lz4_compress No feature
is active on the sending system, then the receiving system must have that feature
enabled as well. If the
.Sy large_blocks No feature is enabled on the sending system but the Fl L
option is not supplied in conjunction with
.Fl c, No then the data will be decompressed before sending so it can be split into
smaller block sizes.
.It Fl i Ar snapshot
Generate an incremental stream from the first
.Ar snapshot
.Pq the incremental source
to the second
.Ar snapshot
.Pq the incremental target .
The incremental source can be specified as the last component of the snapshot
name
.Po the
.Sy @
character and following
.Pc
and it is assumed to be from the same file system as the incremental target.
.Pp
If the destination is a clone, the source may be the origin snapshot, which must
be fully specified
.Po for example,
.Em pool/fs@origin ,
not just
.Em @origin
.Pc .
.It Fl n, -dryrun
Do a dry-run
.Pq Qq No-op
send. Do not generate any actual send data. This is useful in conjunction with
the
.Fl v
or
.Fl P
flags to determine what data will be sent. In this case, the verbose output will
be written to standard output
.Po contrast with a non-dry-run, where the stream is written to standard output
and the verbose output goes to standard error
.Pc .
.It Fl p, -props
Include the dataset's properties in the stream. This flag is implicit when
.Fl R
is specified. The receiving system must also support this feature.
.It Fl v, -verbose
Print verbose information about the stream package generated. This information
includes a per-second report of how much data has been sent.
.Pp
The format of the stream is committed. You will be able to receive your streams
on future versions of ZFS .
.El
.It Xo
.Nm
.Cm send
.Op Fl Lce
.Op Fl i Ar snapshot Ns | Ns Ar bookmark
.Ar filesystem Ns | Ns Ar volume Ns | Ns Ar snapshot
.Xc
Generate a send stream, which may be of a filesystem, and may be incremental
from a bookmark. If the destination is a filesystem or volume, the pool must be
read-only, or the filesystem must not be mounted. When the stream generated from
a filesystem or volume is received, the default snapshot name will be
.Qq --head-- .
.Bl -tag -width "-L"
.It Fl L, -large-block
Generate a stream which may contain blocks larger than 128KB. This flag has no
effect if the
.Sy large_blocks
pool feature is disabled, or if the
.Sy recordsize
property of this filesystem has never been set above 128KB. The receiving system
must have the
.Sy large_blocks
pool feature enabled as well. See
.Xr zpool-features 5
for details on ZFS feature flags and the
.Sy large_blocks
feature.
.It Fl c, -compressed
Generate a more compact stream by using compressed WRITE records for blocks
which are compressed on disk and in memory (see the
.Sy compression No property for details).  If the Sy lz4_compress No feature is
active on the sending system, then the receiving system must have that feature
enabled as well. If the
.Sy large_blocks No feature is enabled on the sending system but the Fl L
option is not supplied in conjunction with
.Fl c Ns , then the data will be decompressed before sending so it can be split
into smaller block sizes.
.It Fl e, -embed
Generate a more compact stream by using
.Sy WRITE_EMBEDDED
records for blocks which are stored more compactly on disk by the
.Sy embedded_data
and
.Sy mooch_byteswap
pool features. This flag has no effect if these features are disabled. The
receiving system must have the relevant feature enabled. If the
.Sy lz4_compress
feature is active on the sending system, then the receiving system must have
that feature enabled as well. See
.Xr zpool-features 5
for details on ZFS feature flags and the
.Sy embedded_data
and
.Sy mooch_byteswap
features.
.It Fl i Ar snapshot Ns | Ns Ar bookmark
Generate an incremental send stream. The incremental source must be an earlier
snapshot in the destination's history. It will commonly be an earlier snapshot
in the destination's file system, in which case it can be specified as the last
component of the name
.Po the
.Sy #
or
.Sy @
character and following
.Pc .
.Pp
If the incremental target is a clone, the incremental source can be the origin
snapshot, or an earlier snapshot in the origin's filesystem, or the origin's
origin, etc.
.El
.It Xo
.Nm
.Cm send
.Fl -redact
.Qo Qc Ns | Ns Ar snapshot Ns Op , Ns Ar snapshot Ns
.No ...
.Op Fl LPce
.br
.Op Fl i Ar snapshot Ns | Ns Ar bookmark
.Ar snapshot
.Ar redaction_bookmark_name
.Xc
Generate a redacted send stream.  This send stream contains all blocks from the
snapshot being sent that are referenced by one of the snapshots specified by the
.Fl -redact
flag, thus redacting all user data that is not referenced.  In
the process, generate a new redaction bookmark.  In addition to the typical
bookmark information, a redaction bookmark contains the list of redacted blocks
and the list of snapshots specified by the
.Fl -redact No flag. The resulting
send stream is said to be redacted with respect to the snapshots specified by
the
.Fl -redact No flag.  A send stream that redacts all changed blocks can be
generated by passing the empty string as an argument to the
.Fl -redact No flag.
.sp
This feature can be used to allow clones of a filesystem to be made available on
a remote system, in the case where their parent need not (or needs to not) be
usable.  For example, if a filesystem contains sensitive data, and it has clones
where that sensitive data has been secured or replaced with dummy data, redacted
sends can be used to replicate the secured data without replicating the original
sensitive data, while still sharing all possible blocks.  A snapshot that has
been redacted with respect to a set of snapshots will contain all blocks
referenced by at least one snapshot in the set, but will contain none of the
blocks referenced by none of the snapshots in the set. In other words, if all
snapshots in the set have modified a given block in the parent, that block will
not be sent; but if one or more snapshots have not modified a block in the
parent, they will still reference the parent's block, so that block will be
sent.  Note that only user data will be redacted.
.sp
When the redacted send stream is received, we will generate a redacted
snapshot.  Due to the nature of redaction, a redacted dataset can only
be used in the following ways:
.sp
1. To receive, as a clone, an incremental send from the original snapshot to one
of the snapshots it was redacted with respect to.  In this case, the stream
will produce a valid dataset when received because all blocks that
were redacted in the parent are guaranteed to be present in the child's send
stream. This use case will produce a normal snapshot, which can be used just
like other snapshots.
.sp
2. To receive an incremental send from the original snapshot to something
redacted with respect to a subset of the set of snapshots the initial snapshot
was redacted with respect to.  In this case, each block that was redacted in the
original is still redacted (redacting with respect to additional snapshots
causes less data to be redacted (because the snapshots define what is permitted,
and everything else is redacted)).  This use case will produce a new redacted
snapshot.
.sp
3. To receive an incremental send from a redaction bookmark on the original
snapshot that was created when redacting with respect to a subset of the set of
snapshots the initial snapshot was created with respect to to
anything else.  A send stream from such a redaction bookmark will contain
all of the blocks necessary to fill in any redacted data, should it be
needed, because the sending system is aware of what blocks were
originally redacted.  This will either produce a normal snapshot or a
redacted one, depending on whether the new send stream is redacted.
.sp
4. To receive an incremental send from a redacted version of the initial
snapshot that is redacted with respect to a subect of the set of snapshots the
initial snapshot was created with respect to.  A send stream from a compatible
redacted dataset will contain all of the blocks necessary to fill in any
redacted data.  This will either produce a normal snapshot or a
redacted one, depending on whether the new send stream is redacted.
.sp
5. To receive a full send as a clone of the redacted snapshot.  Since the
/tream is a full send, it definitionally contains all the data needed to
create a new dataset.  This use case will either produce a normal snapshot
or a redacted one, depending on whether the full send stream was redacted.
.sp
These restrictions are detected and enforced by \fBzfs receive\fR; a
redacted send stream will contain the list of snapshots that the stream is
redacted with respsect to. These are stored with the redacted snapshot, and
are used to detect and correctly handle the cases above.
.It Xo
.Nm
.Cm send
.Fl -redact-bookmark Ar redaction_bookmark
.Op Fl DLPcenpv
.Op Fl i Ar snapshot Ns | Ns Ar bookmark
.Ar snapshot
.Xc
Similar to sends with --redact; however, instead of using a list of redaction
snapshots to calculate the blocks to be redacted, we use the list of blocks in
the redaction bookmark.  This redaction bookmark must have been created by doing
a redacted send of the snapshot we're sending, or by doing a size estimate of
such a send.
.It Xo
.Nm
.Cm send
.Op Fl Penv
.Fl t
.Ar receive_resume_token
.Xc
Creates a send stream which resumes an interrupted receive.  The
.Ar receive_resume_token No is the value of this property on the filesystem
or volume that was being received into.  See the documentation for
.Cm zfs receive -s No for more details.
.It Xo
.Nm
.Cm receive
.Op Fl Fnuvs
.Op Fl o Ar origin=<snapshot>
.Ar filesystem Ns | Ns Ar volume Ns | Ns Ar snapshot
.br
.Nm
.Cm receive
.Op Fl Fnuvs
.Op Fl d Ns | Ns Fl e
.Op Fl o Ar origin=<snapshot>
.Ar filesystem
.Xc
Creates a snapshot whose contents are as specified in the stream provided on
standard input. If a full stream is received, then a new file system is created
as well. Streams are created using the
.Nm zfs Cm send
subcommand, which by default creates a full stream.
.Nm zfs Cm recv
can be used as an alias for
.Nm zfs Cm receive.
.Pp
If an incremental stream is received, then the destination file system must
already exist, and its most recent snapshot must match the incremental stream's
source. For
.Sy zvols ,
the destination device link is destroyed and recreated, which means the
.Sy zvol
cannot be accessed during the
.Cm receive
operation.
.Pp
When a snapshot replication package stream that is generated by using the
.Nm zfs Cm send Fl R
command is received, any snapshots that do not exist on the sending location are
destroyed by using the
.Nm zfs Cm destroy Fl d
command.
.Pp
The name of the snapshot
.Pq and file system, if a full stream is received
that this subcommand creates depends on the argument type and the use of the
.Fl d
or
.Fl e
options.
.Pp
If the argument is a snapshot name, the specified
.Ar snapshot
is created. If the argument is a file system or volume name, a snapshot with the
same name as the sent snapshot is created within the specified
.Ar filesystem
or
.Ar volume .
If neither of the
.Fl d
or
.Fl e
options are specified, the provided target snapshot name is used exactly as
provided.
.Pp
The
.Fl d
and
.Fl e
options cause the file system name of the target snapshot to be determined by
appending a portion of the sent snapshot's name to the specified target
.Ar filesystem .
If the
.Fl d
option is specified, all but the first element of the sent snapshot's file
system path
.Pq usually the pool name
is used and any required intermediate file systems within the specified one are
created. If the
.Fl e
option is specified, then only the last element of the sent snapshot's file
system name
.Pq i.e. the name of the source file system itself
is used as the target file system name.
.Bl -tag -width "-F"
.It Fl F
Force a rollback of the file system to the most recent snapshot before
performing the receive operation. If receiving an incremental replication stream
.Po for example, one generated by
.Nm zfs Cm send Fl R Op Fl i Ns | Ns Fl I
.Pc ,
destroy snapshots and file systems that do not exist on the sending side.
.It Fl d
Discard the first element of the sent snapshot's file system name, using the
remaining elements to determine the name of the target file system for the new
snapshot as described in the paragraph above.
.It Fl e
Discard all but the last element of the sent snapshot's file system name, using
that element to determine the name of the target file system for the new
snapshot as described in the paragraph above.
.It Fl n
Do not actually receive the stream. This can be useful in conjunction with the
.Fl v
option to verify the name the receive operation would use.
.It Fl o Sy origin Ns = Ns Ar snapshot
Forces the stream to be received as a clone of the given snapshot.
If the stream is a full send stream, this will create the filesystem
described by the stream as a clone of the specified snapshot. Which
snapshot was specified will not affect the success or failure of the
receive, as long as the snapshot does exist.  If the stream is an
incremental send stream, all the normal verification will be performed.
.It Fl u
File system that is associated with the received stream is not mounted.
.It Fl v
Print verbose information about the stream and the time required to perform the
receive operation.
.It Fl s
If the receive is interrupted, save the partially received state, rather
than deleting it.  Interruption may be due to premature termination of
the stream (e.g. due to network failure or failure of the remote system
if the stream is being read over a network connection), a checksum error
in the stream, termination of the
.Sy zfs receive No process, or unclean
shutdown of the system.
.sp
The receive can be resumed with a stream generated by
.Sy zfs send -t Ar token No , where the Ar token No is the value of the
.Ar receive_resume_token No property of the filesystem or volume which is
received into.
.sp
To use this flag, the storage pool must have the
.Sy extensible_dataset
feature enabled.  See
.Xr zpool-features(5)
for details on ZFS feature
flags.
.El
.It Xo
.Nm
.Cm receive
.Fl A
.Ar filesystem Ns | Ns Ar volume
.Xc
Abort an interrupted
.Sy zfs receive Fl s No deleting its saved partially received state.
.It Xo
.Nm
.Cm allow
.Ar filesystem Ns | Ns Ar volume
.Xc
Displays permissions that have been delegated on the specified filesystem or
volume. See the other forms of
.Nm zfs Cm allow
for more information.
.It Xo
.Nm
.Cm allow
.Op Fl dglu
.Ar user Ns | Ns Ar group Ns Oo , Ns Ar user Ns | Ns Ar group Oc Ns ...
.Ar perm Ns | Ns @ Ns Ar setname Ns Oo , Ns Ar perm Ns | Ns @ Ns
.Ar setname Oc Ns ...
.Ar filesystem Ns | Ns Ar volume
.br
.Nm
.Cm allow
.Op Fl dl
.Fl e Ns | Ns Sy everyone
.Ar perm Ns | Ns @ Ns Ar setname Ns Oo , Ns Ar perm Ns | Ns @ Ns
.Ar setname Oc Ns ...
.Ar filesystem Ns | Ns Ar volume
.Xc
Delegates ZFS administration permission for the file systems to non-privileged
users.
.Bl -tag -width "-d"
.It Fl d
Allow only for the descendent file systems.
.It Fl e Ns | Ns Sy everyone
Specifies that the permissions be delegated to everyone.
.It Fl g Ar group Ns Oo , Ns Ar group Oc Ns ...
Explicitly specify that permissions are delegated to the group.
.It Fl l
Allow
.Qq locally
only for the specified file system.
.It Fl u Ar user Ns Oo , Ns Ar user Oc Ns ...
Explicitly specify that permissions are delegated to the user.
.It Ar user Ns | Ns Ar group Ns Oo , Ns Ar user Ns | Ns Ar group Oc Ns ...
Specifies to whom the permissions are delegated. Multiple entities can be
specified as a comma-separated list. If neither of the
.Fl gu
options are specified, then the argument is interpreted preferentially as the
keyword
.Sy everyone ,
then as a user name, and lastly as a group name. To specify a user or group
named
.Qq everyone ,
use the
.Fl g
or
.Fl u
options. To specify a group with the same name as a user, use the
.Fl g
options.
.It Xo
.Ar perm Ns | Ns @ Ns Ar setname Ns Oo , Ns Ar perm Ns | Ns @ Ns
.Ar setname Oc Ns ...
.Xc
The permissions to delegate. Multiple permissions may be specified as a
comma-separated list. Permission names are the same as ZFS subcommand and
property names. See the property list below. Property set names,
which begin with
.Sy @ ,
may be specified. See the
.Fl s
form below for details.
.El
.Pp
If neither of the
.Fl dl
options are specified, or both are, then the permissions are allowed for the
file system or volume, and all of its descendents.
.Pp
Permissions are generally the ability to use a ZFS subcommand or change a ZFS
property. The following permissions are available:
.Bd -literal
NAME             TYPE           NOTES
allow            subcommand     Must also have the permission that is being
                                allowed
clone            subcommand     Must also have the 'create' ability and 'mount'
                                ability in the origin file system
create           subcommand     Must also have the 'mount' ability
destroy          subcommand     Must also have the 'mount' ability
diff             subcommand     Allows lookup of paths within a dataset
                                given an object number, and the ability to
                                create snapshots necessary to 'zfs diff'.
mount            subcommand     Allows mount/umount of ZFS datasets
promote          subcommand     Must also have the 'mount'
                                and 'promote' ability in the origin file system
receive          subcommand     Must also have the 'mount' and 'create' ability
rename           subcommand     Must also have the 'mount' and 'create'
                                ability in the new parent
rollback         subcommand     Must also have the 'mount' ability
send             subcommand
share            subcommand     Allows sharing file systems over NFS or SMB
                                protocols
snapshot         subcommand     Must also have the 'mount' ability

groupquota       other          Allows accessing any groupquota@... property
groupused        other          Allows reading any groupused@... property
userprop         other          Allows changing any user property
userquota        other          Allows accessing any userquota@... property
userused         other          Allows reading any userused@... property

aclinherit       property
aclmode          property
atime            property
canmount         property
casesensitivity  property
checksum         property
compression      property
copies           property
devices          property
exec             property
filesystem_limit property
mountpoint       property
nbmand           property
normalization    property
primarycache     property
quota            property
readonly         property
recordsize       property
refquota         property
refreservation   property
reservation      property
secondarycache   property
setuid           property
sharenfs         property
sharesmb         property
snapdir          property
snapshot_limit   property
utf8only         property
version          property
volblocksize     property
volsize          property
vscan            property
xattr            property
zoned            property
.Ed
.It Xo
.Nm
.Cm allow
.Fl c
.Ar perm Ns | Ns @ Ns Ar setname Ns Oo , Ns Ar perm Ns | Ns @ Ns
.Ar setname Oc Ns ...
.Ar filesystem Ns | Ns Ar volume
.Xc
Sets
.Qq create time
permissions. These permissions are granted
.Pq locally
to the creator of any newly-created descendent file system.
.It Xo
.Nm
.Cm allow
.Fl s No @ Ns Ar setname
.Ar perm Ns | Ns @ Ns Ar setname Ns Oo , Ns Ar perm Ns | Ns @ Ns
.Ar setname Oc Ns ...
.Ar filesystem Ns | Ns Ar volume
.Xc
Defines or adds permissions to a permission set. The set can be used by other
.Nm zfs Cm allow
commands for the specified file system and its descendents. Sets are evaluated
dynamically, so changes to a set are immediately reflected. Permission sets
follow the same naming restrictions as ZFS file systems, but the name must begin
with
.Sy @ ,
and can be no more than 64 characters long.
.It Xo
.Nm
.Cm unallow
.Op Fl dglru
.Ar user Ns | Ns Ar group Ns Oo , Ns Ar user Ns | Ns Ar group Oc Ns ...
.Oo Ar perm Ns | Ns @ Ns Ar setname Ns Oo , Ns Ar perm Ns | Ns @ Ns
.Ar setname Oc Ns ... Oc
.Ar filesystem Ns | Ns Ar volume
.br
.Nm
.Cm unallow
.Op Fl dlr
.Fl e Ns | Ns Sy everyone
.Oo Ar perm Ns | Ns @ Ns Ar setname Ns Oo , Ns Ar perm Ns | Ns @ Ns
.Ar setname Oc Ns ... Oc
.Ar filesystem Ns | Ns Ar volume
.br
.Nm
.Cm unallow
.Op Fl r
.Fl c
.Oo Ar perm Ns | Ns @ Ns Ar setname Ns Oo , Ns Ar perm Ns | Ns @ Ns
.Ar setname Oc Ns ... Oc
.Ar filesystem Ns | Ns Ar volume
.Xc
Removes permissions that were granted with the
.Nm zfs Cm allow
command. No permissions are explicitly denied, so other permissions granted are
still in effect. For example, if the permission is granted by an ancestor. If no
permissions are specified, then all permissions for the specified
.Ar user ,
.Ar group ,
or
.Sy everyone
are removed. Specifying
.Sy everyone
.Po or using the
.Fl e
option
.Pc
only removes the permissions that were granted to everyone, not all permissions
for every user and group. See the
.Nm zfs Cm allow
command for a description of the
.Fl ldugec
options.
.Bl -tag -width "-r"
.It Fl r
Recursively remove the permissions from this file system and all descendents.
.El
.It Xo
.Nm
.Cm unallow
.Op Fl r
.Fl s No @ Ns Ar setname
.Oo Ar perm Ns | Ns @ Ns Ar setname Ns Oo , Ns Ar perm Ns | Ns @ Ns
.Ar setname Oc Ns ... Oc
.Ar filesystem Ns | Ns Ar volume
.Xc
Removes permissions from a permission set. If no permissions are specified, then
all permissions are removed, thus removing the set entirely.
.It Xo
.Nm
.Cm hold
.Op Fl r
.Ar tag Ar snapshot Ns ...
.Xc
Adds a single reference, named with the
.Ar tag
argument, to the specified snapshot or snapshots. Each snapshot has its own tag
namespace, and tags must be unique within that space.
.Pp
If a hold exists on a snapshot, attempts to destroy that snapshot by using the
.Nm zfs Cm destroy
command return
.Er EBUSY .
.Bl -tag -width "-r"
.It Fl r
Specifies that a hold with the given tag is applied recursively to the snapshots
of all descendent file systems.
.El
.It Xo
.Nm
.Cm holds
.Op Fl r
.Ar snapshot Ns ...
.Xc
Lists all existing user references for the given snapshot or snapshots.
.Bl -tag -width "-r"
.It Fl r
Lists the holds that are set on the named descendent snapshots, in addition to
listing the holds on the named snapshot.
.El
.It Xo
.Nm
.Cm release
.Op Fl r
.Ar tag Ar snapshot Ns ...
.Xc
Removes a single reference, named with the
.Ar tag
argument, from the specified snapshot or snapshots. The tag must already exist
for each snapshot. If a hold exists on a snapshot, attempts to destroy that
snapshot by using the
.Nm zfs Cm destroy
command return
.Er EBUSY .
.Bl -tag -width "-r"
.It Fl r
Recursively releases a hold with the given tag on the snapshots of all
descendent file systems.
.El
.It Xo
.Nm
.Cm diff
.Op Fl FHt
.Ar snapshot Ar snapshot Ns | Ns Ar filesystem
.Xc
Display the difference between a snapshot of a given filesystem and another
snapshot of that filesystem from a later time or the current contents of the
filesystem. The first column is a character indicating the type of change, the
other columns indicate pathname, new pathname
.Pq in case of rename ,
change in link count, and optionally file type and/or change time. The types of
change are:
.Bd -literal
-       The path has been removed
+       The path has been created
M       The path has been modified
R       The path has been renamed
.Ed
.Bl -tag -width "-F"
.It Fl F
Display an indication of the type of file, in a manner similar to the
.Fl
option of
.Xr ls 1 .
.Bd -literal
B       Block device
C       Character device
/       Directory
>       Door
|       Named pipe
@       Symbolic link
P       Event port
=       Socket
F       Regular file
.Ed
.It Fl H
Give more parsable tab-separated output, without header lines and without
arrows.
.It Fl t
Display the path's inode change time as the first column of output.
.El
.It Xo
.Nm
.Cm program
.Op Fl t Ar timeout
.Op Fl m Ar memory_limit
.Ar pool script
.Op Ar arg1 Ns No , ...
.Xc
Executes
.Ar script No as a ZFS channel program on Ar pool Ns . The ZFS channel
program interface allows ZFS administrative operations to be run
programmatically via a Lua script. The entire script is executed atomically,
with no other administrative operations taking effect concurrently. A library
of ZFS calls is made available to channel program scripts. Channel programs may
only be run with root privileges.
.sp
For full documentation of the ZFS channel program interface, see the manual
page for
.Xr zfs-channel(1m).
.sp
.Bl -tag -width ""
.It Fl t Ar timeout
Execution time limit, in milliseconds. If a channel program executes for longer
than the provided timeout, it will be stopped and an error will be returned.
The default timeout is 1000 ms, and can be set to a maximum of 10000 ms.
.It Fl m Ar memory-limit
Memory limit, in bytes. If a channel program attempts to allocate more memory
than the given limit, it will be stopped and an error returned. The default
memory limit is 10 MB, and can be set to a maximum of 100 MB.
.sp
All remaining argument strings are passed directly to the channel program as
arguments. See
.Xr zfs-channel(1m) No for more information.
.El
.El
.Sh EXIT STATUS
The
.Nm
utility exits 0 on success, 1 if an error occurs, and 2 if invalid command line
options were specified.
.Sh EXAMPLES
.Bl -tag -width ""
.It Sy Example 1 No Creating a ZFS File System Hierarchy
The following commands create a file system named
.Em pool/home
and a file system named
.Em pool/home/bob .
The mount point
.Pa /export/home
is set for the parent file system, and is automatically inherited by the child
file system.
.Bd -literal
# zfs create pool/home
# zfs set mountpoint=/export/home pool/home
# zfs create pool/home/bob
.Ed
.It Sy Example 2 No Creating a ZFS Snapshot
The following command creates a snapshot named
.Sy yesterday .
This snapshot is mounted on demand in the
.Pa .zfs/snapshot
directory at the root of the
.Em pool/home/bob
file system.
.Bd -literal
# zfs snapshot pool/home/bob@yesterday
.Ed
.It Sy Example 3 No Creating and Destroying Multiple Snapshots
The following command creates snapshots named
.Sy yesterday
of
.Em pool/home
and all of its descendent file systems. Each snapshot is mounted on demand in
the
.Pa .zfs/snapshot
directory at the root of its file system. The second command destroys the newly
created snapshots.
.Bd -literal
# zfs snapshot -r pool/home@yesterday
# zfs destroy -r pool/home@yesterday
.Ed
.It Sy Example 4 No Disabling and Enabling File System Compression
The following command disables the
.Sy compression
property for all file systems under
.Em pool/home .
The next command explicitly enables
.Sy compression
for
.Em pool/home/anne .
.Bd -literal
# zfs set compression=off pool/home
# zfs set compression=on pool/home/anne
.Ed
.It Sy Example 5 No Listing ZFS Datasets
The following command lists all active file systems and volumes in the system.
Snapshots are displayed if the
.Sy listsnaps
property is
.Sy on .
The default is
.Sy off .
See
.Xr zpool 1M
for more information on pool properties.
.Bd -literal
# zfs list
NAME                      USED  AVAIL  REFER  MOUNTPOINT
pool                      450K   457G    18K  /pool
pool/home                 315K   457G    21K  /export/home
pool/home/anne             18K   457G    18K  /export/home/anne
pool/home/bob             276K   457G   276K  /export/home/bob
.Ed
.It Sy Example 6 No Setting a Quota on a ZFS File System
The following command sets a quota of 50 Gbytes for
.Em pool/home/bob .
.Bd -literal
# zfs set quota=50G pool/home/bob
.Ed
.It Sy Example 7 No Listing ZFS Properties
The following command lists all properties for
.Em pool/home/bob .
.Bd -literal
# zfs get all pool/home/bob
NAME           PROPERTY              VALUE                  SOURCE
pool/home/bob  type                  filesystem             -
pool/home/bob  creation              Tue Jul 21 15:53 2009  -
pool/home/bob  used                  21K                    -
pool/home/bob  available             20.0G                  -
pool/home/bob  referenced            21K                    -
pool/home/bob  compressratio         1.00x                  -
pool/home/bob  mounted               yes                    -
pool/home/bob  quota                 20G                    local
pool/home/bob  reservation           none                   default
pool/home/bob  recordsize            128K                   default
pool/home/bob  mountpoint            /pool/home/bob         default
pool/home/bob  sharenfs              off                    default
pool/home/bob  checksum              on                     default
pool/home/bob  compression           on                     local
pool/home/bob  atime                 on                     default
pool/home/bob  devices               on                     default
pool/home/bob  exec                  on                     default
pool/home/bob  setuid                on                     default
pool/home/bob  readonly              off                    default
pool/home/bob  zoned                 off                    default
pool/home/bob  snapdir               hidden                 default
pool/home/bob  aclmode               discard                default
pool/home/bob  aclinherit            restricted             default
pool/home/bob  canmount              on                     default
pool/home/bob  xattr                 on                     default
pool/home/bob  copies                1                      default
pool/home/bob  version               4                      -
pool/home/bob  utf8only              off                    -
pool/home/bob  normalization         none                   -
pool/home/bob  casesensitivity       sensitive              -
pool/home/bob  vscan                 off                    default
pool/home/bob  nbmand                off                    default
pool/home/bob  sharesmb              off                    default
pool/home/bob  refquota              none                   default
pool/home/bob  refreservation        none                   default
pool/home/bob  primarycache          all                    default
pool/home/bob  secondarycache        all                    default
pool/home/bob  usedbysnapshots       0                      -
pool/home/bob  usedbydataset         21K                    -
pool/home/bob  usedbychildren        0                      -
pool/home/bob  usedbyrefreservation  0                      -
.Ed
.Pp
The following command gets a single property value.
.Bd -literal
# zfs get -H -o value compression pool/home/bob
on
.Ed
The following command lists all properties with local settings for
.Em pool/home/bob .
.Bd -literal
# zfs get -r -s local -o name,property,value all pool/home/bob
NAME           PROPERTY              VALUE
pool/home/bob  quota                 20G
pool/home/bob  compression           on
.Ed
.It Sy Example 8 No Rolling Back a ZFS File System
The following command reverts the contents of
.Em pool/home/anne
to the snapshot named
.Sy yesterday ,
deleting all intermediate snapshots.
.Bd -literal
# zfs rollback -r pool/home/anne@yesterday
.Ed
.It Sy Example 9 No Creating a ZFS Clone
The following command creates a writable file system whose initial contents are
the same as
.Em pool/home/bob@yesterday .
.Bd -literal
# zfs clone pool/home/bob@yesterday pool/clone
.Ed
.It Sy Example 10 No Promoting a ZFS Clone
The following commands illustrate how to test out changes to a file system, and
then replace the original file system with the changed one, using clones, clone
promotion, and renaming:
.Bd -literal
# zfs create pool/project/production
  populate /pool/project/production with data
# zfs snapshot pool/project/production@today
# zfs clone pool/project/production@today pool/project/beta
  make changes to /pool/project/beta and test them
# zfs promote pool/project/beta
# zfs rename pool/project/production pool/project/legacy
# zfs rename pool/project/beta pool/project/production
  once the legacy version is no longer needed, it can be destroyed
# zfs destroy pool/project/legacy
.Ed
.It Sy Example 11 No Inheriting ZFS Properties
The following command causes
.Em pool/home/bob
and
.Em pool/home/anne
to inherit the
.Sy checksum
property from their parent.
.Bd -literal
# zfs inherit checksum pool/home/bob pool/home/anne
.Ed
.sp
The following command causes
.Em pool/home/jordan
to revert to received value for the
.Sy quota
property if it exists.
.Bd -literal
# zfs inherit -S quota pool/home/jordan
.Ed
.It Sy Example 12 No Remotely Replicating ZFS Data
The following commands send a full stream and then an incremental stream to a
remote machine, restoring them into
.Em poolB/received/fs@a
and
.Em poolB/received/fs@b ,
respectively.
.Em poolB
must contain the file system
.Em poolB/received ,
and must not initially contain
.Em poolB/received/fs .
.Bd -literal
# zfs send pool/fs@a | \e
  ssh host zfs receive poolB/received/fs@a
# zfs send -i a pool/fs@b | \e
  ssh host zfs receive poolB/received/fs
.Ed
.It Sy Example 13 No Using the zfs receive -d Option
The following command sends a full stream of
.Em poolA/fsA/fsB@snap
to a remote machine, receiving it into
.Em poolB/received/fsA/fsB@snap .
The
.Em fsA/fsB@snap
portion of the received snapshot's name is determined from the name of the sent
snapshot.
.Em poolB
must contain the file system
.Em poolB/received .
If
.Em poolB/received/fsA
does not exist, it is created as an empty file system.
.Bd -literal
# zfs send poolA/fsA/fsB@snap | \e
  ssh host zfs receive -d poolB/received
.Ed
.It Sy Example 14 No Setting User Properties
The following example sets the user-defined
.Sy com.example:department
property for a dataset.
.Bd -literal
# zfs set com.example:department=12345 tank/accounting
.Ed
.It Sy Example 15 No Performing a Rolling Snapshot
The following example shows how to maintain a history of snapshots with a
consistent naming scheme. To keep a week's worth of snapshots, the user
destroys the oldest snapshot, renames the remaining snapshots, and then creates
a new snapshot, as follows:
.Bd -literal
# zfs destroy -r pool/users@7daysago
# zfs rename -r pool/users@6daysago @7daysago
# zfs rename -r pool/users@5daysago @6daysago
# zfs rename -r pool/users@yesterday @5daysago
# zfs rename -r pool/users@yesterday @4daysago
# zfs rename -r pool/users@yesterday @3daysago
# zfs rename -r pool/users@yesterday @2daysago
# zfs rename -r pool/users@today @yesterday
# zfs snapshot -r pool/users@today
.Ed
.It Sy Example 16 No Setting sharenfs Property Options on a ZFS File System
The following commands show how to set
.Sy sharenfs
property options to enable
.Sy rw
access for a set of
.Sy IP
addresses and to enable root access for system
.Sy neo
on the
.Em tank/home
file system.
.Bd -literal
# zfs set sharenfs='rw=@123.123.0.0/16,root=neo' tank/home
.Ed
.Pp
If you are using
.Sy DNS
for host name resolution, specify the fully qualified hostname.
.It Sy Example 17 No Delegating ZFS Administration Permissions on a ZFS Dataset
The following example shows how to set permissions so that user
.Sy cindys
can create, destroy, mount, and take snapshots on
.Em tank/cindys .
The permissions on
.Em tank/cindys
are also displayed.
.Bd -literal
# zfs allow cindys create,destroy,mount,snapshot tank/cindys
# zfs allow tank/cindys
---- Permissions on tank/cindys --------------------------------------
Local+Descendent permissions:
        user cindys create,destroy,mount,snapshot
.Ed
.Pp
Because the
.Em tank/cindys
mount point permission is set to 755 by default, user
.Sy cindys
will be unable to mount file systems under
.Em tank/cindys .
Add an ACE similar to the following syntax to provide mount point access:
.Bd -literal
# chmod A+user:cindys:add_subdirectory:allow /tank/cindys
.Ed
.It Sy Example 18 No Delegating Create Time Permissions on a ZFS Dataset
The following example shows how to grant anyone in the group
.Sy staff
to create file systems in
.Em tank/users .
This syntax also allows staff members to destroy their own file systems, but not
destroy anyone else's file system. The permissions on
.Em tank/users
are also displayed.
.Bd -literal
# zfs allow staff create,mount tank/users
# zfs allow -c destroy tank/users
# zfs allow tank/users
---- Permissions on tank/users ---------------------------------------
Permission sets:
        destroy
Local+Descendent permissions:
        group staff create,mount
.Ed
.It Sy Example 19 No Defining and Granting a Permission Set on a ZFS Dataset
The following example shows how to define and grant a permission set on the
.Em tank/users
file system. The permissions on
.Em tank/users
are also displayed.
.Bd -literal
# zfs allow -s @pset create,destroy,snapshot,mount tank/users
# zfs allow staff @pset tank/users
# zfs allow tank/users
---- Permissions on tank/users ---------------------------------------
Permission sets:
        @pset create,destroy,mount,snapshot
Local+Descendent permissions:
        group staff @pset
.Ed
.It Sy Example 20 No Delegating Property Permissions on a ZFS Dataset
The following example shows to grant the ability to set quotas and reservations
on the
.Em users/home
file system. The permissions on
.Em users/home
are also displayed.
.Bd -literal
# zfs allow cindys quota,reservation users/home
# zfs allow users/home
---- Permissions on users/home ---------------------------------------
Local+Descendent permissions:
        user cindys quota,reservation
cindys% zfs set quota=10G users/home/marks
cindys% zfs get quota users/home/marks
NAME              PROPERTY  VALUE  SOURCE
users/home/marks  quota     10G    local
.Ed
.It Sy Example 21 No Removing ZFS Delegated Permissions on a ZFS Dataset
The following example shows how to remove the snapshot permission from the
.Sy staff
group on the
.Em tank/users
file system. The permissions on
.Em tank/users
are also displayed.
.Bd -literal
# zfs unallow staff snapshot tank/users
# zfs allow tank/users
---- Permissions on tank/users ---------------------------------------
Permission sets:
        @pset create,destroy,mount,snapshot
Local+Descendent permissions:
        group staff @pset
.Ed
.It Sy Example 22 No Showing the differences between a snapshot and a ZFS Dataset
The following example shows how to see what has changed between a prior
snapshot of a ZFS dataset and its current state. The
.Fl F
option is used to indicate type information for the files affected.
.Bd -literal
# zfs diff -F tank/test@before tank/test
M       /       /tank/test/
M       F       /tank/test/linked      (+1)
R       F       /tank/test/oldname -> /tank/test/newname
-       F       /tank/test/deleted
+       F       /tank/test/created
M       F       /tank/test/modified
.Ed
.El
.Sh INTERFACE STABILITY
.Sy Committed .
.Sh SEE ALSO
.Xr gzip 1 ,
.Xr ssh 1 ,
.Xr mount 1M ,
.Xr share 1M ,
.Xr sharemgr 1M ,
.Xr unshare 1M ,
.Xr zonecfg 1M ,
.Xr zpool 1M ,
.Xr chmod 2 ,
.Xr stat 2 ,
.Xr write 2 ,
.Xr fsync 3C ,
.Xr dfstab 4 ,
.Xr acl 5 ,
.Xr attributes 5<|MERGE_RESOLUTION|>--- conflicted
+++ resolved
@@ -28,11 +28,7 @@
 .\" Copyright (c) 2014 Integros [integros.com]
 .\" Copyright 2016 Nexenta Systems, Inc.
 .\"
-<<<<<<< HEAD
-.Dd April 27, 2016
-=======
 .Dd September 3, 2016
->>>>>>> 0756cc70
 .Dt ZFS 1M
 .Os
 .Sh NAME
@@ -655,16 +651,11 @@
 The amount of space consumed by this dataset and all its descendants. This is
 the value that is checked against this dataset's quota and reservation. The
 space used does not include this dataset's reservation, but does take into
-<<<<<<< HEAD
 account the reservations of any descendant datasets. The amount of space that a
-=======
-account the reservations of any descendent datasets. The amount of space that a
->>>>>>> 0756cc70
 dataset consumes from its parent, as well as the amount of space that is freed
 if this dataset is recursively destroyed, is the greater of its space used and
 its reservation.
 .Pp
-<<<<<<< HEAD
 The used space of a snapshot is space that is referenced exclusively by this
 snapshot. If this snapshot is destroyed, the amount of
 .Sy used No space will be freed. Space that is shared by multiple snapshots
@@ -673,25 +664,6 @@
 to it, thus changing the used space of those snapshots. The used space of the
 latest snapshot can also be affected by changes in the file system. Note that the
 .Sy used No space of a snapshot is a subset of the Sy written No space of the snapshot.
-=======
-The used space of a snapshot
-.Po see the
-.Sx Snapshots
-section
-.Pc
-is space that is referenced exclusively by this snapshot. If this snapshot is
-destroyed, the amount of
-.Sy used
-space will be freed. Space that is shared by multiple snapshots isn't accounted
-for in this metric. When a snapshot is destroyed, space that was previously
-shared with this snapshot can become unique to snapshots adjacent to it, thus
-changing the used space of those snapshots. The used space of the latest
-snapshot can also be affected by changes in the file system. Note that the
-.Sy used
-space of a snapshot is a subset of the
-.Sy written
-space of the snapshot.
->>>>>>> 0756cc70
 .Pp
 The amount of space used, available, or referenced does not take into account
 pending changes. Pending changes are generally accounted for within a few
@@ -816,15 +788,8 @@
 .Sy volblock .
 .It Sy written
 The amount of space
-<<<<<<< HEAD
 .Sy referenced No by this dataset that was written since the previous snapshot
 (i.e. that is not referenced by the previous snapshot).
-=======
-.Sy referenced
-by this dataset, that was written since the previous snapshot
-.Pq i.e. that is not referenced by the previous snapshot .
-space written to this dataset since the previous snapshot.
->>>>>>> 0756cc70
 .It Sy written Ns @ Ns Em snapshot
 The amount of
 .Sy referenced
