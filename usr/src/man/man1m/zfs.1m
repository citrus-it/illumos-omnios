.\"
.\" CDDL HEADER START
.\"
.\" The contents of this file are subject to the terms of the
.\" Common Development and Distribution License (the "License").
.\" You may not use this file except in compliance with the License.
.\"
.\" You can obtain a copy of the license at usr/src/OPENSOLARIS.LICENSE
.\" or http://www.opensolaris.org/os/licensing.
.\" See the License for the specific language governing permissions
.\" and limitations under the License.
.\"
.\" When distributing Covered Code, include this CDDL HEADER in each
.\" file and include the License file at usr/src/OPENSOLARIS.LICENSE.
.\" If applicable, add the following below this CDDL HEADER, with the
.\" fields enclosed by brackets "[]" replaced with your own identifying
.\" information: Portions Copyright [yyyy] [name of copyright owner]
.\"
.\" CDDL HEADER END
.\"
.\"
.\" Copyright (c) 2009 Sun Microsystems, Inc. All Rights Reserved.
.\" Copyright 2011 Joshua M. Clulow <josh@sysmgr.org>
.\" Copyright (c) 2011, 2017 by Delphix. All rights reserved.
.\" Copyright (c) 2013 by Saso Kiselkov. All rights reserved.
.\" Copyright (c) 2014, Joyent, Inc. All rights reserved.
.\" Copyright (c) 2014 by Adam Stevko. All rights reserved.
.\" Copyright (c) 2014 Integros [integros.com]
.\" Copyright 2016 Nexenta Systems, Inc.
.\"
.Dd September 16, 2016
.Dt ZFS 1M
.Os
.Sh NAME
.Nm zfs
.Nd configures ZFS file systems
.Sh SYNOPSIS
.Nm
.Op Fl \?
.Nm
.Cm create
.Op Fl p
.Oo Fl o Ar property Ns = Ns Ar value Oc Ns ...
.Ar filesystem
.Nm
.Cm create
.Op Fl ps
.Op Fl b Ar blocksize
.Oo Fl o Ar property Ns = Ns Ar value Oc Ns ...
.Fl V Ar size Ar volume
.Nm
.Cm destroy
.Op Fl Rfnprv
.Ar filesystem Ns | Ns Ar volume
.Nm
.Cm destroy
.Op Fl Rdnprv
.Ar filesystem Ns | Ns Ar volume Ns @ Ns Ar snap Ns
.Oo % Ns Ar snap Ns Oo , Ns Ar snap Ns Oo % Ns Ar snap Oc Oc Oc Ns ...
.Nm
.Cm destroy
.Ar filesystem Ns | Ns Ar volume Ns # Ns Ar bookmark
.Nm
.Cm snapshot
.Op Fl r
.Oo Fl o Ar property Ns = Ns value Oc Ns ...
.Ar filesystem Ns @ Ns Ar snapname Ns | Ns Ar volume Ns @ Ns Ar snapname Ns ...
.Nm
.Cm rollback
.Op Fl Rfr
.Ar snapshot
.Nm
.Cm clone
.Op Fl p
.Oo Fl o Ar property Ns = Ns Ar value Oc Ns ...
.Ar snapshot Ar filesystem Ns | Ns Ar volume
.Nm
.Cm promote
.Ar clone-filesystem
.Nm
.Cm rename
.Op Fl f
.Ar filesystem Ns | Ns Ar volume Ns | Ns Ar snapshot
.Ar filesystem Ns | Ns Ar volume Ns | Ns Ar snapshot
.Nm
.Cm rename
.Op Fl fp
.Ar filesystem Ns | Ns Ar volume
.Ar filesystem Ns | Ns Ar volume
.Nm
.Cm rename
.Fl r
.Ar snapshot Ar snapshot
.Nm
.Cm list
.Op Fl r Ns | Ns Fl d Ar depth
.Op Fl Hp
.Oo Fl o Ar property Ns Oo , Ns Ar property Oc Ns ... Oc
.Oo Fl s Ar property Oc Ns ...
.Oo Fl S Ar property Oc Ns ...
.Oo Fl t Ar type Ns Oo , Ns Ar type Oc Ns ... Oc
.Oo Ar filesystem Ns | Ns Ar volume Ns | Ns Ar snapshot Oc Ns ...
.Nm
.Cm remap
.Ar filesystem Ns | Ns Ar volume
.Nm
.Cm set
.Ar property Ns = Ns Ar value Oo Ar property Ns = Ns Ar value Oc Ns ...
.Ar filesystem Ns | Ns Ar volume Ns | Ns Ar snapshot Ns ...
.Nm
.Cm get
.Op Fl r Ns | Ns Fl d Ar depth
.Op Fl Hp
.Oo Fl o Ar field Ns Oo , Ns Ar field Oc Ns ... Oc
.Oo Fl s Ar source Ns Oo , Ns Ar source Oc Ns ... Oc
.Oo Fl t Ar type Ns Oo , Ns Ar type Oc Ns ... Oc
.Cm all | Ar property Ns Oo , Ns Ar property Oc Ns ...
.Ar filesystem Ns | Ns Ar volume Ns | Ns Ar snapshot Ns | Ns Ar bookmark Ns ...
.Nm
.Cm inherit
.Op Fl rS
.Ar property Ar filesystem Ns | Ns Ar volume Ns | Ns Ar snapshot Ns ...
.Nm
.Cm upgrade
.Nm
.Cm upgrade
.Fl v
.Nm
.Cm upgrade
.Op Fl r
.Op Fl V Ar version
.Fl a | Ar filesystem
.Nm
.Cm userspace
.Op Fl Hinp
.Oo Fl o Ar field Ns Oo , Ns Ar field Oc Ns ... Oc
.Oo Fl s Ar field Oc Ns ...
.Oo Fl S Ar field Oc Ns ...
.Oo Fl t Ar type Ns Oo , Ns Ar type Oc Ns ... Oc
.Ar filesystem Ns | Ns Ar snapshot
.Nm
.Cm groupspace
.Op Fl Hinp
.Oo Fl o Ar field Ns Oo , Ns Ar field Oc Ns ... Oc
.Oo Fl s Ar field Oc Ns ...
.Oo Fl S Ar field Oc Ns ...
.Oo Fl t Ar type Ns Oo , Ns Ar type Oc Ns ... Oc
.Ar filesystem Ns | Ns Ar snapshot
.Nm
.Cm mount
.Nm
.Cm mount
.Op Fl Ofv
.Op Fl o Ar options
.Fl a | Ar filesystem
.Nm
.Cm unmount
.Op Fl f
.Fl a | Ar filesystem Ns | Ns Ar mountpoint
.Nm
.Cm share
.Fl a | Ar filesystem
.Nm
.Cm unshare
.Fl a | Ar filesystem Ns | Ns Ar mountpoint
.Nm
.Cm bookmark
.Ar snapshot bookmark
.Nm
.Cm send
.Op Fl DLPRcenpv
.Op Oo Fl I Ns | Ns Fl i Oc Ar snapshot
.Ar snapshot
.Nm
.Cm send
.Op Fl DLPcenpv
.Oo Fl i Ar snapshot Ns | Ns Ar bookmark
.Oc
.Ar filesystem Ns | Ns Ar volume Ns | Ns Ar snapshot
.Nm
.Cm send
.Fl -redact Ar redaction_bookmark
.Op Fl DLPcenpv
.Op Fl i Ar snapshot Ns | Ns Ar bookmark
.Ar snapshot
.Nm
.Cm send
.Op Fl Penv
.Fl t
.Ar receive_resume_token
.Nm
.Cm receive
.Op Fl Fnuvs
.Op Fl o Ar origin=<snapshot>
.Ar filesystem Ns | Ns Ar volume Ns | Ns Ar snapshot
.Nm
.Cm receive
.Op Fl Fnuvs
.Op Fl o Ar origin=<snapshot>
.Op Fl d Ns | Ns Fl e
.Ar filesystem
.Nm
.Cm receive
.Fl A
.Ar filesystem Ns | Ns Ar volume
.Nm
.Cm redact
.Ar snapshot redaction_bookmark
.Op Ar redaction_snapshot Ns ...
.Nm
.Cm allow
.Ar filesystem Ns | Ns Ar volume
.Nm
.Cm allow
.Op Fl dglu
.Ar user Ns | Ns Ar group Ns Oo , Ns Ar user Ns | Ns Ar group Oc Ns ...
.Ar perm Ns | Ns @ Ns Ar setname Ns Oo , Ns Ar perm Ns | Ns @ Ns
.Ar setname Oc Ns ...
.Ar filesystem Ns | Ns Ar volume
.Nm
.Cm allow
.Op Fl dl
.Fl e Ns | Ns Sy everyone
.Ar perm Ns | Ns @ Ns Ar setname Ns Oo , Ns Ar perm Ns | Ns @ Ns
.Ar setname Oc Ns ...
.Ar filesystem Ns | Ns Ar volume
.Nm
.Cm allow
.Fl c
.Ar perm Ns | Ns @ Ns Ar setname Ns Oo , Ns Ar perm Ns | Ns @ Ns
.Ar setname Oc Ns ...
.Ar filesystem Ns | Ns Ar volume
.Nm
.Cm allow
.Fl s No @ Ns Ar setname
.Ar perm Ns | Ns @ Ns Ar setname Ns Oo , Ns Ar perm Ns | Ns @ Ns
.Ar setname Oc Ns ...
.Ar filesystem Ns | Ns Ar volume
.Nm
.Cm unallow
.Op Fl dglru
.Ar user Ns | Ns Ar group Ns Oo , Ns Ar user Ns | Ns Ar group Oc Ns ...
.Oo Ar perm Ns | Ns @ Ns Ar setname Ns Oo , Ns Ar perm Ns | Ns @ Ns
.Ar setname Oc Ns ... Oc
.Ar filesystem Ns | Ns Ar volume
.Nm
.Cm unallow
.Op Fl dlr
.Fl e Ns | Ns Sy everyone
.Oo Ar perm Ns | Ns @ Ns Ar setname Ns Oo , Ns Ar perm Ns | Ns @ Ns
.Ar setname Oc Ns ... Oc
.Ar filesystem Ns | Ns Ar volume
.Nm
.Cm unallow
.Op Fl r
.Fl c
.Oo Ar perm Ns | Ns @ Ns Ar setname Ns Oo , Ns Ar perm Ns | Ns @ Ns
.Ar setname Oc Ns ... Oc
.Ar filesystem Ns | Ns Ar volume
.Nm
.Cm unallow
.Op Fl r
.Fl s @ Ns Ar setname
.Oo Ar perm Ns | Ns @ Ns Ar setname Ns Oo , Ns Ar perm Ns | Ns @ Ns
.Ar setname Oc Ns ... Oc
.Ar filesystem Ns | Ns Ar volume
.Nm
.Cm hold
.Op Fl r
.Ar tag Ar snapshot Ns ...
.Nm
.Cm holds
.Op Fl r
.Ar snapshot Ns ...
.Nm
.Cm release
.Op Fl r
.Ar tag Ar snapshot Ns ...
.Nm
.Cm diff
.Op Fl FHt
.Ar snapshot Ar snapshot Ns | Ns Ar filesystem
.Nm
<<<<<<< HEAD
.Cm mooch
.Fl f Ar clone_file Ns = Ns Ar origin_file Nm ... Ar clone_directory
.Nm
.Cm program
.Op Fl n
=======
.Cm program
>>>>>>> dfc11533
.Op Fl t Ar timeout
.Op Fl m Ar memory_limit
.Ar pool script
.Op Ar arg1 No ...
.Sh DESCRIPTION
The
.Nm
command configures ZFS datasets within a ZFS storage pool, as described in
.Xr zpool 1M .
A dataset is identified by a unique path within the ZFS namespace.
For example:
.Bd -literal
pool/{filesystem,volume,snapshot}
.Ed
.Pp
where the maximum length of a dataset name is
.Dv MAXNAMELEN
.Pq 256 bytes
and the maximum amount of nesting allowed in a path is 50 levels deep.
.Pp
A dataset can be one of the following:
.Bl -tag -width "file system"
.It Sy file system
A ZFS dataset of type
.Sy filesystem
can be mounted within the standard system namespace and behaves like other file
systems.
While ZFS file systems are designed to be POSIX compliant, known issues exist
that prevent compliance in some cases.
Applications that depend on standards conformance might fail due to non-standard
behavior when checking file system free space.
.It Sy volume
A logical volume exported as a raw or block device.
This type of dataset should only be used under special circumstances.
File systems are typically used in most environments.
.It Sy snapshot
A read-only version of a file system or volume at a given point in time.
It is specified as
.Ar filesystem Ns @ Ns Ar name
or
.Ar volume Ns @ Ns Ar name .
.El
.Ss ZFS File System Hierarchy
A ZFS storage pool is a logical collection of devices that provide space for
datasets.
A storage pool is also the root of the ZFS file system hierarchy.
.Pp
The root of the pool can be accessed as a file system, such as mounting and
unmounting, taking snapshots, and setting properties.
The physical storage characteristics, however, are managed by the
.Xr zpool 1M
command.
.Pp
See
.Xr zpool 1M
for more information on creating and administering pools.
.Ss Snapshots
A snapshot is a read-only copy of a file system or volume.
Snapshots can be created extremely quickly, and initially consume no additional
space within the pool.
As data within the active dataset changes, the snapshot consumes more data than
would otherwise be shared with the active dataset.
.Pp
Snapshots can have arbitrary names.
Snapshots of volumes can be cloned or rolled back, but cannot be accessed
independently.
.Pp
File system snapshots can be accessed under the
.Pa .zfs/snapshot
directory in the root of the file system.
Snapshots are automatically mounted on demand and may be unmounted at regular
intervals.
The visibility of the
.Pa .zfs
directory can be controlled by the
.Sy snapdir
property.
.Ss Clones
A clone is a writable volume or file system whose initial contents are the same
as another dataset.
As with snapshots, creating a clone is nearly instantaneous, and initially
consumes no additional space.
.Pp
Clones can only be created from a snapshot.
When a snapshot is cloned, it creates an implicit dependency between the parent
and child.
Even though the clone is created somewhere else in the dataset hierarchy, the
original snapshot cannot be destroyed as long as a clone exists.
The
.Sy origin
property exposes this dependency, and the
.Cm destroy
command lists any such dependencies, if they exist.
.Pp
The clone parent-child dependency relationship can be reversed by using the
.Cm promote
subcommand.
This causes the
.Qq origin
file system to become a clone of the specified file system, which makes it
possible to destroy the file system that the clone was created from.
.Ss "Mount Points"
Creating a ZFS file system is a simple operation, so the number of file systems
per system is likely to be numerous.
To cope with this, ZFS automatically manages mounting and unmounting file
systems without the need to edit the
.Pa /etc/vfstab
file.
All automatically managed file systems are mounted by ZFS at boot time.
.Pp
By default, file systems are mounted under
.Pa /path ,
where
.Ar path
is the name of the file system in the ZFS namespace.
Directories are created and destroyed as needed.
.Pp
A file system can also have a mount point set in the
.Sy mountpoint
property.
This directory is created as needed, and ZFS automatically mounts the file
system when the
.Nm zfs Cm mount Fl a
command is invoked
.Po without editing
.Pa /etc/vfstab
.Pc .
The
.Sy mountpoint
property can be inherited, so if
.Em pool/home
has a mount point of
.Pa /export/stuff ,
then
.Em pool/home/user
automatically inherits a mount point of
.Pa /export/stuff/user .
.Pp
A file system
.Sy mountpoint
property of
.Sy none
prevents the file system from being mounted.
.Pp
If needed, ZFS file systems can also be managed with traditional tools
.Po
.Nm mount ,
.Nm umount ,
.Pa /etc/vfstab
.Pc .
If a file system's mount point is set to
.Sy legacy ,
ZFS makes no attempt to manage the file system, and the administrator is
responsible for mounting and unmounting the file system.
.Ss "Zones"
A ZFS file system can be added to a non-global zone by using the
.Nm zonecfg Cm add Sy fs
subcommand.
A ZFS file system that is added to a non-global zone must have its
.Sy mountpoint
property set to
.Sy legacy .
.Pp
The physical properties of an added file system are controlled by the global
administrator.
However, the zone administrator can create, modify, or destroy files within the
added file system, depending on how the file system is mounted.
.Pp
A dataset can also be delegated to a non-global zone by using the
.Nm zonecfg Cm add Sy dataset
subcommand.
You cannot delegate a dataset to one zone and the children of the same dataset
to another zone.
The zone administrator can change properties of the dataset or any of its
children.
However, the
.Sy quota ,
.Sy filesystem_limit
and
.Sy snapshot_limit
properties of the delegated dataset can be modified only by the global
administrator.
.Pp
A ZFS volume can be added as a device to a non-global zone by using the
.Nm zonecfg Cm add Sy device
subcommand.
However, its physical properties can be modified only by the global
administrator.
.Pp
For more information about
.Nm zonecfg
syntax, see
.Xr zonecfg 1M .
.Pp
After a dataset is delegated to a non-global zone, the
.Sy zoned
property is automatically set.
A zoned file system cannot be mounted in the global zone, since the zone
administrator might have to set the mount point to an unacceptable value.
.Pp
The global administrator can forcibly clear the
.Sy zoned
property, though this should be done with extreme care.
The global administrator should verify that all the mount points are acceptable
before clearing the property.
.Ss Native Properties
Properties are divided into two types, native properties and user-defined
.Po or
.Qq user
.Pc
properties.
Native properties either export internal statistics or control ZFS behavior.
In addition, native properties are either editable or read-only.
User properties have no effect on ZFS behavior, but you can use them to annotate
datasets in a way that is meaningful in your environment.
For more information about user properties, see the
.Sx User Properties
section, below.
.Pp
Every dataset has a set of properties that export statistics about the dataset
as well as control various behaviors.
Properties are inherited from the parent unless overridden by the child.
Some properties apply only to certain types of datasets
.Pq file systems, volumes, or snapshots .
.Pp
The values of numeric properties can be specified using human-readable suffixes
.Po for example,
.Sy k ,
.Sy KB ,
.Sy M ,
.Sy Gb ,
and so forth, up to
.Sy Z
for zettabyte
.Pc .
The following are all valid
.Pq and equal
specifications:
.Li 1536M, 1.5g, 1.50GB .
.Pp
The values of non-numeric properties are case sensitive and must be lowercase,
except for
.Sy mountpoint ,
.Sy sharenfs ,
and
.Sy sharesmb .
.Pp
The following native properties consist of read-only statistics about the
dataset.
These properties can be neither set, nor inherited.
Native properties apply to all dataset types unless otherwise noted.
.Bl -tag -width "usedbyrefreservation"
.It Sy available
The amount of space available to the dataset and all its children, assuming that
there is no other activity in the pool.
Because space is shared within a pool, availability can be limited by any number
of factors, including physical pool size, quotas, reservations, or other
datasets within the pool.
.Pp
This property can also be referred to by its shortened column name,
.Sy avail .
.It Sy compressratio
For non-snapshots, the compression ratio achieved for the
.Sy used
space of this dataset, expressed as a multiplier.
The
.Sy used
property includes descendant datasets, and, for clones, does not include the
space shared with the origin snapshot.
For snapshots, the
.Sy compressratio
is the same as the
.Sy refcompressratio
property.
Compression can be turned on by running:
.Nm zfs Cm set Sy compression Ns = Ns Sy on Ar dataset .
The default value is
.Sy off .
.It Sy creation
The time this dataset was created.
.It Sy clones
For snapshots, this property is a comma-separated list of filesystems or volumes
which are clones of this snapshot.
The clones'
.Sy origin
property is this snapshot.
If the
.Sy clones
property is not empty, then this snapshot can not be destroyed
.Po even with the
.Fl r
or
.Fl f
options
.Pc .
.It Sy defer_destroy
This property is
.Sy on
if the snapshot has been marked for deferred destroy by using the
.Nm zfs Cm destroy Fl d
command.
Otherwise, the property is
.Sy off .
.It Sy filesystem_count
The total number of filesystems and volumes that exist under this location in
the dataset tree.
This value is only available when a
.Sy filesystem_limit
has been set somewhere in the tree under which the dataset resides.
.It Sy logicalreferenced
The amount of space that is
.Qq logically
accessible by this dataset.
See the
.Sy referenced
property.
The logical space ignores the effect of the
.Sy compression
and
.Sy copies
properties, giving a quantity closer to the amount of data that applications
see.
However, it does include space consumed by metadata.
.Pp
This property can also be referred to by its shortened column name,
.Sy lrefer .
.It Sy logicalused
The amount of space that is
.Qq logically
consumed by this dataset and all its descendents.
See the
.Sy used
property.
The logical space ignores the effect of the
.Sy compression
and
.Sy copies
properties, giving a quantity closer to the amount of data that applications
see.
However, it does include space consumed by metadata.
.Pp
This property can also be referred to by its shortened column name,
.Sy lused Ns
.Eo . Ec
.It Sy mooch_byteswap
Indicates whether the file system or snapshot is using the
.Sy mooch_byteswap
pool feature, which is required by the
.Sy zfs mooch
subcommand.
.It Sy mounted
For file systems, indicates whether the file system is currently mounted.
This property can be either
.Sy yes
or
.Sy no .
.It Sy origin
For cloned file systems or volumes, the snapshot from which the clone was
created.
See also the
.Sy clones
property.
.It Sy receive_resume_token
For filesystems or volumes which have saved partially-completed state from
.Sy zfs receive Fl s Ns , this opaque token can be provided to Sy zfs send Fl t
.No to resume and complete the Sy zfs receive.
.It Sy redact_snaps
For bookmarks, this is the list of snapshot guids the bookmark contains a redaction
list for.
For snapshots, this is the list of snapshot guids the snapshot is redacted with
respect to.
.It Sy referenced
The amount of data that is accessible by this dataset, which may or may not be
shared with other datasets in the pool.
When a snapshot or clone is created, it initially references the same amount of
space as the file system or snapshot it was created from, since its contents are
identical.
.Pp
This property can also be referred to by its shortened column name,
.Sy refer .
.It Sy refcompressratio
The compression ratio achieved for the
.Sy referenced
space of this dataset, expressed as a multiplier.
See also the
.Sy compressratio
property.
.It Sy snapshot_count
The total number of snapshots that exist under this location in the dataset
tree.
This value is only available when a
.Sy snapshot_limit
has been set somewhere in the tree under which the dataset resides.
.It Sy type
The type of dataset:
.Sy filesystem ,
.Sy volume ,
or
.Sy snapshot .
.It Sy used
The amount of space consumed by this dataset and all its descendants.
This is the value that is checked against this dataset's quota and reservation.
The space used does not include this dataset's reservation, but does take into
account the reservations of any descendant datasets.
The amount of space that a dataset consumes from its parent, as well as the
amount of space that is freed if this dataset is recursively destroyed, is the
greater of its space used and its reservation.
.Pp
The used space of a snapshot is space that is referenced exclusively by this
snapshot.
If this snapshot is destroyed, the amount of
.Sy used
Space that is shared by multiple snapshots isn't accounted for in this metric.
When a snapshot is destroyed, space that was previously shared with this
snapshot can become unique to snapshots adjacent to it, thus changing the used
space of those snapshots.
The used space of the latest snapshot can also be affected by changes in the
file system.
Note that the
.Sy used No space of a snapshot is a subset of the Sy written No space of the snapshot.
.Pp
The amount of space used, available, or referenced does not take into account
pending changes.
Pending changes are generally accounted for within a few seconds.
Committing a change to a disk using
.Xr fsync 3C
or
.Dv O_SYNC
does not necessarily guarantee that the space usage information is updated
immediately.
.It Sy usedby*
The
.Sy usedby*
properties decompose the
.Sy used
properties into the various reasons that space is used.
Specifically,
.Sy used No =
.Sy usedbychildren No +
.Sy usedbydataset No +
.Sy usedbyrefreservation No +
.Sy usedbysnapshots .
These properties are only available for datasets created on
.Nm zpool
.Qo version 13 Qc
pools.
.It Sy usedbychildren
The amount of space used by children of this dataset, which would be freed if
all the dataset's children were destroyed.
.It Sy usedbydataset
The amount of space used by this dataset itself, which would be freed if the
dataset were destroyed
.Po after first removing any
.Sy refreservation
and destroying any necessary snapshots or descendents
.Pc .
.It Sy usedbyrefreservation
The amount of space used by a
.Sy refreservation
set on this dataset, which would be freed if the
.Sy refreservation
was removed.
.It Sy usedbysnapshots
The amount of space consumed by snapshots of this dataset.
In particular, it is the amount of space that would be freed if all of this
dataset's snapshots were destroyed.
Note that this is not simply the sum of the snapshots'
.Sy used
properties because space can be shared by multiple snapshots.
.It Sy userused Ns @ Ns Em user
The amount of space consumed by the specified user in this dataset.
Space is charged to the owner of each file, as displayed by
.Nm ls Fl l .
The amount of space charged is displayed by
.Nm du
and
.Nm ls Fl s .
See the
.Nm zfs Cm userspace
subcommand for more information.
.Pp
Unprivileged users can access only their own space usage.
The root user, or a user who has been granted the
.Sy userused
privilege with
.Nm zfs Cm allow ,
can access everyone's usage.
.Pp
The
.Sy userused Ns @ Ns Em ...
properties are not displayed by
.Nm zfs Cm get Sy all .
The user's name must be appended after the @ symbol, using one of the following
forms:
.Bl -bullet -width ""
.It
.Em POSIX name
.Po for example,
.Sy joe
.Pc
.It
.Em POSIX numeric ID
.Po for example,
.Sy 789
.Pc
.It
.Em SID name
.Po for example,
.Sy joe.smith@mydomain
.Pc
.It
.Em SID numeric ID
.Po for example,
.Sy S-1-123-456-789
.Pc
.El
.It Sy userrefs
This property is set to the number of user holds on this snapshot.
User holds are set by using the
.Nm zfs Cm hold
command.
.It Sy groupused Ns @ Ns Em group
The amount of space consumed by the specified group in this dataset.
Space is charged to the group of each file, as displayed by
.Nm ls Fl l .
See the
.Sy userused Ns @ Ns Em user
property for more information.
.Pp
Unprivileged users can only access their own groups' space usage.
The root user, or a user who has been granted the
.Sy groupused
privilege with
.Nm zfs Cm allow ,
can access all groups' usage.
.It Sy volblocksize
For volumes, specifies the block size of the volume.
The
.Sy blocksize
cannot be changed once the volume has been written, so it should be set at
volume creation time.
The default
.Sy blocksize
for volumes is 8 Kbytes.
Any power of 2 from 512 bytes to 128 Kbytes is valid.
.Pp
This property can also be referred to by its shortened column name,
.Sy volblock .
.It Sy written
The amount of space
.Sy referenced No by this dataset that was written since the previous snapshot
(i.e. that is not referenced by the previous snapshot).
.It Sy written Ns @ Ns Em snapshot
The amount of
.Sy referenced
space written to this dataset since the specified snapshot.
This is the space that is referenced by this dataset but was not referenced by
the specified snapshot.
.Pp
See the
.Sy written Ns # Ns Em bookmark
section below for exactly how the
.Em snapshot
may be specified.
.It Sy written Ns # Ns Em bookmark
The amount of
.Sy referenced
space written to this dataset since the time point represented by the bookmark
.Po which is the creation time of the snapshot that the bookmark was created from
.Pc .
This is the space
that is referenced by this dataset but was not referenced at the time
represented by the bookmark.
.Pp
The
.Em bookmark
or
.Em snapshot
may be specified as a short name
.Po just the part after the
.Sy #
or
.Sy @
.Pc ,
in which case it will be interpreted as a bookmark or snapshot in the same
this dataset.
The
.Em bookmark No or Em snapshot No may be a full bookmark or snapshot name
.Po e.g. Em filesystem Ns # Ns Em bookmark Pc ,
which for clones may be a bookmark or snapshot in the origin's filesystem
.Pq or the origin of the origin's filesystem, etc.
.El
.Pp
The following native properties can be used to change the behavior of a ZFS
dataset.
.Bl -tag -width ""
.It Xo
.Sy aclinherit Ns = Ns Sy discard Ns | Ns Sy noallow Ns | Ns
.Sy restricted Ns | Ns Sy passthrough Ns | Ns Sy passthrough-x
.Xc
Controls how ACEs are inherited when files and directories are created.
.Bl -tag -width "passthrough-x"
.It Sy discard
does not inherit any ACEs.
.It Sy noallow
only inherits inheritable ACEs that specify
.Qq deny
permissions.
.It Sy restricted
default, removes the
.Sy write_acl
and
.Sy write_owner
permissions when the ACE is inherited.
.It Sy passthrough
inherits all inheritable ACEs without any modifications.
.It Sy passthrough-x
same meaning as
.Sy passthrough ,
except that the
.Sy owner@ ,
.Sy group@ ,
and
.Sy everyone@
ACEs inherit the execute permission only if the file creation mode also requests
the execute bit.
.El
.Pp
When the property value is set to
.Sy passthrough ,
files are created with a mode determined by the inheritable ACEs.
If no inheritable ACEs exist that affect the mode, then the mode is set in
accordance to the requested mode from the application.
.It Xo
.Sy aclmode Ns = Ns Sy discard Ns | Ns Sy groupmask Ns | Ns
.Sy passthrough Ns | Ns Sy restricted
.Xc
Controls how an ACL is modified during
.Xr chmod 2
and how inherited ACEs are modified by the file creation mode.
.Bl -tag -width "passthrough"
.It Sy discard
default, deletes all ACEs except for those representing the mode of the file or
directory requested by
.Xr chmod 2 .
.It Sy groupmask
reduces permissions granted by all
.Sy ALLOW
entries found in the ACL such that they are no greater than the group
permissions specified by the mode.
.It Sy passthrough
indicates that no changes are made to the ACL other than creating or updating
the necessary ACEs to represent the new mode of the file or directory.
.It Sy restricted
causes the
.Xr chmod 2
operation to return an error when used on any file or directory which has a
non-trivial ACL, with entries in addition to those that represent the mode.
.El
.Pp
.Xr chmod 2
is required to change the set user ID, set group ID, or sticky bit on a file or
directory, as they do not have equivalent ACEs.
In order to use
.Xr chmod 2
on a file or directory with a non-trivial ACL when
.Sy aclmode
is set to
.Sy restricted ,
you must first remove all ACEs except for those that represent the current mode.
.It Sy atime Ns = Ns Sy on Ns | Ns Sy off
Controls whether the access time for files is updated when they are read.
Turning this property off avoids producing write traffic when reading files and
can result in significant performance gains, though it might confuse mailers
and other similar utilities.
The default value is
.Sy on .
.It Sy canmount Ns = Ns Sy on Ns | Ns Sy off Ns | Ns Sy noauto
If this property is set to
.Sy off ,
the file system cannot be mounted, and is ignored by
.Nm zfs Cm mount Fl a .
Setting this property to
.Sy off
is similar to setting the
.Sy mountpoint
property to
.Sy none ,
except that the dataset still has a normal
.Sy mountpoint
property, which can be inherited.
Setting this property to
.Sy off
allows datasets to be used solely as a mechanism to inherit properties.
One example of setting
.Sy canmount Ns = Ns Sy off
is to have two datasets with the same
.Sy mountpoint ,
so that the children of both datasets appear in the same directory, but might
have different inherited characteristics.
.Pp
When set to
.Sy noauto ,
a dataset can only be mounted and unmounted explicitly.
The dataset is not mounted automatically when the dataset is created or
imported, nor is it mounted by the
.Nm zfs Cm mount Fl a
command or unmounted by the
.Nm zfs Cm unmount Fl a
command.
.Pp
This property is not inherited.
.It Xo
.Sy checksum Ns = Ns Sy on Ns | Ns Sy off Ns | Ns Sy fletcher2 Ns | Ns
.Sy fletcher4 Ns | Ns Sy sha256 Ns | Ns Sy noparity Ns | Ns Sy sha512 Ns | Ns Sy skein Ns | Ns Sy edonr
.Xc
Controls the checksum used to verify data integrity.
The default value is
.Sy on ,
which automatically selects an appropriate algorithm
.Po currently,
.Sy fletcher4 ,
but this may change in future releases
.Pc .
The value
.Sy off
disables integrity checking on user data.
The value
.Sy noparity
not only disables integrity but also disables maintaining parity for user data.
This setting is used internally by a dump device residing on a RAID-Z pool and
should not be used by any other dataset.
Disabling checksums is
.Sy NOT
a recommended practice.
.Pp
.No The Sy sha52, skein, No and Sy edonr No checksum algorithms requite enabling the
.No appropriate features on the pool.
Please see Sy zpool-features(5) No for more
.No information on these algorithms.
.Pp
Changing this property affects only newly-written data.
.It Xo
.Sy compression Ns = Ns Sy on Ns | Ns Sy off Ns | Ns Sy gzip Ns | Ns
.Sy gzip- Ns Em N Ns | Ns Sy lz4 Ns | Ns Sy lzjb Ns | Ns Sy zle
.Xc
Controls the compression algorithm used for this dataset.
.Pp
Setting compression to
.Sy on
indicates that the current default compression algorithm should be used.
The default balances compression and decompression speed, with compression ratio
and is expected to work well on a wide variety of workloads.
Unlike all other settings for this property,
.Sy on
does not select a fixed compression type.
As new compression algorithms are added to ZFS and enabled on a pool, the
default compression algorithm may change.
The current default compression algorithm is either
.Sy lzjb
or, if the
.Sy lz4_compress
feature is enabled,
.Sy lz4 .
.Pp
The
.Sy lz4
compression algorithm is a high-performance replacement for the
.Sy lzjb
algorithm.
It features significantly faster compression and decompression, as well as a
moderately higher compression ratio than
.Sy lzjb ,
but can only be used on pools with the
.Sy lz4_compress
feature set to
.Sy enabled .
See
.Xr zpool-features 5
for details on ZFS feature flags and the
.Sy lz4_compress
feature.
.Pp
The
.Sy lzjb
compression algorithm is optimized for performance while providing decent data
compression.
.Pp
The
.Sy gzip
compression algorithm uses the same compression as the
.Xr gzip 1
command.
You can specify the
.Sy gzip
level by using the value
.Sy gzip- Ns Em N ,
where
.Em N
is an integer from 1
.Pq fastest
to 9
.Pq best compression ratio .
Currently,
.Sy gzip
is equivalent to
.Sy gzip-6
.Po which is also the default for
.Xr gzip 1
.Pc .
.Pp
The
.Sy zle
compression algorithm compresses runs of zeros.
.Pp
This property can also be referred to by its shortened column name
.Sy compress .
Changing this property affects only newly-written data.
.It Sy copies Ns = Ns Sy 1 Ns | Ns Sy 2 Ns | Ns Sy 3
Controls the number of copies of data stored for this dataset.
These copies are in addition to any redundancy provided by the pool, for
example, mirroring or RAID-Z.
The copies are stored on different disks, if possible.
The space used by multiple copies is charged to the associated file and dataset,
changing the
.Sy used
property and counting against quotas and reservations.
.Pp
Changing this property only affects newly-written data.
Therefore, set this property at file system creation time by using the
.Fl o Sy copies Ns = Ns Ar N
option.
.It Sy devices Ns = Ns Sy on Ns | Ns Sy off
Controls whether device nodes can be opened on this file system.
The default value is
.Sy on .
.It Sy exec Ns = Ns Sy on Ns | Ns Sy off
Controls whether processes can be executed from within this file system.
The default value is
.Sy on .
.It Sy filesystem_limit Ns = Ns Em count Ns | Ns Sy none
Limits the number of filesystems and volumes that can exist under this point in
the dataset tree.
The limit is not enforced if the user is allowed to change the limit.
Setting a
.Sy filesystem_limit
.Sy on
a descendent of a filesystem that already has a
.Sy filesystem_limit
does not override the ancestor's
.Sy filesystem_limit ,
but rather imposes an additional limit.
This feature must be enabled to be used
.Po see
.Xr zpool-features 5
.Pc .
.It Sy mountpoint Ns = Ns Pa path Ns | Ns Sy none Ns | Ns Sy legacy
Controls the mount point used for this file system.
See the
.Sx Mount Points
section for more information on how this property is used.
.Pp
When the
.Sy mountpoint
property is changed for a file system, the file system and any children that
inherit the mount point are unmounted.
If the new value is
.Sy legacy ,
then they remain unmounted.
Otherwise, they are automatically remounted in the new location if the property
was previously
.Sy legacy
or
.Sy none ,
or if they were mounted before the property was changed.
In addition, any shared file systems are unshared and shared in the new
location.
.It Sy nbmand Ns = Ns Sy on Ns | Ns Sy off
Controls whether the file system should be mounted with
.Sy nbmand
.Pq Non Blocking mandatory locks .
This is used for SMB clients.
Changes to this property only take effect when the file system is umounted and
remounted.
See
.Xr mount 1M
for more information on
.Sy nbmand
mounts.
.It Sy primarycache Ns = Ns Sy all Ns | Ns Sy none Ns | Ns Sy metadata
Controls what is cached in the primary cache
.Pq ARC .
If this property is set to
.Sy all ,
then both user data and metadata is cached.
If this property is set to
.Sy none ,
then neither user data nor metadata is cached.
If this property is set to
.Sy metadata ,
then only metadata is cached.
The default value is
.Sy all .
.It Sy quota Ns = Ns Em size Ns | Ns Sy none
Limits the amount of space a dataset and its descendents can consume.
This property enforces a hard limit on the amount of space used.
This includes all space consumed by descendents, including file systems and
snapshots.
Setting a quota on a descendent of a dataset that already has a quota does not
override the ancestor's quota, but rather imposes an additional limit.
.Pp
Quotas cannot be set on volumes, as the
.Sy volsize
property acts as an implicit quota.
.It Sy snapshot_limit Ns = Ns Em count Ns | Ns Sy none
Limits the number of snapshots that can be created on a dataset and its
descendents.
Setting a
.Sy snapshot_limit
on a descendent of a dataset that already has a
.Sy snapshot_limit
does not override the ancestor's
.Sy snapshot_limit ,
but rather imposes an additional limit.
The limit is not enforced if the user is allowed to change the limit.
For example, this means that recursive snapshots taken from the global zone are
counted against each delegated dataset within a zone.
This feature must be enabled to be used
.Po see
.Xr zpool-features 5
.Pc .
.It Sy userquota@ Ns Em user Ns = Ns Em size Ns | Ns Sy none
Limits the amount of space consumed by the specified user.
User space consumption is identified by the
.Sy userspace@ Ns Em user
property.
.Pp
Enforcement of user quotas may be delayed by several seconds.
This delay means that a user might exceed their quota before the system notices
that they are over quota and begins to refuse additional writes with the
.Er EDQUOT
error message.
See the
.Nm zfs Cm userspace
subcommand for more information.
.Pp
Unprivileged users can only access their own groups' space usage.
The root user, or a user who has been granted the
.Sy userquota
privilege with
.Nm zfs Cm allow ,
can get and set everyone's quota.
.Pp
This property is not available on volumes, on file systems before version 4, or
on pools before version 15.
The
.Sy userquota@ Ns Em ...
properties are not displayed by
.Nm zfs Cm get Sy all .
The user's name must be appended after the
.Sy @
symbol, using one of the following forms:
.Bl -bullet
.It
.Em POSIX name
.Po for example,
.Sy joe
.Pc
.It
.Em POSIX numeric ID
.Po for example,
.Sy 789
.Pc
.It
.Em SID name
.Po for example,
.Sy joe.smith@mydomain
.Pc
.It
.Em SID numeric ID
.Po for example,
.Sy S-1-123-456-789
.Pc
.El
.It Sy groupquota@ Ns Em group Ns = Ns Em size Ns | Ns Sy none
Limits the amount of space consumed by the specified group.
Group space consumption is identified by the
.Sy groupused@ Ns Em group
property.
.Pp
Unprivileged users can access only their own groups' space usage.
The root user, or a user who has been granted the
.Sy groupquota
privilege with
.Nm zfs Cm allow ,
can get and set all groups' quotas.
.It Sy readonly Ns = Ns Sy on Ns | Ns Sy off
Controls whether this dataset can be modified.
The default value is
.Sy off .
.Pp
This property can also be referred to by its shortened column name,
.Sy rdonly .
.It Sy recordsize Ns = Ns Em size
Specifies a suggested block size for files in the file system.
This property is designed solely for use with database workloads that access
files in fixed-size records.
ZFS automatically tunes block sizes according to internal algorithms optimized
for typical access patterns.
.Pp
For databases that create very large files but access them in small random
chunks, these algorithms may be suboptimal.
Specifying a
.Sy recordsize
greater than or equal to the record size of the database can result in
significant performance gains.
Use of this property for general purpose file systems is strongly discouraged,
and may adversely affect performance.
.Pp
The size specified must be a power of two greater than or equal to 512 and less
than or equal to 128 Kbytes.
If the
.Sy large_blocks
feature is enabled on the pool, the size may be up to 1 Mbyte.
See
.Xr zpool-features 5
for details on ZFS feature flags.
.Pp
Changing the file system's
.Sy recordsize
affects only files created afterward; existing files are unaffected.
.Pp
This property can also be referred to by its shortened column name,
.Sy recsize .
.It Sy redundant_metadata Ns = Ns Sy all Ns | Ns Sy most
Controls what types of metadata are stored redundantly.
ZFS stores an extra copy of metadata, so that if a single block is corrupted,
the amount of user data lost is limited.
This extra copy is in addition to any redundancy provided at the pool level
.Pq e.g. by mirroring or RAID-Z ,
and is in addition to an extra copy specified by the
.Sy copies
property
.Pq up to a total of 3 copies .
For example if the pool is mirrored,
.Sy copies Ns = Ns 2 ,
and
.Sy redundant_metadata Ns = Ns Sy most ,
then ZFS stores 6 copies of most metadata, and 4 copies of data and some
metadata.
.Pp
When set to
.Sy all ,
ZFS stores an extra copy of all metadata.
If a single on-disk block is corrupt, at worst a single block of user data
.Po which is
.Sy recordsize
bytes long
.Pc
can be lost.
.Pp
When set to
.Sy most ,
ZFS stores an extra copy of most types of metadata.
This can improve performance of random writes, because less metadata must be
written.
In practice, at worst about 100 blocks
.Po of
.Sy recordsize
bytes each
.Pc
of user data can be lost if a single on-disk block is corrupt.
The exact behavior of which metadata blocks are stored redundantly may change in
future releases.
.Pp
The default value is
.Sy all .
.It Sy refquota Ns = Ns Em size Ns | Ns Sy none
Limits the amount of space a dataset can consume.
This property enforces a hard limit on the amount of space used.
This hard limit does not include space used by descendents, including file
systems and snapshots.
.It Sy refreservation Ns = Ns Em size Ns | Ns Sy none
The minimum amount of space guaranteed to a dataset, not including its
descendents.
When the amount of space used is below this value, the dataset is treated as if
it were taking up the amount of space specified by
.Sy refreservation .
The
.Sy refreservation
reservation is accounted for in the parent datasets' space used, and counts
against the parent datasets' quotas and reservations.
.Pp
If
.Sy refreservation
is set, a snapshot is only allowed if there is enough free pool space outside of
this reservation to accommodate the current number of
.Qq referenced
bytes in the dataset.
.Pp
This property can also be referred to by its shortened column name,
.Sy refreserv .
.It Sy reservation Ns = Ns Em size Ns | Ns Sy none
The minimum amount of space guaranteed to a dataset and its descendents.
When the amount of space used is below this value, the dataset is treated as if
it were taking up the amount of space specified by its reservation.
Reservations are accounted for in the parent datasets' space used, and count
against the parent datasets' quotas and reservations.
.Pp
This property can also be referred to by its shortened column name,
.Sy reserv .
.It Sy secondarycache Ns = Ns Sy all Ns | Ns Sy none Ns | Ns Sy metadata
Controls what is cached in the secondary cache
.Pq L2ARC .
If this property is set to
.Sy all ,
then both user data and metadata is cached.
If this property is set to
.Sy none ,
then neither user data nor metadata is cached.
If this property is set to
.Sy metadata ,
then only metadata is cached.
The default value is
.Sy all .
.It Sy setuid Ns = Ns Sy on Ns | Ns Sy off
Controls whether the setuid bit is respected for the file system.
The default value is
.Sy on .
.It Sy sharesmb Ns = Ns Sy on Ns | Ns Sy off Ns | Ns Em opts
Controls whether the file system is shared via SMB, and what options are to be
used.
A file system with the
.Sy sharesmb
property set to
.Sy off
is managed through traditional tools such as
.Xr sharemgr 1M .
Otherwise, the file system is automatically shared and unshared with the
.Nm zfs Cm share
and
.Nm zfs Cm unshare
commands.
If the property is set to
.Sy on ,
the
.Xr sharemgr 1M
command is invoked with no options.
Otherwise, the
.Xr sharemgr 1M
command is invoked with options equivalent to the contents of this property.
.Pp
Because SMB shares requires a resource name, a unique resource name is
constructed from the dataset name.
The constructed name is a copy of the dataset name except that the characters in
the dataset name, which would be illegal in the resource name, are replaced with
underscore
.Pq Sy _
characters.
A pseudo property
.Qq name
is also supported that allows you to replace the data set name with a specified
name.
The specified name is then used to replace the prefix dataset in the case of
inheritance.
For example, if the dataset
.Em data/home/john
is set to
.Sy name Ns = Ns Sy john ,
then
.Em data/home/john
has a resource name of
.Sy john .
If a child dataset
.Em data/home/john/backups
is shared, it has a resource name of
.Sy john_backups .
.Pp
When SMB shares are created, the SMB share name appears as an entry in the
.Pa .zfs/shares
directory.
You can use the
.Nm ls
or
.Nm chmod
command to display the share-level ACLs on the entries in this directory.
.Pp
When the
.Sy sharesmb
property is changed for a dataset, the dataset and any children inheriting the
property are re-shared with the new options, only if the property was previously
set to
.Sy off ,
or if they were shared before the property was changed.
If the new property is set to
.Sy off ,
the file systems are unshared.
.It Sy sharenfs Ns = Ns Sy on Ns | Ns Sy off Ns | Ns Em opts
Controls whether the file system is shared via NFS, and what options are to be
used.
A file system with a
.Sy sharenfs
property of
.Sy off
is managed through traditional tools such as
.Xr share 1M ,
.Xr unshare 1M ,
and
.Xr dfstab 4 .
Otherwise, the file system is automatically shared and unshared with the
.Nm zfs Cm share
and
.Nm zfs Cm unshare
commands.
If the property is set to
.Sy on ,
.Xr share 1M
command is invoked with no options.
Otherwise, the
.Xr share 1M
command is invoked with options equivalent to the contents of this property.
.Pp
When the
.Sy sharenfs
property is changed for a dataset, the dataset and any children inheriting the
property are re-shared with the new options, only if the property was previously
.Sy off ,
or if they were shared before the property was changed.
If the new property is
.Sy off ,
the file systems are unshared.
.It Sy logbias Ns = Ns Sy latency Ns | Ns Sy throughput
Provide a hint to ZFS about handling of synchronous requests in this dataset.
If
.Sy logbias
is set to
.Sy latency
.Pq the default ,
ZFS will use pool log devices
.Pq if configured
to handle the requests at low latency.
If
.Sy logbias
is set to
.Sy throughput ,
ZFS will not use configured pool log devices.
ZFS will instead optimize synchronous operations for global pool throughput and
efficient use of resources.
.It Sy snapdir Ns = Ns Sy hidden Ns | Ns Sy visible
Controls whether the
.Pa .zfs
directory is hidden or visible in the root of the file system as discussed in
the
.Sx Snapshots
section.
The default value is
.Sy hidden .
.It Sy sync Ns = Ns Sy standard Ns | Ns Sy always Ns | Ns Sy disabled
Controls the behavior of synchronous requests
.Pq e.g. fsync, O_DSYNC .
.Sy standard
is the
.Tn POSIX
specified behavior of ensuring all synchronous requests are written to stable
storage and all devices are flushed to ensure data is not cached by device
controllers
.Pq this is the default .
.Sy always
causes every file system transaction to be written and flushed before its
system call returns.
This has a large performance penalty.
.Sy disabled
disables synchronous requests.
File system transactions are only committed to stable storage periodically.
This option will give the highest performance.
However, it is very dangerous as ZFS would be ignoring the synchronous
transaction demands of applications such as databases or NFS.
Administrators should only use this option when the risks are understood.
.It Sy version Ns = Ns Em N Ns | Ns Sy current
The on-disk version of this file system, which is independent of the pool
version.
This property can only be set to later supported versions.
See the
.Nm zfs Cm upgrade
command.
.It Sy volsize Ns = Ns Em size
For volumes, specifies the logical size of the volume.
By default, creating a volume establishes a reservation of equal size.
For storage pools with a version number of 9 or higher, a
.Sy refreservation
is set instead.
Any changes to
.Sy volsize
are reflected in an equivalent change to the reservation
.Po or
.Sy refreservation
.Pc .
The
.Sy volsize
can only be set to a multiple of
.Sy volblocksize ,
and cannot be zero.
.Pp
The reservation is kept equal to the volume's logical size to prevent unexpected
behavior for consumers.
Without the reservation, the volume could run out of space, resulting in
undefined behavior or data corruption, depending on how the volume is used.
These effects can also occur when the volume size is changed while it is in use
.Pq particularly when shrinking the size .
Extreme care should be used when adjusting the volume size.
.Pp
Though not recommended, a
.Qq sparse volume
.Po also known as
.Qq thin provisioning
.Pc
can be created by specifying the
.Fl s
option to the
.Nm zfs Cm create Fl V
command, or by changing the reservation after the volume has been created.
A
.Qq sparse volume
is a volume where the reservation is less then the volume size.
Consequently, writes to a sparse volume can fail with
.Er ENOSPC
when the pool is low on space.
For a sparse volume, changes to
.Sy volsize
are not reflected in the reservation.
.It Sy vscan Ns = Ns Sy on Ns | Ns Sy off
Controls whether regular files should be scanned for viruses when a file is
opened and closed.
In addition to enabling this property, the virus scan service must also be
enabled for virus scanning to occur.
The default value is
.Sy off .
.It Sy xattr Ns = Ns Sy on Ns | Ns Sy off
Controls whether extended attributes are enabled for this file system.
The default value is
.Sy on .
.It Sy zoned Ns = Ns Sy on Ns | Ns Sy off
Controls whether the dataset is managed from a non-global zone.
See the
.Sx Zones
section for more information.
The default value is
.Sy off .
.El
.Pp
The following three properties cannot be changed after the file system is
created, and therefore, should be set when the file system is created.
If the properties are not set with the
.Nm zfs Cm create
or
.Nm zpool Cm create
commands, these properties are inherited from the parent dataset.
If the parent dataset lacks these properties due to having been created prior to
these features being supported, the new file system will have the default values
for these properties.
.Bl -tag -width ""
.It Xo
.Sy casesensitivity Ns = Ns Sy sensitive Ns | Ns
.Sy insensitive Ns | Ns Sy mixed
.Xc
Indicates whether the file name matching algorithm used by the file system
should be case-sensitive, case-insensitive, or allow a combination of both
styles of matching.
The default value for the
.Sy casesensitivity
property is
.Sy sensitive .
Traditionally,
.Ux
and
.Tn POSIX
file systems have case-sensitive file names.
.Pp
The
.Sy mixed
value for the
.Sy casesensitivity
property indicates that the file system can support requests for both
case-sensitive and case-insensitive matching behavior.
Currently, case-insensitive matching behavior on a file system that supports
mixed behavior is limited to the SMB server product.
For more information about the
.Sy mixed
value behavior, see the "ZFS Administration Guide".
.It Xo
.Sy normalization Ns = Ns Sy none Ns | Ns Sy formC Ns | Ns
.Sy formD Ns | Ns Sy formKC Ns | Ns Sy formKD
.Xc
Indicates whether the file system should perform a
.Sy unicode
normalization of file names whenever two file names are compared, and which
normalization algorithm should be used.
File names are always stored unmodified, names are normalized as part of any
comparison process.
If this property is set to a legal value other than
.Sy none ,
and the
.Sy utf8only
property was left unspecified, the
.Sy utf8only
property is automatically set to
.Sy on .
The default value of the
.Sy normalization
property is
.Sy none .
This property cannot be changed after the file system is created.
.It Sy utf8only Ns = Ns Sy on Ns | Ns Sy off
Indicates whether the file system should reject file names that include
characters that are not present in the
.Sy UTF-8
character code set.
If this property is explicitly set to
.Sy off ,
the normalization property must either not be explicitly set or be set to
.Sy none .
The default value for the
.Sy utf8only
property is
.Sy off .
This property cannot be changed after the file system is created.
.El
.Pp
The
.Sy casesensitivity ,
.Sy normalization ,
and
.Sy utf8only
properties are also new permissions that can be assigned to non-privileged users
by using the ZFS delegated administration feature.
.Ss "Temporary Mount Point Properties"
When a file system is mounted, either through
.Xr mount 1M
for legacy mounts or the
.Nm zfs Cm mount
command for normal file systems, its mount options are set according to its
properties.
The correlation between properties and mount options is as follows:
.Bd -literal
    PROPERTY                MOUNT OPTION
    devices                 devices/nodevices
    exec                    exec/noexec
    readonly                ro/rw
    setuid                  setuid/nosetuid
    xattr                   xattr/noxattr
.Ed
.Pp
In addition, these options can be set on a per-mount basis using the
.Fl o
option, without affecting the property that is stored on disk.
The values specified on the command line override the values stored in the
dataset.
The
.Sy nosuid
option is an alias for
.Sy nodevices Ns , Ns Sy nosetuid .
These properties are reported as
.Qq temporary
by the
.Nm zfs Cm get
command.
If the properties are changed while the dataset is mounted, the new setting
overrides any temporary settings.
.Ss "User Properties"
In addition to the standard native properties, ZFS supports arbitrary user
properties.
User properties have no effect on ZFS behavior, but applications or
administrators can use them to annotate datasets
.Pq file systems, volumes, and snapshots .
.Pp
User property names must contain a colon
.Pq Qq Sy \&:
character to distinguish them from native properties.
They may contain lowercase letters, numbers, and the following punctuation
characters: colon
.Pq Qq Sy \&: ,
dash
.Pq Qq Sy - ,
period
.Pq Qq Sy \&. ,
and underscore
.Pq Qq Sy _ .
The expected convention is that the property name is divided into two portions
such as
.Em module Ns : Ns Em property ,
but this namespace is not enforced by ZFS.
User property names can be at most 256 characters, and cannot begin with a dash
.Pq Qq Sy - .
.Pp
When making programmatic use of user properties, it is strongly suggested to use
a reversed
.Sy DNS
domain name for the
.Em module
component of property names to reduce the chance that two
independently-developed packages use the same property name for different
purposes.
.Pp
The values of user properties are arbitrary strings, are always inherited, and
are never validated.
All of the commands that operate on properties
.Po Nm zfs Cm list ,
.Nm zfs Cm get ,
.Nm zfs Cm set ,
and so forth
.Pc
can be used to manipulate both native properties and user properties.
Use the
.Nm zfs Cm inherit
command to clear a user property.
If the property is not defined in any parent dataset, it is removed entirely.
Property values are limited to 8192 bytes.
.Ss ZFS Volumes as Swap or Dump Devices
During an initial installation a swap device and dump device are created on ZFS
volumes in the ZFS root pool.
By default, the swap area size is based on 1/2 the size of physical memory up to
2 Gbytes.
The size of the dump device depends on the kernel's requirements at installation
time.
Separate ZFS volumes must be used for the swap area and dump devices.
Do not swap to a file on a ZFS file system.
A ZFS swap file configuration is not supported.
.Pp
If you need to change your swap area or dump device after the system is
installed or upgraded, use the
.Xr swap 1M
and
.Xr dumpadm 1M
commands.
.Sh SUBCOMMANDS
All subcommands that modify state are logged persistently to the pool in their
original form.
.Bl -tag -width ""
.It Nm Fl \?
Displays a help message.
.It Xo
.Nm
.Cm create
.Op Fl p
.Oo Fl o Ar property Ns = Ns Ar value Oc Ns ...
.Ar filesystem
.Xc
Creates a new ZFS file system.
The file system is automatically mounted according to the
.Sy mountpoint
property inherited from the parent.
.Bl -tag -width "-o"
.It Fl o Ar property Ns = Ns Ar value
Sets the specified property as if the command
.Nm zfs Cm set Ar property Ns = Ns Ar value
was invoked at the same time the dataset was created.
Any editable ZFS property can also be set at creation time.
Multiple
.Fl o
options can be specified.
An error results if the same property is specified in multiple
.Fl o
options.
.It Fl p
Creates all the non-existing parent datasets.
Datasets created in this manner are automatically mounted according to the
.Sy mountpoint
property inherited from their parent.
Any property specified on the command line using the
.Fl o
option is ignored.
If the target filesystem already exists, the operation completes successfully.
.El
.It Xo
.Nm
.Cm create
.Op Fl ps
.Op Fl b Ar blocksize
.Oo Fl o Ar property Ns = Ns Ar value Oc Ns ...
.Fl V Ar size Ar volume
.Xc
Creates a volume of the given size.
The volume is exported as a block device in
.Pa /dev/zvol/{dsk,rdsk}/path ,
where
.Em path
is the name of the volume in the ZFS namespace.
The size represents the logical size as exported by the device.
By default, a reservation of equal size is created.
.Pp
.Ar size
is automatically rounded up to the nearest 128 Kbytes to ensure that the volume
has an integral number of blocks regardless of
.Sy blocksize .
.Bl -tag -width "-b"
.It Fl b Ar blocksize
Equivalent to
.Fl o Sy volblocksize Ns = Ns Ar blocksize .
If this option is specified in conjunction with
.Fl o Sy volblocksize ,
the resulting behavior is undefined.
.It Fl o Ar property Ns = Ns Ar value
Sets the specified property as if the
.Nm zfs Cm set Ar property Ns = Ns Ar value
command was invoked at the same time the dataset was created.
Any editable ZFS property can also be set at creation time.
Multiple
.Fl o
options can be specified.
An error results if the same property is specified in multiple
.Fl o
options.
.It Fl p
Creates all the non-existing parent datasets.
Datasets created in this manner are automatically mounted according to the
.Sy mountpoint
property inherited from their parent.
Any property specified on the command line using the
.Fl o
option is ignored.
If the target filesystem already exists, the operation completes successfully.
.It Fl s
Creates a sparse volume with no reservation.
See
.Sy volsize
in the
.Sx Native Properties
section for more information about sparse volumes.
.El
.It Xo
.Nm
.Cm destroy
.Op Fl Rfnprv
.Ar filesystem Ns | Ns Ar volume
.Xc
Destroys the given dataset.
By default, the command unshares any file systems that are currently shared,
unmounts any file systems that are currently mounted, and refuses to destroy a
dataset that has active dependents
.Pq children or clones .
.Bl -tag -width "-R"
.It Fl R
Recursively destroy all dependents, including cloned file systems outside the
target hierarchy.
.It Fl f
Force an unmount of any file systems using the
.Nm unmount Fl f
command.
This option has no effect on non-file systems or unmounted file systems.
.It Fl n
Do a dry-run
.Pq Qq No-op
deletion.
No data will be deleted.
This is useful in conjunction with the
.Fl v
or
.Fl p
flags to determine what data would be deleted.
.It Fl p
Print machine-parsable verbose information about the deleted data.
.It Fl r
Recursively destroy all children.
.It Fl v
Print verbose information about the deleted data.
.El
.Pp
Extreme care should be taken when applying either the
.Fl r
or the
.Fl R
options, as they can destroy large portions of a pool and cause unexpected
behavior for mounted file systems in use.
.It Xo
.Nm
.Cm destroy
.Op Fl Rdnprv
.Ar filesystem Ns | Ns Ar volume Ns @ Ns Ar snap Ns
.Oo % Ns Ar snap Ns Oo , Ns Ar snap Ns Oo % Ns Ar snap Oc Oc Oc Ns ...
.Xc
The given snapshots are destroyed immediately if and only if the
.Nm zfs Cm destroy
command without the
.Fl d
option would have destroyed it.
Such immediate destruction would occur, for example, if the snapshot had no
clones and the user-initiated reference count were zero.
.Pp
If a snapshot does not qualify for immediate destruction, it is marked for
deferred deletion.
In this state, it exists as a usable, visible snapshot until both of the
preconditions listed above are met, at which point it is destroyed.
.Pp
An inclusive range of snapshots may be specified by separating the first and
last snapshots with a percent sign.
The first and/or last snapshots may be left blank, in which case the
filesystem's oldest or newest snapshot will be implied.
.Pp
Multiple snapshots
.Pq or ranges of snapshots
of the same filesystem or volume may be specified in a comma-separated list of
snapshots.
Only the snapshot's short name
.Po the part after the
.Sy @
.Pc
should be specified when using a range or comma-separated list to identify
multiple snapshots.
.Bl -tag -width "-R"
.It Fl R
Recursively destroy all clones of these snapshots, including the clones,
snapshots, and children.
If this flag is specified, the
.Fl d
flag will have no effect.
.It Fl d
Defer snapshot deletion.
.It Fl n
Do a dry-run
.Pq Qq No-op
deletion.
No data will be deleted.
This is useful in conjunction with the
.Fl p
or
.Fl v
flags to determine what data would be deleted.
.It Fl p
Print machine-parsable verbose information about the deleted data.
.It Fl r
Destroy
.Pq or mark for deferred deletion
all snapshots with this name in descendent file systems.
.It Fl v
Print verbose information about the deleted data.
.Pp
Extreme care should be taken when applying either the
.Fl r
or the
.Fl R
options, as they can destroy large portions of a pool and cause unexpected
behavior for mounted file systems in use.
.El
.It Xo
.Nm
.Cm destroy
.Ar filesystem Ns | Ns Ar volume Ns # Ns Ar bookmark
.Xc
The given bookmark is destroyed.
.It Xo
.Nm
.Cm snapshot
.Op Fl r
.Oo Fl o Ar property Ns = Ns value Oc Ns ...
.Ar filesystem Ns @ Ns Ar snapname Ns | Ns Ar volume Ns @ Ns Ar snapname Ns ...
.Xc
Creates snapshots with the given names.
All previous modifications by successful system calls to the file system are
part of the snapshots.
Snapshots are taken atomically, so that all snapshots correspond to the same
moment in time.
See the
.Sx Snapshots
section for details.
.Bl -tag -width "-o"
.It Fl o Ar property Ns = Ns Ar value
Sets the specified property; see
.Nm zfs Cm create
for details.
.It Fl r
Recursively create snapshots of all descendent datasets
.El
.It Xo
.Nm
.Cm rollback
.Op Fl Rfr
.Ar snapshot
.Xc
Roll back the given dataset to a previous snapshot.
When a dataset is rolled back, all data that has changed since the snapshot is
discarded, and the dataset reverts to the state at the time of the snapshot.
By default, the command refuses to roll back to a snapshot other than the most
recent one.
In order to do so, all intermediate snapshots and bookmarks must be destroyed by
specifying the
.Fl r
option.
.Pp
The
.Fl rR
options do not recursively destroy the child snapshots of a recursive snapshot.
Only direct snapshots of the specified filesystem are destroyed by either of
these options.
To completely roll back a recursive snapshot, you must rollback the individual
child snapshots.
.Bl -tag -width "-R"
.It Fl R
Destroy any more recent snapshots and bookmarks, as well as any clones of those
snapshots.
.It Fl f
Used with the
.Fl R
option to force an unmount of any clone file systems that are to be destroyed.
.It Fl r
Destroy any snapshots and bookmarks more recent than the one specified.
.El
.It Xo
.Nm
.Cm clone
.Op Fl p
.Oo Fl o Ar property Ns = Ns Ar value Oc Ns ...
.Ar snapshot Ar filesystem Ns | Ns Ar volume
.Xc
Creates a clone of the given snapshot.
See the
.Sx Clones
section for details.
The target dataset can be located anywhere in the ZFS hierarchy, and is created
as the same type as the original.
.Bl -tag -width "-o"
.It Fl o Ar property Ns = Ns Ar value
Sets the specified property; see
.Nm zfs Cm create
for details.
.It Fl p
Creates all the non-existing parent datasets.
Datasets created in this manner are automatically mounted according to the
.Sy mountpoint
property inherited from their parent.
If the target filesystem or volume already exists, the operation completes
successfully.
.El
.It Xo
.Nm
.Cm promote
.Ar clone-filesystem
.Xc
Promotes a clone file system to no longer be dependent on its
.Qq origin
snapshot.
This makes it possible to destroy the file system that the clone was created
from.
The clone parent-child dependency relationship is reversed, so that the origin
file system becomes a clone of the specified file system.
.Pp
The snapshot that was cloned, and any snapshots previous to this snapshot, are
now owned by the promoted clone.
The space they use moves from the origin file system to the promoted clone, so
enough space must be available to accommodate these snapshots.
No new space is consumed by this operation, but the space accounting is
adjusted.
The promoted clone must not have any conflicting snapshot names of its own.
The
.Cm rename
subcommand can be used to rename any conflicting snapshots.
.It Xo
.Nm
.Cm rename
.Op Fl f
.Ar filesystem Ns | Ns Ar volume Ns | Ns Ar snapshot
.Ar filesystem Ns | Ns Ar volume Ns | Ns Ar snapshot
.br
.Nm
.Cm rename
.Op Fl fp
.Ar filesystem Ns | Ns Ar volume
.Ar filesystem Ns | Ns Ar volume
.Xc
Renames the given dataset.
The new target can be located anywhere in the ZFS hierarchy, with the exception
of snapshots.
Snapshots can only be renamed within the parent file system or volume.
When renaming a snapshot, the parent file system of the snapshot does not need
to be specified as part of the second argument.
Renamed file systems can inherit new mount points, in which case they are
unmounted and remounted at the new mount point.
.Bl -tag -width "-a"
.It Fl f
Force unmount any filesystems that need to be unmounted in the process.
.It Fl p
Creates all the nonexistent parent datasets.
Datasets created in this manner are automatically mounted according to the
.Sy mountpoint
property inherited from their parent.
.El
.It Xo
.Nm
.Cm rename
.Fl r
.Ar snapshot Ar snapshot
.Xc
Recursively rename the snapshots of all descendent datasets.
Snapshots are the only dataset that can be renamed recursively.
.It Xo
.Nm
.Cm list
.Op Fl r Ns | Ns Fl d Ar depth
.Op Fl Hp
.Oo Fl o Ar property Ns Oo , Ns Ar property Oc Ns ... Oc
.Oo Fl s Ar property Oc Ns ...
.Oo Fl S Ar property Oc Ns ...
.Oo Fl t Ar type Ns Oo , Ns Ar type Oc Ns ... Oc
.Oo Ar filesystem Ns | Ns Ar volume Ns | Ns Ar snapshot Oc Ns ...
.Xc
Lists the property information for the given datasets in tabular form.
If specified, you can list property information by the absolute pathname or the
relative pathname.
By default, all file systems and volumes are displayed.
Snapshots are displayed if the
.Sy listsnaps
property is
.Sy on
.Po the default is
.Sy off
.Pc .
The following fields are displayed,
.Sy name Ns , Ns Sy used Ns , Ns Sy available Ns , Ns Sy referenced Ns , Ns
.Sy mountpoint .
.Bl -tag -width "-H"
.It Fl H
Used for scripting mode.
Do not print headers and separate fields by a single tab instead of arbitrary
white space.
.It Fl S Ar property
Same as the
.Fl s
option, but sorts by property in descending order.
.It Fl d Ar depth
Recursively display any children of the dataset, limiting the recursion to
.Ar depth .
A
.Ar depth
of
.Sy 1
will display only the dataset and its direct children.
.It Fl o Ar property
A comma-separated list of properties to display.
The property must be:
.Bl -bullet
.It
One of the properties described in the
.Sx Native Properties
section
.It
A user property
.It
The value
.Sy name
to display the dataset name
.It
The value
.Sy space
to display space usage properties on file systems and volumes.
This is a shortcut for specifying
.Fl o Sy name Ns , Ns Sy avail Ns , Ns Sy used Ns , Ns Sy usedsnap Ns , Ns
.Sy usedds Ns , Ns Sy usedrefreserv Ns , Ns Sy usedchild Fl t
.Sy filesystem Ns , Ns Sy volume
syntax.
.El
.It Fl p
Display numbers in parsable
.Pq exact
values.
.It Fl r
Recursively display any children of the dataset on the command line.
.It Fl s Ar property
A property for sorting the output by column in ascending order based on the
value of the property.
The property must be one of the properties described in the
.Sx Properties
section, or the special value
.Sy name
to sort by the dataset name.
Multiple properties can be specified at one time using multiple
.Fl s
property options.
Multiple
.Fl s
options are evaluated from left to right in decreasing order of importance.
The following is a list of sorting criteria:
.Bl -bullet
.It
Numeric types sort in numeric order.
.It
String types sort in alphabetical order.
.It
Types inappropriate for a row sort that row to the literal bottom, regardless of
the specified ordering.
.El
.Pp
If no sorting options are specified the existing behavior of
.Nm zfs Cm list
is preserved.
.It Fl t Ar type
A comma-separated list of types to display, where
.Ar type
is one of
.Sy filesystem ,
.Sy snapshot ,
.Sy volume ,
.Sy bookmark ,
or
.Sy all .
For example, specifying
.Fl t Sy snapshot
displays only snapshots.
.El
.It Xo
.Nm
.Cm set
.Ar property Ns = Ns Ar value Oo Ar property Ns = Ns Ar value Oc Ns ...
.Ar filesystem Ns | Ns Ar volume Ns | Ns Ar snapshot Ns ...
.Xc
Sets the property or list of properties to the given value(s) for each dataset.
Only some properties can be edited.
See the
.Sx Properties
section for more information on what properties can be set and acceptable
values.
Numeric values can be specified as exact values, or in a human-readable form
with a suffix of
.Sy B , K , M , G , T , P , E , Z
.Po for bytes, kilobytes, megabytes, gigabytes, terabytes, petabytes, exabytes,
or zettabytes, respectively
.Pc .
User properties can be set on snapshots.
For more information, see the
.Sx User Properties
section.
.It Xo
.Nm
.Cm get
.Op Fl r Ns | Ns Fl d Ar depth
.Op Fl Hp
.Oo Fl o Ar field Ns Oo , Ns Ar field Oc Ns ... Oc
.Oo Fl s Ar source Ns Oo , Ns Ar source Oc Ns ... Oc
.Oo Fl t Ar type Ns Oo , Ns Ar type Oc Ns ... Oc
.Cm all | Ar property Ns Oo , Ns Ar property Oc Ns ...
.Ar filesystem Ns | Ns Ar volume Ns | Ns Ar snapshot Ns | Ns Ar bookmark Ns ...
.Xc
Displays properties for the given datasets.
If no datasets are specified, then the command displays properties for all
datasets on the system.
For each property, the following columns are displayed:
.Bd -literal
    name      Dataset name
    property  Property name
    value     Property value
    source    Property source.  Can either be local, default,
              temporary, inherited, received or none (-).
.Ed
.Pp
All columns are displayed by default, though this can be controlled by using the
.Fl o
option.
This command takes a comma-separated list of properties as described in the
.Sx Native Properties
and
.Sx User Properties
sections.
.Pp
The special value
.Sy all
can be used to display all properties that apply to the given dataset's type
.Pq filesystem, volume, snapshot, or bookmark .
.Bl -tag -width "-H"
.It Fl H
Display output in a form more easily parsed by scripts.
Any headers are omitted, and fields are explicitly separated by a single tab
instead of an arbitrary amount of space.
.It Fl d Ar depth
Recursively display any children of the dataset, limiting the recursion to
.Ar depth .
A depth of
.Sy 1
will display only the dataset and its direct children.
.It Fl o Ar field
A comma-separated list of columns to display.
.Sy name Ns , Ns Sy property Ns , Ns Sy value Ns , Ns Sy source
is the default value.
.It Fl p
Display numbers in parsable
.Pq exact
values.
.It Fl r
Recursively display properties for any children.
.It Fl s Ar source
A comma-separated list of sources to display.
Those properties coming from a source other than those in this list are ignored.
Each source must be one of the following:
.Sy local ,
.Sy default ,
.Sy inherited ,
.Sy received ,
.Sy temporary ,
and
.Sy none .
The default value is all sources.
.It Fl t Ar type
A comma-separated list of types to display, where
.Ar type
is one of
.Sy filesystem ,
.Sy snapshot ,
.Sy volume ,
.Sy bookmark ,
or
.Sy all .
.El
.It Xo
.Nm
.Cm inherit
.Op Fl rS
.Ar property Ar filesystem Ns | Ns Ar volume Ns | Ns Ar snapshot Ns ...
.Xc
Clears the specified property, causing it to be inherited from an ancestor,
restored to default if no ancestor has the property set, or with the
.Fl S
option reverted to the received value if one exists.
See the
.Sx Properties
section for a listing of default values, and details on which properties can be
inherited.
.Bl -tag -width "-r"
.It Fl r
Recursively inherit the given property for all children.
.It Fl S
Revert the property to the received value if one exists; otherwise operate as
if the
.Fl S
option was not specified.
.El
.It Xo
.Nm
.Cm remap
.Ar filesystem Ns | Ns Ar volume
.Xc
Remap the indirect blocks in the given fileystem or volume so that they no
longer reference blocks on previously removed vdevs and we can eventually
shrink the size of the indirect mapping objects for the previously removed
vdevs. Note that remapping all blocks might not be possible and that
references from snapshots will still exist and cannot be remapped.
.It Xo
.Nm
.Cm upgrade
.Xc
Displays a list of file systems that are not the most recent version.
.It Xo
.Nm
.Cm upgrade
.Fl v
.Xc
Displays a list of currently supported file system versions.
.It Xo
.Nm
.Cm upgrade
.Op Fl r
.Op Fl V Ar version
.Fl a | Ar filesystem
.Xc
Upgrades file systems to a new on-disk version.
Once this is done, the file systems will no longer be accessible on systems
running older versions of the software.
.Nm zfs Cm send
streams generated from new snapshots of these file systems cannot be accessed on
systems running older versions of the software.
.Pp
In general, the file system version is independent of the pool version.
See
.Xr zpool 1M
for information on the
.Nm zpool Cm upgrade
command.
.Pp
In some cases, the file system version and the pool version are interrelated and
the pool version must be upgraded before the file system version can be
upgraded.
.Bl -tag -width "-V"
.It Fl V Ar version
Upgrade to the specified
.Ar version .
If the
.Fl V
flag is not specified, this command upgrades to the most recent version.
This
option can only be used to increase the version number, and only up to the most
recent version supported by this software.
.It Fl a
Upgrade all file systems on all imported pools.
.It Ar filesystem
Upgrade the specified file system.
.It Fl r
Upgrade the specified file system and all descendent file systems.
.El
.It Xo
.Nm
.Cm userspace
.Op Fl Hinp
.Oo Fl o Ar field Ns Oo , Ns Ar field Oc Ns ... Oc
.Oo Fl s Ar field Oc Ns ...
.Oo Fl S Ar field Oc Ns ...
.Oo Fl t Ar type Ns Oo , Ns Ar type Oc Ns ... Oc
.Ar filesystem Ns | Ns Ar snapshot
.Xc
Displays space consumed by, and quotas on, each user in the specified filesystem
or snapshot.
This corresponds to the
.Sy userused@ Ns Em user
and
.Sy userquota@ Ns Em user
properties.
.Bl -tag -width "-H"
.It Fl H
Do not print headers, use tab-delimited output.
.It Fl S Ar field
Sort by this field in reverse order.
See
.Fl s .
.It Fl i
Translate SID to POSIX ID.
The POSIX ID may be ephemeral if no mapping exists.
Normal POSIX interfaces
.Po for example,
.Xr stat 2 ,
.Nm ls Fl l
.Pc
perform this translation, so the
.Fl i
option allows the output from
.Nm zfs Cm userspace
to be compared directly with those utilities.
However,
.Fl i
may lead to confusion if some files were created by an SMB user before a
SMB-to-POSIX name mapping was established.
In such a case, some files will be owned by the SMB entity and some by the POSIX
entity.
However, the
.Fl i
option will report that the POSIX entity has the total usage and quota for both.
.It Fl n
Print numeric ID instead of user/group name.
.It Fl o Ar field Ns Oo , Ns Ar field Oc Ns ...
Display only the specified fields from the following set:
.Sy type ,
.Sy name ,
.Sy used ,
.Sy quota .
The default is to display all fields.
.It Fl p
Use exact
.Pq parsable
numeric output.
.It Fl s Ar field
Sort output by this field.
The
.Fl s
and
.Fl S
flags may be specified multiple times to sort first by one field, then by
another.
The default is
.Fl s Sy type Fl s Sy name .
.It Fl t Ar type Ns Oo , Ns Ar type Oc Ns ...
Print only the specified types from the following set:
.Sy all ,
.Sy posixuser ,
.Sy smbuser ,
.Sy posixgroup ,
.Sy smbgroup .
The default is
.Fl t Sy posixuser Ns , Ns Sy smbuser .
The default can be changed to include group types.
.El
.It Xo
.Nm
.Cm groupspace
.Op Fl Hinp
.Oo Fl o Ar field Ns Oo , Ns Ar field Oc Ns ... Oc
.Oo Fl s Ar field Oc Ns ...
.Oo Fl S Ar field Oc Ns ...
.Oo Fl t Ar type Ns Oo , Ns Ar type Oc Ns ... Oc
.Ar filesystem Ns | Ns Ar snapshot
.Xc
Displays space consumed by, and quotas on, each group in the specified
filesystem or snapshot.
This subcommand is identical to
.Nm zfs Cm userspace ,
except that the default types to display are
.Fl t Sy posixgroup Ns , Ns Sy smbgroup .
.It Xo
.Nm
.Cm mount
.Xc
Displays all ZFS file systems currently mounted.
.It Xo
.Nm
.Cm mount
.Op Fl Ofv
.Op Fl o Ar options
.Fl a | Ar filesystem
.Xc
Mounts ZFS file systems.
.Bl -tag -width "-O"
.It Fl O
Perform an overlay mount.
See
.Xr mount 1M
for more information.
.It Fl a
Mount all available ZFS file systems.
Invoked automatically as part of the boot process.
.It Ar filesystem
Mount the specified filesystem.
.It Fl o Ar options
An optional, comma-separated list of mount options to use temporarily for the
duration of the mount.
See the
.Sx Temporary Mount Point Properties
section for details.
.It Fl v
Report mount progress.
.It Fl f
Attempt to force mounting of all filesystems, even those that couldn't normally be mounted.
.El
.It Xo
.Nm
.Cm unmount
.Op Fl f
.Fl a | Ar filesystem Ns | Ns Ar mountpoint
.Xc
Unmounts currently mounted ZFS file systems.
.Bl -tag -width "-a"
.It Fl a
Unmount all available ZFS file systems.
Invoked automatically as part of the shutdown process.
.It Ar filesystem Ns | Ns Ar mountpoint
Unmount the specified filesystem.
The command can also be given a path to a ZFS file system mount point on the
system.
.It Fl f
Forcefully unmount the file system, even if it is currently in use.
.El
.It Xo
.Nm
.Cm share
.Fl a | Ar filesystem
.Xc
Shares available ZFS file systems.
.Bl -tag -width "-a"
.It Fl a
Share all available ZFS file systems.
Invoked automatically as part of the boot process.
.It Ar filesystem
Share the specified filesystem according to the
.Sy sharenfs
and
.Sy sharesmb
properties.
File systems are shared when the
.Sy sharenfs
or
.Sy sharesmb
property is set.
.El
.It Xo
.Nm
.Cm unshare
.Fl a | Ar filesystem Ns | Ns Ar mountpoint
.Xc
Unshares currently shared ZFS file systems.
.Bl -tag -width "-a"
.It Fl a
Unshare all available ZFS file systems.
Invoked automatically as part of the shutdown process.
.It Ar filesystem Ns | Ns Ar mountpoint
Unshare the specified filesystem.
The command can also be given a path to a ZFS file system shared on the system.
.El
.It Xo
.Nm
.Cm bookmark
.Ar snapshot bookmark
.Xc
Creates a bookmark of the given snapshot.
Bookmarks mark the point in time when the snapshot was created, and can be used
as the incremental source for a
.Nm zfs Cm send
command.
.Pp
This feature must be enabled to be used.
See
.Xr zpool-features 5
for details on ZFS feature flags and the
.Sy bookmarks
feature.
.It Xo
.Nm
.Cm send
.Op Fl DLPRcenpv
.Op Oo Fl I Ns | Ns Fl i Oc Ar snapshot
.Ar snapshot
.Xc
Creates a stream representation of the second
.Ar snapshot ,
which is written to standard output.
The output can be redirected to a file or to a different system
.Po for example, using
.Xr ssh 1
.Pc .
By default, a full stream is generated.
.Bl -tag -width "-D"
.It Fl D, -dedup
Generate a deduplicated stream.
Blocks which would have been sent multiple times in the send stream will only be
sent once.
The receiving system must also support this feature to receive a deduplicated
stream.
This flag can be used regardless of the dataset's
.Sy dedup
property, but performance will be much better if the filesystem uses a
dedup-capable checksum
.Po for example,
.Sy sha256
.Pc .
.It Fl I Ar snapshot
Generate a stream package that sends all intermediary snapshots from the first
snapshot to the second snapshot.
For example,
.Fl I Em @a Em fs@d
is similar to
.Fl i Em @a Em fs@b Ns ; Fl i Em @b Em fs@c Ns ; Fl i Em @c Em fs@d .
The incremental source may be specified as with the
.Fl i
option.
.It Fl L, -large-block
Generate a stream which may contain blocks larger than 128KB.
This flag has no effect if the
.Sy large_blocks
pool feature is disabled, or if the
.Sy recordsize
property of this filesystem has never been set above 128KB.
The receiving system must have the
.Sy large_blocks
pool feature enabled as well.
See
.Xr zpool-features 5
for details on ZFS feature flags and the
.Sy large_blocks
feature.
.It Fl P, -parsable
Print machine-parsable verbose information about the stream package generated.
.It Fl R, -replicate
Generate a replication stream package, which will replicate the specified
file system, and all descendent file systems, up to the named snapshot.
When received, all properties, snapshots, descendent file systems, and clones
are preserved.
.Pp
If the
.Fl i
or
.Fl I
flags are used in conjunction with the
.Fl R
flag, an incremental replication stream is generated.
The current values of properties, and current snapshot and file system names are
set when the stream is received.
If the
.Fl F
flag is specified when this stream is received, snapshots and file systems that
do not exist on the sending side are destroyed.
.It Fl e, -embed
Generate a more compact stream by using
.Sy WRITE_EMBEDDED
records for blocks which are stored more compactly on disk by the
.Sy embedded_data
and
.Sy mooch_byteswap
pool features.
This flag has no effect if these features are disabled.
The receiving system must have the relevant feature enabled.
If the
.Sy lz4_compress
feature is active on the sending system, then the receiving system must have
that feature enabled as well.
See
.Xr zpool-features 5
for details on ZFS feature flags and the
.Sy embedded_data
and
.Sy mooch_byteswap
features.
.It Fl c, -compressed
Generate a more compact stream by using compressed WRITE records for blocks
which are compressed on disk and in memory
.Po see the
.Sy compression
property for details
.Pc .
If the
.Sy lz4_compress
feature is active on the sending system, then the receiving system must have
that feature enabled as well.
If the
.Sy large_blocks
feature is enabled on the sending system but the
.Fl L
option is not supplied in conjunction with
.Fl c ,
then the data will be decompressed before sending so it can be split into
smaller block sizes.
.It Fl i Ar snapshot
Generate an incremental stream from the first
.Ar snapshot
.Pq the incremental source
to the second
.Ar snapshot
.Pq the incremental target .
The incremental source can be specified as the last component of the snapshot
name
.Po the
.Sy @
character and following
.Pc
and it is assumed to be from the same file system as the incremental target.
.Pp
If the destination is a clone, the source may be the origin snapshot, which must
be fully specified
.Po for example,
.Em pool/fs@origin ,
not just
.Em @origin
.Pc .
.It Fl n, -dryrun
Do a dry-run
.Pq Qq No-op
send.
Do not generate any actual send data.
This is useful in conjunction with the
.Fl v
or
.Fl P
flags to determine what data will be sent.
In this case, the verbose output will be written to standard output
.Po contrast with a non-dry-run, where the stream is written to standard output
and the verbose output goes to standard error
.Pc .
.It Fl p, -props
Include the dataset's properties in the stream.
This flag is implicit when
.Fl R
is specified.
The receiving system must also support this feature.
.It Fl v, -verbose
Print verbose information about the stream package generated.
This information includes a per-second report of how much data has been sent.
.Pp
The format of the stream is committed.
You will be able to receive your streams on future versions of ZFS .
.El
.It Xo
.Nm
.Cm send
.Op Fl Lce
.Op Fl i Ar snapshot Ns | Ns Ar bookmark
.Ar filesystem Ns | Ns Ar volume Ns | Ns Ar snapshot
.Xc
Generate a send stream, which may be of a filesystem, and may be incremental
from a bookmark.
If the destination is a filesystem or volume, the pool must be read-only, or the
filesystem must not be mounted.
When the stream generated from a filesystem or volume is received, the default
snapshot name will be
.Qq --head-- .
.Bl -tag -width "-L"
.It Fl L, -large-block
Generate a stream which may contain blocks larger than 128KB.
This flag has no effect if the
.Sy large_blocks
pool feature is disabled, or if the
.Sy recordsize
property of this filesystem has never been set above 128KB.
The receiving system must have the
.Sy large_blocks
pool feature enabled as well.
See
.Xr zpool-features 5
for details on ZFS feature flags and the
.Sy large_blocks
feature.
.It Fl c, -compressed
Generate a more compact stream by using compressed WRITE records for blocks
which are compressed on disk and in memory
.Po see the
.Sy compression
property for details
.Pc .
If the
.Sy lz4_compress
feature is active on the sending system, then the receiving system must have
that feature enabled as well.
If the
.Sy large_blocks
feature is enabled on the sending system but the
.Fl L
option is not supplied in conjunction with
.Fl c ,
then the data will be decompressed before sending so it can be split into
smaller block sizes.
.It Fl e, -embed
Generate a more compact stream by using
.Sy WRITE_EMBEDDED
records for blocks which are stored more compactly on disk by the
.Sy embedded_data
and
.Sy mooch_byteswap
pool features.
This flag has no effect if these features are disabled.
The receiving system must have the relevant feature enabled.
If the
.Sy lz4_compress
feature is active on the sending system, then the receiving system must have
that feature enabled as well.
See
.Xr zpool-features 5
for details on ZFS feature flags and the
.Sy embedded_data
and
.Sy mooch_byteswap
features.
.It Fl i Ar snapshot Ns | Ns Ar bookmark
Generate an incremental send stream.
The incremental source must be an earlier snapshot in the destination's history.
It will commonly be an earlier snapshot in the destination's file system, in
which case it can be specified as the last component of the name
.Po the
.Sy #
or
.Sy @
character and following
.Pc .
.Pp
If the incremental target is a clone, the incremental source can be the origin
snapshot, or an earlier snapshot in the origin's filesystem, or the origin's
origin, etc.
.El
.It Xo
.Nm
.Cm send
.Fl -redact Ar redaction_bookmark
.Op Fl DLPcenpv
.br
.Op Fl i Ar snapshot Ns | Ns Ar bookmark
.Ar snapshot
.Xc
Generate a redacted send stream.
This send stream contains all blocks from the snapshot being sent that aren't
included in the redaction list contained in the bookmark specified by the
.Fl -redact
flag.
The resulting send stream is said to be redacted with respect to the snapshots
the bookmark specified by the
.Fl -redact No flag was created with.
The bookmark must have been created by running
.Sy zfs redact
on the snapshot being sent.
.sp
This feature can be used to allow clones of a filesystem to be made available on
a remote system, in the case where their parent need not (or needs to not) be
usable.
For example, if a filesystem contains sensitive data, and it has clones where
that sensitive data has been secured or replaced with dummy data, redacted sends
can be used to replicate the secured data without replicating the original
sensitive data, while still sharing all possible blocks.
A snapshot that has been redacted with respect to a set of snapshots will
contain all blocks referenced by at least one snapshot in the set, but will
contain none of the blocks referenced by none of the snapshots in the set.
In other words, if all snapshots in the set have modified a given block in the
parent, that block will not be sent; but if one or more snapshots have not
modified a block in the parent, they will still reference the parent's block, so
that block will be sent.
Note that only user data will be redacted.
.sp
When the redacted send stream is received, we will generate a redacted
snapshot.
Due to the nature of redaction, a redacted dataset can only be used in the
following ways:
.sp
1. To receive, as a clone, an incremental send from the original snapshot to one
of the snapshots it was redacted with respect to.
In this case, the stream will produce a valid dataset when received because all
blocks that were redacted in the parent are guaranteed to be present in the
child's send stream.
This use case will produce a normal snapshot, which can be used just like other
snapshots.
.sp
2. To receive an incremental send from the original snapshot to something
redacted with respect to a subset of the set of snapshots the initial snapshot
was redacted with respect to.
In this case, each block that was redacted in the original is still redacted
(redacting with respect to additional snapshots causes less data to be redacted
(because the snapshots define what is permitted, and everything else is
redacted)).
This use case will produce a new redacted snapshot.
.sp
3. To receive an incremental send from a redaction bookmark on the original
snapshot that was created when redacting with respect to a subset of the set of
snapshots the initial snapshot was created with respect to to
anything else.
A send stream from such a redaction bookmark will contain all of the blocks
necessary to fill in any redacted data, should it be needed, because the sending
system is aware of what blocks were originally redacted.
This will either produce a normal snapshot or a redacted one, depending on
whether the new send stream is redacted.
.sp
4. To receive an incremental send from a redacted version of the initial
snapshot that is redacted with respect to a subect of the set of snapshots the
initial snapshot was created with respect to.
A send stream from a compatible redacted dataset will contain all of the blocks
necessary to fill in any redacted data.
This will either produce a normal snapshot or a redacted one, depending on
whether the new send stream is redacted.
.sp
5. To receive a full send as a clone of the redacted snapshot.
Since the stream is a full send, it definitionally contains all the data needed
to create a new dataset.
This use case will either produce a normal snapshot or a redacted one, depending
on whether the full send stream was redacted.
.sp
These restrictions are detected and enforced by \fBzfs receive\fR; a
redacted send stream will contain the list of snapshots that the stream is
redacted with respsect to.
These are stored with the redacted snapshot, and are used to detect and
correctly handle the cases above.
.It Xo
.Nm
.Cm send
.Op Fl Penv
.Fl t
.Ar receive_resume_token
.Xc
Creates a send stream which resumes an interrupted receive.
The
.Ar receive_resume_token No is the value of this property on the filesystem
or volume that was being received into.
See the documentation for
.Cm zfs receive -s No for more details.
.It Xo
.Nm
.Cm receive
.Op Fl Fnuvs
.Op Fl o Ar origin=<snapshot>
.Ar filesystem Ns | Ns Ar volume Ns | Ns Ar snapshot
.br
.Nm
.Cm receive
.Op Fl Fnuvs
.Op Fl d Ns | Ns Fl e
.Op Fl o Ar origin=<snapshot>
.Ar filesystem
.Xc
Creates a snapshot whose contents are as specified in the stream provided on
standard input.
If a full stream is received, then a new file system is created as well.
Streams are created using the
.Nm zfs Cm send
subcommand, which by default creates a full stream.
.Nm zfs Cm recv
can be used as an alias for
.Nm zfs Cm receive.
.Pp
If an incremental stream is received, then the destination file system must
already exist, and its most recent snapshot must match the incremental stream's
source.
For
.Sy zvols ,
the destination device link is destroyed and recreated, which means the
.Sy zvol
cannot be accessed during the
.Cm receive
operation.
.Pp
When a snapshot replication package stream that is generated by using the
.Nm zfs Cm send Fl R
command is received, any snapshots that do not exist on the sending location are
destroyed by using the
.Nm zfs Cm destroy Fl d
command.
.Pp
The name of the snapshot
.Pq and file system, if a full stream is received
that this subcommand creates depends on the argument type and the use of the
.Fl d
or
.Fl e
options.
.Pp
If the argument is a snapshot name, the specified
.Ar snapshot
is created.
If the argument is a file system or volume name, a snapshot with the same name
as the sent snapshot is created within the specified
.Ar filesystem
or
.Ar volume .
If neither of the
.Fl d
or
.Fl e
options are specified, the provided target snapshot name is used exactly as
provided.
.Pp
The
.Fl d
and
.Fl e
options cause the file system name of the target snapshot to be determined by
appending a portion of the sent snapshot's name to the specified target
.Ar filesystem .
If the
.Fl d
option is specified, all but the first element of the sent snapshot's file
system path
.Pq usually the pool name
is used and any required intermediate file systems within the specified one are
created.
If the
.Fl e
option is specified, then only the last element of the sent snapshot's file
system name
.Pq i.e. the name of the source file system itself
is used as the target file system name.
.Bl -tag -width "-F"
.It Fl F
Force a rollback of the file system to the most recent snapshot before
performing the receive operation.
If receiving an incremental replication stream
.Po for example, one generated by
.Nm zfs Cm send Fl R Op Fl i Ns | Ns Fl I
.Pc ,
destroy snapshots and file systems that do not exist on the sending side.
.It Fl d
Discard the first element of the sent snapshot's file system name, using the
remaining elements to determine the name of the target file system for the new
snapshot as described in the paragraph above.
.It Fl e
Discard all but the last element of the sent snapshot's file system name, using
that element to determine the name of the target file system for the new
snapshot as described in the paragraph above.
.It Fl n
Do not actually receive the stream.
This can be useful in conjunction with the
.Fl v
option to verify the name the receive operation would use.
.It Fl o Sy origin Ns = Ns Ar snapshot
Forces the stream to be received as a clone of the given snapshot.
If the stream is a full send stream, this will create the filesystem
described by the stream as a clone of the specified snapshot.
Which snapshot was specified will not affect the success or failure of the
receive, as long as the snapshot does exist.
If the stream is an incremental send stream, all the normal verification will be
performed.
.It Fl u
File system that is associated with the received stream is not mounted.
.It Fl v
Print verbose information about the stream and the time required to perform the
receive operation.
.It Fl s
If the receive is interrupted, save the partially received state, rather
than deleting it.
Interruption may be due to premature termination of the stream
the stream (e.g. due to network failure or failure of the remote system
if the stream is being read over a network connection), a checksum error
in the stream, termination of the
.Sy zfs receive No process, or unclean
shutdown of the system.
.sp
The receive can be resumed with a stream generated by
.Sy zfs send -t Ar token No , where the Ar token No is the value of the
.Ar receive_resume_token No property of the filesystem or volume which is
received into.
.sp
To use this flag, the storage pool must have the
.Sy extensible_dataset
feature enabled.
See
.Xr zpool-features 5
for details on ZFS feature
flags.
.El
.It Xo
.Nm
.Cm receive
.Fl A
.Ar filesystem Ns | Ns Ar volume
.Xc
Abort an interrupted
.Sy zfs receive Fl s No deleting its saved partially received state.
.It Xo
.Nm
.Cm redact
.Ar snapshot redaction_bookmark
.Op Ar redaction_snapshot Ns ...
.Xc
Generate a new redaction bookmark.
In addition to the typical bookmark information, a redaction bookmark contains
the list of redacted blocks and the list of redaction snapshots specified.
The redacted blocks are blocks in the snapshot which are not referenced by any
of the redaction snapshots.
These blocks are found by iterating over the metadata in each redaction snapshot
to determine what has been changed since the target snapshot.
Redaction is designed to support redacted zfs sends; see the entry for
.Sy zfs send
for more information on the purpose of this operation.
If a redact operation fails partway through (due to an error or a system
failure), the redaction can be resumed by rerunning the same command.
.It Xo
.Nm
.Cm allow
.Ar filesystem Ns | Ns Ar volume
.Xc
Displays permissions that have been delegated on the specified filesystem or
volume.
See the other forms of
.Nm zfs Cm allow
for more information.
.It Xo
.Nm
.Cm allow
.Op Fl dglu
.Ar user Ns | Ns Ar group Ns Oo , Ns Ar user Ns | Ns Ar group Oc Ns ...
.Ar perm Ns | Ns @ Ns Ar setname Ns Oo , Ns Ar perm Ns | Ns @ Ns
.Ar setname Oc Ns ...
.Ar filesystem Ns | Ns Ar volume
.br
.Nm
.Cm allow
.Op Fl dl
.Fl e Ns | Ns Sy everyone
.Ar perm Ns | Ns @ Ns Ar setname Ns Oo , Ns Ar perm Ns | Ns @ Ns
.Ar setname Oc Ns ...
.Ar filesystem Ns | Ns Ar volume
.Xc
Delegates ZFS administration permission for the file systems to non-privileged
users.
.Bl -tag -width "-d"
.It Fl d
Allow only for the descendent file systems.
.It Fl e Ns | Ns Sy everyone
Specifies that the permissions be delegated to everyone.
.It Fl g Ar group Ns Oo , Ns Ar group Oc Ns ...
Explicitly specify that permissions are delegated to the group.
.It Fl l
Allow
.Qq locally
only for the specified file system.
.It Fl u Ar user Ns Oo , Ns Ar user Oc Ns ...
Explicitly specify that permissions are delegated to the user.
.It Ar user Ns | Ns Ar group Ns Oo , Ns Ar user Ns | Ns Ar group Oc Ns ...
Specifies to whom the permissions are delegated.
Multiple entities can be specified as a comma-separated list.
If neither of the
.Fl gu
options are specified, then the argument is interpreted preferentially as the
keyword
.Sy everyone ,
then as a user name, and lastly as a group name.
To specify a user or group named
.Qq everyone ,
use the
.Fl g
or
.Fl u
options.
To specify a group with the same name as a user, use the
.Fl g
options.
.It Xo
.Ar perm Ns | Ns @ Ns Ar setname Ns Oo , Ns Ar perm Ns | Ns @ Ns
.Ar setname Oc Ns ...
.Xc
The permissions to delegate.
Multiple permissions may be specified as a comma-separated list.
Permission names are the same as ZFS subcommand and property names.
See the property list below.
Property set names, which begin with
.Sy @ ,
may be specified.
See the
.Fl s
form below for details.
.El
.Pp
If neither of the
.Fl dl
options are specified, or both are, then the permissions are allowed for the
file system or volume, and all of its descendents.
.Pp
Permissions are generally the ability to use a ZFS subcommand or change a ZFS
property.
The following permissions are available:
.Bd -literal
NAME             TYPE           NOTES
allow            subcommand     Must also have the permission that is being
                                allowed
clone            subcommand     Must also have the 'create' ability and 'mount'
                                ability in the origin file system
create           subcommand     Must also have the 'mount' ability
destroy          subcommand     Must also have the 'mount' ability
diff             subcommand     Allows lookup of paths within a dataset
                                given an object number, and the ability to
                                create snapshots necessary to 'zfs diff'.
mount            subcommand     Allows mount/umount of ZFS datasets
promote          subcommand     Must also have the 'mount'
                                and 'promote' ability in the origin file system
receive          subcommand     Must also have the 'mount' and 'create' ability
rename           subcommand     Must also have the 'mount' and 'create'
                                ability in the new parent
rollback         subcommand     Must also have the 'mount' ability
send             subcommand
share            subcommand     Allows sharing file systems over NFS or SMB
                                protocols
snapshot         subcommand     Must also have the 'mount' ability

groupquota       other          Allows accessing any groupquota@... property
groupused        other          Allows reading any groupused@... property
userprop         other          Allows changing any user property
userquota        other          Allows accessing any userquota@... property
userused         other          Allows reading any userused@... property

aclinherit       property
aclmode          property
atime            property
canmount         property
casesensitivity  property
checksum         property
compression      property
copies           property
devices          property
exec             property
filesystem_limit property
mountpoint       property
nbmand           property
normalization    property
primarycache     property
quota            property
readonly         property
recordsize       property
refquota         property
refreservation   property
reservation      property
secondarycache   property
setuid           property
sharenfs         property
sharesmb         property
snapdir          property
snapshot_limit   property
utf8only         property
version          property
volblocksize     property
volsize          property
vscan            property
xattr            property
zoned            property
.Ed
.It Xo
.Nm
.Cm allow
.Fl c
.Ar perm Ns | Ns @ Ns Ar setname Ns Oo , Ns Ar perm Ns | Ns @ Ns
.Ar setname Oc Ns ...
.Ar filesystem Ns | Ns Ar volume
.Xc
Sets
.Qq create time
permissions.
These permissions are granted
.Pq locally
to the creator of any newly-created descendent file system.
.It Xo
.Nm
.Cm allow
.Fl s No @ Ns Ar setname
.Ar perm Ns | Ns @ Ns Ar setname Ns Oo , Ns Ar perm Ns | Ns @ Ns
.Ar setname Oc Ns ...
.Ar filesystem Ns | Ns Ar volume
.Xc
Defines or adds permissions to a permission set.
The set can be used by other
.Nm zfs Cm allow
commands for the specified file system and its descendents.
Sets are evaluated dynamically, so changes to a set are immediately reflected.
Permission sets follow the same naming restrictions as ZFS file systems, but the
name must begin with
.Sy @ ,
and can be no more than 64 characters long.
.It Xo
.Nm
.Cm unallow
.Op Fl dglru
.Ar user Ns | Ns Ar group Ns Oo , Ns Ar user Ns | Ns Ar group Oc Ns ...
.Oo Ar perm Ns | Ns @ Ns Ar setname Ns Oo , Ns Ar perm Ns | Ns @ Ns
.Ar setname Oc Ns ... Oc
.Ar filesystem Ns | Ns Ar volume
.br
.Nm
.Cm unallow
.Op Fl dlr
.Fl e Ns | Ns Sy everyone
.Oo Ar perm Ns | Ns @ Ns Ar setname Ns Oo , Ns Ar perm Ns | Ns @ Ns
.Ar setname Oc Ns ... Oc
.Ar filesystem Ns | Ns Ar volume
.br
.Nm
.Cm unallow
.Op Fl r
.Fl c
.Oo Ar perm Ns | Ns @ Ns Ar setname Ns Oo , Ns Ar perm Ns | Ns @ Ns
.Ar setname Oc Ns ... Oc
.Ar filesystem Ns | Ns Ar volume
.Xc
Removes permissions that were granted with the
.Nm zfs Cm allow
command.
No permissions are explicitly denied, so other permissions granted are still in
effect.
For example, if the permission is granted by an ancestor.
If no permissions are specified, then all permissions for the specified
.Ar user ,
.Ar group ,
or
.Sy everyone
are removed.
Specifying
.Sy everyone
.Po or using the
.Fl e
option
.Pc
only removes the permissions that were granted to everyone, not all permissions
for every user and group.
See the
.Nm zfs Cm allow
command for a description of the
.Fl ldugec
options.
.Bl -tag -width "-r"
.It Fl r
Recursively remove the permissions from this file system and all descendents.
.El
.It Xo
.Nm
.Cm unallow
.Op Fl r
.Fl s No @ Ns Ar setname
.Oo Ar perm Ns | Ns @ Ns Ar setname Ns Oo , Ns Ar perm Ns | Ns @ Ns
.Ar setname Oc Ns ... Oc
.Ar filesystem Ns | Ns Ar volume
.Xc
Removes permissions from a permission set.
If no permissions are specified, then all permissions are removed, thus removing
the set entirely.
.It Xo
.Nm
.Cm hold
.Op Fl r
.Ar tag Ar snapshot Ns ...
.Xc
Adds a single reference, named with the
.Ar tag
argument, to the specified snapshot or snapshots.
Each snapshot has its own tag namespace, and tags must be unique within that
space.
.Pp
If a hold exists on a snapshot, attempts to destroy that snapshot by using the
.Nm zfs Cm destroy
command return
.Er EBUSY .
.Bl -tag -width "-r"
.It Fl r
Specifies that a hold with the given tag is applied recursively to the snapshots
of all descendent file systems.
.El
.It Xo
.Nm
.Cm holds
.Op Fl r
.Ar snapshot Ns ...
.Xc
Lists all existing user references for the given snapshot or snapshots.
.Bl -tag -width "-r"
.It Fl r
Lists the holds that are set on the named descendent snapshots, in addition to
listing the holds on the named snapshot.
.El
.It Xo
.Nm
.Cm release
.Op Fl r
.Ar tag Ar snapshot Ns ...
.Xc
Removes a single reference, named with the
.Ar tag
argument, from the specified snapshot or snapshots.
The tag must already exist for each snapshot.
If a hold exists on a snapshot, attempts to destroy that snapshot by using the
.Nm zfs Cm destroy
command return
.Er EBUSY .
.Bl -tag -width "-r"
.It Fl r
Recursively releases a hold with the given tag on the snapshots of all
descendent file systems.
.El
.It Xo
.Nm
.Cm diff
.Op Fl FHt
.Ar snapshot Ar snapshot Ns | Ns Ar filesystem
.Xc
Display the difference between a snapshot of a given filesystem and another
snapshot of that filesystem from a later time or the current contents of the
filesystem.
The first column is a character indicating the type of change, the other columns
indicate pathname, new pathname
.Pq in case of rename ,
change in link count, and optionally file type and/or change time.
The types of change are:
.Bd -literal
-       The path has been removed
+       The path has been created
M       The path has been modified
R       The path has been renamed
.Ed
.Bl -tag -width "-F"
.It Fl F
Display an indication of the type of file, in a manner similar to the
.Fl
option of
.Xr ls 1 .
.Bd -literal
B       Block device
C       Character device
/       Directory
>       Door
|       Named pipe
@       Symbolic link
P       Event port
=       Socket
F       Regular file
.Ed
.It Fl H
Give more parsable tab-separated output, without header lines and without
arrows.
.It Fl t
Display the path's inode change time as the first column of output.
.El
.It Xo
.Nm
.Cm program
<<<<<<< HEAD
.Op Fl n
=======
>>>>>>> dfc11533
.Op Fl t Ar timeout
.Op Fl m Ar memory_limit
.Ar pool script
.Op Ar arg1 No ...
.Xc
Executes
.Ar script
as a ZFS channel program on
<<<<<<< HEAD
.Ar pool Ns .
=======
.Ar pool .
>>>>>>> dfc11533
The ZFS channel
program interface allows ZFS administrative operations to be run
programmatically via a Lua script.
The entire script is executed atomically, with no other administrative
operations taking effect concurrently.
A library of ZFS calls is made available to channel program scripts.
Channel programs may only be run with root privileges.
.sp
For full documentation of the ZFS channel program interface, see the manual
page for
<<<<<<< HEAD
.Xr zfs-program 1m
.sp
.Bl -tag -width ""
.It Fl n
Executes a read-only channel program, which runs faster.
The program cannot change on-disk state by calling functions from the zfs.sync
submodule.
The program can be used to gather information such as properties and determining
if changes would succeed (zfs.check.*).
Without this flag, all pending changes must be synced to disk before a channel
program can complete.
.It Fl t Ar timeout
Execution time limit, in milliseconds.
If a channel program executes for longer than the provided timeout, it will be
stopped and an error will be returned.
The default timeout is 1000 ms, and can be set to a maximum of 10000 ms.
.It Fl m Ar memory-limit
Memory limit, in bytes.
If a channel program attempts to allocate more memory than the given limit, it
will be stopped and an error returned.
=======
.Xr zfs-program 1M .
.Bl -tag -width ""
.It Fl t Ar timeout
Execution time limit, in milliseconds.
If a channel program executes for longer than the provided timeout, it will
be stopped and an error will be returned.
The default timeout is 1000 ms, and can be set to a maximum of 10000 ms.
.It Fl m Ar memory-limit
Memory limit, in bytes.
If a channel program attempts to allocate more memory than the given limit,
it will be stopped and an error returned.
>>>>>>> dfc11533
The default memory limit is 10 MB, and can be set to a maximum of 100 MB.
.sp
All remaining argument strings are passed directly to the channel program as
arguments.
See
<<<<<<< HEAD
.Xr zfs-program 1m
=======
.Xr zfs-program 1M
>>>>>>> dfc11533
for more information.
.El
.El
.Sh EXIT STATUS
The
.Nm
utility exits 0 on success, 1 if an error occurs, and 2 if invalid command line
options were specified.
.Sh EXAMPLES
.Bl -tag -width ""
.It Sy Example 1 No Creating a ZFS File System Hierarchy
The following commands create a file system named
.Em pool/home
and a file system named
.Em pool/home/bob .
The mount point
.Pa /export/home
is set for the parent file system, and is automatically inherited by the child
file system.
.Bd -literal
# zfs create pool/home
# zfs set mountpoint=/export/home pool/home
# zfs create pool/home/bob
.Ed
.It Sy Example 2 No Creating a ZFS Snapshot
The following command creates a snapshot named
.Sy yesterday .
This snapshot is mounted on demand in the
.Pa .zfs/snapshot
directory at the root of the
.Em pool/home/bob
file system.
.Bd -literal
# zfs snapshot pool/home/bob@yesterday
.Ed
.It Sy Example 3 No Creating and Destroying Multiple Snapshots
The following command creates snapshots named
.Sy yesterday
of
.Em pool/home
and all of its descendent file systems.
Each snapshot is mounted on demand in the
.Pa .zfs/snapshot
directory at the root of its file system.
The second command destroys the newly created snapshots.
.Bd -literal
# zfs snapshot -r pool/home@yesterday
# zfs destroy -r pool/home@yesterday
.Ed
.It Sy Example 4 No Disabling and Enabling File System Compression
The following command disables the
.Sy compression
property for all file systems under
.Em pool/home .
The next command explicitly enables
.Sy compression
for
.Em pool/home/anne .
.Bd -literal
# zfs set compression=off pool/home
# zfs set compression=on pool/home/anne
.Ed
.It Sy Example 5 No Listing ZFS Datasets
The following command lists all active file systems and volumes in the system.
Snapshots are displayed if the
.Sy listsnaps
property is
.Sy on .
The default is
.Sy off .
See
.Xr zpool 1M
for more information on pool properties.
.Bd -literal
# zfs list
NAME                      USED  AVAIL  REFER  MOUNTPOINT
pool                      450K   457G    18K  /pool
pool/home                 315K   457G    21K  /export/home
pool/home/anne             18K   457G    18K  /export/home/anne
pool/home/bob             276K   457G   276K  /export/home/bob
.Ed
.It Sy Example 6 No Setting a Quota on a ZFS File System
The following command sets a quota of 50 Gbytes for
.Em pool/home/bob .
.Bd -literal
# zfs set quota=50G pool/home/bob
.Ed
.It Sy Example 7 No Listing ZFS Properties
The following command lists all properties for
.Em pool/home/bob .
.Bd -literal
# zfs get all pool/home/bob
NAME           PROPERTY              VALUE                  SOURCE
pool/home/bob  type                  filesystem             -
pool/home/bob  creation              Tue Jul 21 15:53 2009  -
pool/home/bob  used                  21K                    -
pool/home/bob  available             20.0G                  -
pool/home/bob  referenced            21K                    -
pool/home/bob  compressratio         1.00x                  -
pool/home/bob  mounted               yes                    -
pool/home/bob  quota                 20G                    local
pool/home/bob  reservation           none                   default
pool/home/bob  recordsize            128K                   default
pool/home/bob  mountpoint            /pool/home/bob         default
pool/home/bob  sharenfs              off                    default
pool/home/bob  checksum              on                     default
pool/home/bob  compression           on                     local
pool/home/bob  atime                 on                     default
pool/home/bob  devices               on                     default
pool/home/bob  exec                  on                     default
pool/home/bob  setuid                on                     default
pool/home/bob  readonly              off                    default
pool/home/bob  zoned                 off                    default
pool/home/bob  snapdir               hidden                 default
pool/home/bob  aclmode               discard                default
pool/home/bob  aclinherit            restricted             default
pool/home/bob  canmount              on                     default
pool/home/bob  xattr                 on                     default
pool/home/bob  copies                1                      default
pool/home/bob  version               4                      -
pool/home/bob  utf8only              off                    -
pool/home/bob  normalization         none                   -
pool/home/bob  casesensitivity       sensitive              -
pool/home/bob  vscan                 off                    default
pool/home/bob  nbmand                off                    default
pool/home/bob  sharesmb              off                    default
pool/home/bob  refquota              none                   default
pool/home/bob  refreservation        none                   default
pool/home/bob  primarycache          all                    default
pool/home/bob  secondarycache        all                    default
pool/home/bob  usedbysnapshots       0                      -
pool/home/bob  usedbydataset         21K                    -
pool/home/bob  usedbychildren        0                      -
pool/home/bob  usedbyrefreservation  0                      -
.Ed
.Pp
The following command gets a single property value.
.Bd -literal
# zfs get -H -o value compression pool/home/bob
on
.Ed
The following command lists all properties with local settings for
.Em pool/home/bob .
.Bd -literal
# zfs get -r -s local -o name,property,value all pool/home/bob
NAME           PROPERTY              VALUE
pool/home/bob  quota                 20G
pool/home/bob  compression           on
.Ed
.It Sy Example 8 No Rolling Back a ZFS File System
The following command reverts the contents of
.Em pool/home/anne
to the snapshot named
.Sy yesterday ,
deleting all intermediate snapshots.
.Bd -literal
# zfs rollback -r pool/home/anne@yesterday
.Ed
.It Sy Example 9 No Creating a ZFS Clone
The following command creates a writable file system whose initial contents are
the same as
.Em pool/home/bob@yesterday .
.Bd -literal
# zfs clone pool/home/bob@yesterday pool/clone
.Ed
.It Sy Example 10 No Promoting a ZFS Clone
The following commands illustrate how to test out changes to a file system, and
then replace the original file system with the changed one, using clones, clone
promotion, and renaming:
.Bd -literal
# zfs create pool/project/production
  populate /pool/project/production with data
# zfs snapshot pool/project/production@today
# zfs clone pool/project/production@today pool/project/beta
  make changes to /pool/project/beta and test them
# zfs promote pool/project/beta
# zfs rename pool/project/production pool/project/legacy
# zfs rename pool/project/beta pool/project/production
  once the legacy version is no longer needed, it can be destroyed
# zfs destroy pool/project/legacy
.Ed
.It Sy Example 11 No Inheriting ZFS Properties
The following command causes
.Em pool/home/bob
and
.Em pool/home/anne
to inherit the
.Sy checksum
property from their parent.
.Bd -literal
# zfs inherit checksum pool/home/bob pool/home/anne
.Ed
.sp
The following command causes
.Em pool/home/jordan
to revert to received value for the
.Sy quota
property if it exists.
.Bd -literal
# zfs inherit -S quota pool/home/jordan
.Ed
.It Sy Example 12 No Remotely Replicating ZFS Data
The following commands send a full stream and then an incremental stream to a
remote machine, restoring them into
.Em poolB/received/fs@a
and
.Em poolB/received/fs@b ,
respectively.
.Em poolB
must contain the file system
.Em poolB/received ,
and must not initially contain
.Em poolB/received/fs .
.Bd -literal
# zfs send pool/fs@a | \e
  ssh host zfs receive poolB/received/fs@a
# zfs send -i a pool/fs@b | \e
  ssh host zfs receive poolB/received/fs
.Ed
.It Sy Example 13 No Using the zfs receive -d Option
The following command sends a full stream of
.Em poolA/fsA/fsB@snap
to a remote machine, receiving it into
.Em poolB/received/fsA/fsB@snap .
The
.Em fsA/fsB@snap
portion of the received snapshot's name is determined from the name of the sent
snapshot.
.Em poolB
must contain the file system
.Em poolB/received .
If
.Em poolB/received/fsA
does not exist, it is created as an empty file system.
.Bd -literal
# zfs send poolA/fsA/fsB@snap | \e
  ssh host zfs receive -d poolB/received
.Ed
.It Sy Example 14 No Setting User Properties
The following example sets the user-defined
.Sy com.example:department
property for a dataset.
.Bd -literal
# zfs set com.example:department=12345 tank/accounting
.Ed
.It Sy Example 15 No Performing a Rolling Snapshot
The following example shows how to maintain a history of snapshots with a
consistent naming scheme.
To keep a week's worth of snapshots, the user destroys the oldest snapshot,
renames the remaining snapshots, and then creates a new snapshot, as follows:
.Bd -literal
# zfs destroy -r pool/users@7daysago
# zfs rename -r pool/users@6daysago @7daysago
# zfs rename -r pool/users@5daysago @6daysago
# zfs rename -r pool/users@yesterday @5daysago
# zfs rename -r pool/users@yesterday @4daysago
# zfs rename -r pool/users@yesterday @3daysago
# zfs rename -r pool/users@yesterday @2daysago
# zfs rename -r pool/users@today @yesterday
# zfs snapshot -r pool/users@today
.Ed
.It Sy Example 16 No Setting sharenfs Property Options on a ZFS File System
The following commands show how to set
.Sy sharenfs
property options to enable
.Sy rw
access for a set of
.Sy IP
addresses and to enable root access for system
.Sy neo
on the
.Em tank/home
file system.
.Bd -literal
# zfs set sharenfs='rw=@123.123.0.0/16,root=neo' tank/home
.Ed
.Pp
If you are using
.Sy DNS
for host name resolution, specify the fully qualified hostname.
.It Sy Example 17 No Delegating ZFS Administration Permissions on a ZFS Dataset
The following example shows how to set permissions so that user
.Sy cindys
can create, destroy, mount, and take snapshots on
.Em tank/cindys .
The permissions on
.Em tank/cindys
are also displayed.
.Bd -literal
# zfs allow cindys create,destroy,mount,snapshot tank/cindys
# zfs allow tank/cindys
---- Permissions on tank/cindys --------------------------------------
Local+Descendent permissions:
        user cindys create,destroy,mount,snapshot
.Ed
.Pp
Because the
.Em tank/cindys
mount point permission is set to 755 by default, user
.Sy cindys
will be unable to mount file systems under
.Em tank/cindys .
Add an ACE similar to the following syntax to provide mount point access:
.Bd -literal
# chmod A+user:cindys:add_subdirectory:allow /tank/cindys
.Ed
.It Sy Example 18 No Delegating Create Time Permissions on a ZFS Dataset
The following example shows how to grant anyone in the group
.Sy staff
to create file systems in
.Em tank/users .
This syntax also allows staff members to destroy their own file systems, but not
destroy anyone else's file system.
The permissions on
.Em tank/users
are also displayed.
.Bd -literal
# zfs allow staff create,mount tank/users
# zfs allow -c destroy tank/users
# zfs allow tank/users
---- Permissions on tank/users ---------------------------------------
Permission sets:
        destroy
Local+Descendent permissions:
        group staff create,mount
.Ed
.It Sy Example 19 No Defining and Granting a Permission Set on a ZFS Dataset
The following example shows how to define and grant a permission set on the
.Em tank/users
file system.
The permissions on
.Em tank/users
are also displayed.
.Bd -literal
# zfs allow -s @pset create,destroy,snapshot,mount tank/users
# zfs allow staff @pset tank/users
# zfs allow tank/users
---- Permissions on tank/users ---------------------------------------
Permission sets:
        @pset create,destroy,mount,snapshot
Local+Descendent permissions:
        group staff @pset
.Ed
.It Sy Example 20 No Delegating Property Permissions on a ZFS Dataset
The following example shows to grant the ability to set quotas and reservations
on the
.Em users/home
file system.
The permissions on
.Em users/home
are also displayed.
.Bd -literal
# zfs allow cindys quota,reservation users/home
# zfs allow users/home
---- Permissions on users/home ---------------------------------------
Local+Descendent permissions:
        user cindys quota,reservation
cindys% zfs set quota=10G users/home/marks
cindys% zfs get quota users/home/marks
NAME              PROPERTY  VALUE  SOURCE
users/home/marks  quota     10G    local
.Ed
.It Sy Example 21 No Removing ZFS Delegated Permissions on a ZFS Dataset
The following example shows how to remove the snapshot permission from the
.Sy staff
group on the
.Em tank/users
file system.
The permissions on
.Em tank/users
are also displayed.
.Bd -literal
# zfs unallow staff snapshot tank/users
# zfs allow tank/users
---- Permissions on tank/users ---------------------------------------
Permission sets:
        @pset create,destroy,mount,snapshot
Local+Descendent permissions:
        group staff @pset
.Ed
.It Sy Example 22 No Showing the differences between a snapshot and a ZFS Dataset
The following example shows how to see what has changed between a prior
snapshot of a ZFS dataset and its current state.
The
.Fl F
option is used to indicate type information for the files affected.
.Bd -literal
# zfs diff -F tank/test@before tank/test
M       /       /tank/test/
M       F       /tank/test/linked      (+1)
R       F       /tank/test/oldname -> /tank/test/newname
-       F       /tank/test/deleted
+       F       /tank/test/created
M       F       /tank/test/modified
.Ed
.El
.Sh INTERFACE STABILITY
.Sy Committed .
.Sh SEE ALSO
.Xr gzip 1 ,
.Xr ssh 1 ,
.Xr mount 1M ,
.Xr share 1M ,
.Xr sharemgr 1M ,
.Xr unshare 1M ,
.Xr zonecfg 1M ,
.Xr zpool 1M ,
.Xr chmod 2 ,
.Xr stat 2 ,
.Xr write 2 ,
.Xr fsync 3C ,
.Xr dfstab 4 ,
.Xr acl 5 ,
.Xr attributes 5<|MERGE_RESOLUTION|>--- conflicted
+++ resolved
@@ -281,15 +281,11 @@
 .Op Fl FHt
 .Ar snapshot Ar snapshot Ns | Ns Ar filesystem
 .Nm
-<<<<<<< HEAD
 .Cm mooch
 .Fl f Ar clone_file Ns = Ns Ar origin_file Nm ... Ar clone_directory
 .Nm
 .Cm program
 .Op Fl n
-=======
-.Cm program
->>>>>>> dfc11533
 .Op Fl t Ar timeout
 .Op Fl m Ar memory_limit
 .Ar pool script
@@ -3550,10 +3546,7 @@
 .It Xo
 .Nm
 .Cm program
-<<<<<<< HEAD
 .Op Fl n
-=======
->>>>>>> dfc11533
 .Op Fl t Ar timeout
 .Op Fl m Ar memory_limit
 .Ar pool script
@@ -3562,11 +3555,7 @@
 Executes
 .Ar script
 as a ZFS channel program on
-<<<<<<< HEAD
-.Ar pool Ns .
-=======
 .Ar pool .
->>>>>>> dfc11533
 The ZFS channel
 program interface allows ZFS administrative operations to be run
 programmatically via a Lua script.
@@ -3577,8 +3566,7 @@
 .sp
 For full documentation of the ZFS channel program interface, see the manual
 page for
-<<<<<<< HEAD
-.Xr zfs-program 1m
+.Xr zfs-program 1m .
 .sp
 .Bl -tag -width ""
 .It Fl n
@@ -3598,29 +3586,12 @@
 Memory limit, in bytes.
 If a channel program attempts to allocate more memory than the given limit, it
 will be stopped and an error returned.
-=======
-.Xr zfs-program 1M .
-.Bl -tag -width ""
-.It Fl t Ar timeout
-Execution time limit, in milliseconds.
-If a channel program executes for longer than the provided timeout, it will
-be stopped and an error will be returned.
-The default timeout is 1000 ms, and can be set to a maximum of 10000 ms.
-.It Fl m Ar memory-limit
-Memory limit, in bytes.
-If a channel program attempts to allocate more memory than the given limit,
-it will be stopped and an error returned.
->>>>>>> dfc11533
 The default memory limit is 10 MB, and can be set to a maximum of 100 MB.
 .sp
 All remaining argument strings are passed directly to the channel program as
 arguments.
 See
-<<<<<<< HEAD
 .Xr zfs-program 1m
-=======
-.Xr zfs-program 1M
->>>>>>> dfc11533
 for more information.
 .El
 .El
