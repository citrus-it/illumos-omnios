--- conflicted
+++ resolved
@@ -4595,22 +4595,12 @@
 .ad
 .sp .6
 .RS 4n
-<<<<<<< HEAD
-Sets the value of \fIoverlay\fR's target table entry for \fImac\fR to
-the specified value. The specified value varies upon the encapsulation
-plugin. The value may be a combination of a MAC address, IP address,
-and port. Generally, this looks like
-[\fImac\fR,][\fIIP\fR:][\fIport\fR]. If a component is the last one,
-then there is no need for a separator. eg. if just the MAC address or
-IP is needed, it would look like \fImac\fR and \fIIP\fR respectively.
-=======
 Sets the value of \fIoverlay\fR's target table entry for \fImac\fR to the
 specified value. The specified value varies upon the encapsulation plugin. The
 value may be a combination of a MAC address, IP address, and port. Generally,
 this looks like [\fImac\fR,][\fIIP\fR:][\fIport\fR]. If a component is the last
 one, then there is no need for a separator. eg. if just the MAC address or IP
 is needed, it would look like \fImac\fR and \fIIP\fR respectively.
->>>>>>> ca783257
 .RE
 
 .RE
@@ -6166,7 +6156,6 @@
 \fBacctadm\fR(1M), \fBautopush\fR(1M), \fBifconfig\fR(1M), \fBipsecconf\fR(1M),
 \fBndd\fR(1M), \fBpsrset\fR(1M), \fBwpad\fR(1M), \fBzonecfg\fR(1M),
 \fBattributes\fR(5), \fBieee802.3\fR(5), \fBoverlay\fR(5), \fBdlpi\fR(7P)
-<<<<<<< HEAD
 .sp
 .LP
 R. Droms, Ed., J. Bound, B. Volz, T. Lemon, C. Perkins, M. Carney. \fIRFC 3315:
@@ -6177,8 +6166,6 @@
 T. Lemon, B. Sommerfeld. February 2006. \fIRFC 4361: Node-specific Client
 Identifiers for Dynamic Host Configuration Protocol Version Four (DHCPv4)\fR.
 The Internet Society. January 2006.
-=======
->>>>>>> ca783257
 .SH NOTES
 The preferred method of referring to an aggregation in the aggregation
 subcommands is by its link name. Referring to an aggregation by its integer
