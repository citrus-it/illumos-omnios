'\" te
.\" Copyright (c) 2011 by Delphix. All rights reserved.
.\" Copyright (C) 2006, Sun Microsystems, Inc. All Rights Reserved
.\" Copyright 1989 AT&T
.\" The contents of this file are subject to the terms of the Common Development and Distribution License (the "License").  You may not use this file except in compliance with the License.
.\" You can obtain a copy of the license at usr/src/OPENSOLARIS.LICENSE or http://www.opensolaris.org/os/licensing.  See the License for the specific language governing permissions and limitations under the License.
.\" When distributing Covered Code, include this CDDL HEADER in each file and include the License file at usr/src/OPENSOLARIS.LICENSE.  If applicable, add the following below this CDDL HEADER, with the fields enclosed by brackets "[]" replaced with your own identifying information: Portions Copyright [yyyy] [name of copyright owner]
.TH PING 1M "Sep 7, 2006"
.SH NAME
ping \- send ICMP (ICMP6) ECHO_REQUEST packets to network hosts
.SH SYNOPSIS
.LP
.nf
\fB/usr/sbin/ping\fR \fIhost\fR [\fItimeout\fR]
.fi

.LP
.nf
<<<<<<< HEAD
\fB/usr/sbin/ping\fR \fB-s\fR [\fB-l\fR | \fB-U\fR] [\fB-abdDlLnrRv\fR] [\fB-A\fR \fIaddr_family\fR]
=======
\fB/usr/sbin/ping\fR \fB-s\fR [\fB-l\fR | \fB-U\fR] [\fB-abdlLnrRv\fR] [\fB-A\fR \fIaddr_family\fR]
>>>>>>> 8704186e
     [\fB-c\fR \fItraffic_class\fR] [\fB-g\fR \fIgateway\fR [\fB-g\fR \fIgateway\fR...]]
     [\fB-N\fR \fInext_hop_router\fR] [\fB-F\fR \fIflow_label\fR] [\fB-I\fR \fIinterval\fR]
     [\fB-i\fR \fIinterface\fR] [\fB-P\fR \fItos\fR] [\fB-p\fR \fIport\fR] [\fB-t\fR \fIttl\fR] \fIhost\fR
     [\fIdata_size\fR] [\fInpackets\fR]
.fi

.SH DESCRIPTION
.sp
.LP
The utility \fBping\fR utilizes the \fBICMP\fR (\fBICMP6\fR in IPv6) protocol's
\fBECHO_REQUEST\fR datagram to elicit an \fBICMP\fR (\fBICMP6\fR)
\fBECHO_RESPONSE\fR from the specified \fIhost\fR or network \fIgateway\fR. If
\fIhost\fR responds, \fBping\fR will print:
.sp
.in +2
.nf
\fIhost\fR is alive
.fi
.in -2
.sp

.sp
.LP
on the standard output and exit. Otherwise, after \fItimeout\fR seconds, it
will write:
.sp
.in +2
.nf
no answer from \fIhost\fR
.fi
.in -2
.sp

.sp
.LP
The default value of \fItimeout\fR is \fB20\fR seconds.
.sp
.LP
When you specify the s flag, sends one datagram per second (adjust with
\fB-I\fR) and prints one line of output for every \fBECHO_RESPONSE\fR that it
receives. \fBping\fR produces no output if there is no response. In this second
form, \fBping\fR computes round trip times and packet loss statistics; it
displays a summary of this information upon termination or timeout. The default
\fIdata_size\fR is \fB56\fR bytes, or you can specify a size with the
\fIdata_size\fR command-line argument. If you specify the optional
\fInpackets\fR, \fBping\fR sends \fBping\fR requests until it either sends
\fInpackets\fR requests or receives \fInpackets\fR replies.
.sp
.LP
When using \fBping\fR for fault isolation, first \fBping\fR the local host to
verify that the local network interface is running.
.SH OPTIONS
.sp
.LP
The following options are supported:
.sp
.ne 2
.na
\fB\fB-A\fR\ \fIaddr_family\fR\fR
.ad
.RS 24n
<<<<<<< HEAD
.rt
=======
>>>>>>> 8704186e
Specify the address family of the target host. \fIaddr_family\fR can be either
\fBinet\fR or \fBinet6\fR. Address family determines which protocol to use. For
an argument of \fBinet\fR, IPv4 is used. For \fBinet6\fR, IPv6 is used.
.sp
By default, if the name of a host is provided, not the literal \fBIP\fR
address, and a valid IPv6 address exists in the name service database,
\fBping\fR will use this address. Otherwise, if the name service database
contains an IPv4 address, it will try the IPv4 address.
.sp
Specify the address family \fBinet\fR or \fBinet6\fR to override the default
behavior. If the argument specified is \fBinet\fR, \fBping\fR will use the IPv4
address associated with the host name. If none exists, \fBping\fR will state
that the host is unknown and exit. It does not try to determine if an IPv6
address exists in the name service database.
.sp
If the specified argument is \fBinet6\fR, \fBping\fR uses the IPv6 address that
is associated with the host name. If none exists, \fBping\fR states that the
host is unknown and exits.
.RE

.sp
.ne 2
.na
\fB\fB-F\fR\ \fIflow_label\fR\fR
.ad
.RS 24n
<<<<<<< HEAD
.rt
=======
>>>>>>> 8704186e
Specify the flow label of probe packets. The value must be an integer in the
range from 0 to 1048575. This option is valid only on IPv6.
.RE

.sp
.ne 2
.na
\fB\fB-D\fR\fR
.ad
.RS 24n
.rt
Turn off fragmentation. For IPv4, this means setting the Don't
Fragment bit. For IPv4 and IPv6, this means do not allow fragmentation
as the datagrams are sent.  If the \fIdata_size\fR exceeds the MTU,
then \fBping\fR might report that sending failed due to Message too
long.
.RE

.sp
.ne 2
.mk
.na
\fB\fB-I\fR \fIinterval\fR\fR
.ad
.RS 24n
<<<<<<< HEAD
.rt
=======
>>>>>>> 8704186e
Turn on the statistics mode and specify the interval between successive
transmissions. The default is one second. See the discussion of the \fB-s\fR
option.
.RE

.sp
.ne 2
.na
\fB\fB-L\fR\fR
.ad
.RS 24n
<<<<<<< HEAD
.rt
=======
>>>>>>> 8704186e
Turn off loopback of multicast packets. Normally, members are in the host group
on the outgoing interface, a copy of the multicast packets will be delivered to
the local machine.
.RE

.sp
.ne 2
.na
\fB\fB-N\fR \fInext_hop_router\fR\fR
.ad
.RS 24n
<<<<<<< HEAD
.rt
=======
>>>>>>> 8704186e
Specify a next-hop router so that the probe packet goes through the specified
router along its path to the target host. This option essentially bypasses the
system routing table and leaves the probe packet header unmodified. Only one
next-hop router can be specified.
.RE

.sp
.ne 2
.na
\fB\fB-P\fR\ \fItos\fR\fR
.ad
.RS 24n
<<<<<<< HEAD
.rt
=======
>>>>>>> 8704186e
Set the type of service (\fItos\fR) in probe packets to the specified value.
The default is zero. The value must be an integer in the range from 0 to 255.
Gateways also in the path can route the probe packet differently, depending
upon the value of \fItos\fR that is set in the probe packet. This option is
valid only on IPv4.
.RE

.sp
.ne 2
.na
\fB\fB-R\fR\fR
.ad
.RS 24n
<<<<<<< HEAD
.rt
=======
>>>>>>> 8704186e
Record route. Sets the IPv4 record route option, which stores the route of the
packet inside the IPv4 header. The contents of the record route are only
printed if the \fB-v\fR and \fB-s\fR options are given. They are only set on
return packets if the target host preserves the record route option across
echos, or the \fB-l\fR option is given. This option is valid only on IPv4.
.RE

.sp
.ne 2
.na
\fB\fB-U\fR\fR
.ad
.RS 24n
<<<<<<< HEAD
.rt
=======
>>>>>>> 8704186e
Send \fBUDP\fR packets instead of \fBICMP\fR (\fBICMP6\fR) packets. \fBping\fR
sends \fBUDP\fR packets to consecutive ports expecting to receive back
\fBICMP\fR (\fBICMP6\fR) \fBPORT_UNREACHABLE\fR from the target host.
.RE

.sp
.ne 2
.na
\fB\fB-a\fR\fR
.ad
.RS 24n
<<<<<<< HEAD
.rt
=======
>>>>>>> 8704186e
\fBping\fR all addresses, both IPv4 and IPv6, of the multihomed destination.
The output appears as if \fBping\fR has been run once for each \fBIP\fR address
of the destination. If this option is used together with \fB-A\fR, \fBping\fR
probes only the addresses that are of the specified address family. When used
with the \fB-s\fR option and \fInpackets\fR is not specified, \fBping\fR
continuously probes the destination addresses in a round robin fashion. If
\fInpackets\fR is specified, \fBping\fR sends \fInpackets\fR number of probes
to each \fBIP\fR address of the destination and then exits.
.RE

.sp
.ne 2
.na
\fB\fB-b\fR\fR
.ad
.RS 24n
<<<<<<< HEAD
.rt
=======
>>>>>>> 8704186e
Bypass the global IPsec policy and send and receive packets in the clear for
this connection only. This option can be used to troubleshoot network
connectivity independent of IPsec. Because this option bypasses system-wide
policy for this connection, it can only be used by superuser or a user granted
the sys_net_config privilege.
.RE

.sp
.ne 2
.na
\fB\fB-c\fR\ \fItraffic_class\fR\fR
.ad
.RS 24n
<<<<<<< HEAD
.rt
=======
>>>>>>> 8704186e
Specify the traffic class of probe packets. The value must be an integer in the
range from 0 to 255. Gateways along the path can route the probe packet
differently, depending upon the value of \fItraffic_class\fR set in the probe
packet. This option is valid only on IPv6.
.RE

.sp
.ne 2
.na
\fB\fB-d\fR\fR
.ad
.RS 24n
<<<<<<< HEAD
.rt
=======
>>>>>>> 8704186e
Set the \fBSO_DEBUG\fR socket option.
.RE

.sp
.ne 2
.na
\fB\fB-g\fR\ \fIgateway\fR\fR
.ad
.RS 24n
<<<<<<< HEAD
.rt
=======
>>>>>>> 8704186e
Specify a loose source route gateway so that the probe packet goes through the
specified host along the path to the target host. The maximum number of
gateways is 8 for IPv4 and 127 for IPv6. Note that some factors such as the
link \fBMTU\fR can further limit the number of gateways for IPv6.
.RE

.sp
.ne 2
.na
\fB\fB-i\fR \fIinterface_address\fR\fR
.ad
.RS 24n
<<<<<<< HEAD
.rt
=======
>>>>>>> 8704186e
Specify the outgoing interface address to use for multicast packets for IPv4
and both multicast and unicast packets for IPv6. The default interface address
for multicast packets is determined from the (unicast) routing tables.
\fIinterface_address\fR can be a literal \fBIP\fR address, for example,
\fB10.123.100.99\fR, or an interface name, for example, \fBeri0\fR, or an
interface index, for example \fB2\fR.
.RE

.sp
.ne 2
.na
\fB\fB-l\fR\fR
.ad
.RS 24n
<<<<<<< HEAD
.rt
=======
>>>>>>> 8704186e
Use to send the probe packet to the given host and back again using loose
source routing. Usually specified with the \fB-R\fR option. If any gateways are
specified using \fB-g\fR, they are visited twice, both to and from the
destination. This option is ignored if the \fB-U\fR option is used.
.RE

.sp
.ne 2
.na
\fB\fB-n\fR\fR
.ad
.RS 24n
<<<<<<< HEAD
.rt
=======
>>>>>>> 8704186e
Show network addresses as numbers. \fBping\fR normally does a reverse name
lookup on the IP addresses it extracts from the packets received. The \fB-n\fR
option blocks the reverse lookup, so \fBping\fR prints IP addresses instead of
host names.
.RE

.sp
.ne 2
.na
\fB\fB-p\fR\ \fIport\fR\fR
.ad
.RS 24n
<<<<<<< HEAD
.rt
=======
>>>>>>> 8704186e
Set the base \fBUDP\fR \fIport\fR number used in probes. This option is used
with the \fB-U\fR option. The default base \fIport\fR number is 33434. The
\fBping\fR utility starts setting the destination port number of \fBUDP\fR
packets to this base and increments it by one at each probe.
.RE

.sp
.ne 2
.na
\fB\fB-r\fR\fR
.ad
.RS 24n
<<<<<<< HEAD
.rt
=======
>>>>>>> 8704186e
Bypass the normal routing tables and send directly to a host on an attached
network. If the host is not on a directly attached network, an error is
returned. This option can be used to \fBping\fR a local host through an
interface that has been dropped by the router daemon. See \fBin.routed\fR(1M).
.RE

.sp
.ne 2
.na
\fB\fB-s\fR\fR
.ad
.RS 24n
<<<<<<< HEAD
.rt
=======
>>>>>>> 8704186e
Send one datagram per second and collect statistics.
.RE

.sp
.ne 2
.na
\fB\fB-t\fR\ \fIttl\fR\fR
.ad
.RS 24n
<<<<<<< HEAD
.rt
=======
>>>>>>> 8704186e
Specify the IPv4 time to live, or IPv6 hop limit, for unicast and multicast
packets. The default time to live (hop limit) for unicast packets can be set
with the \fBndd\fR module, \fB/dev/icmp\fR, using the \fBicmp_ipv4_ttl\fR
variable for IPv4 and the \fBicmp_ipv6_hoplimit\fR variable for IPv6. The
default time to live (hop limit) for multicast is one hop. See \fBEXAMPLES\fR.
For further information, see\fBndd\fR(1M).
.RE

.sp
.ne 2
.na
\fB\fB-v\fR\fR
.ad
.RS 24n
<<<<<<< HEAD
.rt
=======
>>>>>>> 8704186e
Verbose output. List any \fBICMP\fR (\fBICMP6\fR) packets, other than replies
from the target host.
.RE

.SH OPERANDS
.sp
.ne 2
.na
\fB\fIhost\fR\fR
.ad
.RS 8n
<<<<<<< HEAD
.rt
=======
>>>>>>> 8704186e
The network host
.RE

.SH EXAMPLES
.LP
\fBExample 1 \fRUsing \fBping\fR With IPv6
.sp
.LP
This example shows \fBping\fR sending probe packets to all the IPv6 addresses
of the host \fBxyz\fR, one at a time. It sends an \fBICMP6\fR
\fBECHO_REQUEST\fR every second until the user interrupts it.

.sp
.in +2
.nf
istanbul% \fBping -s -A inet6 -a xyz\fR
PING xyz: 56 data bytes
64 bytes from xyz (4::114:a00:20ff:ab3d:83ed): icmp_seq=0. time=0.479 ms
64 bytes from xyz (fec0::114:a00:20ff:ab3d:83ed): icmp_seq=1. time=0.843 ms
64 bytes from xyz (4::114:a00:20ff:ab3d:83ed): icmp_seq=2. time=0.516 ms
64 bytes from xyz (fec0::114:a00:20ff:ab3d:83ed): icmp_seq=3. time=4.943 ms
64 bytes from xyz (4::114:a00:20ff:ab3d:83ed): icmp_seq=4. time=0.485 ms
64 bytes from xyz (fec0::114:a00:20ff:ab3d:83ed): icmp_seq=5. time=2.201 ms
^C
----xyz PING Statistics----
6 packets transmitted, 6 packets received, 0% packet loss
round-trip (ms)  min/avg/stddev = 0.479/1.583/4.943/1.823
.fi
.in -2
.sp

.LP
\fBExample 2 \fRUsing \fBndd\fR to Set the \fBicmp_ipv6_hoplimit\fR
.sp
.LP
This example shows the \fBndd\fR module, \fB/dev/icmp\fR, used to set the
\fBicmp_ipv6_hoplimit\fR.

.sp
.in +2
.nf
# ndd -set /dev/icmp icmp_ipv6_hoplimit 100
.fi
.in -2
.sp

.SH EXIT STATUS
.sp
.LP
The following exit values are returned:
.sp
.ne 2
.na
\fB\fB0\fR\fR
.ad
.RS 12n
<<<<<<< HEAD
.rt
=======
>>>>>>> 8704186e
Successful operation; the machine is alive.
.RE

.sp
.ne 2
.na
\fBnon-zero\fR
.ad
.RS 12n
<<<<<<< HEAD
.rt
=======
>>>>>>> 8704186e
An error has occurred. Either a malformed argument has been specified, or the
machine was not alive.
.RE

.SH SEE ALSO
.sp
.LP
\fBifconfig\fR(1M), \fBin.routed\fR(1M), \fBndd\fR(1M), \fBnetstat\fR(1M),
\fBrpcinfo\fR(1M), \fBtraceroute\fR(1M), \fBattributes\fR(5), \fBicmp\fR(7P),
\fBicmp6\fR(7P)<|MERGE_RESOLUTION|>--- conflicted
+++ resolved
@@ -16,11 +16,7 @@
 
 .LP
 .nf
-<<<<<<< HEAD
-\fB/usr/sbin/ping\fR \fB-s\fR [\fB-l\fR | \fB-U\fR] [\fB-abdDlLnrRv\fR] [\fB-A\fR \fIaddr_family\fR]
-=======
 \fB/usr/sbin/ping\fR \fB-s\fR [\fB-l\fR | \fB-U\fR] [\fB-abdlLnrRv\fR] [\fB-A\fR \fIaddr_family\fR]
->>>>>>> 8704186e
      [\fB-c\fR \fItraffic_class\fR] [\fB-g\fR \fIgateway\fR [\fB-g\fR \fIgateway\fR...]]
      [\fB-N\fR \fInext_hop_router\fR] [\fB-F\fR \fIflow_label\fR] [\fB-I\fR \fIinterval\fR]
      [\fB-i\fR \fIinterface\fR] [\fB-P\fR \fItos\fR] [\fB-p\fR \fIport\fR] [\fB-t\fR \fIttl\fR] \fIhost\fR
@@ -82,10 +78,6 @@
 \fB\fB-A\fR\ \fIaddr_family\fR\fR
 .ad
 .RS 24n
-<<<<<<< HEAD
-.rt
-=======
->>>>>>> 8704186e
 Specify the address family of the target host. \fIaddr_family\fR can be either
 \fBinet\fR or \fBinet6\fR. Address family determines which protocol to use. For
 an argument of \fBinet\fR, IPv4 is used. For \fBinet6\fR, IPv6 is used.
@@ -112,10 +104,6 @@
 \fB\fB-F\fR\ \fIflow_label\fR\fR
 .ad
 .RS 24n
-<<<<<<< HEAD
-.rt
-=======
->>>>>>> 8704186e
 Specify the flow label of probe packets. The value must be an integer in the
 range from 0 to 1048575. This option is valid only on IPv6.
 .RE
@@ -126,7 +114,6 @@
 \fB\fB-D\fR\fR
 .ad
 .RS 24n
-.rt
 Turn off fragmentation. For IPv4, this means setting the Don't
 Fragment bit. For IPv4 and IPv6, this means do not allow fragmentation
 as the datagrams are sent.  If the \fIdata_size\fR exceeds the MTU,
@@ -136,15 +123,10 @@
 
 .sp
 .ne 2
-.mk
 .na
 \fB\fB-I\fR \fIinterval\fR\fR
 .ad
 .RS 24n
-<<<<<<< HEAD
-.rt
-=======
->>>>>>> 8704186e
 Turn on the statistics mode and specify the interval between successive
 transmissions. The default is one second. See the discussion of the \fB-s\fR
 option.
@@ -156,10 +138,6 @@
 \fB\fB-L\fR\fR
 .ad
 .RS 24n
-<<<<<<< HEAD
-.rt
-=======
->>>>>>> 8704186e
 Turn off loopback of multicast packets. Normally, members are in the host group
 on the outgoing interface, a copy of the multicast packets will be delivered to
 the local machine.
@@ -171,10 +149,6 @@
 \fB\fB-N\fR \fInext_hop_router\fR\fR
 .ad
 .RS 24n
-<<<<<<< HEAD
-.rt
-=======
->>>>>>> 8704186e
 Specify a next-hop router so that the probe packet goes through the specified
 router along its path to the target host. This option essentially bypasses the
 system routing table and leaves the probe packet header unmodified. Only one
@@ -187,10 +161,6 @@
 \fB\fB-P\fR\ \fItos\fR\fR
 .ad
 .RS 24n
-<<<<<<< HEAD
-.rt
-=======
->>>>>>> 8704186e
 Set the type of service (\fItos\fR) in probe packets to the specified value.
 The default is zero. The value must be an integer in the range from 0 to 255.
 Gateways also in the path can route the probe packet differently, depending
@@ -204,10 +174,6 @@
 \fB\fB-R\fR\fR
 .ad
 .RS 24n
-<<<<<<< HEAD
-.rt
-=======
->>>>>>> 8704186e
 Record route. Sets the IPv4 record route option, which stores the route of the
 packet inside the IPv4 header. The contents of the record route are only
 printed if the \fB-v\fR and \fB-s\fR options are given. They are only set on
@@ -221,10 +187,6 @@
 \fB\fB-U\fR\fR
 .ad
 .RS 24n
-<<<<<<< HEAD
-.rt
-=======
->>>>>>> 8704186e
 Send \fBUDP\fR packets instead of \fBICMP\fR (\fBICMP6\fR) packets. \fBping\fR
 sends \fBUDP\fR packets to consecutive ports expecting to receive back
 \fBICMP\fR (\fBICMP6\fR) \fBPORT_UNREACHABLE\fR from the target host.
@@ -236,10 +198,6 @@
 \fB\fB-a\fR\fR
 .ad
 .RS 24n
-<<<<<<< HEAD
-.rt
-=======
->>>>>>> 8704186e
 \fBping\fR all addresses, both IPv4 and IPv6, of the multihomed destination.
 The output appears as if \fBping\fR has been run once for each \fBIP\fR address
 of the destination. If this option is used together with \fB-A\fR, \fBping\fR
@@ -256,10 +214,6 @@
 \fB\fB-b\fR\fR
 .ad
 .RS 24n
-<<<<<<< HEAD
-.rt
-=======
->>>>>>> 8704186e
 Bypass the global IPsec policy and send and receive packets in the clear for
 this connection only. This option can be used to troubleshoot network
 connectivity independent of IPsec. Because this option bypasses system-wide
@@ -273,10 +227,6 @@
 \fB\fB-c\fR\ \fItraffic_class\fR\fR
 .ad
 .RS 24n
-<<<<<<< HEAD
-.rt
-=======
->>>>>>> 8704186e
 Specify the traffic class of probe packets. The value must be an integer in the
 range from 0 to 255. Gateways along the path can route the probe packet
 differently, depending upon the value of \fItraffic_class\fR set in the probe
@@ -289,10 +239,6 @@
 \fB\fB-d\fR\fR
 .ad
 .RS 24n
-<<<<<<< HEAD
-.rt
-=======
->>>>>>> 8704186e
 Set the \fBSO_DEBUG\fR socket option.
 .RE
 
@@ -302,10 +248,6 @@
 \fB\fB-g\fR\ \fIgateway\fR\fR
 .ad
 .RS 24n
-<<<<<<< HEAD
-.rt
-=======
->>>>>>> 8704186e
 Specify a loose source route gateway so that the probe packet goes through the
 specified host along the path to the target host. The maximum number of
 gateways is 8 for IPv4 and 127 for IPv6. Note that some factors such as the
@@ -318,10 +260,6 @@
 \fB\fB-i\fR \fIinterface_address\fR\fR
 .ad
 .RS 24n
-<<<<<<< HEAD
-.rt
-=======
->>>>>>> 8704186e
 Specify the outgoing interface address to use for multicast packets for IPv4
 and both multicast and unicast packets for IPv6. The default interface address
 for multicast packets is determined from the (unicast) routing tables.
@@ -336,10 +274,6 @@
 \fB\fB-l\fR\fR
 .ad
 .RS 24n
-<<<<<<< HEAD
-.rt
-=======
->>>>>>> 8704186e
 Use to send the probe packet to the given host and back again using loose
 source routing. Usually specified with the \fB-R\fR option. If any gateways are
 specified using \fB-g\fR, they are visited twice, both to and from the
@@ -352,10 +286,6 @@
 \fB\fB-n\fR\fR
 .ad
 .RS 24n
-<<<<<<< HEAD
-.rt
-=======
->>>>>>> 8704186e
 Show network addresses as numbers. \fBping\fR normally does a reverse name
 lookup on the IP addresses it extracts from the packets received. The \fB-n\fR
 option blocks the reverse lookup, so \fBping\fR prints IP addresses instead of
@@ -368,10 +298,6 @@
 \fB\fB-p\fR\ \fIport\fR\fR
 .ad
 .RS 24n
-<<<<<<< HEAD
-.rt
-=======
->>>>>>> 8704186e
 Set the base \fBUDP\fR \fIport\fR number used in probes. This option is used
 with the \fB-U\fR option. The default base \fIport\fR number is 33434. The
 \fBping\fR utility starts setting the destination port number of \fBUDP\fR
@@ -384,10 +310,6 @@
 \fB\fB-r\fR\fR
 .ad
 .RS 24n
-<<<<<<< HEAD
-.rt
-=======
->>>>>>> 8704186e
 Bypass the normal routing tables and send directly to a host on an attached
 network. If the host is not on a directly attached network, an error is
 returned. This option can be used to \fBping\fR a local host through an
@@ -400,10 +322,6 @@
 \fB\fB-s\fR\fR
 .ad
 .RS 24n
-<<<<<<< HEAD
-.rt
-=======
->>>>>>> 8704186e
 Send one datagram per second and collect statistics.
 .RE
 
@@ -413,10 +331,6 @@
 \fB\fB-t\fR\ \fIttl\fR\fR
 .ad
 .RS 24n
-<<<<<<< HEAD
-.rt
-=======
->>>>>>> 8704186e
 Specify the IPv4 time to live, or IPv6 hop limit, for unicast and multicast
 packets. The default time to live (hop limit) for unicast packets can be set
 with the \fBndd\fR module, \fB/dev/icmp\fR, using the \fBicmp_ipv4_ttl\fR
@@ -431,10 +345,6 @@
 \fB\fB-v\fR\fR
 .ad
 .RS 24n
-<<<<<<< HEAD
-.rt
-=======
->>>>>>> 8704186e
 Verbose output. List any \fBICMP\fR (\fBICMP6\fR) packets, other than replies
 from the target host.
 .RE
@@ -446,10 +356,6 @@
 \fB\fIhost\fR\fR
 .ad
 .RS 8n
-<<<<<<< HEAD
-.rt
-=======
->>>>>>> 8704186e
 The network host
 .RE
 
@@ -506,10 +412,6 @@
 \fB\fB0\fR\fR
 .ad
 .RS 12n
-<<<<<<< HEAD
-.rt
-=======
->>>>>>> 8704186e
 Successful operation; the machine is alive.
 .RE
 
@@ -519,10 +421,6 @@
 \fBnon-zero\fR
 .ad
 .RS 12n
-<<<<<<< HEAD
-.rt
-=======
->>>>>>> 8704186e
 An error has occurred. Either a malformed argument has been specified, or the
 machine was not alive.
 .RE
