'\" t
.\"
.\" This file and its contents are supplied under the terms of the
.\" Common Development and Distribution License ("CDDL"), version 1.0.
.\" You may only use this file in accordance with the terms of version
.\" 1.0 of the CDDL.
.\"
.\" A full copy of the text of the CDDL should have accompanied this
.\" source.  A copy of the CDDL is also available via the Internet at
.\" http://www.illumos.org/license/CDDL.
.\"
.\"
.\" Copyright 2012, Richard Lowe.
.\" Copyright (c) 2013 by Delphix. All rights reserved.
.\"
<<<<<<< HEAD
.TH "ZDB" "1M" "August 13, 2013" "" ""
=======
.TH "ZDB" "1M" "March 6, 2014" "" ""
>>>>>>> 7a3fc0cc

.SH "NAME"
\fBzdb\fR - Display zpool debugging and consistency information

.SH "SYNOPSIS"
\fBzdb\fR [-CumdibcsDvhLMXFPA] [-e [-p \fIpath\fR...]] [-t \fItxg\fR]
    [-U \fIcache\fR] [-I \fIinflight I/Os\fR] [-x \fIdumpdir\fR]
    [\fIpoolname\fR [\fIobject\fR ...]]

.P
\fBzdb\fR [-divPA] [-e [-p \fIpath\fR...]] [-U \fIcache\fR]
    \fIdataset\fR [\fIobject\fR ...]

.P
\fBzdb\fR -m [-MLXFPA] [-t \fItxg\fR] [-e [-p \fIpath\fR...]] [-U \fIcache\fR]
    \fIpoolname\fR [\fIvdev\fR [\fImetaslab\fR ...]]

.P
\fBzdb\fR -R [-A] [-e [-p \fIpath\fR...]] [-U \fIcache\fR] \fIpoolname\fR
    \fIvdev\fR:\fIoffset\fR:\fIsize\fR[:\fIflags\fR]

.P
\fBzdb\fR -S [-AP] [-e [-p \fIpath\fR...]] [-U \fIcache\fR] \fIpoolname\fR

.P
\fBzdb\fR -l [-uA] \fIdevice\fR

.P
\fBzdb\fR -C [-A] [-U \fIcache\fR]

.SH "DESCRIPTION"
The \fBzdb\fR utility displays information about a ZFS pool useful for
debugging and performs some amount of consistency checking. It is a not a
general purpose tool and options (and facilities) may change. This is neither
a fsck(1M) nor an fsdb(1M) utility.

.P
The output of this command in general reflects the on-disk structure of a ZFS
pool, and is inherently unstable. The precise output of most invocations is
not documented, a knowledge of ZFS internals is assumed.

.P
When operating on an imported and active pool it is possible, though unlikely,
that zdb may interpret inconsistent pool data and behave erratically.

.SH "OPTIONS"
Display options:

.sp
.ne 2
.na
\fB-b\fR
.ad
.sp .6
.RS 4n
Display statistics regarding the number, size (logical, physical and
allocated) and deduplication of blocks.
.RE

.sp
.ne 2
.na
\fB-c\fR
.ad
.sp .6
.RS 4n
Verify the checksum of all metadata blocks while printing block statistics
(see \fB-b\fR).
.sp
If specified multiple times, verify the checksums of all blocks.
.RE

.sp
.ne 2
.na
\fB-C\fR
.ad
.sp .6
.RS 4n
Display information about the configuration. If specified with no other
options, instead display information about the cache file
(\fB/etc/zfs/zpool.cache\fR). To specify the cache file to display, see
\fB-U\fR.
.P
If specified multiple times, and a pool name is also specified display both
the cached configuration and the on-disk configuration.  If specified multiple
times with \fB-e\fR also display the configuration that would be used were the
pool to be imported.
.RE

.sp
.ne 2
.na
\fB-d\fR
.ad
.sp .6
.RS 4n
Display information about datasets. Specified once, displays basic dataset
information: ID, create transaction, size, and object count.
.sp
If specified multiple times provides greater and greater verbosity.
.sp
If object IDs are specified, display information about those specific objects only.
.RE

.sp
.ne 2
.na
\fB-D\fR
.ad
.sp .6
.RS 4n
Display deduplication statistics, including the deduplication ratio (dedup),
compression ratio (compress), inflation due to the zfs copies property
(copies), and an overall effective ratio (dedup * compress / copies).
.sp
If specified twice, display a histogram of deduplication statistics, showing
the allocated (physically present on disk) and referenced (logically
referenced in the pool) block counts and sizes by reference count.
.sp
If specified a third time, display the statistics independently for each deduplication table.
.sp
If specified a fourth time, dump the contents of the deduplication tables describing duplicate blocks.
.sp
If specified a fifth time, also dump the contents of the deduplication tables describing unique blocks.
.RE

.sp
.ne 2
.na
\fB-h\fR
.ad
.sp .6
.RS 4n
Display pool history similar to \fBzpool history\fR, but include internal
changes, transaction, and dataset information.
.RE

.sp
.ne 2
.na
\fB-i\fR
.ad
.sp .6
.RS 4n
Display information about intent log (ZIL) entries relating to each
dataset. If specified multiple times, display counts of each intent log
transaction type.
.RE

.sp
.ne 2
.na
\fB-l\fR \fIdevice\fR
.ad
.sp .6
.RS 4n
Display the vdev labels from the specified device. If the \fB-u\fR option is
also specified, also display the uberblocks on this device.
.RE

.sp
.ne 2
.na
\fB-L\fR
.ad
.sp .6
.RS 4n
Disable leak tracing and the loading of space maps.  By default, \fBzdb\fR
verifies that all non-free blocks are referenced, which can be very expensive.
.RE

.sp
.ne 2
.na
\fB-m\fR
.ad
.sp .6
.RS 4n
Display the offset, spacemap, and free space of each metaslab.
When specified twice, also display information about the on-disk free
space histogram associated with each metaslab. When specified three time,
display the maximum contiguous free space, the in-core free space histogram,
and the percentage of free space in each space map.  When specified
four times display every spacemap record.
.RE

.sp
.ne 2
.na
\fB-M\fR
.ad
.sp .6
.RS 4n
Display the offset, spacemap, and free space of each metaslab.
When specified twice, also display information about the maximum contiguous
free space and the percentage of free space in each space map.  When specified
three times display every spacemap record.
.RE

.sp
.ne 2
.na
\fB-R\fR \fIpoolname\fR \fIvdev\fR:\fIoffset\fR:\fIsize\fR[:\fIflags\fR]
.ad
.sp .6
.RS 4n
Read and display a block from the specified device. By default the block is
displayed as a hex dump, but see the description of the \'r\' flag, below.
.sp
The block is specified in terms of a colon-separated tuple \fIvdev\fR (an
integer vdev identifier) \fIoffset\fR (the offset within the vdev) \fIsize\fR
(the size of the block to read) and, optionally, \fIflags\fR (a set of flags,
described below).

.sp
.ne 2
.na
\fBb\fR \fIoffset\fR
.ad
.sp .6
.RS 4n
Print block pointer
.RE

.sp
.ne 2
.na
\fBd\fR
.ad
.sp .6
.RS 4n
Decompress the block
.RE

.sp
.ne 2
.na
\fBe\fR
.ad
.sp .6
.RS 4n
Byte swap the block
.RE

.sp
.ne 2
.na
\fBg\fR
.ad
.sp .6
.RS 4n
Dump gang block header
.RE

.sp
.ne 2
.na
\fBi\fR
.ad
.sp .6
.RS 4n
Dump indirect block
.RE

.sp
.ne 2
.na
\fBr\fR
.ad
.sp .6
.RS 4n
Dump raw uninterpreted block data
.RE
.RE

.sp
.ne 2
.na
\fB-s\fR
.ad
.sp .6
.RS 4n
Report statistics on \fBzdb\fR\'s I/O. Display operation counts, bandwidth,
and error counts of I/O to the pool from \fBzdb\fR.
.RE

.sp
.ne 2
.na
\fB-S\fR
.ad
.sp .6
.RS 4n
Simulate the effects of deduplication, constructing a DDT and then display
that DDT as with \fB-DD\fR.
.RE

.sp
.ne 2
.na
\fB-u\fR
.ad
.sp .6
.RS 4n
Display the current uberblock.
.RE

.P
Other options:

.sp
.ne 2
.na
\fB-A\fR
.ad
.sp .6
.RS 4n
Do not abort should any assertion fail.
.RE

.sp
.ne 2
.na
\fB-AA\fR
.ad
.sp .6
.RS 4n
Enable panic recovery, certain errors which would otherwise be fatal are
demoted to warnings.
.RE

.sp
.ne 2
.na
\fB-AAA\fR
.ad
.sp .6
.RS 4n
Do not abort if asserts fail and also enable panic recovery.
.RE

.sp
.ne 2
.na
\fB-e\fR [-p \fIpath\fR]...
.ad
.sp .6
.RS 4n
Operate on an exported pool, not present in \fB/etc/zfs/zpool.cache\fR. The
\fB-p\fR flag specifies the path under which devices are to be searched.
.RE

.sp
.ne 2
.na
\fB-x\fR \fIdumpdir\fR
.ad
.sp .6
.RS 4n
All blocks accessed will be copied to files in the specified directory.
The blocks will be placed in sparse files whose name is the same as
that of the file or device read.  zdb can be then run on the generated files.
Note that the \fB-bbc\fR flags are sufficient to access (and thus copy)
all metadata on the pool.
.RE

.sp
.ne 2
.na
\fB-F\fR
.ad
.sp .6
.RS 4n
Attempt to make an unreadable pool readable by trying progressively older
transactions.
.RE

.sp
.ne 2
.na
\fB-I \fIinflight I/Os\fR \fR
.ad
.sp .6
.RS 4n
Limit the number of outstanding checksum I/Os to the specified value. The
default value is 200. This option affects the performance of the \fB-c\fR
option.
.RE

.sp
.ne 2
.na
\fB-P\fR
.ad
.sp .6
.RS 4n
Print numbers in an unscaled form more amenable to parsing, eg. 1000000 rather
than 1M.
.RE

.sp
.ne 2
.na
\fB-t\fR \fItransaction\fR
.ad
.sp .6
.RS 4n
Specify the highest transaction to use when searching for uberblocks. See also
the \fB-u\fR and \fB-l\fR options for a means to see the available uberblocks
and their associated transaction numbers.
.RE

.sp
.ne 2
.na
\fB-U\fR \fIcachefile\fR
.ad
.sp .6
.RS 4n
Use a cache file other than \fB/etc/zfs/zpool.cache\fR.
.RE

.sp
.ne 2
.na
\fB-v\fR
.ad
.sp .6
.RS 4n
Enable verbosity. Specify multiple times for increased verbosity.
.RE

.sp
.ne 2
.na
\fB-X\fR
.ad
.sp .6
.RS 4n
Attempt \'extreme\' transaction rewind, that is attempt the same recovery as
\fB-F\fR but read transactions otherwise deemed too old.
.RE

.P
Specifying a display option more than once enables verbosity for only that
option, with more occurrences enabling more verbosity.
.P
If no options are specified, all information about the named pool will be
displayed at default verbosity.

.SH "EXAMPLES"
.LP
\fBExample 1 \fRDisplay the configuration of imported pool 'rpool'
.sp
.in +2
.nf
# zdb -C rpool

MOS Configuration:
        version: 28
        name: 'rpool'
 ...
.fi
.in -2
.sp

.LP
\fBExample 2 \fRDisplay basic dataset information about 'rpool'
.sp
.in +2
.nf
# zdb -d rpool
Dataset mos [META], ID 0, cr_txg 4, 26.9M, 1051 objects
Dataset rpool/swap [ZVOL], ID 59, cr_txg 356, 486M, 2 objects
 ...
.fi
.in -2
.sp

.LP
\fBExample 3 \fRDisplay basic information about object 0 in 'rpool/export/home'
.sp
.in +2
.nf
# zdb -d rpool/export/home 0
Dataset rpool/export/home [ZPL], ID 137, cr_txg 1546, 32K, 8 objects

    Object  lvl   iblk   dblk  dsize  lsize   %full  type
         0    7    16K    16K  15.0K    16K   25.00  DMU dnode
.fi
.in -2
.sp

.LP
\fBExample 4 \fRDisplay the predicted effect of enabling deduplication on 'rpool'
.sp
.in +2
.nf
# zdb -S rpool
Simulated DDT histogram:

bucket              allocated                       referenced          
______   ______________________________   ______________________________
refcnt   blocks   LSIZE   PSIZE   DSIZE   blocks   LSIZE   PSIZE   DSIZE
------   ------   -----   -----   -----   ------   -----   -----   -----
     1     694K   27.1G   15.0G   15.0G     694K   27.1G   15.0G   15.0G
     2    35.0K   1.33G    699M    699M    74.7K   2.79G   1.45G   1.45G
 ...
dedup = 1.11, compress = 1.80, copies = 1.00, dedup * compress / copies = 2.00
.fi
.in -2
.sp

.SH "SEE ALSO"
zfs(1M), zpool(1M)<|MERGE_RESOLUTION|>--- conflicted
+++ resolved
@@ -13,11 +13,7 @@
 .\" Copyright 2012, Richard Lowe.
 .\" Copyright (c) 2013 by Delphix. All rights reserved.
 .\"
-<<<<<<< HEAD
-.TH "ZDB" "1M" "August 13, 2013" "" ""
-=======
 .TH "ZDB" "1M" "March 6, 2014" "" ""
->>>>>>> 7a3fc0cc
 
 .SH "NAME"
 \fBzdb\fR - Display zpool debugging and consistency information
