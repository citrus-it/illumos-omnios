'\" t
.\"
.\" This file and its contents are supplied under the terms of the
.\" Common Development and Distribution License ("CDDL"), version 1.0.
.\" You may only use this file in accordance with the terms of version
.\" 1.0 of the CDDL.
.\"
.\" A full copy of the text of the CDDL should have accompanied this
.\" source.  A copy of the CDDL is also available via the Internet at
.\" http://www.illumos.org/license/CDDL.
.\"
.\"
.\" Copyright 2012, Richard Lowe.
.\" Copyright (c) 2012 by Delphix. All rights reserved.
.\"
.TH "ZDB" "1M" "March 6, 2014" "" ""

.SH "NAME"
\fBzdb\fR - Display zpool debugging and consistency information

.SH "SYNOPSIS"
\fBzdb\fR [-CumdibcsDvhLXFPA] [-e [-p \fIpath\fR...]] [-t \fItxg\fR]
    [-U \fIcache\fR] [-M \fIinflight I/Os\fR] [\fIpoolname\fR
    [\fIobject\fR ...]]

.P
\fBzdb\fR [-divPA] [-e [-p \fIpath\fR...]] [-U \fIcache\fR]
    \fIdataset\fR [\fIobject\fR ...]

.P
\fBzdb\fR -m [-LXFPA] [-t \fItxg\fR] [-e [-p \fIpath\fR...]] [-U \fIcache\fR]
    \fIpoolname\fR [\fIvdev\fR [\fImetaslab\fR ...]]

.P
\fBzdb\fR -R [-A] [-e [-p \fIpath\fR...]] [-U \fIcache\fR] \fIpoolname\fR
    \fIvdev\fR:\fIoffset\fR:\fIsize\fR[:\fIflags\fR]

.P
\fBzdb\fR -S [-AP] [-e [-p \fIpath\fR...]] [-U \fIcache\fR] \fIpoolname\fR

.P
\fBzdb\fR -l [-uA] \fIdevice\fR

.P
\fBzdb\fR -C [-A] [-U \fIcache\fR]

.SH "DESCRIPTION"
The \fBzdb\fR utility displays information about a ZFS pool useful for
debugging and performs some amount of consistency checking. It is a not a
general purpose tool and options (and facilities) may change. This is neither
a fsck(1M) nor an fsdb(1M) utility.

.P
The output of this command in general reflects the on-disk structure of a ZFS
pool, and is inherently unstable. The precise output of most invocations is
not documented, a knowledge of ZFS internals is assumed.

.P
When operating on an imported and active pool it is possible, though unlikely,
that zdb may interpret inconsistent pool data and behave erratically.

.SH "OPTIONS"
Display options:

.sp
.ne 2
.na
\fB-b\fR
.ad
.sp .6
.RS 4n
Display statistics regarding the number, size (logical, physical and
allocated) and deduplication of blocks.
.RE

.sp
.ne 2
.na
\fB-c\fR
.ad
.sp .6
.RS 4n
Verify the checksum of all metadata blocks while printing block statistics
(see \fB-b\fR).
.sp
If specified multiple times, verify the checksums of all blocks.
.RE

.sp
.ne 2
.na
\fB-C\fR
.ad
.sp .6
.RS 4n
Display information about the configuration. If specified with no other
options, instead display information about the cache file
(\fB/etc/zfs/zpool.cache\fR). To specify the cache file to display, see
\fB-U\fR.
.P
If specified multiple times, and a pool name is also specified display both
the cached configuration and the on-disk configuration.  If specified multiple
times with \fB-e\fR also display the configuration that would be used were the
pool to be imported.
.RE

.sp
.ne 2
.na
\fB-d\fR
.ad
.sp .6
.RS 4n
Display information about datasets. Specified once, displays basic dataset
information: ID, create transaction, size, and object count.
.sp
If specified multiple times provides greater and greater verbosity.
.sp
If object IDs are specified, display information about those specific objects only.
.RE

.sp
.ne 2
.na
\fB-D\fR
.ad
.sp .6
.RS 4n
Display deduplication statistics, including the deduplication ratio (dedup),
compression ratio (compress), inflation due to the zfs copies property
(copies), and an overall effective ratio (dedup * compress / copies).
.sp
If specified twice, display a histogram of deduplication statistics, showing
the allocated (physically present on disk) and referenced (logically
referenced in the pool) block counts and sizes by reference count.
.sp
If specified a third time, display the statistics independently for each deduplication table.
.sp
If specified a fourth time, dump the contents of the deduplication tables describing duplicate blocks.
.sp
If specified a fifth time, also dump the contents of the deduplication tables describing unique blocks.
.RE

.sp
.ne 2
.na
\fB-h\fR
.ad
.sp .6
.RS 4n
Display pool history similar to \fBzpool history\fR, but include internal
changes, transaction, and dataset information.
.RE

.sp
.ne 2
.na
\fB-i\fR
.ad
.sp .6
.RS 4n
Display information about intent log (ZIL) entries relating to each
dataset. If specified multiple times, display counts of each intent log
transaction type.
.RE

.sp
.ne 2
.na
\fB-l\fR \fIdevice\fR
.ad
.sp .6
.RS 4n
Display the vdev labels from the specified device. If the \fB-u\fR option is
also specified, also display the uberblocks on this device.
.RE

.sp
.ne 2
.na
\fB-L\fR
.ad
.sp .6
.RS 4n
Disable leak tracing and the loading of space maps.  By default, \fBzdb\fR
verifies that all non-free blocks are referenced, which can be very expensive.
.RE

.sp
.ne 2
.na
\fB-m\fR
.ad
.sp .6
.RS 4n
Display the offset, spacemap, and free space of each metaslab.
When specified twice, also display information about the maximum contiguous
free space and the percentage of free space in each space map.  When specified
three times display every spacemap record.
.RE

.sp
.ne 2
.na
\fB-R\fR \fIpoolname\fR \fIvdev\fR:\fIoffset\fR:\fIsize\fR[:\fIflags\fR]
.ad
.sp .6
.RS 4n
Read and display a block from the specified device. By default the block is
displayed as a hex dump, but see the description of the \'r\' flag, below.
.sp
The block is specified in terms of a colon-separated tuple \fIvdev\fR (an
integer vdev identifier) \fIoffset\fR (the offset within the vdev) \fIsize\fR
(the size of the block to read) and, optionally, \fIflags\fR (a set of flags,
described below).

.sp
.ne 2
.na
\fBb\fR \fIoffset\fR
.ad
.sp .6
.RS 4n
Print block pointer
.RE

.sp
.ne 2
.na
\fBd\fR
.ad
.sp .6
.RS 4n
Decompress the block
.RE

.sp
.ne 2
.na
\fBe\fR
.ad
.sp .6
.RS 4n
Byte swap the block
.RE

.sp
.ne 2
.na
\fBg\fR
.ad
.sp .6
.RS 4n
Dump gang block header
.RE

.sp
.ne 2
.na
\fBi\fR
.ad
.sp .6
.RS 4n
Dump indirect block
.RE

.sp
.ne 2
.na
\fBr\fR
.ad
.sp .6
.RS 4n
Dump raw uninterpreted block data
.RE
.RE

.sp
.ne 2
.na
\fB-s\fR
.ad
.sp .6
.RS 4n
Report statistics on \fBzdb\fR\'s I/O. Display operation counts, bandwidth,
and error counts of I/O to the pool from \fBzdb\fR.
.RE

.sp
.ne 2
.na
\fB-S\fR
.ad
.sp .6
.RS 4n
Simulate the effects of deduplication, constructing a DDT and then display
that DDT as with \fB-DD\fR.
.RE

.sp
.ne 2
.na
\fB-u\fR
.ad
.sp .6
.RS 4n
Display the current uberblock.
.RE

.P
Other options:

.sp
.ne 2
.na
\fB-A\fR
.ad
.sp .6
.RS 4n
Do not abort should any assertion fail.
.RE

.sp
.ne 2
.na
\fB-AA\fR
.ad
.sp .6
.RS 4n
Enable panic recovery, certain errors which would otherwise be fatal are
demoted to warnings.
.RE

.sp
.ne 2
.na
\fB-AAA\fR
.ad
.sp .6
.RS 4n
Do not abort if asserts fail and also enable panic recovery.
.RE

.sp
.ne 2
.na
\fB-e\fR [-p \fIpath\fR]...
.ad
.sp .6
.RS 4n
Operate on an exported pool, not present in \fB/etc/zfs/zpool.cache\fR. The
\fB-p\fR flag specifies the path under which devices are to be searched.
.RE

.sp
.ne 2
.na
\fB-F\fR
.ad
.sp .6
.RS 4n
Attempt to make an unreadable pool readable by trying progressively older
transactions.
.RE

.sp
.ne 2
.na
\fB-M \fIinflight I/Os\fR \fR
.ad
.sp .6
.RS 4n
Limit the number of outstanding checksum I/Os to the specified value. The
default value is 200. This option affects the performance of the \fB-c\fR
option.
.RE

.sp
.ne 2
.na
\fB-P\fR
.ad
.sp .6
.RS 4n
Print numbers in an unscaled form more amenable to parsing, eg. 1000000 rather
than 1M.
.RE

.sp
.ne 2
.na
\fB-t\fR \fItransaction\fR
.ad
.sp .6
.RS 4n
Specify the highest transaction to use when searching for uberblocks. See also
the \fB-u\fR and \fB-l\fR options for a means to see the available uberblocks
and their associated transaction numbers.
.RE

.sp
.ne 2
.na
\fB-U\fR \fIcachefile\fR
.ad
.sp .6
.RS 4n
Use a cache file other than \fB/etc/zfs/zpool.cache\fR.
.RE

.sp
.ne 2
.na
\fB-v\fR
.ad
.sp .6
.RS 4n
Enable verbosity. Specify multiple times for increased verbosity.
.RE

.sp
.ne 2
.na
\fB-X\fR
.ad
.sp .6
.RS 4n
Attempt \'extreme\' transaction rewind, that is attempt the same recovery as
\fB-F\fR but read transactions otherwise deemed too old.
.RE

.P
Specifying a display option more than once enables verbosity for only that
option, with more occurrences enabling more verbosity.
.P
If no options are specified, all information about the named pool will be
displayed at default verbosity.

.SH "EXAMPLES"
.LP
\fBExample 1 \fRDisplay the configuration of imported pool 'rpool'
.sp
.in +2
.nf
# zdb -C rpool

MOS Configuration:
        version: 28
        name: 'rpool'
 ...
.fi
.in -2
.sp

.LP
\fBExample 2 \fRDisplay basic dataset information about 'rpool'
.sp
.in +2
.nf
# zdb -d rpool
Dataset mos [META], ID 0, cr_txg 4, 26.9M, 1051 objects
Dataset rpool/swap [ZVOL], ID 59, cr_txg 356, 486M, 2 objects
 ...
.fi
.in -2
.sp

.LP
<<<<<<< HEAD
\fBExample 3 \fRDisplay basic information about object 0 in
 'rpool/export/home'
=======
\fBExample 3 \fRDisplay basic information about object 0 in 'rpool/export/home'
>>>>>>> 7a3fc0cc
.sp
.in +2
.nf
# zdb -d rpool/export/home 0
Dataset rpool/export/home [ZPL], ID 137, cr_txg 1546, 32K, 8 objects

    Object  lvl   iblk   dblk  dsize  lsize   %full  type
         0    7    16K    16K  15.0K    16K   25.00  DMU dnode
.fi
.in -2
.sp

.LP
\fBExample 4 \fRDisplay the predicted effect of enabling deduplication on 'rpool'
.sp
.in +2
.nf
# zdb -S rpool
Simulated DDT histogram:

bucket              allocated                       referenced          
______   ______________________________   ______________________________
refcnt   blocks   LSIZE   PSIZE   DSIZE   blocks   LSIZE   PSIZE   DSIZE
------   ------   -----   -----   -----   ------   -----   -----   -----
     1     694K   27.1G   15.0G   15.0G     694K   27.1G   15.0G   15.0G
     2    35.0K   1.33G    699M    699M    74.7K   2.79G   1.45G   1.45G
 ...
dedup = 1.11, compress = 1.80, copies = 1.00, dedup * compress / copies = 2.00
.fi
.in -2
.sp

.SH "SEE ALSO"
zfs(1M), zpool(1M)<|MERGE_RESOLUTION|>--- conflicted
+++ resolved
@@ -466,12 +466,7 @@
 .sp
 
 .LP
-<<<<<<< HEAD
-\fBExample 3 \fRDisplay basic information about object 0 in
- 'rpool/export/home'
-=======
 \fBExample 3 \fRDisplay basic information about object 0 in 'rpool/export/home'
->>>>>>> 7a3fc0cc
 .sp
 .in +2
 .nf
