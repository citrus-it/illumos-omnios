--- conflicted
+++ resolved
@@ -25,11 +25,7 @@
 .\"
 .\" Portions Copyright 2022 OmniOS Community Edition (OmniOSce) Association.
 .\"
-<<<<<<< HEAD
-.Dd February 13, 2022
-=======
 .Dd February 26, 2022
->>>>>>> 3d066281
 .Dt BHYVE_CONFIG 4
 .Os
 .Sh NAME
