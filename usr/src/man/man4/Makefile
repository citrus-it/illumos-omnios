#
# This file and its contents are supplied under the terms of the
# Common Development and Distribution License ("CDDL"), version 1.0.
# You may only use this file in accordance with the terms of version
# 1.0 of the CDDL.
#
# A full copy of the text of the CDDL should have accompanied this
# source.  A copy of the CDDL is also available via the Internet
# at http://www.illumos.org/license/CDDL.
#

#
# Copyright 2011, Richard Lowe
# Copyright 2013 Nexenta Systems, Inc.  All rights reserved.
<<<<<<< HEAD
# Copyright (c) 2012 by Delphix. All rights reserved.
=======
# Copyright 2015, Joyent, Inc.
>>>>>>> 23db4d6f
#

include		$(SRC)/Makefile.master

MANSECT= 	4

_MANFILES=	Intro.4				\
		NISLDAPmapping.4		\
		a.out.4				\
		admin.4				\
		alias.4				\
		aliases.4			\
		au.4				\
		audit.log.4			\
		audit_class.4			\
		audit_control.4			\
		audit_event.4			\
		audit_user.4			\
		auth_attr.4			\
		autofs.4			\
		bart_manifest.4			\
		bart_rules.4			\
		bootparams.4			\
		cardbus.4			\
		compver.4			\
		contents.4			\
		contract.4			\
		copyright.4			\
		core.4				\
		crypt.conf.4			\
		crypto_certs.4			\
		ctf.4				\
		d_passwd.4			\
		dacf.conf.4			\
		dat.conf.4			\
		default_fs.4			\
		defaultdomain.4			\
		defaultrouter.4			\
		depend.4			\
		device_allocate.4		\
		device_contract.4		\
		device_maps.4			\
		devices.4			\
		dfstab.4			\
		dhcp_inittab.4			\
		dialups.4			\
		dir_ufs.4			\
		driver.conf.4			\
		ds.log.4			\
		ethers.4			\
		exec_attr.4			\
		fdi.4				\
		format.dat.4			\
		fspec.4				\
		fstypes.4			\
		ftp.4				\
		ftpusers.4			\
		fx_dptbl.4			\
		gateways.4			\
		group.4				\
		gsscred.conf.4			\
		hba.conf.4			\
		holidays.4			\
		hosts.4				\
		hosts.equiv.4			\
		hosts_access.4			\
		hosts_options.4			\
		ib.4				\
		ike.config.4			\
		ike.preshared.4			\
		ipf.4				\
		ipmon.4				\
		ipnat.4				\
		ippool.4			\
		inet_type.4			\
		inetd.conf.4			\
		init.4				\
		init.d.4			\
		inittab.4			\
		ipaddrsel.conf.4		\
		ipnodes.4			\
		issue.4				\
		kadm5.acl.4			\
		kdc.conf.4			\
		keytables.4			\
		krb5.conf.4			\
		ldapfilter.conf.4		\
		ldapsearchprefs.conf.4		\
		ldaptemplates.conf.4		\
		logadm.conf.4			\
		logindevperm.4			\
		loginlog.4			\
		magic.4				\
		mailer.conf.4			\
		md.tab.4			\
		mddb.cf.4			\
		mech.4				\
		meddb.4				\
		mnttab.4			\
		mpapi.conf.4			\
		nca.if.4			\
		ncad_addr.4			\
		ncakmod.conf.4			\
		ncalogd.conf.4			\
		ncaport.conf.4			\
		ndmp.4				\
		ndpd.conf.4			\
		netconfig.4			\
		netgroup.4			\
		netid.4				\
		netmasks.4			\
		netrc.4				\
		networks.4			\
		nfs.4				\
		nfslog.conf.4			\
		nfssec.conf.4			\
		nodename.4			\
		nologin.4			\
		note.4				\
		notrouter.4			\
		nscd.conf.4			\
		nsmbrc.4			\
		nss.4				\
		nsswitch.conf.4			\
		packingrules.4			\
		pam.conf.4			\
		passwd.4			\
		path_to_inst.4			\
		pci.4				\
		phones.4			\
		pkginfo.4			\
		pkgmap.4			\
		policy.conf.4			\
		power.conf.4			\
		printers.4			\
		printers.conf.4			\
		priv_names.4			\
		proc.4				\
		process.4			\
		prof_attr.4			\
		profile.4			\
		project.4			\
		protocols.4			\
		prototype.4			\
		pseudo.4			\
		publickey.4			\
		queuedefs.4			\
		rcmscript.4			\
		rdc.cf.4			\
		remote.4			\
		resolv.conf.4			\
		rmtab.4				\
		rpc.4				\
		rt_dptbl.4			\
		sasl_appname.conf.4		\
		scsi.4				\
		securenets.4			\
		sel_config.4			\
		sendmail.4			\
		service_bundle.4		\
		service_provider.conf.4		\
		services.4			\
		shadow.4			\
		sharetab.4			\
		shells.4			\
		slp.conf.4			\
		slpd.reg.4			\
		smb.4				\
		smbautohome.4			\
		smhba.conf.4			\
		sndr.4				\
		sock2path.d.4			\
		space.4				\
		ssh_config.sunssh.4	\
		sshd_config.sunssh.4	\
		sulog.4				\
		syslog.conf.4			\
		system.4			\
		term.4				\
		terminfo.4			\
		timezone.4			\
		tnf_kernel_probes.4		\
		ts_dptbl.4			\
		ttydefs.4			\
		ttysrch.4			\
		ufsdump.4			\
		updaters.4			\
		user_attr.4			\
		utmp.4				\
		utmpx.4				\
		vfstab.4			\
		volume-config.4			\
		volume-request.4		\
		wanboot.conf.4			\
		warn.conf.4			\
		ypfiles.4			\
		yppasswdd.4			\
		ypserv.4			\
		zoneinfo.4

sparc_MANFILES=	sbus.4

i386_MANFILES=	sysbus.4

_MANLINKS=	addresses.4			\
		devid_cache.4			\
		devname_cache.4			\
		dir.4				\
		dumpdates.4			\
		fbtab.4				\
		forward.4			\
		fs.4				\
		hosts.allow.4			\
		hosts.deny.4			\
		intro.4				\
		ipf.conf.4			\
		ipf6.conf.4			\
		ipmon.conf.4			\
		ipnat.conf.4			\
		ippool.conf.4			\
		md.cf.4				\
		mdi_ib_cache.4			\
		mdi_scsi_vhci_cache.4		\
		pci_unitaddr_persistent.4	\
		pcie.4				\
		qop.4				\
		rhosts.4			\
		sendmail.cf.4			\
		snapshot_cache.4		\
		ssh_config.4			\
		sshd_config.4			\
		submit.cf.4			\
		volume-defaults.4		\
		wtmp.4				\
		wtmpx.4

i386_MANLINKS=	isa.4

MANFILES=	$(_MANFILES) $($(MACH)_MANFILES)
MANLINKS=	$(_MANLINKS) $($(MACH)_MANLINKS)

intro.4				:= LINKSRC = Intro.4

addresses.4			:= LINKSRC = aliases.4
forward.4			:= LINKSRC = aliases.4

fs.4				:= LINKSRC = default_fs.4

devid_cache.4			:= LINKSRC = devices.4
devname_cache.4			:= LINKSRC = devices.4
mdi_ib_cache.4			:= LINKSRC = devices.4
mdi_scsi_vhci_cache.4		:= LINKSRC = devices.4
pci_unitaddr_persistent.4	:= LINKSRC = devices.4
snapshot_cache.4		:= LINKSRC = devices.4

dir.4				:= LINKSRC = dir_ufs.4

rhosts.4			:= LINKSRC = hosts.equiv.4

hosts.allow.4			:= LINKSRC = hosts_access.4
hosts.deny.4			:= LINKSRC = hosts_access.4

ipf.conf.4			:= LINKSRC = ipf.4
ipf6.conf.4			:= LINKSRC = ipf.4

ipmon.conf.4			:= LINKSRC = ipmon.4

ipnat.conf.4			:= LINKSRC = ipnat.4

ippool.conf.4			:= LINKSRC = ippool.4

fbtab.4				:= LINKSRC = logindevperm.4

md.cf.4				:= LINKSRC = md.tab.4

qop.4				:= LINKSRC = mech.4

pcie.4				:= LINKSRC = pci.4

sendmail.cf.4			:= LINKSRC = sendmail.4
submit.cf.4			:= LINKSRC = sendmail.4

ssh_config.4			:= LINKSRC = ssh_config.sunssh.4
sshd_config.4			:= LINKSRC = sshd_config.sunssh.4

isa.4				:= LINKSRC = sysbus.4

dumpdates.4			:= LINKSRC = ufsdump.4

wtmp.4				:= LINKSRC = utmp.4

wtmpx.4				:= LINKSRC = utmpx.4

volume-defaults.4		:= LINKSRC = volume-request.4

.KEEP_STATE:

include		$(SRC)/man/Makefile.man

install:	$(ROOTMANFILES) $(ROOTMANLINKS)<|MERGE_RESOLUTION|>--- conflicted
+++ resolved
@@ -12,11 +12,8 @@
 #
 # Copyright 2011, Richard Lowe
 # Copyright 2013 Nexenta Systems, Inc.  All rights reserved.
-<<<<<<< HEAD
+# Copyright 2015, Joyent, Inc.
 # Copyright (c) 2012 by Delphix. All rights reserved.
-=======
-# Copyright 2015, Joyent, Inc.
->>>>>>> 23db4d6f
 #
 
 include		$(SRC)/Makefile.master
