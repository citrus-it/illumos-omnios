--- conflicted
+++ resolved
@@ -11,11 +11,8 @@
 
 #
 # Copyright 2011, Richard Lowe
-<<<<<<< HEAD
 # Copyright 2012 OmniTI Computer Consulting, Inc.  All rights reserved.
 # Copyright 2013 Nexenta Systems, Inc.  All rights reserved.
-=======
->>>>>>> 4648396c
 # Copyright 2015, Joyent, Inc.
 # Copyright 2016 Nexenta Systems, Inc.
 #
