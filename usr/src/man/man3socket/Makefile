--- conflicted
+++ resolved
@@ -11,12 +11,8 @@
 
 #
 # Copyright 2011, Richard Lowe
-<<<<<<< HEAD
-# Copyright 2012 Nexenta Systems, Inc. All rights reserved.
-=======
 # Copyright 2013 Nexenta Systems, Inc.  All rights reserved.
 # Copyright 2013, OmniTI Computer Consulting, Inc.
->>>>>>> 7de6f2c0
 #
 
 include		$(SRC)/Makefile.master
@@ -61,12 +57,8 @@
 		socketpair.3socket	\
 		spray.3socket
 
-<<<<<<< HEAD
-MANLINKS=	endnetent.3socket		\
-=======
 MANLINKS=	accept4.3socket			\
 		endnetent.3socket		\
->>>>>>> 7de6f2c0
 		endprotoent.3socket		\
 		endservent.3socket		\
 		ether_aton.3socket		\
@@ -146,104 +138,6 @@
 		setsockopt.3socket		\
 		setsourcefilter.3socket
 
-<<<<<<< HEAD
-htonl.3socket			= byteorder.3socket
-htonll.3socket			= byteorder.3socket
-htons.3socket			= byteorder.3socket
-ntohl.3socket			= byteorder.3socket
-ntohll.3socket			= byteorder.3socket
-ntohs.3socket			= byteorder.3socket
-
-ether_aton.3socket		= ethers.3socket
-ether_hostton.3socket		= ethers.3socket
-ether_line.3socket		= ethers.3socket
-ether_ntoa.3socket		= ethers.3socket
-ether_ntohost.3socket		= ethers.3socket
-
-freeaddrinfo.3socket		= getaddrinfo.3socket
-gai_strerror.3socket		= getaddrinfo.3socket
-getnameinfo.3socket		= getaddrinfo.3socket
-
-freehostent.3socket		= getipnodebyname.3socket
-getipnodebyaddr.3socket		= getipnodebyname.3socket
-
-endnetent.3socket		= getnetbyname.3socket
-getnetbyaddr.3socket		= getnetbyname.3socket
-getnetbyaddr_r.3socket		= getnetbyname.3socket
-getnetbyname_r.3socket		= getnetbyname.3socket
-getnetent.3socket		= getnetbyname.3socket
-getnetent_r.3socket		= getnetbyname.3socket
-setnetent.3socket		= getnetbyname.3socket
-
-endprotoent.3socket		= getprotobyname.3socket
-getprotobyname_r.3socket	= getprotobyname.3socket
-getprotobynumber.3socket	= getprotobyname.3socket
-getprotobynumber_r.3socket	= getprotobyname.3socket
-getprotoent.3socket		= getprotobyname.3socket
-getprotoent_r.3socket		= getprotobyname.3socket
-setprotoent.3socket		= getprotobyname.3socket
-
-endservent.3socket		= getservbyname.3socket
-getservbyname_r.3socket		= getservbyname.3socket
-getservbyport.3socket		= getservbyname.3socket
-getservbyport_r.3socket		= getservbyname.3socket
-getservent.3socket		= getservbyname.3socket
-getservent_r.3socket		= getservbyname.3socket
-setservent.3socket		= getservbyname.3socket
-
-setsockopt.3socket		= getsockopt.3socket
-
-getipv4sourcefilter.3socket	= getsourcefilter.3socket
-setipv4sourcefilter.3socket	= getsourcefilter.3socket
-setsourcefilter.3socket		= getsourcefilter.3socket
-
-if_freenameindex.3socket	= if_nametoindex.3socket
-if_indextoname.3socket		= if_nametoindex.3socket
-if_nameindex.3socket		= if_nametoindex.3socket
-
-inet6.3socket			= inet.3socket
-inet_addr.3socket		= inet.3socket
-inet_aton.3socket		= inet.3socket
-inet_lnaof.3socket		= inet.3socket
-inet_makeaddr.3socket		= inet.3socket
-inet_netof.3socket		= inet.3socket
-inet_network.3socket		= inet.3socket
-inet_ntoa.3socket		= inet.3socket
-inet_ntop.3socket		= inet.3socket
-inet_pton.3socket		= inet.3socket
-
-inet6_opt_append.3socket	= inet6_opt.3socket
-inet6_opt_find.3socket		= inet6_opt.3socket
-inet6_opt_finish.3socket	= inet6_opt.3socket
-inet6_opt_get_val.3socket	= inet6_opt.3socket
-inet6_opt_init.3socket		= inet6_opt.3socket
-inet6_opt_next.3socket		= inet6_opt.3socket
-inet6_opt_set_val.3socket	= inet6_opt.3socket
-
-inet6_rth_add.3socket		= inet6_rth.3socket
-inet6_rth_getaddr.3socket	= inet6_rth.3socket
-inet6_rth_init.3socket		= inet6_rth.3socket
-inet6_rth_reverse.3socket	= inet6_rth.3socket
-inet6_rth_segments.3socket	= inet6_rth.3socket
-inet6_rth_space.3socket		= inet6_rth.3socket
-
-rcmd_af.3socket			= rcmd.3socket
-rresvport.3socket		= rcmd.3socket
-rresvport_af.3socket		= rcmd.3socket
-ruserok.3socket			= rcmd.3socket
-
-recvfrom.3socket		= recv.3socket
-recvmsg.3socket			= recv.3socket
-
-rexec_af.3socket		= rexec.3socket
-
-sctp_freeladdrs.3socket		= sctp_getladdrs.3socket
-
-sctp_freepaddrs.3socket		= sctp_getpaddrs.3socket
-
-sendmsg.3socket			= send.3socket
-sendto.3socket			= send.3socket
-=======
 accept4.3socket			:= LINKSRC = accept.3socket
 
 htonl.3socket			:= LINKSRC = byteorder.3socket
@@ -344,7 +238,6 @@
 
 sendmsg.3socket			:= LINKSRC = send.3socket
 sendto.3socket			:= LINKSRC = send.3socket
->>>>>>> 7de6f2c0
 
 .KEEP_STATE:
 
