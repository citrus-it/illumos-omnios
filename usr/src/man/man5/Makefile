#
# This file and its contents are supplied under the terms of the
# Common Development and Distribution License ("CDDL"), version 1.0.
# You may only use this file in accordance with the terms of version
# 1.0 of the CDDL.
#
# A full copy of the text of the CDDL should have accompanied this
# source.  A copy of the CDDL is also available via the Internet
# at http://www.illumos.org/license/CDDL.
#

#
# Copyright 2011, Richard Lowe
# Copyright 2015, Joyent, Inc.
# Copyright 2018 Nexenta Systems, Inc.
# Copyright 2018 Gary Mills
# Copyright 2021 OmniOS Community Edition (OmniOSce) Association.
# Copyright 2022 Garrett D'Amore <garrett@dmaore.org>
#

include		$(SRC)/Makefile.master

MANSECT=	5

MANFILES=	Intro.5				\
		NISLDAPmapping.5		\
		a.out.5				\
		admin.5				\
		alias.5				\
		aliases.5			\
		au.5				\
		audit.log.5			\
		audit_class.5			\
		audit_event.5			\
		auth_attr.5			\
		autofs.5			\
		bart_manifest.5			\
		bart_rules.5			\
		bootparams.5			\
		cardbus.5			\
		compver.5			\
		contents.5			\
		contract.5			\
		copyright.5			\
		core.5				\
		crypt.conf.5			\
		crypto_certs.5			\
		ctf.5				\
		d_passwd.5			\
		dacf.conf.5			\
		dat.conf.5			\
		default_fs.5			\
		defaultdomain.5			\
		defaultrouter.5			\
		depend.5			\
		device_allocate.5		\
		device_contract.5		\
		device_maps.5			\
		devices.5			\
		dfstab.5			\
		dhcp_inittab.5			\
		dialups.5			\
		dir_ufs.5			\
		driver.conf.5			\
		ethers.5			\
		exec_attr.5			\
		fdi.5				\
		format.dat.5			\
		fspec.5				\
		fstypes.5			\
		ftp.5				\
		ftpusers.5			\
		fx_dptbl.5			\
		gateways.5			\
		group.5				\
		gsscred.conf.5			\
		hba.conf.5			\
		holidays.5			\
		hosts.5				\
		hosts.equiv.5			\
		hosts_access.5			\
		hosts_options.5			\
		ib.5				\
		ipf.5				\
		ipmon.5				\
		ipnat.5				\
		ippool.5			\
		inet_type.5			\
		inetd.conf.5			\
		init.5				\
		init.d.5			\
		inittab.5			\
		ipaddrsel.conf.5		\
		ipnodes.5			\
		issue.5				\
		kadm5.acl.5			\
		kdc.conf.5			\
		keytables.5			\
		krb5.conf.5			\
		ldapfilter.conf.5		\
		ldapsearchprefs.conf.5		\
		ldaptemplates.conf.5		\
		logadm.conf.5			\
		logindevperm.5			\
		loginlog.5			\
		magic.5				\
		mailer.conf.5			\
		mech.5				\
		menu.lst.5			\
		mnttab.5			\
		mpapi.conf.5			\
		ndmp.5				\
		ndpd.conf.5			\
		netconfig.5			\
		netgroup.5			\
		netid.5				\
		netmasks.5			\
		netrc.5				\
		networks.5			\
		nfs.5				\
		nfslog.conf.5			\
		nfssec.conf.5			\
		nodename.5			\
		nologin.5			\
		note.5				\
		notrouter.5			\
		nscd.conf.5			\
		nsmbrc.5			\
		nss.5				\
		nsswitch.conf.5			\
		overlay_files.5			\
		packingrules.5			\
		pam.conf.5			\
		passwd.5			\
		path_to_inst.5			\
		pci.5				\
		phones.5			\
		pkginfo.5			\
		pkgmap.5			\
		policy.conf.5			\
		power.conf.5			\
		printers.5			\
		printers.conf.5			\
		priv_names.5			\
		proc.5				\
		process.5			\
		prof_attr.5			\
		profile.5			\
		project.5			\
		protocols.5			\
		prototype.5			\
		pseudo.5			\
		publickey.5			\
		queuedefs.5			\
		rcmscript.5			\
		remote.5			\
		resolv.conf.5			\
		rmtab.5				\
		rpc.5				\
		rt_dptbl.5			\
		sasl_appname.conf.5		\
		scsi.5				\
		securenets.5			\
		sendmail.5			\
		service_bundle.5		\
		service_provider.conf.5		\
		services.5			\
		shadow.5			\
		sharetab.5			\
		shells.5			\
		slp.conf.5			\
		slpd.reg.5			\
		smb.5				\
		smbautohome.5			\
		smhba.conf.5			\
		sock2path.d.5			\
		space.5				\
		sulog.5				\
		syslog.conf.5			\
		system.5			\
		term.5				\
		terminfo.5			\
		timezone.5			\
		ts_dptbl.5			\
		ttydefs.5			\
		ttysrch.5			\
		tzfile.5			\
		ufsdump.5			\
		updaters.5			\
		user_attr.5			\
		utmp.5				\
		utmpx.5				\
		vfstab.5			\
		warn.conf.5			\
		ypfiles.5			\
		yppasswdd.5			\
		ypserv.5			\
		zoneinfo.5

$(HAVE_CLOSED_BINS)MANFILES +=	\
		ike.config.5	\
		ike.preshared.5

i386_MANFILES=	bhyve_config.5			\
		loader.conf.5			\
		sysbus.5

<<<<<<< HEAD
aarch64_MANFILES=	fdt.5			\
			loader.conf.5

MANLINKS=	addresses.5			\
		devid_cache.5			\
		devname_cache.5			\
		dir.5				\
		dumpdates.5			\
		fbtab.5				\
		forward.5			\
		fs.5				\
		hosts.allow.5			\
		hosts.deny.5			\
		intro.5				\
		ipf.conf.5			\
		ipf6.conf.5			\
		ipmon.conf.5			\
		ipnat.conf.5			\
		ippool.conf.5			\
		mdi_ib_cache.5			\
		mdi_scsi_vhci_cache.5		\
		pci_unitaddr_persistent.5	\
		pcie.5				\
		qop.5				\
		rhosts.5			\
		TIMEZONE.5			\
		sendmail.cf.5			\
		snapshot_cache.5		\
		submit.cf.5			\
		wtmp.5				\
		wtmpx.5

i386_MANLINKS=	isa.5

MANFILES +=	$($(MACH)_MANFILES)
MANLINKS +=	$($(MACH)_MANLINKS)

intro.5				:= LINKSRC = Intro.5

addresses.5			:= LINKSRC = aliases.5
forward.5			:= LINKSRC = aliases.5

fs.5				:= LINKSRC = default_fs.5

devid_cache.5			:= LINKSRC = devices.5
devname_cache.5			:= LINKSRC = devices.5
mdi_ib_cache.5			:= LINKSRC = devices.5
mdi_scsi_vhci_cache.5		:= LINKSRC = devices.5
pci_unitaddr_persistent.5	:= LINKSRC = devices.5
snapshot_cache.5		:= LINKSRC = devices.5

dir.5				:= LINKSRC = dir_ufs.5

rhosts.5			:= LINKSRC = hosts.equiv.5

TIMEZONE.5			:= LINKSRC = init.5

hosts.allow.5			:= LINKSRC = hosts_access.5
hosts.deny.5			:= LINKSRC = hosts_access.5

ipf.conf.5			:= LINKSRC = ipf.5
ipf6.conf.5			:= LINKSRC = ipf.5

ipmon.conf.5			:= LINKSRC = ipmon.5

ipnat.conf.5			:= LINKSRC = ipnat.5

ippool.conf.5			:= LINKSRC = ippool.5

fbtab.5				:= LINKSRC = logindevperm.5

qop.5				:= LINKSRC = mech.5

pcie.5				:= LINKSRC = pci.5

sendmail.cf.5			:= LINKSRC = sendmail.5
submit.cf.5			:= LINKSRC = sendmail.5

isa.5				:= LINKSRC = sysbus.5

dumpdates.5			:= LINKSRC = ufsdump.5

wtmp.5				:= LINKSRC = utmp.5
=======
MANFILES=	$(_MANFILES) $($(MACH)_MANFILES)
>>>>>>> 24987e92

i386_MANLINK_SRC=	Manlink.i386

.KEEP_STATE:

include		$(SRC)/man/Makefile.man

install:	$(ROOTMANFILES) $(MANLINK_SRCS)
	$(MANLINK_INSTALL)<|MERGE_RESOLUTION|>--- conflicted
+++ resolved
@@ -205,93 +205,10 @@
 		loader.conf.5			\
 		sysbus.5
 
-<<<<<<< HEAD
 aarch64_MANFILES=	fdt.5			\
 			loader.conf.5
 
-MANLINKS=	addresses.5			\
-		devid_cache.5			\
-		devname_cache.5			\
-		dir.5				\
-		dumpdates.5			\
-		fbtab.5				\
-		forward.5			\
-		fs.5				\
-		hosts.allow.5			\
-		hosts.deny.5			\
-		intro.5				\
-		ipf.conf.5			\
-		ipf6.conf.5			\
-		ipmon.conf.5			\
-		ipnat.conf.5			\
-		ippool.conf.5			\
-		mdi_ib_cache.5			\
-		mdi_scsi_vhci_cache.5		\
-		pci_unitaddr_persistent.5	\
-		pcie.5				\
-		qop.5				\
-		rhosts.5			\
-		TIMEZONE.5			\
-		sendmail.cf.5			\
-		snapshot_cache.5		\
-		submit.cf.5			\
-		wtmp.5				\
-		wtmpx.5
-
-i386_MANLINKS=	isa.5
-
-MANFILES +=	$($(MACH)_MANFILES)
-MANLINKS +=	$($(MACH)_MANLINKS)
-
-intro.5				:= LINKSRC = Intro.5
-
-addresses.5			:= LINKSRC = aliases.5
-forward.5			:= LINKSRC = aliases.5
-
-fs.5				:= LINKSRC = default_fs.5
-
-devid_cache.5			:= LINKSRC = devices.5
-devname_cache.5			:= LINKSRC = devices.5
-mdi_ib_cache.5			:= LINKSRC = devices.5
-mdi_scsi_vhci_cache.5		:= LINKSRC = devices.5
-pci_unitaddr_persistent.5	:= LINKSRC = devices.5
-snapshot_cache.5		:= LINKSRC = devices.5
-
-dir.5				:= LINKSRC = dir_ufs.5
-
-rhosts.5			:= LINKSRC = hosts.equiv.5
-
-TIMEZONE.5			:= LINKSRC = init.5
-
-hosts.allow.5			:= LINKSRC = hosts_access.5
-hosts.deny.5			:= LINKSRC = hosts_access.5
-
-ipf.conf.5			:= LINKSRC = ipf.5
-ipf6.conf.5			:= LINKSRC = ipf.5
-
-ipmon.conf.5			:= LINKSRC = ipmon.5
-
-ipnat.conf.5			:= LINKSRC = ipnat.5
-
-ippool.conf.5			:= LINKSRC = ippool.5
-
-fbtab.5				:= LINKSRC = logindevperm.5
-
-qop.5				:= LINKSRC = mech.5
-
-pcie.5				:= LINKSRC = pci.5
-
-sendmail.cf.5			:= LINKSRC = sendmail.5
-submit.cf.5			:= LINKSRC = sendmail.5
-
-isa.5				:= LINKSRC = sysbus.5
-
-dumpdates.5			:= LINKSRC = ufsdump.5
-
-wtmp.5				:= LINKSRC = utmp.5
-=======
-MANFILES=	$(_MANFILES) $($(MACH)_MANFILES)
->>>>>>> 24987e92
+MANFILES +=	 $($(MACH)_MANFILES)
 
 i386_MANLINK_SRC=	Manlink.i386
 
