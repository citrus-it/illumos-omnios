--- conflicted
+++ resolved
@@ -1,925 +1,13 @@
-<<<<<<< HEAD
-.\"
-.\" Permission to use, copy, modify, and distribute this software for any
-.\" purpose with or without fee is hereby granted, provided that the above
-.\" copyright notice and this permission notice appear in all copies.
-.\"
-.\" THE SOFTWARE IS PROVIDED "AS IS" AND THE AUTHOR DISCLAIMS ALL WARRANTIES
-.\" WITH REGARD TO THIS SOFTWARE INCLUDING ALL IMPLIED WARRANTIES OF
-.\" MERCHANTABILITY AND FITNESS. IN NO EVENT SHALL THE AUTHOR BE LIABLE FOR
-.\" ANY SPECIAL, DIRECT, INDIRECT, OR CONSEQUENTIAL DAMAGES OR ANY DAMAGES
-.\" WHATSOEVER RESULTING FROM LOSS OF USE, DATA OR PROFITS, WHETHER IN AN
-.\" ACTION OF CONTRACT, NEGLIGENCE OR OTHER TORTIOUS ACTION, ARISING OUT OF
-.\" OR IN CONNECTION WITH THE USE OR PERFORMANCE OF THIS SOFTWARE.
-.\"
-.\"
-.\" Copyright (c) 2009, 2010, 2011 Kristaps Dzonsons <kristaps@bsd.lv>
-.\" Copyright (c) 2011 Ingo Schwarze <schwarze@openbsd.org>
-.\" Copyright 2012 Nexenta Systems, Inc. All rights reserved.
-.\"
-.Dd Jan 3, 2012
-=======
 .\" Copryight 2014 Garrett D'Amore <garrett@damore.org>
 .\" Copyright (c) 1995, Sun Microsystems, Inc.
 .\" The contents of this file are subject to the terms of the Common Development and Distribution License (the "License").  You may not use this file except in compliance with the License.
 .\" You can obtain a copy of the license at usr/src/OPENSOLARIS.LICENSE or http://www.opensolaris.org/os/licensing.  See the License for the specific language governing permissions and limitations under the License.
 .\" When distributing Covered Code, include this CDDL HEADER in each file and include the License file at usr/src/OPENSOLARIS.LICENSE.  If applicable, add the following below this CDDL HEADER, with the fields enclosed by brackets "[]" replaced with your own identifying information: Portions Copyright [yyyy] [name of copyright owner]
 .Dd "Jul 19, 2014"
->>>>>>> 63e911b6
 .Dt MAN 5
 .Os
 .Sh NAME
 .Nm man
-<<<<<<< HEAD
-.Nd legacy formatting language for manual pages
-.Sh DESCRIPTION
-Traditionally, the
-.Nm man
-language has been used to write
-.Ux
-manuals for the
-.Xr man 1
-utility.
-It supports limited control of presentational details like fonts,
-indentation and spacing.
-This reference document describes the structure of manual pages
-and the syntax and usage of the man language.
-.Pp
-.Bf -emphasis
-Do not use
-.Nm
-to write your manuals:
-.Ef
-It lacks support for semantic markup.
-Use the
-.Xr mdoc 5
-language, instead.
-.Pp
-In a
-.Nm
-document, lines beginning with the control character
-.Sq \&.
-are called
-.Dq macro lines .
-The first word is the macro name.
-It usually consists of two capital letters.
-For a list of available macros, see
-.Sx MACRO OVERVIEW .
-The words following the macro name are arguments to the macro.
-.Pp
-Lines not beginning with the control character are called
-.Dq text lines .
-They provide free-form text to be printed; the formatting of the text
-depends on the respective processing context:
-.Bd -literal -offset indent
-\&.SH Macro lines change control state.
-Text lines are interpreted within the current state.
-.Ed
-.Pp
-Many aspects of the basic syntax of the
-.Nm
-language are based on the
-.Xr roff 5
-language; see the
-.Em LANGUAGE SYNTAX
-and
-.Em MACRO SYNTAX
-sections in the
-.Xr roff 5
-manual for details, in particular regarding
-comments, escape sequences, whitespace, and quoting.
-.Sh MANUAL STRUCTURE
-Each
-.Nm
-document must contain the
-.Sx \&TH
-macro describing the document's section and title.
-It may occur anywhere in the document, although conventionally it
-appears as the first macro.
-.Pp
-Beyond
-.Sx \&TH ,
-at least one macro or text line must appear in the document.
-.Pp
-The following is a well-formed skeleton
-.Nm
-file for a utility
-.Qq progname :
-.Bd -literal -offset indent
-\&.TH PROGNAME 1 "Oct 10, 2009"
-\&.SH NAME
-\efBprogname\efR \e(en a description goes here
-\&.\e\(dq .SH LIBRARY
-\&.\e\(dq For sections 2 & 3 only.
-\&.SH SYNOPSIS
-\efBprogname\efR [\efB\e-options\efR] arguments...
-\&.SH DESCRIPTION
-The \efBfoo\efR utility processes files...
-\&.\e\(dq .SH IMPLEMENTATION NOTES
-\&.\e\(dq .SH RETURN VALUES
-\&.\e\(dq For sections 2, 3, & 9 only.
-\&.\e\(dq .SH ENVIRONMENT
-\&.\e\(dq For sections 1, 1M, 5, & 6 only.
-\&.\e\(dq .SH FILES
-\&.\e\(dq .SH EXIT STATUS
-\&.\e\(dq For sections 1, 1M, & 6 only.
-\&.\e\(dq .SH EXAMPLES
-\&.\e\(dq .SH DIAGNOSTICS
-\&.\e\(dq For sections 1, 1M, 5, 6, & 7 only.
-\&.\e\(dq .SH ERRORS
-\&.\e\(dq For sections 2, 3, & 9 only.
-\&.\e\(dq .SH SEE ALSO
-\&.\e\(dq .BR foo ( 1 )
-\&.\e\(dq .SH STANDARDS
-\&.\e\(dq .SH HISTORY
-\&.\e\(dq .SH AUTHORS
-\&.\e\(dq .SH CAVEATS
-\&.\e\(dq .SH BUGS
-\&.\e\(dq .SH SECURITY CONSIDERATIONS
-.Ed
-.Pp
-The sections in a
-.Nm
-document are conventionally ordered as they appear above.
-Sections should be composed as follows:
-.Bl -ohang -offset indent
-.It Em NAME
-The name(s) and a short description of the documented material.
-The syntax for this is generally as follows:
-.Pp
-.D1 \efBname\efR \e(en description
-.It Em LIBRARY
-The name of the library containing the documented material, which is
-assumed to be a function in a section 2 or 3 manual.
-For functions in the C library, this may be as follows:
-.Pp
-.D1 Standard C Library (libc, -lc)
-.It Em SYNOPSIS
-Documents the utility invocation syntax, function call syntax, or device
-configuration.
-.Pp
-For the first, utilities (sections 1, 1M, and 6), this is
-generally structured as follows:
-.Pp
-.D1 \efBname\efR [-\efBab\efR] [-\efBc\efR\efIarg\efR] \efBpath\efR...
-.Pp
-For the second, function calls (sections 2, 3, 9):
-.Pp
-.D1 \&.B char *name(char *\efIarg\efR);
-.Pp
-And for the third, configurations (section 7):
-.Pp
-.D1 \&.B name* at cardbus ? function ?
-.Pp
-Manuals not in these sections generally don't need a
-.Em SYNOPSIS .
-.It Em DESCRIPTION
-This expands upon the brief, one-line description in
-.Em NAME .
-It usually contains a break-down of the options (if documenting a
-command).
-.It Em IMPLEMENTATION NOTES
-Implementation-specific notes should be kept here.
-This is useful when implementing standard functions that may have side
-effects or notable algorithmic implications.
-.It Em RETURN VALUES
-This section documents the return values of functions in sections 2, 3, and 9.
-.It Em ENVIRONMENT
-Documents any usages of environment variables, e.g.,
-.Xr environ 5 .
-.It Em FILES
-Documents files used.
-It's helpful to document both the file name and a short description of how
-the file is used (created, modified, etc.).
-.It Em EXIT STATUS
-This section documents the command exit status for
-section 1, 6, and 8 utilities.
-Historically, this information was described in
-.Em DIAGNOSTICS ,
-a practise that is now discouraged.
-.It Em EXAMPLES
-Example usages.
-This often contains snippets of well-formed,
-well-tested invocations.
-Make sure that examples work properly!
-.It Em DIAGNOSTICS
-Documents error conditions.
-This is most useful in section 4 manuals.
-Historically, this section was used in place of
-.Em EXIT STATUS
-for manuals in sections 1, 6, and 8; however, this practise is
-discouraged.
-.It Em ERRORS
-Documents error handling in sections 2, 3, and 9.
-.It Em SEE ALSO
-References other manuals with related topics.
-This section should exist for most manuals.
-.Pp
-.D1 \&.BR bar \&( 1 \&),
-.Pp
-Cross-references should conventionally be ordered
-first by section, then alphabetically.
-.It Em STANDARDS
-References any standards implemented or used, such as
-.Pp
-.D1 IEEE Std 1003.2 (\e(lqPOSIX.2\e(rq)
-.Pp
-If not adhering to any standards, the
-.Em HISTORY
-section should be used.
-.It Em HISTORY
-A brief history of the subject, including where support first appeared.
-.It Em AUTHORS
-Credits to the person or persons who wrote the code and/or documentation.
-Authors should generally be noted by both name and email address.
-.It Em CAVEATS
-Common misuses and misunderstandings should be explained
-in this section.
-.It Em BUGS
-Known bugs, limitations, and work-arounds should be described
-in this section.
-.It Em SECURITY CONSIDERATIONS
-Documents any security precautions that operators should consider.
-.El
-.Sh MACRO OVERVIEW
-This overview is sorted such that macros of similar purpose are listed
-together, to help find the best macro for any given purpose.
-Deprecated macros are not included in the overview, but can be found
-in the alphabetical reference below.
-.Ss Page header and footer meta-data
-.Bl -column "PP, LP, P" description
-.It Sx TH Ta set the title: Ar title section date Op Ar source Op Ar volume
-.It Sx AT Ta display AT&T UNIX version in the page footer (<= 1 argument)
-.It Sx UC Ta display BSD version in the page footer (<= 1 argument)
-.El
-.Ss Sections and paragraphs
-.Bl -column "PP, LP, P" description
-.It Sx SH Ta section header (one line)
-.It Sx SS Ta subsection header (one line)
-.It Sx PP , LP , P Ta start an undecorated paragraph (no arguments)
-.It Sx RS , RE Ta reset the left margin: Op Ar width
-.It Sx IP Ta indented paragraph: Op Ar head Op Ar width
-.It Sx TP Ta tagged paragraph: Op Ar width
-.It Sx HP Ta hanged paragraph: Op Ar width
-.It Sx \&br Ta force output line break in text mode (no arguments)
-.It Sx \&sp Ta force vertical space: Op Ar height
-.It Sx fi , nf Ta fill mode and no-fill mode (no arguments)
-.It Sx in Ta additional indent: Op Ar width
-.El
-.Ss Physical markup
-.Bl -column "PP, LP, P" description
-.It Sx B Ta boldface font
-.It Sx I Ta italic font
-.It Sx R Ta roman (default) font
-.It Sx SB Ta small boldface font
-.It Sx SM Ta small roman font
-.It Sx BI Ta alternate between boldface and italic fonts
-.It Sx BR Ta alternate between boldface and roman fonts
-.It Sx IB Ta alternate between italic and boldface fonts
-.It Sx IR Ta alternate between italic and roman fonts
-.It Sx RB Ta alternate between roman and boldface fonts
-.It Sx RI Ta alternate between roman and italic fonts
-.El
-.Ss Semantic markup
-.Bl -column "PP, LP, P" description
-.It Sx OP Ta optional arguments
-.El
-.Sh MACRO REFERENCE
-This section is a canonical reference to all macros, arranged
-alphabetically.
-For the scoping of individual macros, see
-.Sx MACRO SYNTAX .
-.Ss \&AT
-Sets the volume for the footer for compatibility with man pages from
-.Tn AT&T UNIX
-releases.
-The optional arguments specify which release it is from.
-.Ss \&B
-Text is rendered in bold face.
-.Pp
-See also
-.Sx \&I
-and
-.Sx \&R .
-.Ss \&BI
-Text is rendered alternately in bold face and italic.
-Thus,
-.Sq .BI this word and that
-causes
-.Sq this
-and
-.Sq and
-to render in bold face, while
-.Sq word
-and
-.Sq that
-render in italics.
-Whitespace between arguments is omitted in output.
-.Pp
-Examples:
-.Pp
-.Dl \&.BI bold italic bold italic
-.Pp
-The output of this example will be emboldened
-.Dq bold
-and italicised
-.Dq italic ,
-with spaces stripped between arguments.
-.Pp
-See also
-.Sx \&IB ,
-.Sx \&BR ,
-.Sx \&RB ,
-.Sx \&RI ,
-and
-.Sx \&IR .
-.Ss \&BR
-Text is rendered alternately in bold face and roman (the default font).
-Whitespace between arguments is omitted in output.
-.Pp
-See
-.Sx \&BI
-for an equivalent example.
-.Pp
-See also
-.Sx \&BI ,
-.Sx \&IB ,
-.Sx \&RB ,
-.Sx \&RI ,
-and
-.Sx \&IR .
-.Ss \&DT
-Has no effect.
-Included for compatibility.
-.Ss \&HP
-Begin a paragraph whose initial output line is left-justified, but
-subsequent output lines are indented, with the following syntax:
-.Bd -filled -offset indent
-.Pf \. Sx \&HP
-.Op Cm width
-.Ed
-.Pp
-The
-.Cm width
-argument must conform to
-.Sx Scaling Widths .
-If specified, it's saved for later paragraph left-margins; if unspecified, the
-saved or default width is used.
-.Pp
-See also
-.Sx \&IP ,
-.Sx \&LP ,
-.Sx \&P ,
-.Sx \&PP ,
-and
-.Sx \&TP .
-.Ss \&I
-Text is rendered in italics.
-.Pp
-See also
-.Sx \&B
-and
-.Sx \&R .
-.Ss \&IB
-Text is rendered alternately in italics and bold face.
-Whitespace between arguments is omitted in output.
-.Pp
-See
-.Sx \&BI
-for an equivalent example.
-.Pp
-See also
-.Sx \&BI ,
-.Sx \&BR ,
-.Sx \&RB ,
-.Sx \&RI ,
-and
-.Sx \&IR .
-.Ss \&IP
-Begin an indented paragraph with the following syntax:
-.Bd -filled -offset indent
-.Pf \. Sx \&IP
-.Op Cm head Op Cm width
-.Ed
-.Pp
-The
-.Cm width
-argument defines the width of the left margin and is defined by
-.Sx Scaling Widths .
-It's saved for later paragraph left-margins; if unspecified, the saved or
-default width is used.
-.Pp
-The
-.Cm head
-argument is used as a leading term, flushed to the left margin.
-This is useful for bulleted paragraphs and so on.
-.Pp
-See also
-.Sx \&HP ,
-.Sx \&LP ,
-.Sx \&P ,
-.Sx \&PP ,
-and
-.Sx \&TP .
-.Ss \&IR
-Text is rendered alternately in italics and roman (the default font).
-Whitespace between arguments is omitted in output.
-.Pp
-See
-.Sx \&BI
-for an equivalent example.
-.Pp
-See also
-.Sx \&BI ,
-.Sx \&IB ,
-.Sx \&BR ,
-.Sx \&RB ,
-and
-.Sx \&RI .
-.Ss \&LP
-Begin an undecorated paragraph.
-The scope of a paragraph is closed by a subsequent paragraph,
-sub-section, section, or end of file.
-The saved paragraph left-margin width is reset to the default.
-.Pp
-See also
-.Sx \&HP ,
-.Sx \&IP ,
-.Sx \&P ,
-.Sx \&PP ,
-and
-.Sx \&TP .
-.Ss \&OP
-Optional command-line argument.
-This has the following syntax:
-.Bd -filled -offset indent
-.Pf \. Sx \&OP
-.Cm key Op Cm value
-.Ed
-.Pp
-The
-.Cm key
-is usually a command-line flag and
-.Cm value
-its argument.
-.Ss \&P
-Synonym for
-.Sx \&LP .
-.Pp
-See also
-.Sx \&HP ,
-.Sx \&IP ,
-.Sx \&LP ,
-.Sx \&PP ,
-and
-.Sx \&TP .
-.Ss \&PP
-Synonym for
-.Sx \&LP .
-.Pp
-See also
-.Sx \&HP ,
-.Sx \&IP ,
-.Sx \&LP ,
-.Sx \&P ,
-and
-.Sx \&TP .
-.Ss \&R
-Text is rendered in roman (the default font).
-.Pp
-See also
-.Sx \&I
-and
-.Sx \&B .
-.Ss \&RB
-Text is rendered alternately in roman (the default font) and bold face.
-Whitespace between arguments is omitted in output.
-.Pp
-See
-.Sx \&BI
-for an equivalent example.
-.Pp
-See also
-.Sx \&BI ,
-.Sx \&IB ,
-.Sx \&BR ,
-.Sx \&RI ,
-and
-.Sx \&IR .
-.Ss \&RE
-Explicitly close out the scope of a prior
-.Sx \&RS .
-The default left margin is restored to the state of the original
-.Sx \&RS
-invocation.
-.Ss \&RI
-Text is rendered alternately in roman (the default font) and italics.
-Whitespace between arguments is omitted in output.
-.Pp
-See
-.Sx \&BI
-for an equivalent example.
-.Pp
-See also
-.Sx \&BI ,
-.Sx \&IB ,
-.Sx \&BR ,
-.Sx \&RB ,
-and
-.Sx \&IR .
-.Ss \&RS
-Temporarily reset the default left margin.
-This has the following syntax:
-.Bd -filled -offset indent
-.Pf \. Sx \&RS
-.Op Cm width
-.Ed
-.Pp
-The
-.Cm width
-argument must conform to
-.Sx Scaling Widths .
-If not specified, the saved or default width is used.
-.Pp
-See also
-.Sx \&RE .
-.Ss \&SB
-Text is rendered in small size (one point smaller than the default font)
-bold face.
-.Ss \&SH
-Begin a section.
-The scope of a section is only closed by another section or the end of
-file.
-The paragraph left-margin width is reset to the default.
-.Ss \&SM
-Text is rendered in small size (one point smaller than the default
-font).
-.Ss \&SS
-Begin a sub-section.
-The scope of a sub-section is closed by a subsequent sub-section,
-section, or end of file.
-The paragraph left-margin width is reset to the default.
-.Ss \&TH
-Sets the title of the manual page with the following syntax:
-.Bd -filled -offset indent
-.Pf \. Sx \&TH
-.Ar title section date
-.Op Ar source Op Ar volume
-.Ed
-.Pp
-Conventionally, the document
-.Ar title
-is given in all caps.
-The recommended
-.Ar date
-format is
-.Sy YYYY-MM-DD
-as specified in the ISO-8601 standard;
-if the argument does not conform, it is printed verbatim.
-If the
-.Ar date
-is empty or not specified, the current date is used.
-The optional
-.Ar source
-string specifies the organisation providing the utility.
-The
-.Ar volume
-string replaces the default rendered volume, which is dictated by the
-manual section.
-.Pp
-Examples:
-.Pp
-.Dl \&.TH CVS 5 "1992-02-12" GNU
-.Ss \&TP
-Begin a paragraph where the head, if exceeding the indentation width, is
-followed by a newline; if not, the body follows on the same line after a
-buffer to the indentation width.
-Subsequent output lines are indented.
-The syntax is as follows:
-.Bd -filled -offset indent
-.Pf \. Sx \&TP
-.Op Cm width
-.Ed
-.Pp
-The
-.Cm width
-argument must conform to
-.Sx Scaling Widths .
-If specified, it's saved for later paragraph left-margins; if
-unspecified, the saved or default width is used.
-.Pp
-See also
-.Sx \&HP ,
-.Sx \&IP ,
-.Sx \&LP ,
-.Sx \&P ,
-and
-.Sx \&PP .
-.Ss \&UC
-Sets the volume for the footer for compatibility with man pages from
-BSD releases.
-The optional first argument specifies which release it is from.
-.Ss \&br
-Breaks the current line.
-Consecutive invocations have no further effect.
-.Pp
-See also
-.Sx \&sp .
-.Ss \&fi
-End literal mode begun by
-.Sx \&nf .
-.Ss \&ft
-Change the current font mode.
-See
-.Sx Text Decoration
-for a listing of available font modes.
-.Ss \&in
-Indent relative to the current indentation:
-.Pp
-.D1 Pf \. Sx \&in Op Cm width
-.Pp
-If
-.Cm width
-is signed, the new offset is relative.
-Otherwise, it is absolute.
-This value is reset upon the next paragraph, section, or sub-section.
-.Ss \&na
-Don't align to the right margin.
-.Ss \&nf
-Begin literal mode: all subsequent free-form lines have their end of
-line boundaries preserved.
-May be ended by
-.Sx \&fi .
-Literal mode is implicitly ended by
-.Sx \&SH
-or
-.Sx \&SS .
-.Ss \&sp
-Insert vertical spaces into output with the following syntax:
-.Bd -filled -offset indent
-.Pf \. Sx \&sp
-.Op Cm height
-.Ed
-.Pp
-Insert
-.Cm height
-spaces, which must conform to
-.Sx Scaling Widths .
-If 0, this is equivalent to the
-.Sx \&br
-macro.
-Defaults to 1, if unspecified.
-.Pp
-See also
-.Sx \&br .
-.Sh MACRO SYNTAX
-The
-.Nm
-macros are classified by scope: line scope or block scope.
-Line macros are only scoped to the current line (and, in some
-situations, the subsequent line).
-Block macros are scoped to the current line and subsequent lines until
-closed by another block macro.
-.Ss Line Macros
-Line macros are generally scoped to the current line, with the body
-consisting of zero or more arguments.
-If a macro is scoped to the next line and the line arguments are empty,
-the next line, which must be text, is used instead.
-Thus:
-.Bd -literal -offset indent
-\&.I
-foo
-.Ed
-.Pp
-is equivalent to
-.Sq \&.I foo .
-If next-line macros are invoked consecutively, only the last is used.
-If a next-line macro is followed by a non-next-line macro, an error is
-raised, except for
-.Sx \&br ,
-.Sx \&sp ,
-and
-.Sx \&na .
-.Pp
-The syntax is as follows:
-.Bd -literal -offset indent
-\&.YO \(lBbody...\(rB
-\(lBbody...\(rB
-.Ed
-.Bl -column "MacroX" "ArgumentsX" "ScopeXXXXX" "CompatX" -offset indent
-.It Em Macro Ta Em Arguments Ta Em Scope     Ta Em Notes
-.It Sx \&AT  Ta    <=1       Ta    current   Ta    \&
-.It Sx \&B   Ta    n         Ta    next-line Ta    \&
-.It Sx \&BI  Ta    n         Ta    current   Ta    \&
-.It Sx \&BR  Ta    n         Ta    current   Ta    \&
-.It Sx \&DT  Ta    0         Ta    current   Ta    \&
-.It Sx \&I   Ta    n         Ta    next-line Ta    \&
-.It Sx \&IB  Ta    n         Ta    current   Ta    \&
-.It Sx \&IR  Ta    n         Ta    current   Ta    \&
-.It Sx \&OP  Ta    0, 1      Ta    current   Ta    compat
-.It Sx \&R   Ta    n         Ta    next-line Ta    \&
-.It Sx \&RB  Ta    n         Ta    current   Ta    \&
-.It Sx \&RI  Ta    n         Ta    current   Ta    \&
-.It Sx \&SB  Ta    n         Ta    next-line Ta    \&
-.It Sx \&SM  Ta    n         Ta    next-line Ta    \&
-.It Sx \&TH  Ta    >1, <6    Ta    current   Ta    \&
-.It Sx \&UC  Ta    <=1       Ta    current   Ta    \&
-.It Sx \&br  Ta    0         Ta    current   Ta    compat
-.It Sx \&fi  Ta    0         Ta    current   Ta    compat
-.It Sx \&ft  Ta    1         Ta    current   Ta    compat
-.It Sx \&in  Ta    1         Ta    current   Ta    compat
-.It Sx \&na  Ta    0         Ta    current   Ta    compat
-.It Sx \&nf  Ta    0         Ta    current   Ta    compat
-.It Sx \&sp  Ta    1         Ta    current   Ta    compat
-.El
-.Pp
-Macros marked as
-.Qq compat
-are included for compatibility with the significant corpus of existing
-manuals that mix dialects of roff.
-These macros should not be used for portable
-.Nm
-manuals.
-.Ss Block Macros
-Block macros comprise a head and body.
-As with in-line macros, the head is scoped to the current line and, in
-one circumstance, the next line (the next-line stipulations as in
-.Sx Line Macros
-apply here as well).
-.Pp
-The syntax is as follows:
-.Bd -literal -offset indent
-\&.YO \(lBhead...\(rB
-\(lBhead...\(rB
-\(lBbody...\(rB
-.Ed
-.Pp
-The closure of body scope may be to the section, where a macro is closed
-by
-.Sx \&SH ;
-sub-section, closed by a section or
-.Sx \&SS ;
-part, closed by a section, sub-section, or
-.Sx \&RE ;
-or paragraph, closed by a section, sub-section, part,
-.Sx \&HP ,
-.Sx \&IP ,
-.Sx \&LP ,
-.Sx \&P ,
-.Sx \&PP ,
-or
-.Sx \&TP .
-No closure refers to an explicit block closing macro.
-.Pp
-As a rule, block macros may not be nested; thus, calling a block macro
-while another block macro scope is open, and the open scope is not
-implicitly closed, is syntactically incorrect.
-.Bl -column "MacroX" "ArgumentsX" "Head ScopeX" "sub-sectionX" "compatX" -offset indent
-.It Em Macro Ta Em Arguments Ta Em Head Scope Ta Em Body Scope  Ta Em Notes
-.It Sx \&HP  Ta    <2        Ta    current    Ta    paragraph   Ta    \&
-.It Sx \&IP  Ta    <3        Ta    current    Ta    paragraph   Ta    \&
-.It Sx \&LP  Ta    0         Ta    current    Ta    paragraph   Ta    \&
-.It Sx \&P   Ta    0         Ta    current    Ta    paragraph   Ta    \&
-.It Sx \&PP  Ta    0         Ta    current    Ta    paragraph   Ta    \&
-.It Sx \&RE  Ta    0         Ta    current    Ta    none        Ta    compat
-.It Sx \&RS  Ta    1         Ta    current    Ta    part        Ta    compat
-.It Sx \&SH  Ta    >0        Ta    next-line  Ta    section     Ta    \&
-.It Sx \&SS  Ta    >0        Ta    next-line  Ta    sub-section Ta    \&
-.It Sx \&TP  Ta    n         Ta    next-line  Ta    paragraph   Ta    \&
-.El
-.Pp
-Macros marked
-.Qq compat
-are as mentioned in
-.Sx Line Macros .
-.Pp
-If a block macro is next-line scoped, it may only be followed by in-line
-macros for decorating text.
-.Ss Font handling
-In
-.Nm
-documents, both
-.Sx Physical markup
-macros and
-.Xr roff 5
-.Ql \ef
-font escape sequences can be used to choose fonts.
-In text lines, the effect of manual font selection by escape sequences
-only lasts until the next macro invocation; in macro lines, it only lasts
-until the end of the macro scope.
-Note that macros like
-.Sx \&BR
-open and close a font scope for each argument.
-.Sh COMPATIBILITY
-This section documents areas of questionable portability between
-implementations of the
-.Nm
-language.
-.Pp
-.Bl -dash -compact
-.It
-Do not depend on
-.Sx \&SH
-or
-.Sx \&SS
-to close out a literal context opened with
-.Sx \&nf .
-This behaviour may not be portable.
-.It
-In quoted literals, GNU troff allowed pair-wise double-quotes to produce
-a standalone double-quote in formatted output.
-It is not known whether this behaviour is exhibited by other formatters.
-.It
-troff suppresses a newline before
-.Sq \(aq
-macro output; in mandoc, it is an alias for the standard
-.Sq \&.
-control character.
-.It
-The
-.Sq \eh
-.Pq horizontal position ,
-.Sq \ev
-.Pq vertical position ,
-.Sq \em
-.Pq text colour ,
-.Sq \eM
-.Pq text filling colour ,
-.Sq \ez
-.Pq zero-length character ,
-.Sq \ew
-.Pq string length ,
-.Sq \ek
-.Pq horizontal position marker ,
-.Sq \eo
-.Pq text overstrike ,
-and
-.Sq \es
-.Pq text size
-escape sequences are all discarded in mandoc.
-.It
-The
-.Sq \ef
-scaling unit is accepted by mandoc, but rendered as the default unit.
-.It
-The
-.Sx \&sp
-macro does not accept negative values in mandoc.
-In GNU troff, this would result in strange behaviour.
-.It
-In page header lines, GNU troff versions up to and including 1.21
-only print
-.Ar volume
-names explicitly specified in the
-.Sx \&TH
-macro; mandoc and newer groff print the default volume name
-corresponding to the
-.Ar section
-number when no
-.Ar volume
-is given, like in
-.Xr mdoc 5 .
-.El
-.Pp
-The
-.Sx OP
-macro is part of the extended
-.Nm
-macro set, and may not be portable to non-GNU troff implementations.
-.Sh SEE ALSO
-.Xr man 1 ,
-.Xr mandoc 1 ,
-.Xr eqn 5 ,
-.Xr mandoc_char 5 ,
-.Xr mdoc 5 ,
-.Xr roff 5 ,
-.Xr tbl 5
-.Sh HISTORY
-The
-.Nm
-language first appeared as a macro package for the roff typesetting
-system in
-.At v7 .
-It was later rewritten by James Clark as a macro package for groff.
-Eric S. Raymond wrote the extended
-.Nm
-macros for groff in 2007.
-The stand-alone implementation that is part of the
-.Xr mandoc 1
-utility written by Kristaps Dzonsons appeared in
-.Ox 4.6 .
-.Sh AUTHORS
-This
-.Nm
-reference was written by
-.An Kristaps Dzonsons ,
-.Mt kristaps@bsd.lv .
-.Sh CAVEATS
-Do not use this language.
-Use
-.Xr mdoc 5 ,
-instead.
-=======
 .Nd macros to format Reference Manual pages
 .Sh SYNOPSIS
 .Nm mandoc
@@ -1163,5 +251,4 @@
 .Rs
 .%A Dale Dougherty and Tim O'Reilly
 .%B Unix Text Processing
-.Re
->>>>>>> 63e911b6
+.Re