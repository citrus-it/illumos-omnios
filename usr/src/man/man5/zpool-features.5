'\" te
.\" Copyright (c) 2013 by Delphix. All rights reserved.
.\" Copyright (c) 2013 by Saso Kiselkov. All rights reserved.
.\" Copyright (c) 2013, Joyent, Inc. All rights reserved.
.\" The contents of this file are subject to the terms of the Common Development
.\" and Distribution License (the "License").  You may not use this file except
.\" in compliance with the License. You can obtain a copy of the license at
.\" usr/src/OPENSOLARIS.LICENSE or http://www.opensolaris.org/os/licensing.
.\"
.\" See the License for the specific language governing permissions and
.\" limitations under the License. When distributing Covered Code, include this
.\" CDDL HEADER in each file and include the License file at
.\" usr/src/OPENSOLARIS.LICENSE.  If applicable, add the following below this
.\" CDDL HEADER, with the fields enclosed by brackets "[]" replaced with your
.\" own identifying information:
.\" Portions Copyright [yyyy] [name of copyright owner]
.TH ZPOOL-FEATURES 5 "Dec 16, 2013"
.SH NAME
zpool\-features \- ZFS pool feature descriptions
.SH DESCRIPTION
.sp
.LP
ZFS pool on\-disk format versions are specified via "features" which replace
the old on\-disk format numbers (the last supported on\-disk format number is
28). To enable a feature on a pool use the \fBupgrade\fR subcommand of the
\fBzpool\fR(1M) command, or set the \fBfeature@\fR\fIfeature_name\fR property
to \fBenabled\fR.
.sp
.LP
The pool format does not affect file system version compatibility or the ability
to send file systems between pools.
.sp
.LP
Since most features can be enabled independently of each other the on\-disk
format of the pool is specified by the set of all features marked as
\fBactive\fR on the pool. If the pool was created by another software version
this set may include unsupported features.
.SS "Identifying features"
.sp
.LP
Every feature has a guid of the form \fIcom.example:feature_name\fR. The reverse
DNS name ensures that the feature's guid is unique across all ZFS
implementations. When unsupported features are encountered on a pool they will
be identified by their guids. Refer to the documentation for the ZFS
implementation that created the pool for information about those features.
.sp
.LP
Each supported feature also has a short name. By convention a feature's short
name is the portion of its guid which follows the ':' (e.g.
\fIcom.example:feature_name\fR would have the short name \fIfeature_name\fR),
however a feature's short name may differ across ZFS implementations if
following the convention would result in name conflicts.
.SS "Feature states"
.sp
.LP
Features can be in one of three states:
.sp
.ne 2
.na
\fB\fBactive\fR\fR
.ad
.RS 12n
This feature's on\-disk format changes are in effect on the pool. Support for
this feature is required to import the pool in read\-write mode. If this
feature is not read-only compatible, support is also required to import the pool
in read\-only mode (see "Read\-only compatibility").
.RE

.sp
.ne 2
.na
\fB\fBenabled\fR\fR
.ad
.RS 12n
An administrator has marked this feature as enabled on the pool, but the
feature's on\-disk format changes have not been made yet. The pool can still be
imported by software that does not support this feature, but changes may be made
to the on\-disk format at any time which will move the feature to the
\fBactive\fR state. Some features may support returning to the \fBenabled\fR
state after becoming \fBactive\fR. See feature\-specific documentation for
details.
.RE

.sp
.ne 2
.na
\fBdisabled\fR
.ad
.RS 12n
This feature's on\-disk format changes have not been made and will not be made
unless an administrator moves the feature to the \fBenabled\fR state. Features
cannot be disabled once they have been enabled.
.RE

.sp
.LP
The state of supported features is exposed through pool properties of the form
\fIfeature@short_name\fR.
.SS "Read\-only compatibility"
.sp
.LP
Some features may make on\-disk format changes that do not interfere with other
software's ability to read from the pool. These features are referred to as
"read\-only compatible". If all unsupported features on a pool are read\-only
compatible, the pool can be imported in read\-only mode by setting the
\fBreadonly\fR property during import (see \fBzpool\fR(1M) for details on
importing pools).
.SS "Unsupported features"
.sp
.LP
For each unsupported feature enabled on an imported pool a pool property
named \fIunsupported@feature_guid\fR will indicate why the import was allowed
despite the unsupported feature. Possible values for this property are:

.sp
.ne 2
.na
\fB\fBinactive\fR\fR
.ad
.RS 12n
The feature is in the \fBenabled\fR state and therefore the pool's on\-disk
format is still compatible with software that does not support this feature.
.RE

.sp
.ne 2
.na
\fB\fBreadonly\fR\fR
.ad
.RS 12n
The feature is read\-only compatible and the pool has been imported in
read\-only mode.
.RE

.SS "Feature dependencies"
.sp
.LP
Some features depend on other features being enabled in order to function
properly. Enabling a feature will automatically enable any features it
depends on.
.SH FEATURES
.sp
.LP
The following features are supported on this system:
.sp
.ne 2
.na
\fB\fBasync_destroy\fR\fR
.ad
.RS 4n
.TS
l l .
GUID	com.delphix:async_destroy
READ\-ONLY COMPATIBLE	yes
DEPENDENCIES	none
.TE

Destroying a file system requires traversing all of its data in order to
return its used space to the pool. Without \fBasync_destroy\fR the file system
is not fully removed until all space has been reclaimed. If the destroy
operation is interrupted by a reboot or power outage the next attempt to open
the pool will need to complete the destroy operation synchronously.

When \fBasync_destroy\fR is enabled the file system's data will be reclaimed
by a background process, allowing the destroy operation to complete without
traversing the entire file system. The background process is able to resume
interrupted destroys after the pool has been opened, eliminating the need
to finish interrupted destroys as part of the open operation. The amount
of space remaining to be reclaimed by the background process is available
through the \fBfreeing\fR property.

This feature is only \fBactive\fR while \fBfreeing\fR is non\-zero.
.RE

.sp
.ne 2
.na
\fB\fBempty_bpobj\fR\fR
.ad
.RS 4n
.TS
l l .
GUID	com.delphix:empty_bpobj
READ\-ONLY COMPATIBLE	yes
DEPENDENCIES	none
.TE

This feature increases the performance of creating and using a large
number of snapshots of a single filesystem or volume, and also reduces
the disk space required.

When there are many snapshots, each snapshot uses many Block Pointer
Objects (bpobj's) to track blocks associated with that snapshot.
However, in common use cases, most of these bpobj's are empty.  This
feature allows us to create each bpobj on-demand, thus eliminating the
empty bpobjs.

This feature is \fBactive\fR while there are any filesystems, volumes,
or snapshots which were created after enabling this feature.
.RE

.sp
.ne 2
.na
\fB\fBlz4_compress\fR\fR
.ad
.RS 4n
.TS
l l .
GUID	org.illumos:lz4_compress
READ\-ONLY COMPATIBLE	no
DEPENDENCIES	none
.TE

\fBlz4\fR is a high-performance real-time compression algorithm that
features significantly faster compression and decompression as well as a
higher compression ratio than the older \fBlzjb\fR compression.
Typically, \fBlz4\fR compression is approximately 50% faster on
compressible data and 200% faster on incompressible data than
\fBlzjb\fR. It is also approximately 80% faster on decompression, while
giving approximately 10% better compression ratio.

When the \fBlz4_compress\fR feature is set to \fBenabled\fR, the
administrator can turn on \fBlz4\fR compression on any dataset on the
pool using the \fBzfs\fR(1M) command. Please note that doing so will
immediately activate the \fBlz4_compress\fR feature on the underlying
pool (even before any data is written), and the feature will not be
deactivated. Since this feature is not read-only compatible, this
operation will render the pool unimportable on systems without support
for the \fBlz4_compress\fR feature. Booting off of \fBlz4\fR-compressed
root pools is supported.
.RE

.sp
.ne 2
.na
\fB\fBspacemap_histogram\fR\fR
.ad
.RS 4n
.TS
l l .
GUID	com.delphix:spacemap_histogram
READ\-ONLY COMPATIBLE	yes
DEPENDENCIES	none
.TE

This features allows ZFS to maintain more information about how free space
is organized within the pool. If this feature is \fBenabled\fR, ZFS will
set this feature to \fBactive\fR when a new space map object is created or
an existing space map is upgraded to the new format. Once the feature is
\fBactive\fR, it will remain in that state until the pool is destroyed.
.RE

.sp
.ne 2
.na
\fB\fBmulti_vdev_crash_dump\fR\fR
.ad
.RS 4n
.TS
l l .
GUID	com.joyent:multi_vdev_crash_dump
READ\-ONLY COMPATIBLE	no
DEPENDENCIES	none
.TE

This feature allows a dump device to be configured with a pool comprised
of multiple vdevs.  Those vdevs may be arranged in any mirrored or raidz
configuration.

When the \fBmulti_vdev_crash_dump\fR feature is set to \fBenabled\fR,
the administrator can use the \fBdumpadm\fR(1M) command to configure a
dump device on a pool comprised of multiple vdevs.
.RE

.sp
.ne 2
.na
\fB\fBextensible_dataset\fR\fR
.ad
.RS 4n
.TS
l l .
GUID	com.delphix:extensible_dataset
READ\-ONLY COMPATIBLE	no
DEPENDENCIES	none
.TE

This feature allows more flexible use of internal ZFS data structures,
and exists for other features to depend on.

This feature will be \fBactive\fR when the first dependent feature uses it,
and will be returned to the \fBenabled\fR state when all datasets that use
this feature are destroyed.

.RE

.sp
.ne 2
.na
<<<<<<< HEAD
=======
\fB\fBbookmarks\fR\fR
.ad
.RS 4n
.TS
l l .
GUID	com.delphix:bookmarks
READ\-ONLY COMPATIBLE	yes
DEPENDENCIES	extensible_dataset
.TE

This feature enables use of the \fBzfs bookmark\fR subcommand.

This feature is \fBactive\fR while any bookmarks exist in the pool.
All bookmarks in the pool can be listed by running
\fBzfs list -t bookmark -r \fIpoolname\fR\fR.

.RE

.sp
.ne 2
.na
>>>>>>> 7a3fc0cc
\fB\fBenabled_txg\fR\fR
.ad
.RS 4n
.TS
l l .
GUID	com.delphix:enabled_txg
READ\-ONLY COMPATIBLE	yes
DEPENDENCIES	none
.TE

Once this feature is enabled ZFS records the transaction group number
in which new features are enabled. This has no user-visible impact,
but other features may depend on this feature.

This feature becomes \fBactive\fR as soon as it is enabled and will
never return to being \fBenabled\fB.

.RE

.sp
.ne 2
.na
\fB\fBhole_birth\fR\fR
.ad
.RS 4n
.TS
l l .
GUID	com.delphix:hole_birth
READ\-ONLY COMPATIBLE	no
DEPENDENCIES	enabled_txg
.TE

This feature improves performance of incremental sends ("zfs send -i")
and receives for objects with many holes. The most common case of
hole-filled objects is zvols.

An incremental send stream from snapshot \fBA\fR to snapshot \fBB\fR
contains information about every block that changed between \fBA\fR and
\fBB\fR. Blocks which did not change between those snapshots can be
identified and omitted from the stream using a piece of metadata called
the 'block birth time', but birth times are not recorded for holes (blocks
filled only with zeroes). Since holes created after \fBA\fR cannot be
distinguished from holes created before \fBA\fR, information about every
hole in the entire filesystem or zvol is included in the send stream.

For workloads where holes are rare this is not a problem. However, when
incrementally replicating filesystems or zvols with many holes (for
example a zvol formatted with another filesystem) a lot of time will
be spent sending and receiving unnecessary information about holes that
already exist on the receiving side.

Once the \fBhole_birth\fR feature has been enabled the block birth times
of all new holes will be recorded. Incremental sends between snapshots
created after this feature is enabled will use this new metadata to avoid
sending information about holes that already exist on the receiving side.

This feature becomes \fBactive\fR as soon as it is enabled and will
never return to being \fBenabled\fB.

.RE

<<<<<<< HEAD
.sp
.ne 2
.na
\fB\fBvdev_properties\fR\fR
.ad
.RS 4n
.TS
l l .
GUID	com.nexenta:vdev_properties
READ\-ONLY COMPATIBLE	yes
DEPENDENCIES	none
.TE

This feature indicates that the pool includes on-disk format changes that
support persistent vdev-specific properties. This feature will be
\fBactive\fR when the first vdev-specific property is set.

.RE

.sp
.ne 2
.na
\fB\fBcos_properties\fR\fR
.ad
.RS 4n
.TS
l l .
GUID	com.nexenta:cos_properties
READ\-ONLY COMPATIBLE	yes
DEPENDENCIES	com.nexenta:vdev_properties
.TE

This feature indicates that the pool includes on-disk format changes that
support persistent Class of Storage (CoS) properties. Such properties can
be associated with a collection of device that belong to a common class
from storage management standpoint. This feature will be
\fBactive\fR when the first CoS property is set.

.RE
=======
>>>>>>> 7a3fc0cc

.SH "SEE ALSO"
\fBzpool\fR(1M)<|MERGE_RESOLUTION|>--- conflicted
+++ resolved
@@ -298,8 +298,6 @@
 .sp
 .ne 2
 .na
-<<<<<<< HEAD
-=======
 \fB\fBbookmarks\fR\fR
 .ad
 .RS 4n
@@ -321,7 +319,6 @@
 .sp
 .ne 2
 .na
->>>>>>> 7a3fc0cc
 \fB\fBenabled_txg\fR\fR
 .ad
 .RS 4n
@@ -383,7 +380,6 @@
 
 .RE
 
-<<<<<<< HEAD
 .sp
 .ne 2
 .na
@@ -423,8 +419,6 @@
 \fBactive\fR when the first CoS property is set.
 
 .RE
-=======
->>>>>>> 7a3fc0cc
 
 .SH "SEE ALSO"
 \fBzpool\fR(1M)