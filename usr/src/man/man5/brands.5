'\" te
.\"  Copyright (c) 2009, Sun Microsystems, Inc. All Rights Reserved
.\" Copyright 2019 OmniOS Community Edition (OmniOSce) Association.
.\" The contents of this file are subject to the terms of the Common Development and Distribution License (the "License"). You may not use this file except in compliance with the License.
.\" You can obtain a copy of the license at usr/src/OPENSOLARIS.LICENSE or http://www.opensolaris.org/os/licensing. See the License for the specific language governing permissions and limitations under the License.
.\" When distributing Covered Code, include this CDDL HEADER in each file and include the License file at usr/src/OPENSOLARIS.LICENSE. If applicable, add the following below this CDDL HEADER, with the fields enclosed by brackets "[]" replaced with your own identifying information: Portions Copyright [yyyy] [name of copyright owner]
<<<<<<< HEAD
.TH BRANDS 5 "mar 25, 2019"
.SH NAME
brands \- alternate operating environments for non-global zones
.SH DESCRIPTION
.LP
=======
.TH BRANDS 5 "May 23, 2021"
.SH NAME
brands \- alternate operating environments for non-global zones
.SH DESCRIPTION
>>>>>>> 76e6cd87
The branded zone (BrandZ) framework extends the Solaris Zones infrastructure
described in \fBzones\fR(5) to include the creation of brands, which provide
non-global zones that contain non-native operating environments.
.sp
.LP
The term "brand" can refer to a wide range of operating environments. All brand
management is performed as extensions to the current zones structure.
.sp
.LP
Every zone is configured with an associated brand. The brand type is used to
determine which scripts are executed when a zone is installed and booted. In
addition, a zone's brand is used to properly identify the correct application
type at application launch time.  The default brand is determined by the
installed distribution in the global zone.
.sp
.LP
A branded zone will support exactly one brand of non-native binary, which means
that a branded zone provides a single operating environment. Once a zone has
been assigned a brand, that brand cannot be changed or removed.
.sp
.LP
BrandZ extends the zones tools in the following ways:
.RS +4
.TP
.ie t \(bu
.el o
A brand is an attribute of a zone, set at zone create time.
.RE
.RS +4
.TP
.ie t \(bu
.el o
The zonecfg tool (see \fBzonecfg\fR(1M)) is used to set a zone's brand type and
configure the zone.
.RE
.RS +4
.TP
.ie t \(bu
.el o
The zoneadm tool (see \fBzoneadm\fR(1M)) is used to report a zone's brand type
and administer the zone.
.RE
.SS "Device Support"
<<<<<<< HEAD
.LP
=======
>>>>>>> 76e6cd87
The devices supported by each zone are documented in the man pages and other
documentation for that brand. The zones infrastructure detects any attempt to
add an unsupported device and issues a warning to the administrator. If the
administrator chooses to add an unsupported device despite that warning, that
device might or might not work as expected. The configuration will be untested
and unsupported.
<<<<<<< HEAD
.SS "Available Brands"
Refer to the brand-specific manual page for further details.
.TS
expand box;
c | c
lB | l .
BRAND	DESCRIPTION
_
ipkg	Runs a full copy of OmniOS with independently managed
	software.
_
lipkg	As \fBipkg\fR but with system software linked to that
	in the global zone.
_
sparse	An \fBlipkg\fR zone which has several filesystems
	directly shared with the global zone. \fBsparse\fR
	zones are very small and quick to build.
_
pkgsrc	A \fBsparse\fR zone which is pre-configured to use
	Joyent's binary package repository.
_
lx	An environment for running binary applications built
	for Gnu/Linux.
_
bhyve	A virtual machine instance running under the \fIbhyve\fR
	hypervisor.
_
kvm	A virtual machine instance running under the \fIKVM\fR
	hypervisor.
_
illumos	An independent illumos environment running under the
	shared OmniOS kernel.
.TE
.sp
.SH ATTRIBUTES
.LP
=======
.SH ATTRIBUTES
>>>>>>> 76e6cd87
See \fBattributes\fR(5) for a description of the following attributes:
.sp

.sp
.TS
box;
c | c
l | l .
ATTRIBUTE TYPE	ATTRIBUTE VALUE
_
Interface Stability	Evolving
.TE

.SH SEE ALSO
<<<<<<< HEAD
.LP
\fBmdb\fR(1), \fBzlogin\fR(1), \fBzonename\fR(1), \fBdtrace\fR(1M),
\fBin.rlogind\fR(1M), \fBsshd\fR(1M), \fBzoneadm\fR(1M), \fBzonecfg\fR(1M),
\fBkill\fR(2), \fBpriocntl\fR(2), \fBgetzoneid\fR(3C), \fBucred_get\fR(3C),
\fBgetzoneid\fR(3C), \fBproc\fR(4), \fBattributes\fR(5), \fBlx\fR(5),
\fBprivileges\fR(5), \fBzones\fR(5), \fBcrgetzoneid\fR(9F),
\fBipkg\fR(5), \fBlipkg\fR(5), \fBsparse\fR(5), \fBpkgsrc\fR(5),
\fBlx\fR(5), \fBbhyve\fR(5), \fBkvm\fR(5), \fBillumos\fR(5)
=======
\fBzoneadm\fR(1M), \fBzonecfg\fR(1M), \fBattributes\fR(5), \fBzones\fR(5)
>>>>>>> 76e6cd87
<|MERGE_RESOLUTION|>--- conflicted
+++ resolved
@@ -4,18 +4,10 @@
 .\" The contents of this file are subject to the terms of the Common Development and Distribution License (the "License"). You may not use this file except in compliance with the License.
 .\" You can obtain a copy of the license at usr/src/OPENSOLARIS.LICENSE or http://www.opensolaris.org/os/licensing. See the License for the specific language governing permissions and limitations under the License.
 .\" When distributing Covered Code, include this CDDL HEADER in each file and include the License file at usr/src/OPENSOLARIS.LICENSE. If applicable, add the following below this CDDL HEADER, with the fields enclosed by brackets "[]" replaced with your own identifying information: Portions Copyright [yyyy] [name of copyright owner]
-<<<<<<< HEAD
-.TH BRANDS 5 "mar 25, 2019"
-.SH NAME
-brands \- alternate operating environments for non-global zones
-.SH DESCRIPTION
-.LP
-=======
 .TH BRANDS 5 "May 23, 2021"
 .SH NAME
 brands \- alternate operating environments for non-global zones
 .SH DESCRIPTION
->>>>>>> 76e6cd87
 The branded zone (BrandZ) framework extends the Solaris Zones infrastructure
 described in \fBzones\fR(5) to include the creation of brands, which provide
 non-global zones that contain non-native operating environments.
@@ -59,17 +51,12 @@
 and administer the zone.
 .RE
 .SS "Device Support"
-<<<<<<< HEAD
-.LP
-=======
->>>>>>> 76e6cd87
 The devices supported by each zone are documented in the man pages and other
 documentation for that brand. The zones infrastructure detects any attempt to
 add an unsupported device and issues a warning to the administrator. If the
 administrator chooses to add an unsupported device despite that warning, that
 device might or might not work as expected. The configuration will be untested
 and unsupported.
-<<<<<<< HEAD
 .SS "Available Brands"
 Refer to the brand-specific manual page for further details.
 .TS
@@ -103,16 +90,8 @@
 illumos	An independent illumos environment running under the
 	shared OmniOS kernel.
 .TE
-.sp
 .SH ATTRIBUTES
-.LP
-=======
-.SH ATTRIBUTES
->>>>>>> 76e6cd87
 See \fBattributes\fR(5) for a description of the following attributes:
-.sp
-
-.sp
 .TS
 box;
 c | c
@@ -123,15 +102,6 @@
 .TE
 
 .SH SEE ALSO
-<<<<<<< HEAD
-.LP
-\fBmdb\fR(1), \fBzlogin\fR(1), \fBzonename\fR(1), \fBdtrace\fR(1M),
-\fBin.rlogind\fR(1M), \fBsshd\fR(1M), \fBzoneadm\fR(1M), \fBzonecfg\fR(1M),
-\fBkill\fR(2), \fBpriocntl\fR(2), \fBgetzoneid\fR(3C), \fBucred_get\fR(3C),
-\fBgetzoneid\fR(3C), \fBproc\fR(4), \fBattributes\fR(5), \fBlx\fR(5),
-\fBprivileges\fR(5), \fBzones\fR(5), \fBcrgetzoneid\fR(9F),
+\fBzoneadm\fR(1M), \fBzonecfg\fR(1M), \fBattributes\fR(5), \fBzones\fR(5),
 \fBipkg\fR(5), \fBlipkg\fR(5), \fBsparse\fR(5), \fBpkgsrc\fR(5),
-\fBlx\fR(5), \fBbhyve\fR(5), \fBkvm\fR(5), \fBillumos\fR(5)
-=======
-\fBzoneadm\fR(1M), \fBzonecfg\fR(1M), \fBattributes\fR(5), \fBzones\fR(5)
->>>>>>> 76e6cd87
+\fBlx\fR(5), \fBbhyve\fR(5), \fBkvm\fR(5), \fBillumos\fR(5)