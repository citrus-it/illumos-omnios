#
# This file and its contents are supplied under the terms of the
# Common Development and Distribution License ("CDDL"), version 1.0.
# You may only use this file in accordance with the terms of version
# 1.0 of the CDDL.
#
# A full copy of the text of the CDDL should have accompanied this
# source.  A copy of the CDDL is also available via the Internet
# at http://www.illumos.org/license/CDDL.
#

#
# Copyright 2011, Richard Lowe
<<<<<<< HEAD
# Copyright 2012 Nexenta Systems, Inc. All rights reserved.
=======
# Copyright 2013 Nexenta Systems, Inc.  All rights reserved.
>>>>>>> 7de6f2c0
#

include		$(SRC)/Makefile.master

MANSECT= 	3bsm

MANFILES= 	au_open.3bsm		\
	 	au_preselect.3bsm	\
	 	au_to.3bsm		\
	 	au_user_mask.3bsm	\
	 	getacinfo.3bsm		\
	 	getauclassent.3bsm	\
	 	getauditflags.3bsm	\
	 	getauevent.3bsm		\
	 	getauusernam.3bsm	\
	 	getddent.3bsm		\
	 	getfauditflags.3bsm

MANLINKS=	au_close.3bsm		\
		au_to_arg.3bsm		\
		au_to_arg32.3bsm	\
		au_to_arg64.3bsm	\
		au_to_attr.3bsm		\
		au_to_cmd.3bsm		\
		au_to_data.3bsm		\
		au_to_groups.3bsm	\
		au_to_in_addr.3bsm	\
		au_to_ipc.3bsm		\
		au_to_iport.3bsm	\
		au_to_me.3bsm		\
		au_to_newgroups.3bsm	\
		au_to_opaque.3bsm	\
		au_to_path.3bsm		\
		au_to_process.3bsm	\
		au_to_process_ex.3bsm	\
		au_to_return.3bsm	\
		au_to_return32.3bsm	\
		au_to_return64.3bsm	\
		au_to_socket.3bsm	\
		au_to_subject.3bsm	\
		au_to_subject_ex.3bsm	\
		au_to_text.3bsm		\
		au_write.3bsm		\
		endac.3bsm		\
		endauclass.3bsm		\
		endauevent.3bsm		\
		endauuser.3bsm		\
		endddent.3bsm		\
		getacdir.3bsm		\
		getacflg.3bsm		\
		getacmin.3bsm		\
		getacna.3bsm		\
		getauclassent_r.3bsm	\
		getauclassnam.3bsm	\
		getauclassnam_r.3bsm	\
		getauditflagsbin.3bsm	\
		getauditflagschar.3bsm	\
		getauevent_r.3bsm	\
		getauevnam.3bsm		\
		getauevnam_r.3bsm	\
		getauevnonam.3bsm	\
		getauevnum.3bsm		\
		getauevnum_r.3bsm	\
		getauuserent.3bsm	\
		getauuserent_r.3bsm	\
		getauusernam_r.3bsm	\
		getddnam.3bsm		\
		setac.3bsm		\
		setauclass.3bsm		\
		setauevent.3bsm		\
		setauuser.3bsm		\
		setddent.3bsm		\
		setddfile.3bsm

<<<<<<< HEAD
au_close.3bsm		= au_open.3bsm
au_write.3bsm		= au_open.3bsm

au_to_arg.3bsm		= au_to.3bsm
au_to_arg32.3bsm	= au_to.3bsm
au_to_arg64.3bsm	= au_to.3bsm
au_to_attr.3bsm		= au_to.3bsm
au_to_cmd.3bsm		= au_to.3bsm
au_to_data.3bsm		= au_to.3bsm
au_to_groups.3bsm	= au_to.3bsm
au_to_in_addr.3bsm	= au_to.3bsm
au_to_ipc.3bsm		= au_to.3bsm
au_to_iport.3bsm	= au_to.3bsm
au_to_me.3bsm		= au_to.3bsm
au_to_newgroups.3bsm	= au_to.3bsm
au_to_opaque.3bsm	= au_to.3bsm
au_to_path.3bsm		= au_to.3bsm
au_to_process.3bsm	= au_to.3bsm
au_to_process_ex.3bsm	= au_to.3bsm
au_to_return.3bsm	= au_to.3bsm
au_to_return32.3bsm	= au_to.3bsm
au_to_return64.3bsm	= au_to.3bsm
au_to_socket.3bsm	= au_to.3bsm
au_to_subject.3bsm	= au_to.3bsm
au_to_subject_ex.3bsm	= au_to.3bsm
au_to_text.3bsm		= au_to.3bsm

endac.3bsm		= getacinfo.3bsm
getacdir.3bsm		= getacinfo.3bsm
getacflg.3bsm		= getacinfo.3bsm
getacmin.3bsm		= getacinfo.3bsm
getacna.3bsm		= getacinfo.3bsm
setac.3bsm		= getacinfo.3bsm

endauclass.3bsm		= getauclassent.3bsm
getauclassent_r.3bsm	= getauclassent.3bsm
getauclassnam.3bsm	= getauclassent.3bsm
getauclassnam_r.3bsm	= getauclassent.3bsm
setauclass.3bsm		= getauclassent.3bsm

getauditflagsbin.3bsm	= getauditflags.3bsm
getauditflagschar.3bsm	= getauditflags.3bsm

endauevent.3bsm		= getauevent.3bsm
getauevent_r.3bsm	= getauevent.3bsm
getauevnam.3bsm		= getauevent.3bsm
getauevnam_r.3bsm	= getauevent.3bsm
getauevnonam.3bsm	= getauevent.3bsm
getauevnum.3bsm		= getauevent.3bsm
getauevnum_r.3bsm	= getauevent.3bsm
setauevent.3bsm		= getauevent.3bsm

endauuser.3bsm		= getauusernam.3bsm
getauuserent.3bsm	= getauusernam.3bsm
getauuserent_r.3bsm	= getauusernam.3bsm
getauusernam_r.3bsm	= getauusernam.3bsm
setauuser.3bsm		= getauusernam.3bsm

endddent.3bsm		= getddent.3bsm
getddnam.3bsm		= getddent.3bsm
setddent.3bsm		= getddent.3bsm
setddfile.3bsm		= getddent.3bsm
=======
au_close.3bsm		:= LINKSRC = au_open.3bsm
au_write.3bsm		:= LINKSRC = au_open.3bsm

au_to_arg.3bsm		:= LINKSRC = au_to.3bsm
au_to_arg32.3bsm	:= LINKSRC = au_to.3bsm
au_to_arg64.3bsm	:= LINKSRC = au_to.3bsm
au_to_attr.3bsm		:= LINKSRC = au_to.3bsm
au_to_cmd.3bsm		:= LINKSRC = au_to.3bsm
au_to_data.3bsm		:= LINKSRC = au_to.3bsm
au_to_groups.3bsm	:= LINKSRC = au_to.3bsm
au_to_in_addr.3bsm	:= LINKSRC = au_to.3bsm
au_to_ipc.3bsm		:= LINKSRC = au_to.3bsm
au_to_iport.3bsm	:= LINKSRC = au_to.3bsm
au_to_me.3bsm		:= LINKSRC = au_to.3bsm
au_to_newgroups.3bsm	:= LINKSRC = au_to.3bsm
au_to_opaque.3bsm	:= LINKSRC = au_to.3bsm
au_to_path.3bsm		:= LINKSRC = au_to.3bsm
au_to_process.3bsm	:= LINKSRC = au_to.3bsm
au_to_process_ex.3bsm	:= LINKSRC = au_to.3bsm
au_to_return.3bsm	:= LINKSRC = au_to.3bsm
au_to_return32.3bsm	:= LINKSRC = au_to.3bsm
au_to_return64.3bsm	:= LINKSRC = au_to.3bsm
au_to_socket.3bsm	:= LINKSRC = au_to.3bsm
au_to_subject.3bsm	:= LINKSRC = au_to.3bsm
au_to_subject_ex.3bsm	:= LINKSRC = au_to.3bsm
au_to_text.3bsm		:= LINKSRC = au_to.3bsm

endac.3bsm		:= LINKSRC = getacinfo.3bsm
getacdir.3bsm		:= LINKSRC = getacinfo.3bsm
getacflg.3bsm		:= LINKSRC = getacinfo.3bsm
getacmin.3bsm		:= LINKSRC = getacinfo.3bsm
getacna.3bsm		:= LINKSRC = getacinfo.3bsm
setac.3bsm		:= LINKSRC = getacinfo.3bsm

endauclass.3bsm		:= LINKSRC = getauclassent.3bsm
getauclassent_r.3bsm	:= LINKSRC = getauclassent.3bsm
getauclassnam.3bsm	:= LINKSRC = getauclassent.3bsm
getauclassnam_r.3bsm	:= LINKSRC = getauclassent.3bsm
setauclass.3bsm		:= LINKSRC = getauclassent.3bsm

getauditflagsbin.3bsm	:= LINKSRC = getauditflags.3bsm
getauditflagschar.3bsm	:= LINKSRC = getauditflags.3bsm

endauevent.3bsm		:= LINKSRC = getauevent.3bsm
getauevent_r.3bsm	:= LINKSRC = getauevent.3bsm
getauevnam.3bsm		:= LINKSRC = getauevent.3bsm
getauevnam_r.3bsm	:= LINKSRC = getauevent.3bsm
getauevnonam.3bsm	:= LINKSRC = getauevent.3bsm
getauevnum.3bsm		:= LINKSRC = getauevent.3bsm
getauevnum_r.3bsm	:= LINKSRC = getauevent.3bsm
setauevent.3bsm		:= LINKSRC = getauevent.3bsm

endauuser.3bsm		:= LINKSRC = getauusernam.3bsm
getauuserent.3bsm	:= LINKSRC = getauusernam.3bsm
getauuserent_r.3bsm	:= LINKSRC = getauusernam.3bsm
getauusernam_r.3bsm	:= LINKSRC = getauusernam.3bsm
setauuser.3bsm		:= LINKSRC = getauusernam.3bsm

endddent.3bsm		:= LINKSRC = getddent.3bsm
getddnam.3bsm		:= LINKSRC = getddent.3bsm
setddent.3bsm		:= LINKSRC = getddent.3bsm
setddfile.3bsm		:= LINKSRC = getddent.3bsm
>>>>>>> 7de6f2c0

.KEEP_STATE:

include		$(SRC)/man/Makefile.man

install:	$(ROOTMANFILES) $(ROOTMANLINKS)<|MERGE_RESOLUTION|>--- conflicted
+++ resolved
@@ -11,11 +11,7 @@
 
 #
 # Copyright 2011, Richard Lowe
-<<<<<<< HEAD
-# Copyright 2012 Nexenta Systems, Inc. All rights reserved.
-=======
 # Copyright 2013 Nexenta Systems, Inc.  All rights reserved.
->>>>>>> 7de6f2c0
 #
 
 include		$(SRC)/Makefile.master
@@ -90,70 +86,6 @@
 		setddent.3bsm		\
 		setddfile.3bsm
 
-<<<<<<< HEAD
-au_close.3bsm		= au_open.3bsm
-au_write.3bsm		= au_open.3bsm
-
-au_to_arg.3bsm		= au_to.3bsm
-au_to_arg32.3bsm	= au_to.3bsm
-au_to_arg64.3bsm	= au_to.3bsm
-au_to_attr.3bsm		= au_to.3bsm
-au_to_cmd.3bsm		= au_to.3bsm
-au_to_data.3bsm		= au_to.3bsm
-au_to_groups.3bsm	= au_to.3bsm
-au_to_in_addr.3bsm	= au_to.3bsm
-au_to_ipc.3bsm		= au_to.3bsm
-au_to_iport.3bsm	= au_to.3bsm
-au_to_me.3bsm		= au_to.3bsm
-au_to_newgroups.3bsm	= au_to.3bsm
-au_to_opaque.3bsm	= au_to.3bsm
-au_to_path.3bsm		= au_to.3bsm
-au_to_process.3bsm	= au_to.3bsm
-au_to_process_ex.3bsm	= au_to.3bsm
-au_to_return.3bsm	= au_to.3bsm
-au_to_return32.3bsm	= au_to.3bsm
-au_to_return64.3bsm	= au_to.3bsm
-au_to_socket.3bsm	= au_to.3bsm
-au_to_subject.3bsm	= au_to.3bsm
-au_to_subject_ex.3bsm	= au_to.3bsm
-au_to_text.3bsm		= au_to.3bsm
-
-endac.3bsm		= getacinfo.3bsm
-getacdir.3bsm		= getacinfo.3bsm
-getacflg.3bsm		= getacinfo.3bsm
-getacmin.3bsm		= getacinfo.3bsm
-getacna.3bsm		= getacinfo.3bsm
-setac.3bsm		= getacinfo.3bsm
-
-endauclass.3bsm		= getauclassent.3bsm
-getauclassent_r.3bsm	= getauclassent.3bsm
-getauclassnam.3bsm	= getauclassent.3bsm
-getauclassnam_r.3bsm	= getauclassent.3bsm
-setauclass.3bsm		= getauclassent.3bsm
-
-getauditflagsbin.3bsm	= getauditflags.3bsm
-getauditflagschar.3bsm	= getauditflags.3bsm
-
-endauevent.3bsm		= getauevent.3bsm
-getauevent_r.3bsm	= getauevent.3bsm
-getauevnam.3bsm		= getauevent.3bsm
-getauevnam_r.3bsm	= getauevent.3bsm
-getauevnonam.3bsm	= getauevent.3bsm
-getauevnum.3bsm		= getauevent.3bsm
-getauevnum_r.3bsm	= getauevent.3bsm
-setauevent.3bsm		= getauevent.3bsm
-
-endauuser.3bsm		= getauusernam.3bsm
-getauuserent.3bsm	= getauusernam.3bsm
-getauuserent_r.3bsm	= getauusernam.3bsm
-getauusernam_r.3bsm	= getauusernam.3bsm
-setauuser.3bsm		= getauusernam.3bsm
-
-endddent.3bsm		= getddent.3bsm
-getddnam.3bsm		= getddent.3bsm
-setddent.3bsm		= getddent.3bsm
-setddfile.3bsm		= getddent.3bsm
-=======
 au_close.3bsm		:= LINKSRC = au_open.3bsm
 au_write.3bsm		:= LINKSRC = au_open.3bsm
 
@@ -216,7 +148,6 @@
 getddnam.3bsm		:= LINKSRC = getddent.3bsm
 setddent.3bsm		:= LINKSRC = getddent.3bsm
 setddfile.3bsm		:= LINKSRC = getddent.3bsm
->>>>>>> 7de6f2c0
 
 .KEEP_STATE:
 
