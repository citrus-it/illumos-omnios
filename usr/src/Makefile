--- conflicted
+++ resolved
@@ -137,25 +137,6 @@
 
 closedbins: bldtools $(ROOTDIRS) FRC
 	@CLOSED_ROOT="$$ON_CLOSED_BINS/root_$(MACH)$${RELEASE_BUILD+-nd}"; \
-<<<<<<< HEAD
-	if [ "$$CLOSED_IS_PRESENT" = no ]; then \
-		if [ ! -d "$$CLOSED_ROOT" ]; then \
-			$(ECHO) "Error: if closed sources are not present," \
-			    "ON_CLOSED_BINS must point to closed binaries."; \
-			$(ECHO) "root_$(MACH)$${RELEASE_BUILD+-nd} is not" \
-			    "present in $$ON_CLOSED_BINS."; \
-			exit 1; \
-		fi; \
-		$(ECHO) "Copying closed binaries from $$CLOSED_ROOT"; \
-		(cd $$CLOSED_ROOT; \
-		    $(TAR) cfX - $(CODEMGR_WS)/exception_lists/closed-bins .) | \
-		    (cd $(ROOT); $(TAR) xBpf -); \
-		( cd $(ROOT); $(CTFSTRIP) $$(cd $$CLOSED_ROOT; $(FIND) \
-		    ./kernel ./usr/kernel ./platform/*/kernel -type f -a -perm -u+x | \
-		    $(EGREP) -vf $(CODEMGR_WS)/exception_lists/closed-bins) ); \
-		( cd $(ROOT); $(SED) -i -e "/^#mtu=/s/^#//" ./kernel/drv/bnx.conf ); \
-	fi
-=======
 	if [ ! -d "$$CLOSED_ROOT" ]; then \
 		$(ECHO) "Error: ON_CLOSED_BINS must point to closed" \
 		    "binaries."; \
@@ -170,7 +151,6 @@
 	( cd $(ROOT); $(CTFSTRIP) $$(cd $$CLOSED_ROOT; $(FIND) \
 	    ./kernel ./usr/kernel ./platform/*/kernel -type f -a -perm -u+x | \
 	    $(EGREP) -vf $(CODEMGR_WS)/exception_lists/closed-bins) )
->>>>>>> 71ef9ec8
 
 #
 # Declare what parts can be built in parallel
