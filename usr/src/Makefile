--- conflicted
+++ resolved
@@ -210,11 +210,7 @@
 	@cd cmd/fm; pwd; $(MAKE) install_h
 	@cd cmd/mdb; pwd; $(MAKE) install_h
 
-<<<<<<< HEAD
-check:	$(CHKHDRSUBDIRS) $(CHKMFSTSUBDIRS) man
-=======
 check:	$(CHKHDRSUBDIRS) $(CHKMFSTSUBDIRS) $(CHKMANSUBDIRS)
->>>>>>> 63e911b6
 
 #
 # Cross-reference customization: skip all of the subdirectories that
