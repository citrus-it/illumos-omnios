#
# CDDL HEADER START
#
# The contents of this file are subject to the terms of the
# Common Development and Distribution License (the "License").
# You may not use this file except in compliance with the License.
#
# You can obtain a copy of the license at usr/src/OPENSOLARIS.LICENSE
# or http://www.opensolaris.org/os/licensing.
# See the License for the specific language governing permissions
# and limitations under the License.
#
# When distributing Covered Code, include this CDDL HEADER in each
# file and include the License file at usr/src/OPENSOLARIS.LICENSE.
# If applicable, add the following below this CDDL HEADER, with the
# fields enclosed by brackets "[]" replaced with your own identifying
# information: Portions Copyright [yyyy] [name of copyright owner]
#
# CDDL HEADER END
#

#
# Copyright (c) 1989, 2010, Oracle and/or its affiliates. All rights reserved.
# Copyright (c) 2012 by Delphix. All rights reserved.
#

#
# Makefile for system source
#
# include global definitions
include Makefile.master
#
# the Targetdirs file is the AT&T target.dirs file in a makefile format.
# it defines TARGETDIRS and ROOTDIRS.
include Targetdirs

COMMON_SUBDIRS=	uts lib cmd ucblib ucbcmd psm man test
sparc_SUBDIRS= stand
i386_SUBDIRS= grub

#
# sparc needs to build stand before psm
#
$(SPARC_BLD)psm: stand

SUBDIRS= $(COMMON_SUBDIRS) $($(MACH)_SUBDIRS)

HDRSUBDIRS=	uts head lib cmd

# UCB headers are bug-for-bug compatible and not checkable against the header
# standards.
#
CHKHDRSUBDIRS=	head uts lib

#
# Headers that can be built in parallel
#
PARALLEL_HEADERS = sysheaders userheaders libheaders cmdheaders

#
# Directories that can be built in parallel
#
PARALLEL_DIRS = uts lib man

# The check target also causes smf(5) service manifests to be validated.
CHKMFSTSUBDIRS=	cmd

MSGSUBDIRS=	cmd ucbcmd lib
DOMAINS= \
	SUNW_OST_ADMIN \
	SUNW_OST_NETRPC \
	SUNW_OST_OSCMD \
	SUNW_OST_OSLIB \
	SUNW_OST_UCBCMD \
	SUNW_OST_ZONEINFO

MSGDDIRS=       $(DOMAINS:%=$(MSGROOT)/%)
MSGDIRS=        $(MSGROOT) $(MSGDDIRS) $(MSGROOT)/LC_TIME

all :=			TARGET= all
install :=		TARGET= install
install1 :=		TARGET= install
install2 :=		TARGET= install
install_h :=		TARGET= install_h
clean :=		TARGET= clean
clobber :=		TARGET= clobber
check :=		TARGET= check

clean clobber :=		MAKEFLAGS += -k

.KEEP_STATE:

#
# Note: install does not cause a build in pkg.  To build packages,
#	cd pkg and do a 'make install'
#

all: mapfiles closedbins sgs .WAIT $(SUBDIRS) pkg

#
# The _msg build is a two-step process.  First, the _msg dependency
# causes recursive makes in $(MSGSUBDIRS), which stages raw message
# files in $(ROOT)/catalog.  Second, the action from the install
# target rule causes those messages to be post-processed from where
# they were staged in $(ROOT)/catalog, and the results placed into the
# proto area.
#
# The stage-licenses target causes the license files needed for
# packaging to be pulled from $(SRC) and $(CLOSED) and staged in
# $(ROOT)/licenses.
#
install: install1 install2 _msg stage-licenses
	@cd msg; pwd; $(MAKE) _msg
	@rm -rf "$(ROOT)/catalog"

stage-licenses: install2
	@cd pkg; pwd; $(MAKE) stage-licenses

install1: mapfiles closedbins sgs

install2: install1 $(SUBDIRS)

_msg: _msgdirs rootdirs FRC
	@for m in $(MSGSUBDIRS); do \
		cd $$m; pwd; $(MAKE) _msg; cd ..; \
	done

mapfiles: bldtools
	@cd common/mapfiles; pwd; $(MAKE) install

clean: $(SUBDIRS) head pkg
clobber: $(SUBDIRS) head pkg clobber_local
clobber_local:
	@cd tools; pwd; $(MAKE) clobber
	@cd common/mapfiles; pwd; $(MAKE) clobber
	@cd msg; pwd; $(MAKE) clobber

closedbins: bldtools $(ROOTDIRS) FRC
	@CLOSED_ROOT="$$ON_CLOSED_BINS/root_$(MACH)$${RELEASE_BUILD+-nd}"; \
	if [ "$$CLOSED_IS_PRESENT" = no ]; then \
		if [ ! -d "$$CLOSED_ROOT" ]; then \
			$(ECHO) "Error: if closed sources are not present," \
			    "ON_CLOSED_BINS must point to closed binaries."; \
			$(ECHO) "root_$(MACH)$${RELEASE_BUILD+-nd} is not" \
			    "present in $$ON_CLOSED_BINS."; \
			exit 1; \
		fi; \
		$(ECHO) "Copying closed binaries from $$CLOSED_ROOT"; \
		(cd $$CLOSED_ROOT; \
		    $(TAR) cfX - $(CODEMGR_WS)/exception_lists/closed-bins .) | \
		    (cd $(ROOT); $(TAR) xBpf -); \
		( cd $(ROOT); $(CTFSTRIP) $$(cd $$CLOSED_ROOT; $(FIND) \
		    ./kernel ./usr/kernel ./platform/*/kernel -type f -a -perm -u+x | \
		    $(EGREP) -vf $(CODEMGR_WS)/exception_lists/closed-bins) ); \
		( cd $(ROOT); $(SED) -i -e "/^#mtu=/s/^#//" ./kernel/drv/bnx.conf ); \
	fi

#
# Declare what parts can be built in parallel
# DUMMY at the end is used in case macro expansion produces an empty string to
# prevent everything going in parallel
#
.PARALLEL: $(PARALLEL_HEADERS) DUMMY
.PARALLEL: $(PARALLEL_DIRS) DUMMY

$(SUBDIRS) head pkg: FRC
	@cd $@; pwd; $(MAKE) $(TARGET)

# librpcsvc has a dependency on headers installed by
# userheaders, hence the .WAIT before libheaders.
sgs: rootdirs .WAIT sysheaders userheaders .WAIT \
	libheaders cmdheaders

#
# Top-level setup target to setup the development environment that includes
# headers, tools and generated mapfiles.  For open-only builds (i.e.: source
# trees w/o usr/closed), this also depends on the closedbins target (above)
# in order to properly seed the proto area.  Note, although the tools are
# dependent on a number of constant mapfiles, the tools themselves are
# required to build the generated mapfiles.
#
setup: closedbins bldtools sgs mapfiles

bldtools:
	@cd tools; pwd; $(MAKE) install

# /var/mail/:saved is a special case because of the colon in the name.
#
rootdirs: $(ROOTDIRS)
	$(INS) -d -m 775 $(ROOT)/var/mail/:saved

lint: FRC
	$(MAKE) -f Makefile.lint

_msgdirs:       $(MSGDIRS)

$(ROOTDIRS) $(MSGDIRS):
	$(INS.dir)

userheaders: FRC
	@cd head; pwd; $(MAKE) install_h

libheaders: bldtools
	@cd lib; pwd; $(MAKE) install_h

sysheaders: FRC
	@cd uts; pwd; $(MAKE) install_h

cmdheaders: FRC
	@cd cmd/fm; pwd; $(MAKE) install_h
	@cd cmd/mdb; pwd; $(MAKE) install_h

<<<<<<< HEAD
# each xmod target depends on a corresponding MACH-specific pseudotarget
# before doing common xmod work
#
all_xmod install_xmod: $$@_$(MACH)
	@cd uts/common/sys; pwd; $(MAKE) svvs_h

all_xmod_sparc install_xmod_sparc: FRC
	@cd uts/sparc; pwd; \
	  $(MAKE) TARGET=$(TARGET) svvs pm wsdrv

all_xmod_i386 install_xmod_i386: FRC
	@cd uts/i86; pwd; $(MAKE) TARGET=$(TARGET) svvs

check:	$(CHKHDRSUBDIRS) $(CHKMFSTSUBDIRS) man
=======
check:	$(CHKHDRSUBDIRS) $(CHKMFSTSUBDIRS)
>>>>>>> 7de6f2c0

#
# Cross-reference customization: skip all of the subdirectories that
# don't contain actual source code.
#
$(CLOSED_BUILD)XRDIRS += ../closed
XRPRUNE = pkg prototypes
XRINCDIRS = uts/common head ucbhead
$(CLOSED_BUILD)XRINCDIRS = uts/common ../closed/uts/common head ucbhead

cscope.out tags: FRC
	$(XREF) -f -x $@

FRC:

#
# Targets for reporting compiler versions; nightly uses these.
#

cc-version:
	@if $($(MACH)_CC) -_versions >/dev/null 2>/dev/null; then \
		$(ECHO) 32-bit compiler;			\
		$(ECHO) $($(MACH)_CC);				\
		$($(MACH)_CC) -_versions 2>&1 |			\
		    $(EGREP) '^(cw|cc|gcc|primary|shadow)';	\
	else							\
		__COMPILER=`$($(MACH)_CC) -_compiler 2>/dev/null || $(TRUE)`;\
		if [ -z "$$__COMPILER" ]; then			\
			$(ECHO) No 32-bit compiler found;	\
			exit 1;					\
		else						\
			$(ECHO) 32-bit compiler;		\
			$(ECHO) $($(MACH)_CC);			\
			$(ECHO) $$__COMPILER;			\
			$($(MACH)_CC) -V 2>&1 | head -1;	\
		fi;						\
	fi

cc64-version:
	@if $($(MACH64)_CC) -_versions >/dev/null 2>/dev/null; then \
		$(ECHO) 64-bit compiler;			\
		$(ECHO) $($(MACH64)_CC);			\
		$($(MACH64)_CC) -_versions 2>&1 |		\
		    $(EGREP) '^(cw|cc|gcc|primary|shadow)';	\
	else							\
		__COMPILER=`$($(MACH64)_CC) -_compiler 2>/dev/null || $(TRUE)`;\
		if [ -z "$$__COMPILER" ]; then			\
			$(ECHO) No 64-bit compiler found;	\
			exit 1;					\
		else						\
			$(ECHO) 64-bit compiler;		\
			$(ECHO) $($(MACH64)_CC);		\
			$(ECHO) $$__COMPILER;			\
			$($(MACH64)_CC) -V 2>&1 | head -1;	\
		fi;						\
	fi

java-version:
	@if [ -x "$(JAVAC)" ]; then			\
		$(ECHO) $(JAVAC);			\
		$(JAVA_ROOT)/bin/java -fullversion 2>&1 | head -1;	\
	else						\
		$(ECHO) No Java compiler found;		\
		exit 1;					\
	fi<|MERGE_RESOLUTION|>--- conflicted
+++ resolved
@@ -210,24 +210,7 @@
 	@cd cmd/fm; pwd; $(MAKE) install_h
 	@cd cmd/mdb; pwd; $(MAKE) install_h
 
-<<<<<<< HEAD
-# each xmod target depends on a corresponding MACH-specific pseudotarget
-# before doing common xmod work
-#
-all_xmod install_xmod: $$@_$(MACH)
-	@cd uts/common/sys; pwd; $(MAKE) svvs_h
-
-all_xmod_sparc install_xmod_sparc: FRC
-	@cd uts/sparc; pwd; \
-	  $(MAKE) TARGET=$(TARGET) svvs pm wsdrv
-
-all_xmod_i386 install_xmod_i386: FRC
-	@cd uts/i86; pwd; $(MAKE) TARGET=$(TARGET) svvs
-
 check:	$(CHKHDRSUBDIRS) $(CHKMFSTSUBDIRS) man
-=======
-check:	$(CHKHDRSUBDIRS) $(CHKMFSTSUBDIRS)
->>>>>>> 7de6f2c0
 
 #
 # Cross-reference customization: skip all of the subdirectories that
