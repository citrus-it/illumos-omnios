--- conflicted
+++ resolved
@@ -21,12 +21,8 @@
 
 #
 # Copyright (c) 2010, Oracle and/or its affiliates. All rights reserved.
-<<<<<<< HEAD
-# Copyright 2011 Nexenta Systems, Inc. All rights reserved.
+# Copyright 2012 Nexenta Systems, Inc. All rights reserved.
 # Copyright 2012 OmniTI Computer Consulting, Inc.  All rights reserved.
-=======
-# Copyright 2012 Nexenta Systems, Inc. All rights reserved.
->>>>>>> ad2de435
 #
 
 <include SUNWcs.man1.inc>
