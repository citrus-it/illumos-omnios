--- conflicted
+++ resolved
@@ -21,11 +21,7 @@
 
 #
 # Copyright (c) 2010, Oracle and/or its affiliates. All rights reserved.
-<<<<<<< HEAD
 # Copyright 2012 OmniTI Computer Consulting, Inc.  All rights reserved.
-# Copyright 2015 Nexenta Systems, Inc. All rights reserved.
-=======
->>>>>>> dd329337
 # Copyright (c) 2013 Gary Mills
 # Copyright 2014 Garrett D'Amore <garrett@damore.org>
 # Copyright 2015 Nexenta Systems, Inc. All rights reserved.
