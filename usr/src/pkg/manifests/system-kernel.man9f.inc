--- conflicted
+++ resolved
@@ -12,11 +12,8 @@
 #
 # Copyright 2011, Richard Lowe
 # Copyright 2014 Garrett D'Amore <garrett@damore.org>
-<<<<<<< HEAD
 # Copyright 2016 Hans Rosenfeld <rosenfeld@grumpf.hope-2000.org>
-=======
 # Copyright 2016 Nexenta Systems, Inc.
->>>>>>> c3bd3abd
 #
 
 file path=usr/share/man/man9f/ASSERT.9f
