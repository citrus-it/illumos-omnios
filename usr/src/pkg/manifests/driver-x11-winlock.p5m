#
# CDDL HEADER START
#
# The contents of this file are subject to the terms of the
# Common Development and Distribution License (the "License").
# You may not use this file except in compliance with the License.
#
# You can obtain a copy of the license at usr/src/OPENSOLARIS.LICENSE
# or http://www.opensolaris.org/os/licensing.
# See the License for the specific language governing permissions
# and limitations under the License.
#
# When distributing Covered Code, include this CDDL HEADER in each
# file and include the License file at usr/src/OPENSOLARIS.LICENSE.
# If applicable, add the following below this CDDL HEADER, with the
# fields enclosed by brackets "[]" replaced with your own identifying
# information: Portions Copyright [yyyy] [name of copyright owner]
#
# CDDL HEADER END
#

#
# Copyright (c) 2010, Oracle and/or its affiliates. All rights reserved.
#

set name=pkg.fmri value=pkg:/driver/x11/winlock@$(PKGVERS)
<<<<<<< HEAD
set name=pkg.summary value="X Windows System Window Drivers"
set name=pkg.description value="kernel device drivers for X Windows System"
set name=info.classification value=org.opensolaris.category.2008:System/X11
dir  path=usr group=sys
dir  path=usr/kernel group=sys
dir  path=usr/kernel/drv group=sys
dir  path=usr/kernel/drv/$(ARCH64) group=sys
file path=usr/kernel/drv/$(ARCH64)/winlock group=sys
file path=usr/kernel/drv/winlock.conf group=sys
driver name=winlock perms="* 0666 root sys"
legacy pkg=SUNWxwdv desc="kernel device drivers for X Windows System" \
    name="X Windows System Window Drivers"
license cr_Sun license=cr_Sun
license lic_CDDL license=lic_CDDL
=======
set name=pkg.obsolete value=true
set name=variant.arch value=$(ARCH)
>>>>>>> 535ba946
<|MERGE_RESOLUTION|>--- conflicted
+++ resolved
@@ -24,22 +24,4 @@
 #
 
 set name=pkg.fmri value=pkg:/driver/x11/winlock@$(PKGVERS)
-<<<<<<< HEAD
-set name=pkg.summary value="X Windows System Window Drivers"
-set name=pkg.description value="kernel device drivers for X Windows System"
-set name=info.classification value=org.opensolaris.category.2008:System/X11
-dir  path=usr group=sys
-dir  path=usr/kernel group=sys
-dir  path=usr/kernel/drv group=sys
-dir  path=usr/kernel/drv/$(ARCH64) group=sys
-file path=usr/kernel/drv/$(ARCH64)/winlock group=sys
-file path=usr/kernel/drv/winlock.conf group=sys
-driver name=winlock perms="* 0666 root sys"
-legacy pkg=SUNWxwdv desc="kernel device drivers for X Windows System" \
-    name="X Windows System Window Drivers"
-license cr_Sun license=cr_Sun
-license lic_CDDL license=lic_CDDL
-=======
-set name=pkg.obsolete value=true
-set name=variant.arch value=$(ARCH)
->>>>>>> 535ba946
+set name=pkg.obsolete value=true