--- conflicted
+++ resolved
@@ -69,19 +69,11 @@
     alias=pciex1000,94 \
     alias=pciex1000,95 \
     alias=pciex1000,96 \
-<<<<<<< HEAD
-    alias=pciex1000,97
-file path=kernel/drv/mpt_sas group=sys
-file path=kernel/drv/mpt_sas.conf group=sys preserve=true
-=======
     alias=pciex1000,97 \
     alias=pciex1000,c4 \
     alias=pciex1000,c9
-file path=kernel/drv/$(ARCH64)/mpt_sas group=sys
-$(i386_ONLY)file path=kernel/drv/mpt_sas group=sys
-file path=kernel/drv/mpt_sas.conf group=sys \
-    original_name=SUNWmptsas:kernel/drv/mpt_sas.conf preserve=true
->>>>>>> 9276b399
+file path=kernel/drv/mpt_sas group=sys
+file path=kernel/drv/mpt_sas.conf group=sys preserve=true
 file path=usr/share/man/man7d/mpt_sas.7d
 license cr_Sun license=cr_Sun
 license lic_CDDL license=lic_CDDL