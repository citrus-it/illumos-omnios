--- conflicted
+++ resolved
@@ -41,14 +41,8 @@
 dir path=usr/sbin
 dir path=usr/share
 dir path=usr/share/man
-dir path=usr/share/man/man1m
+dir path=usr/share/man/man8
 file path=usr/sbin/pcitool mode=0555
-<<<<<<< HEAD
-=======
-file path=usr/share/man/man1m/pcitool.1m
-legacy pkg=SUNWio-tools \
-    desc="Administrative tools to modify the pci/pcie fabric" \
-    name="Administrative tools to modify the pci/pcie fabric"
->>>>>>> b66926aa
+file path=usr/share/man/man8/pcitool.8
 license cr_Sun license=cr_Sun
 license lic_CDDL license=lic_CDDL