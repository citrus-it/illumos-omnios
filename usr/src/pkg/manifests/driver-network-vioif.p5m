#
# CDDL HEADER START
#
# This file and its contents are supplied under the terms of the
# Common Development and Distribution License ("CDDL"), version 1.0.
# You may only use this file in accordance with the terms of version
# 1.0 of the CDDL.
#
# A full copy of the text of the CDDL should have accompanied this
# source.  A copy of the CDDL is also available via the Internet at
# http://www.illumos.org/license/CDDL.
#
# CDDL HEADER END
#

#
# Copyright (c) 2013, Nexenta Systems Inc. All rights reserved.
# Copyright 2022 MNX Cloud, Inc.
#

#
# The default for payload-bearing actions in this package is to appear in the
# global zone only.  See the include file for greater detail, as well as
# information about overriding the defaults.
#
<include global_zone_only_component>
set name=pkg.fmri value=pkg:/driver/network/vioif@$(PKGVERS)
set name=pkg.summary value="VirtIO network driver"
set name=pkg.description value="VirtIO network driver"
set name=info.classification \
    value=org.opensolaris.category.2008:Drivers/Networking
set name=variant.arch value=aarch64 value=i386
dir  path=kernel group=sys
dir  path=kernel/drv group=sys
dir  path=kernel/drv/$(ARCH64) group=sys
file path=kernel/drv/$(ARCH64)/vioif group=sys
dir  path=usr/share/man
dir  path=usr/share/man/man4d
file path=usr/share/man/man4d/vioif.4d
driver name=vioif perms="* 0666 root sys" \
    alias=pci1af4,1 \
<<<<<<< HEAD
    alias=virtio-net
=======
    alias=pci1af4,1000,p
>>>>>>> b6b7639a
legacy pkg=SUNWvioif desc="VirtIO network driver" name="VirtIO network driver"
license cr_Sun license=cr_Sun
license lic_CDDL license=lic_CDDL<|MERGE_RESOLUTION|>--- conflicted
+++ resolved
@@ -39,11 +39,8 @@
 file path=usr/share/man/man4d/vioif.4d
 driver name=vioif perms="* 0666 root sys" \
     alias=pci1af4,1 \
-<<<<<<< HEAD
+    alias=pci1af4,1000,p \
     alias=virtio-net
-=======
-    alias=pci1af4,1000,p
->>>>>>> b6b7639a
 legacy pkg=SUNWvioif desc="VirtIO network driver" name="VirtIO network driver"
 license cr_Sun license=cr_Sun
 license lic_CDDL license=lic_CDDL