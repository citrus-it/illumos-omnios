--- conflicted
+++ resolved
@@ -41,15 +41,8 @@
 file path=usr/share/man/man4d/vioif.4d
 driver name=vioif perms="* 0666 root sys" \
     alias=pci1af4,1 \
-<<<<<<< HEAD
     alias=pci1af4,1000,p \
     alias=virtio-mmio,1,net
-legacy pkg=SUNWvioif desc="VirtIO network driver" name="VirtIO network driver"
-license cr_Sun license=cr_Sun
-license lic_CDDL license=lic_CDDL
-=======
-    alias=pci1af4,1000,p
 license lic_CDDL license=lic_CDDL
 license usr/src/uts/common/io/vioif/THIRDPARTYLICENSE \
-    license=usr/src/uts/common/io/vioif/THIRDPARTYLICENSE
->>>>>>> 27ecbff0
+    license=usr/src/uts/common/io/vioif/THIRDPARTYLICENSE