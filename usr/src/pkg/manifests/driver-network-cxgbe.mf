#
# This file and its contents are supplied under the terms of the
# Common Development and Distribution License ("CDDL"), version 1.0.
# You may only use this file in accordance with the terms of version
# 1.0 of the CDDL.
#
# A full copy of the text of the CDDL should have accompanied this
# source.  A copy of the CDDL is also available via the Internet at
# http://www.illumos.org/license/CDDL.
#

#
# Copyright (c) 2016 by Chelsio Communications, Inc. All rights reserved.
#

<include global_zone_only_component>
set name=pkg.fmri value=pkg:/driver/network/cxgbe@$(PKGVERS)
set name=pkg.description \
    value="Chelsio T4/T5 10/40 Gigabit Ethernet Adapter Driver"
set name=pkg.summary value="Chelsio T4/T5 10/40GE NIC Driver"
set name=info.classification \
    value=org.opensolaris.category.2008:Drivers/Networking
set name=variant.arch value=i386
dir path=kernel group=sys
dir path=kernel/drv group=sys
driver name=cxgbe clone_perms="cxgbe 0666 root sys" \
    perms="* 0666 root sys"
driver name=t4nex clone_perms="t4nex 0666 root sys" \
    devlink=type=ddi_ctl:devctl;minor1=t4nex\tt4nex\M2 \
    perms="* 0666 root sys" \
    alias=pciex1425,4400 \
    alias=pciex1425,4401 \
    alias=pciex1425,4402 \
    alias=pciex1425,4403 \
    alias=pciex1425,4404 \
    alias=pciex1425,4405 \
    alias=pciex1425,4406 \
    alias=pciex1425,4407 \
    alias=pciex1425,4408 \
    alias=pciex1425,4409 \
    alias=pciex1425,440a \
    alias=pciex1425,440d \
    alias=pciex1425,440e \
    alias=pciex1425,5400 \
    alias=pciex1425,5401 \
    alias=pciex1425,5402 \
    alias=pciex1425,5403 \
    alias=pciex1425,5404 \
    alias=pciex1425,5405 \
    alias=pciex1425,5406 \
    alias=pciex1425,5407 \
    alias=pciex1425,5408 \
    alias=pciex1425,5409 \
    alias=pciex1425,540a \
    alias=pciex1425,540b \
    alias=pciex1425,540c \
    alias=pciex1425,540d \
    alias=pciex1425,540e \
    alias=pciex1425,540f \
    alias=pciex1425,5410 \
    alias=pciex1425,5411 \
    alias=pciex1425,5412 \
    alias=pciex1425,5413 \
    alias=pciex1425,5414 \
    alias=pciex1425,5415 \
    alias=pciex1425,5416 \
    alias=pciex1425,5417 \
    alias=pciex1425,5418 \
    alias=pciex1425,5480 \
    alias=pciex1425,5481 \
    alias=pciex1425,5482 \
    alias=pciex1425,5486 \
    alias=pciex1425,5487 \
    alias=pciex1425,5488 \
    alias=pciex1425,5489 \
    alias=pciex1425,5490 \
    alias=pciex1425,5491 \
    alias=pciex1425,5492 \
    alias=pciex1425,5493 \
    alias=pciex1425,5494 \
    alias=pciex1425,5495 \
    alias=pciex1425,5496 \
    alias=pciex1425,5497 \
    alias=pciex1425,5498 \
    alias=pciex1425,5499 \
    alias=pciex1425,549a \
    alias=pciex1425,549b \
<<<<<<< HEAD
    alias=pciex1425,549c
file path=kernel/drv/cxgbe group=sys
file path=kernel/drv/t4nex group=sys
=======
    alias=pciex1425,549c \
    alias=pciex1425,549c \
    alias=pciex1425,549d \
    alias=pciex1425,549e \
    alias=pciex1425,549f \
    alias=pciex1425,54a0 \
    alias=pciex1425,54a1 \
    alias=pciex1425,6400 \
    alias=pciex1425,6401 \
    alias=pciex1425,6402 \
    alias=pciex1425,6403 \
    alias=pciex1425,6404 \
    alias=pciex1425,6405 \
    alias=pciex1425,6406 \
    alias=pciex1425,6407 \
    alias=pciex1425,6408 \
    alias=pciex1425,6409 \
    alias=pciex1425,640d \
    alias=pciex1425,6410 \
    alias=pciex1425,6411 \
    alias=pciex1425,6414 \
    alias=pciex1425,6415 \
    alias=pciex1425,6480 \
    alias=pciex1425,6481
file path=kernel/drv/$(ARCH64)/cxgbe group=sys
file path=kernel/drv/$(ARCH64)/t4nex group=sys
$(i386_ONLY)file path=kernel/drv/cxgbe group=sys
$(i386_ONLY)file path=kernel/drv/t4nex group=sys
>>>>>>> 3dde7c95
license cr_Sun license=cr_Sun
license lic_CDDL license=lic_CDDL<|MERGE_RESOLUTION|>--- conflicted
+++ resolved
@@ -85,11 +85,6 @@
     alias=pciex1425,5499 \
     alias=pciex1425,549a \
     alias=pciex1425,549b \
-<<<<<<< HEAD
-    alias=pciex1425,549c
-file path=kernel/drv/cxgbe group=sys
-file path=kernel/drv/t4nex group=sys
-=======
     alias=pciex1425,549c \
     alias=pciex1425,549c \
     alias=pciex1425,549d \
@@ -114,10 +109,7 @@
     alias=pciex1425,6415 \
     alias=pciex1425,6480 \
     alias=pciex1425,6481
-file path=kernel/drv/$(ARCH64)/cxgbe group=sys
-file path=kernel/drv/$(ARCH64)/t4nex group=sys
-$(i386_ONLY)file path=kernel/drv/cxgbe group=sys
-$(i386_ONLY)file path=kernel/drv/t4nex group=sys
->>>>>>> 3dde7c95
+file path=kernel/drv/cxgbe group=sys
+file path=kernel/drv/t4nex group=sys
 license cr_Sun license=cr_Sun
 license lic_CDDL license=lic_CDDL