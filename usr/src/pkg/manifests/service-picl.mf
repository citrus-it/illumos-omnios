#
# CDDL HEADER START
#
# The contents of this file are subject to the terms of the
# Common Development and Distribution License (the "License").
# You may not use this file except in compliance with the License.
#
# You can obtain a copy of the license at usr/src/OPENSOLARIS.LICENSE
# or http://www.opensolaris.org/os/licensing.
# See the License for the specific language governing permissions
# and limitations under the License.
#
# When distributing Covered Code, include this CDDL HEADER in each
# file and include the License file at usr/src/OPENSOLARIS.LICENSE.
# If applicable, add the following below this CDDL HEADER, with the
# fields enclosed by brackets "[]" replaced with your own identifying
# information: Portions Copyright [yyyy] [name of copyright owner]
#
# CDDL HEADER END
#

#
# Copyright (c) 2010, Oracle and/or its affiliates. All rights reserved.
# Copyright 2012 Nexenta Systems, Inc. All rights reserved.
# Copyright 2019 OmniOS Community Edition (OmniOSce) Association.
# Copyright 2019 Peter Tribble.
#

set name=pkg.fmri value=pkg:/service/picl@$(PKGVERS)
set name=pkg.summary value="PICL Libraries, and Plugin Modules"
set name=pkg.description \
    value="PICL Daemon, Libraries, prtpicl client and plug-in modules"
set name=info.classification value=org.opensolaris.category.2008:System/Core
set name=variant.arch value=$(ARCH)
dir  path=lib variant.opensolaris.zone=global
dir  path=lib/svc variant.opensolaris.zone=global
dir  path=lib/svc/manifest group=sys variant.opensolaris.zone=global
file path=lib/svc/manifest/system/picl.xml group=sys mode=0444 \
    variant.opensolaris.zone=global
dir  path=usr group=sys
dir  path=usr/lib
dir  path=usr/lib/$(ARCH64)
link path=usr/lib/$(ARCH64)/libpicl.so target=./libpicl.so.1
file path=usr/lib/$(ARCH64)/libpicl.so.1
link path=usr/lib/libpicl.so target=./libpicl.so.1
file path=usr/lib/libpicl.so.1
link path=usr/lib/libpicld_pluginutil.so target=./libpicld_pluginutil.so.1
file path=usr/lib/libpicld_pluginutil.so.1
link path=usr/lib/libpicltree.so target=./libpicltree.so.1
file path=usr/lib/libpicltree.so.1
dir  path=usr/lib/picl group=sys
file path=usr/lib/picl/picld mode=0555
dir  path=usr/lib/picl/plugins group=sys
link path=usr/lib/picl/plugins/libpicldevtree.so target=./libpicldevtree.so.1
file path=usr/lib/picl/plugins/libpicldevtree.so.1 group=sys
link path=usr/lib/picl/plugins/libpiclevent.so target=./libpiclevent.so.1
file path=usr/lib/picl/plugins/libpiclevent.so.1 group=sys
link path=usr/lib/picl/plugins/libpiclfrutree.so target=./libpiclfrutree.so.1
file path=usr/lib/picl/plugins/libpiclfrutree.so.1 group=sys
link path=usr/lib/picl/plugins/libpiclmemcfg.so target=./libpiclmemcfg.so.1
file path=usr/lib/picl/plugins/libpiclmemcfg.so.1 group=sys
dir  path=usr/lib/sysevent
dir  path=usr/lib/sysevent/modules
file path=usr/lib/sysevent/modules/picl_slm.so
$(sparc_ONLY)dir path=usr/platform group=sys
$(sparc_ONLY)dir path=usr/platform/SUNW,A70 group=sys
$(sparc_ONLY)dir path=usr/platform/SUNW,A70/lib
$(sparc_ONLY)link path=usr/platform/SUNW,A70/lib/libprtdiag_psr.so.1 \
    target=../../SUNW,Sun-Blade-100/lib/libprtdiag_psr.so.1
$(sparc_ONLY)dir path=usr/platform/SUNW,A70/lib/picl group=sys
$(sparc_ONLY)dir path=usr/platform/SUNW,A70/lib/picl/plugins group=sys
$(sparc_ONLY)file path=usr/platform/SUNW,A70/lib/picl/plugins/envmodel.conf \
    group=sys
$(sparc_ONLY)link path=usr/platform/SUNW,A70/lib/picl/plugins/libpiclenvd.so \
    target=./libpiclenvd.so.1
$(sparc_ONLY)file path=usr/platform/SUNW,A70/lib/picl/plugins/libpiclenvd.so.1 \
    group=sys
$(sparc_ONLY)file path=usr/platform/SUNW,A70/lib/picl/plugins/piclfrutree.conf \
    group=sys
$(sparc_ONLY)dir path=usr/platform/SUNW,Netra-CP3010 group=sys
$(sparc_ONLY)dir path=usr/platform/SUNW,Netra-CP3010/lib
$(sparc_ONLY)dir path=usr/platform/SUNW,Netra-CP3010/lib/picl group=sys
$(sparc_ONLY)dir path=usr/platform/SUNW,Netra-CP3010/lib/picl/plugins group=sys
$(sparc_ONLY)file \
    path=usr/platform/SUNW,Netra-CP3010/lib/picl/plugins/piclfrutree.conf \
    group=sys
$(sparc_ONLY)dir path=usr/platform/SUNW,Netra-T12 group=sys
$(sparc_ONLY)dir path=usr/platform/SUNW,Netra-T12/lib
$(sparc_ONLY)file path=usr/platform/SUNW,Netra-T12/lib/libprtdiag_psr.so.1
$(sparc_ONLY)dir path=usr/platform/SUNW,Netra-T12/lib/picl group=sys
$(sparc_ONLY)dir path=usr/platform/SUNW,Netra-T12/lib/picl/plugins group=sys
$(sparc_ONLY)link \
    path=usr/platform/SUNW,Netra-T12/lib/picl/plugins/libpiclfrutree.so \
    target=libpiclfrutree.so.1
$(sparc_ONLY)file \
    path=usr/platform/SUNW,Netra-T12/lib/picl/plugins/libpiclfrutree.so.1 \
    group=sys
$(sparc_ONLY)dir path=usr/platform/SUNW,Netra-T4 group=sys
$(sparc_ONLY)dir path=usr/platform/SUNW,Netra-T4/lib
$(sparc_ONLY)link path=usr/platform/SUNW,Netra-T4/lib/libprtdiag_psr.so.1 \
    target=../../SUNW,Sun-Blade-100/lib/libprtdiag_psr.so.1
$(sparc_ONLY)dir path=usr/platform/SUNW,Netra-T4/lib/picl group=sys
$(sparc_ONLY)dir path=usr/platform/SUNW,Netra-T4/lib/picl/plugins group=sys
$(sparc_ONLY)file \
    path=usr/platform/SUNW,Netra-T4/lib/picl/plugins/fcal_leds.conf group=sys
$(sparc_ONLY)link \
    path=usr/platform/SUNW,Netra-T4/lib/picl/plugins/libfcal_leds.so \
    target=libfcal_leds.so.1
$(sparc_ONLY)file \
    path=usr/platform/SUNW,Netra-T4/lib/picl/plugins/libfcal_leds.so.1 \
    group=sys
$(sparc_ONLY)file \
    path=usr/platform/SUNW,Netra-T4/lib/picl/plugins/picldevtree.conf group=sys
$(sparc_ONLY)file \
    path=usr/platform/SUNW,Netra-T4/lib/picl/plugins/piclfrutree.conf group=sys
$(sparc_ONLY)dir path=usr/platform/SUNW,Sun-Blade-100 group=sys
$(sparc_ONLY)dir path=usr/platform/SUNW,Sun-Blade-100/lib
$(sparc_ONLY)file path=usr/platform/SUNW,Sun-Blade-100/lib/libprtdiag_psr.so.1
$(sparc_ONLY)dir path=usr/platform/SUNW,Sun-Blade-100/lib/picl group=sys
$(sparc_ONLY)dir path=usr/platform/SUNW,Sun-Blade-100/lib/picl/plugins group=sys
$(sparc_ONLY)file \
    path=usr/platform/SUNW,Sun-Blade-100/lib/picl/plugins/envmodel.conf \
    group=sys
$(sparc_ONLY)link \
    path=usr/platform/SUNW,Sun-Blade-100/lib/picl/plugins/libpiclenvd.so \
    target=./libpiclenvd.so.1
$(sparc_ONLY)file \
    path=usr/platform/SUNW,Sun-Blade-100/lib/picl/plugins/libpiclenvd.so.1 \
    group=sys
$(sparc_ONLY)link \
    path=usr/platform/SUNW,Sun-Blade-100/lib/picl/plugins/libpiclmemcfg.so \
    target=./libpiclmemcfg.so.1
$(sparc_ONLY)file \
    path=usr/platform/SUNW,Sun-Blade-100/lib/picl/plugins/libpiclmemcfg.so.1 \
    group=sys
$(sparc_ONLY)file \
    path=usr/platform/SUNW,Sun-Blade-100/lib/picl/plugins/piclfrutree.conf \
    group=sys
$(sparc_ONLY)dir path=usr/platform/SUNW,Sun-Blade-1000 group=sys
$(sparc_ONLY)dir path=usr/platform/SUNW,Sun-Blade-1000/lib
$(sparc_ONLY)link \
    path=usr/platform/SUNW,Sun-Blade-1000/lib/libprtdiag_psr.so.1 \
    target=../../SUNW,Sun-Blade-100/lib/libprtdiag_psr.so.1
$(sparc_ONLY)dir path=usr/platform/SUNW,Sun-Blade-1000/lib/picl group=sys
$(sparc_ONLY)dir path=usr/platform/SUNW,Sun-Blade-1000/lib/picl/plugins \
    group=sys
$(sparc_ONLY)file \
    path=usr/platform/SUNW,Sun-Blade-1000/lib/picl/plugins/envmodel.conf \
    group=sys
$(sparc_ONLY)link \
    path=usr/platform/SUNW,Sun-Blade-1000/lib/picl/plugins/libpiclenvd.so \
    target=./libpiclenvd.so.1
$(sparc_ONLY)file \
    path=usr/platform/SUNW,Sun-Blade-1000/lib/picl/plugins/libpiclenvd.so.1 \
    group=sys
$(sparc_ONLY)file \
    path=usr/platform/SUNW,Sun-Blade-1000/lib/picl/plugins/piclfrutree.conf \
    group=sys
$(sparc_ONLY)dir path=usr/platform/SUNW,Sun-Blade-1500 group=sys
$(sparc_ONLY)dir path=usr/platform/SUNW,Sun-Blade-1500/lib
$(sparc_ONLY)link \
    path=usr/platform/SUNW,Sun-Blade-1500/lib/libprtdiag_psr.so.1 \
    target=../../SUNW,Sun-Blade-100/lib/libprtdiag_psr.so.1
$(sparc_ONLY)dir path=usr/platform/SUNW,Sun-Blade-1500/lib/picl group=sys
$(sparc_ONLY)dir path=usr/platform/SUNW,Sun-Blade-1500/lib/picl/plugins \
    group=sys
$(sparc_ONLY)file \
    path=usr/platform/SUNW,Sun-Blade-1500/lib/picl/plugins/envmodel.conf \
    group=sys
$(sparc_ONLY)link \
    path=usr/platform/SUNW,Sun-Blade-1500/lib/picl/plugins/libpiclenvd.so \
    target=./libpiclenvd.so.1
$(sparc_ONLY)file \
    path=usr/platform/SUNW,Sun-Blade-1500/lib/picl/plugins/libpiclenvd.so.1 \
    group=sys
$(sparc_ONLY)file \
    path=usr/platform/SUNW,Sun-Blade-1500/lib/picl/plugins/piclfrutree.conf \
    group=sys
$(sparc_ONLY)dir path=usr/platform/SUNW,Sun-Blade-2500 group=sys
$(sparc_ONLY)dir path=usr/platform/SUNW,Sun-Blade-2500/lib
$(sparc_ONLY)link \
    path=usr/platform/SUNW,Sun-Blade-2500/lib/libprtdiag_psr.so.1 \
    target=../../SUNW,Sun-Blade-100/lib/libprtdiag_psr.so.1
$(sparc_ONLY)dir path=usr/platform/SUNW,Sun-Blade-2500/lib/picl group=sys
$(sparc_ONLY)dir path=usr/platform/SUNW,Sun-Blade-2500/lib/picl/plugins \
    group=sys
$(sparc_ONLY)file \
    path=usr/platform/SUNW,Sun-Blade-2500/lib/picl/plugins/envmodel.conf \
    group=sys
$(sparc_ONLY)link \
    path=usr/platform/SUNW,Sun-Blade-2500/lib/picl/plugins/libpiclenvd.so \
    target=./libpiclenvd.so.1
$(sparc_ONLY)file \
    path=usr/platform/SUNW,Sun-Blade-2500/lib/picl/plugins/libpiclenvd.so.1 \
    group=sys
$(sparc_ONLY)file \
    path=usr/platform/SUNW,Sun-Blade-2500/lib/picl/plugins/piclfrutree.conf \
    group=sys
$(sparc_ONLY)dir path=usr/platform/SUNW,Sun-Fire-280R group=sys
$(sparc_ONLY)dir path=usr/platform/SUNW,Sun-Fire-280R/lib
$(sparc_ONLY)link \
    path=usr/platform/SUNW,Sun-Fire-280R/lib/libpsvcpolicy_psr.so \
    target=./libpsvcpolicy_psr.so.1
$(sparc_ONLY)file \
    path=usr/platform/SUNW,Sun-Fire-280R/lib/libpsvcpolicy_psr.so.1 group=sys \
    pkg.depend.runpath=$PKGDEPEND_RUNPATH:usr/platform/SUNW,Sun-Fire-280R/lib/picl/plugins
$(sparc_ONLY)dir path=usr/platform/SUNW,Sun-Fire-280R/lib/picl group=sys
$(sparc_ONLY)dir path=usr/platform/SUNW,Sun-Fire-280R/lib/picl/plugins group=sys
$(sparc_ONLY)link \
    path=usr/platform/SUNW,Sun-Fire-280R/lib/picl/plugins/libpiclfrutree.so \
    target=./libpiclfrutree.so.1
$(sparc_ONLY)file \
    path=usr/platform/SUNW,Sun-Fire-280R/lib/picl/plugins/libpiclfrutree.so.1 \
    group=sys
$(sparc_ONLY)link \
    path=usr/platform/SUNW,Sun-Fire-280R/lib/picl/plugins/libpsvcplugin.so \
    target=./libpsvcplugin.so.1
$(sparc_ONLY)file \
    path=usr/platform/SUNW,Sun-Fire-280R/lib/picl/plugins/libpsvcplugin.so.1 \
    group=sys
$(sparc_ONLY)link \
    path=usr/platform/SUNW,Sun-Fire-280R/lib/picl/plugins/libpsvcplugin_psr.so \
    target=./libpsvcplugin_psr.so.1
$(sparc_ONLY)file \
    path=usr/platform/SUNW,Sun-Fire-280R/lib/picl/plugins/libpsvcplugin_psr.so.1 \
    group=sys \
    pkg.depend.runpath=$PKGDEPEND_RUNPATH:usr/platform/SUNW,Sun-Fire-280R/lib/picl/plugins
$(sparc_ONLY)file \
    path=usr/platform/SUNW,Sun-Fire-280R/lib/picl/plugins/picldevtree.conf \
    group=sys mode=0444
$(sparc_ONLY)file \
    path=usr/platform/SUNW,Sun-Fire-280R/lib/picl/plugins/piclfrutree.conf \
    group=sys
$(sparc_ONLY)file path=usr/platform/SUNW,Sun-Fire-280R/lib/platsvcd.conf \
    group=sys mode=0444
$(sparc_ONLY)file path=usr/platform/SUNW,Sun-Fire-280R/lib/psvcobj.conf \
    group=sys mode=0444
$(sparc_ONLY)dir path=usr/platform/SUNW,Sun-Fire-480R group=sys
$(sparc_ONLY)dir path=usr/platform/SUNW,Sun-Fire-480R/lib
$(sparc_ONLY)link \
    path=usr/platform/SUNW,Sun-Fire-480R/lib/libpsvcpolicy_psr.so \
    target=./libpsvcpolicy_psr.so.1
$(sparc_ONLY)file \
    path=usr/platform/SUNW,Sun-Fire-480R/lib/libpsvcpolicy_psr.so.1 group=sys \
    pkg.depend.runpath=$PKGDEPEND_RUNPATH:usr/platform/SUNW,Sun-Fire-480R/lib/picl/plugins:usr/platform/sun4u/lib
$(sparc_ONLY)dir path=usr/platform/SUNW,Sun-Fire-480R/lib/picl group=sys
$(sparc_ONLY)dir path=usr/platform/SUNW,Sun-Fire-480R/lib/picl/plugins group=sys
$(sparc_ONLY)link \
    path=usr/platform/SUNW,Sun-Fire-480R/lib/picl/plugins/libpiclfrutree.so \
    target=./libpiclfrutree.so.1
$(sparc_ONLY)file \
    path=usr/platform/SUNW,Sun-Fire-480R/lib/picl/plugins/libpiclfrutree.so.1 \
    group=sys
$(sparc_ONLY)link \
    path=usr/platform/SUNW,Sun-Fire-480R/lib/picl/plugins/libpsvcplugin.so \
    target=../../../../SUNW,Sun-Fire-280R/lib/picl/plugins/libpsvcplugin.so.1
$(sparc_ONLY)link \
    path=usr/platform/SUNW,Sun-Fire-480R/lib/picl/plugins/libpsvcplugin.so.1 \
    target=../../../../SUNW,Sun-Fire-280R/lib/picl/plugins/libpsvcplugin.so.1
$(sparc_ONLY)link \
    path=usr/platform/SUNW,Sun-Fire-480R/lib/picl/plugins/libpsvcplugin_psr.so \
    target=./libpsvcplugin_psr.so.1
$(sparc_ONLY)file \
    path=usr/platform/SUNW,Sun-Fire-480R/lib/picl/plugins/libpsvcplugin_psr.so.1 \
    group=sys \
    pkg.depend.runpath=$PKGDEPEND_RUNPATH:usr/platform/SUNW,Sun-Fire-480R/lib/picl/plugins
$(sparc_ONLY)file \
    path=usr/platform/SUNW,Sun-Fire-480R/lib/picl/plugins/picldevtree.conf \
    group=sys mode=0444
$(sparc_ONLY)file \
    path=usr/platform/SUNW,Sun-Fire-480R/lib/picl/plugins/piclfrutree.conf \
    group=sys
$(sparc_ONLY)file path=usr/platform/SUNW,Sun-Fire-480R/lib/platsvcd.conf \
    group=sys mode=0444
$(sparc_ONLY)file path=usr/platform/SUNW,Sun-Fire-480R/lib/psvcobj.conf \
    group=sys mode=0444
$(sparc_ONLY)dir path=usr/platform/SUNW,Sun-Fire-880 group=sys
$(sparc_ONLY)dir path=usr/platform/SUNW,Sun-Fire-880/lib
$(sparc_ONLY)link path=usr/platform/SUNW,Sun-Fire-880/lib/libpsvcpolicy_psr.so \
    target=./libpsvcpolicy_psr.so.1
$(sparc_ONLY)file \
    path=usr/platform/SUNW,Sun-Fire-880/lib/libpsvcpolicy_psr.so.1 group=sys \
    pkg.depend.runpath=$PKGDEPEND_RUNPATH:usr/platform/SUNW,Sun-Fire-880/lib/picl/plugins:usr/platform/sun4u/lib
$(sparc_ONLY)dir path=usr/platform/SUNW,Sun-Fire-880/lib/picl group=sys
$(sparc_ONLY)dir path=usr/platform/SUNW,Sun-Fire-880/lib/picl/plugins group=sys
$(sparc_ONLY)link \
    path=usr/platform/SUNW,Sun-Fire-880/lib/picl/plugins/libpiclfrutree.so \
    target=./libpiclfrutree.so.1
$(sparc_ONLY)file \
    path=usr/platform/SUNW,Sun-Fire-880/lib/picl/plugins/libpiclfrutree.so.1 \
    group=sys
$(sparc_ONLY)link \
    path=usr/platform/SUNW,Sun-Fire-880/lib/picl/plugins/libpsvcplugin.so \
    target=../../../../SUNW,Sun-Fire-280R/lib/picl/plugins/libpsvcplugin.so.1
$(sparc_ONLY)link \
    path=usr/platform/SUNW,Sun-Fire-880/lib/picl/plugins/libpsvcplugin.so.1 \
    target=../../../../SUNW,Sun-Fire-280R/lib/picl/plugins/libpsvcplugin.so.1
$(sparc_ONLY)link \
    path=usr/platform/SUNW,Sun-Fire-880/lib/picl/plugins/libpsvcplugin_psr.so \
    target=./libpsvcplugin_psr.so.1
$(sparc_ONLY)file \
    path=usr/platform/SUNW,Sun-Fire-880/lib/picl/plugins/libpsvcplugin_psr.so.1 \
    group=sys \
    pkg.depend.runpath=$PKGDEPEND_RUNPATH:usr/platform/SUNW,Sun-Fire-880/lib/picl/plugins
$(sparc_ONLY)file \
    path=usr/platform/SUNW,Sun-Fire-880/lib/picl/plugins/picldevtree.conf \
    group=sys mode=0444
$(sparc_ONLY)file \
    path=usr/platform/SUNW,Sun-Fire-880/lib/picl/plugins/piclfrutree.conf \
    group=sys
$(sparc_ONLY)file path=usr/platform/SUNW,Sun-Fire-880/lib/platsvcd.conf \
    group=sys mode=0444
$(sparc_ONLY)file path=usr/platform/SUNW,Sun-Fire-880/lib/psvcobj.conf \
    group=sys mode=0444
$(sparc_ONLY)dir path=usr/platform/SUNW,Sun-Fire-V215 group=sys
$(sparc_ONLY)dir path=usr/platform/SUNW,Sun-Fire-V215/lib
$(sparc_ONLY)link path=usr/platform/SUNW,Sun-Fire-V215/lib/libprtdiag_psr.so.1 \
    target=../../SUNW,Sun-Blade-100/lib/libprtdiag_psr.so.1
$(sparc_ONLY)dir path=usr/platform/SUNW,Sun-Fire-V215/lib/picl group=sys
$(sparc_ONLY)dir path=usr/platform/SUNW,Sun-Fire-V215/lib/picl/plugins group=sys
$(sparc_ONLY)file \
    path=usr/platform/SUNW,Sun-Fire-V215/lib/picl/plugins/fru_FT0.conf \
    group=sys
$(sparc_ONLY)file \
    path=usr/platform/SUNW,Sun-Fire-V215/lib/picl/plugins/fru_FT1.conf \
    group=sys
$(sparc_ONLY)file \
    path=usr/platform/SUNW,Sun-Fire-V215/lib/picl/plugins/fru_FT2.conf \
    group=sys
$(sparc_ONLY)file \
    path=usr/platform/SUNW,Sun-Fire-V215/lib/picl/plugins/fru_FT3.conf \
    group=sys
$(sparc_ONLY)file \
    path=usr/platform/SUNW,Sun-Fire-V215/lib/picl/plugins/fru_FT4.conf \
    group=sys
$(sparc_ONLY)file \
    path=usr/platform/SUNW,Sun-Fire-V215/lib/picl/plugins/fru_FT5.conf \
    group=sys
$(sparc_ONLY)file \
    path=usr/platform/SUNW,Sun-Fire-V215/lib/picl/plugins/fru_FT6.conf \
    group=sys
$(sparc_ONLY)file \
    path=usr/platform/SUNW,Sun-Fire-V215/lib/picl/plugins/fru_HDD0.conf \
    group=sys
$(sparc_ONLY)file \
    path=usr/platform/SUNW,Sun-Fire-V215/lib/picl/plugins/fru_HDD1.conf \
    group=sys
$(sparc_ONLY)file \
    path=usr/platform/SUNW,Sun-Fire-V215/lib/picl/plugins/fru_HDD2.conf \
    group=sys
$(sparc_ONLY)file \
    path=usr/platform/SUNW,Sun-Fire-V215/lib/picl/plugins/fru_HDD3.conf \
    group=sys
$(sparc_ONLY)file \
    path=usr/platform/SUNW,Sun-Fire-V215/lib/picl/plugins/fru_PS0.conf \
    group=sys
$(sparc_ONLY)file \
    path=usr/platform/SUNW,Sun-Fire-V215/lib/picl/plugins/fru_PS1.conf \
    group=sys
$(sparc_ONLY)file \
    path=usr/platform/SUNW,Sun-Fire-V215/lib/picl/plugins/fru_SC.conf group=sys
$(sparc_ONLY)file \
    path=usr/platform/SUNW,Sun-Fire-V215/lib/picl/plugins/fru_usb-a-1.conf \
    group=sys
$(sparc_ONLY)file \
    path=usr/platform/SUNW,Sun-Fire-V215/lib/picl/plugins/fru_usb-a-2.conf \
    group=sys
$(sparc_ONLY)file \
    path=usr/platform/SUNW,Sun-Fire-V215/lib/picl/plugins/fru_usb-a-3.conf \
    group=sys
$(sparc_ONLY)file \
    path=usr/platform/SUNW,Sun-Fire-V215/lib/picl/plugins/fru_usb-a-4.conf \
    group=sys
$(sparc_ONLY)link \
    path=usr/platform/SUNW,Sun-Fire-V215/lib/picl/plugins/libpiclfrudr.so \
    target=../../../../SUNW,Sun-Fire-V240/lib/picl/plugins/libpiclfrudr.so
$(sparc_ONLY)link \
    path=usr/platform/SUNW,Sun-Fire-V215/lib/picl/plugins/libpiclfrudr.so.1 \
    target=../../../../SUNW,Sun-Fire-V240/lib/picl/plugins/libpiclfrudr.so.1
$(sparc_ONLY)file \
    path=usr/platform/SUNW,Sun-Fire-V215/lib/picl/plugins/picl_asr.conf \
    group=sys
$(sparc_ONLY)file \
    path=usr/platform/SUNW,Sun-Fire-V215/lib/picl/plugins/picldevtree.conf \
    group=sys
$(sparc_ONLY)file \
    path=usr/platform/SUNW,Sun-Fire-V215/lib/picl/plugins/piclenvmon.conf \
    group=sys
$(sparc_ONLY)file \
    path=usr/platform/SUNW,Sun-Fire-V215/lib/picl/plugins/piclfrutree.conf \
    group=sys
$(sparc_ONLY)dir path=usr/platform/SUNW,Sun-Fire-V240 group=sys
$(sparc_ONLY)dir path=usr/platform/SUNW,Sun-Fire-V240/lib
$(sparc_ONLY)link path=usr/platform/SUNW,Sun-Fire-V240/lib/libprtdiag_psr.so.1 \
    target=../../SUNW,Sun-Blade-100/lib/libprtdiag_psr.so.1
$(sparc_ONLY)dir path=usr/platform/SUNW,Sun-Fire-V240/lib/picl group=sys
$(sparc_ONLY)dir path=usr/platform/SUNW,Sun-Fire-V240/lib/picl/plugins group=sys
$(sparc_ONLY)file \
    path=usr/platform/SUNW,Sun-Fire-V240/lib/picl/plugins/fru_HDD0.conf \
    group=sys
$(sparc_ONLY)file \
    path=usr/platform/SUNW,Sun-Fire-V240/lib/picl/plugins/fru_HDD1.conf \
    group=sys
$(sparc_ONLY)file \
    path=usr/platform/SUNW,Sun-Fire-V240/lib/picl/plugins/fru_HDD2.conf \
    group=sys
$(sparc_ONLY)file \
    path=usr/platform/SUNW,Sun-Fire-V240/lib/picl/plugins/fru_HDD3.conf \
    group=sys
$(sparc_ONLY)file \
    path=usr/platform/SUNW,Sun-Fire-V240/lib/picl/plugins/fru_PS0.conf \
    group=sys
$(sparc_ONLY)file \
    path=usr/platform/SUNW,Sun-Fire-V240/lib/picl/plugins/fru_PS1.conf \
    group=sys
$(sparc_ONLY)file \
    path=usr/platform/SUNW,Sun-Fire-V240/lib/picl/plugins/fru_SC.conf group=sys
$(sparc_ONLY)file \
    path=usr/platform/SUNW,Sun-Fire-V240/lib/picl/plugins/fru_usb-a-1.conf \
    group=sys
$(sparc_ONLY)file \
    path=usr/platform/SUNW,Sun-Fire-V240/lib/picl/plugins/fru_usb-a-2.conf \
    group=sys
$(sparc_ONLY)link \
    path=usr/platform/SUNW,Sun-Fire-V240/lib/picl/plugins/libpiclfrudr.so \
    target=libpiclfrudr.so.1
$(sparc_ONLY)file \
    path=usr/platform/SUNW,Sun-Fire-V240/lib/picl/plugins/libpiclfrudr.so.1 \
    group=sys
$(sparc_ONLY)file \
    path=usr/platform/SUNW,Sun-Fire-V240/lib/picl/plugins/picl_asr.conf \
    group=sys
$(sparc_ONLY)file \
    path=usr/platform/SUNW,Sun-Fire-V240/lib/picl/plugins/picldevtree.conf \
    group=sys
$(sparc_ONLY)file \
    path=usr/platform/SUNW,Sun-Fire-V240/lib/picl/plugins/piclenvmon.conf \
    group=sys
$(sparc_ONLY)file \
    path=usr/platform/SUNW,Sun-Fire-V240/lib/picl/plugins/piclfrutree.conf \
    group=sys
$(sparc_ONLY)dir path=usr/platform/SUNW,Sun-Fire-V250 group=sys
$(sparc_ONLY)dir path=usr/platform/SUNW,Sun-Fire-V250/lib
$(sparc_ONLY)link path=usr/platform/SUNW,Sun-Fire-V250/lib/libprtdiag_psr.so.1 \
    target=../../SUNW,Sun-Blade-100/lib/libprtdiag_psr.so.1
$(sparc_ONLY)dir path=usr/platform/SUNW,Sun-Fire-V250/lib/picl group=sys
$(sparc_ONLY)dir path=usr/platform/SUNW,Sun-Fire-V250/lib/picl/plugins group=sys
$(sparc_ONLY)file \
    path=usr/platform/SUNW,Sun-Fire-V250/lib/picl/plugins/fru_HDD0.conf \
    group=sys
$(sparc_ONLY)file \
    path=usr/platform/SUNW,Sun-Fire-V250/lib/picl/plugins/fru_HDD1.conf \
    group=sys
$(sparc_ONLY)file \
    path=usr/platform/SUNW,Sun-Fire-V250/lib/picl/plugins/fru_HDD2.conf \
    group=sys
$(sparc_ONLY)file \
    path=usr/platform/SUNW,Sun-Fire-V250/lib/picl/plugins/fru_HDD3.conf \
    group=sys
$(sparc_ONLY)file \
    path=usr/platform/SUNW,Sun-Fire-V250/lib/picl/plugins/fru_HDD4.conf \
    group=sys
$(sparc_ONLY)file \
    path=usr/platform/SUNW,Sun-Fire-V250/lib/picl/plugins/fru_HDD5.conf \
    group=sys
$(sparc_ONLY)file \
    path=usr/platform/SUNW,Sun-Fire-V250/lib/picl/plugins/fru_HDD6.conf \
    group=sys
$(sparc_ONLY)file \
    path=usr/platform/SUNW,Sun-Fire-V250/lib/picl/plugins/fru_HDD7.conf \
    group=sys
$(sparc_ONLY)file \
    path=usr/platform/SUNW,Sun-Fire-V250/lib/picl/plugins/fru_PS0.conf \
    group=sys
$(sparc_ONLY)file \
    path=usr/platform/SUNW,Sun-Fire-V250/lib/picl/plugins/fru_PS1.conf \
    group=sys
$(sparc_ONLY)file \
    path=usr/platform/SUNW,Sun-Fire-V250/lib/picl/plugins/fru_SC.conf group=sys
$(sparc_ONLY)file \
    path=usr/platform/SUNW,Sun-Fire-V250/lib/picl/plugins/fru_usb-a-1.conf \
    group=sys
$(sparc_ONLY)file \
    path=usr/platform/SUNW,Sun-Fire-V250/lib/picl/plugins/fru_usb-a-2.conf \
    group=sys
$(sparc_ONLY)file \
    path=usr/platform/SUNW,Sun-Fire-V250/lib/picl/plugins/fru_usb-b-1.conf \
    group=sys
$(sparc_ONLY)file \
    path=usr/platform/SUNW,Sun-Fire-V250/lib/picl/plugins/fru_usb-b-2.conf \
    group=sys
$(sparc_ONLY)link \
    path=usr/platform/SUNW,Sun-Fire-V250/lib/picl/plugins/libpiclfrudr.so \
    target=../../../../SUNW,Sun-Fire-V240/lib/picl/plugins/libpiclfrudr.so
$(sparc_ONLY)link \
    path=usr/platform/SUNW,Sun-Fire-V250/lib/picl/plugins/libpiclfrudr.so.1 \
    target=../../../../SUNW,Sun-Fire-V240/lib/picl/plugins/libpiclfrudr.so.1
$(sparc_ONLY)file \
    path=usr/platform/SUNW,Sun-Fire-V250/lib/picl/plugins/picl_asr.conf \
    group=sys
$(sparc_ONLY)file \
    path=usr/platform/SUNW,Sun-Fire-V250/lib/picl/plugins/picldevtree.conf \
    group=sys
$(sparc_ONLY)file \
    path=usr/platform/SUNW,Sun-Fire-V250/lib/picl/plugins/piclenvmon.conf \
    group=sys
$(sparc_ONLY)file \
    path=usr/platform/SUNW,Sun-Fire-V250/lib/picl/plugins/piclfrutree.conf \
    group=sys
$(sparc_ONLY)dir path=usr/platform/SUNW,Sun-Fire-V440 group=sys
$(sparc_ONLY)dir path=usr/platform/SUNW,Sun-Fire-V440/lib
$(sparc_ONLY)link path=usr/platform/SUNW,Sun-Fire-V440/lib/libprtdiag_psr.so.1 \
    target=../../SUNW,Sun-Blade-100/lib/libprtdiag_psr.so.1
$(sparc_ONLY)dir path=usr/platform/SUNW,Sun-Fire-V440/lib/picl group=sys
$(sparc_ONLY)dir path=usr/platform/SUNW,Sun-Fire-V440/lib/picl/plugins group=sys
$(sparc_ONLY)file \
    path=usr/platform/SUNW,Sun-Fire-V440/lib/picl/plugins/fru_FT0.conf \
    group=sys
$(sparc_ONLY)file \
    path=usr/platform/SUNW,Sun-Fire-V440/lib/picl/plugins/fru_FT1.conf \
    group=sys
$(sparc_ONLY)file \
    path=usr/platform/SUNW,Sun-Fire-V440/lib/picl/plugins/fru_FT2.conf \
    group=sys
$(sparc_ONLY)file \
    path=usr/platform/SUNW,Sun-Fire-V440/lib/picl/plugins/fru_FT3.conf \
    group=sys
$(sparc_ONLY)file \
    path=usr/platform/SUNW,Sun-Fire-V440/lib/picl/plugins/fru_HDD0.conf \
    group=sys
$(sparc_ONLY)file \
    path=usr/platform/SUNW,Sun-Fire-V440/lib/picl/plugins/fru_HDD1.conf \
    group=sys
$(sparc_ONLY)file \
    path=usr/platform/SUNW,Sun-Fire-V440/lib/picl/plugins/fru_HDD2.conf \
    group=sys
$(sparc_ONLY)file \
    path=usr/platform/SUNW,Sun-Fire-V440/lib/picl/plugins/fru_HDD3.conf \
    group=sys
$(sparc_ONLY)file \
    path=usr/platform/SUNW,Sun-Fire-V440/lib/picl/plugins/fru_PS0.conf \
    group=sys
$(sparc_ONLY)file \
    path=usr/platform/SUNW,Sun-Fire-V440/lib/picl/plugins/fru_PS1.conf \
    group=sys
$(sparc_ONLY)file \
    path=usr/platform/SUNW,Sun-Fire-V440/lib/picl/plugins/fru_PSU0.conf \
    group=sys
$(sparc_ONLY)file \
    path=usr/platform/SUNW,Sun-Fire-V440/lib/picl/plugins/fru_PSU1.conf \
    group=sys
$(sparc_ONLY)file \
    path=usr/platform/SUNW,Sun-Fire-V440/lib/picl/plugins/fru_PSU2.conf \
    group=sys
$(sparc_ONLY)file \
    path=usr/platform/SUNW,Sun-Fire-V440/lib/picl/plugins/fru_PSU3.conf \
    group=sys
$(sparc_ONLY)file \
    path=usr/platform/SUNW,Sun-Fire-V440/lib/picl/plugins/fru_SC.conf group=sys
$(sparc_ONLY)link \
    path=usr/platform/SUNW,Sun-Fire-V440/lib/picl/plugins/libpiclfrudr.so \
    target=../../../../SUNW,Sun-Fire-V240/lib/picl/plugins/libpiclfrudr.so.1
$(sparc_ONLY)link \
    path=usr/platform/SUNW,Sun-Fire-V440/lib/picl/plugins/libpiclfrudr.so.1 \
    target=../../../../SUNW,Sun-Fire-V240/lib/picl/plugins/libpiclfrudr.so.1
$(sparc_ONLY)file \
    path=usr/platform/SUNW,Sun-Fire-V440/lib/picl/plugins/picldevtree.conf \
    group=sys
$(sparc_ONLY)file \
    path=usr/platform/SUNW,Sun-Fire-V440/lib/picl/plugins/piclenvmon.conf \
    group=sys
$(sparc_ONLY)file \
    path=usr/platform/SUNW,Sun-Fire-V440/lib/picl/plugins/piclfrutree.conf \
    group=sys
$(sparc_ONLY)dir path=usr/platform/SUNW,Sun-Fire-V445 group=sys
$(sparc_ONLY)dir path=usr/platform/SUNW,Sun-Fire-V445/lib
$(sparc_ONLY)link path=usr/platform/SUNW,Sun-Fire-V445/lib/libprtdiag_psr.so.1 \
    target=../../SUNW,Sun-Blade-100/lib/libprtdiag_psr.so.1
$(sparc_ONLY)dir path=usr/platform/SUNW,Sun-Fire-V445/lib/picl group=sys
$(sparc_ONLY)dir path=usr/platform/SUNW,Sun-Fire-V445/lib/picl/plugins group=sys
$(sparc_ONLY)file \
    path=usr/platform/SUNW,Sun-Fire-V445/lib/picl/plugins/fru_FT0.conf \
    group=sys
$(sparc_ONLY)file \
    path=usr/platform/SUNW,Sun-Fire-V445/lib/picl/plugins/fru_FT1.conf \
    group=sys
$(sparc_ONLY)file \
    path=usr/platform/SUNW,Sun-Fire-V445/lib/picl/plugins/fru_FT2.conf \
    group=sys
$(sparc_ONLY)file \
    path=usr/platform/SUNW,Sun-Fire-V445/lib/picl/plugins/fru_FT3.conf \
    group=sys
$(sparc_ONLY)file \
    path=usr/platform/SUNW,Sun-Fire-V445/lib/picl/plugins/fru_FT4.conf \
    group=sys
$(sparc_ONLY)file \
    path=usr/platform/SUNW,Sun-Fire-V445/lib/picl/plugins/fru_FT5.conf \
    group=sys
$(sparc_ONLY)file \
    path=usr/platform/SUNW,Sun-Fire-V445/lib/picl/plugins/fru_HDD0.conf \
    group=sys
$(sparc_ONLY)file \
    path=usr/platform/SUNW,Sun-Fire-V445/lib/picl/plugins/fru_HDD1.conf \
    group=sys
$(sparc_ONLY)file \
    path=usr/platform/SUNW,Sun-Fire-V445/lib/picl/plugins/fru_HDD2.conf \
    group=sys
$(sparc_ONLY)file \
    path=usr/platform/SUNW,Sun-Fire-V445/lib/picl/plugins/fru_HDD3.conf \
    group=sys
$(sparc_ONLY)file \
    path=usr/platform/SUNW,Sun-Fire-V445/lib/picl/plugins/fru_HDD4.conf \
    group=sys
$(sparc_ONLY)file \
    path=usr/platform/SUNW,Sun-Fire-V445/lib/picl/plugins/fru_HDD5.conf \
    group=sys
$(sparc_ONLY)file \
    path=usr/platform/SUNW,Sun-Fire-V445/lib/picl/plugins/fru_HDD6.conf \
    group=sys
$(sparc_ONLY)file \
    path=usr/platform/SUNW,Sun-Fire-V445/lib/picl/plugins/fru_HDD7.conf \
    group=sys
$(sparc_ONLY)file \
    path=usr/platform/SUNW,Sun-Fire-V445/lib/picl/plugins/fru_PS0.conf \
    group=sys
$(sparc_ONLY)file \
    path=usr/platform/SUNW,Sun-Fire-V445/lib/picl/plugins/fru_PS1.conf \
    group=sys
$(sparc_ONLY)file \
    path=usr/platform/SUNW,Sun-Fire-V445/lib/picl/plugins/fru_PS2.conf \
    group=sys
$(sparc_ONLY)file \
    path=usr/platform/SUNW,Sun-Fire-V445/lib/picl/plugins/fru_PS3.conf \
    group=sys
$(sparc_ONLY)file \
    path=usr/platform/SUNW,Sun-Fire-V445/lib/picl/plugins/fru_SC.conf group=sys
$(sparc_ONLY)file \
    path=usr/platform/SUNW,Sun-Fire-V445/lib/picl/plugins/fru_usb-a-1.conf \
    group=sys
$(sparc_ONLY)file \
    path=usr/platform/SUNW,Sun-Fire-V445/lib/picl/plugins/fru_usb-a-2.conf \
    group=sys
$(sparc_ONLY)file \
    path=usr/platform/SUNW,Sun-Fire-V445/lib/picl/plugins/fru_usb-a-3.conf \
    group=sys
$(sparc_ONLY)file \
    path=usr/platform/SUNW,Sun-Fire-V445/lib/picl/plugins/fru_usb-a-4.conf \
    group=sys
$(sparc_ONLY)link \
    path=usr/platform/SUNW,Sun-Fire-V445/lib/picl/plugins/libpiclfrudr.so \
    target=../../../../SUNW,Sun-Fire-V240/lib/picl/plugins/libpiclfrudr.so
$(sparc_ONLY)link \
    path=usr/platform/SUNW,Sun-Fire-V445/lib/picl/plugins/libpiclfrudr.so.1 \
    target=../../../../SUNW,Sun-Fire-V240/lib/picl/plugins/libpiclfrudr.so.1
$(sparc_ONLY)file \
    path=usr/platform/SUNW,Sun-Fire-V445/lib/picl/plugins/picl_asr.conf \
    group=sys
$(sparc_ONLY)file \
    path=usr/platform/SUNW,Sun-Fire-V445/lib/picl/plugins/picldevtree.conf \
    group=sys
$(sparc_ONLY)file \
    path=usr/platform/SUNW,Sun-Fire-V445/lib/picl/plugins/piclenvmon.conf \
    group=sys
$(sparc_ONLY)file \
    path=usr/platform/SUNW,Sun-Fire-V445/lib/picl/plugins/piclfrutree.conf \
    group=sys
$(sparc_ONLY)dir path=usr/platform/SUNW,Sun-Fire-V490 group=sys
$(sparc_ONLY)dir path=usr/platform/SUNW,Sun-Fire-V490/lib
$(sparc_ONLY)link \
    path=usr/platform/SUNW,Sun-Fire-V490/lib/libpsvcpolicy_psr.so \
    target=../../SUNW,Sun-Fire-480R/lib/libpsvcpolicy_psr.so
$(sparc_ONLY)link \
    path=usr/platform/SUNW,Sun-Fire-V490/lib/libpsvcpolicy_psr.so.1 \
    target=../../SUNW,Sun-Fire-480R/lib/libpsvcpolicy_psr.so.1
$(sparc_ONLY)dir path=usr/platform/SUNW,Sun-Fire-V490/lib/picl group=sys
$(sparc_ONLY)dir path=usr/platform/SUNW,Sun-Fire-V490/lib/picl/plugins group=sys
$(sparc_ONLY)link \
    path=usr/platform/SUNW,Sun-Fire-V490/lib/picl/plugins/libpiclfrutree.so \
    target=../../../../SUNW,Sun-Fire-480R/lib/picl/plugins/libpiclfrutree.so
$(sparc_ONLY)link \
    path=usr/platform/SUNW,Sun-Fire-V490/lib/picl/plugins/libpiclfrutree.so.1 \
    target=../../../../SUNW,Sun-Fire-480R/lib/picl/plugins/libpiclfrutree.so.1
$(sparc_ONLY)link \
    path=usr/platform/SUNW,Sun-Fire-V490/lib/picl/plugins/libpsvcplugin.so \
    target=../../../../SUNW,Sun-Fire-280R/lib/picl/plugins/libpsvcplugin.so.1
$(sparc_ONLY)link \
    path=usr/platform/SUNW,Sun-Fire-V490/lib/picl/plugins/libpsvcplugin.so.1 \
    target=../../../../SUNW,Sun-Fire-280R/lib/picl/plugins/libpsvcplugin.so.1
$(sparc_ONLY)link \
    path=usr/platform/SUNW,Sun-Fire-V490/lib/picl/plugins/libpsvcplugin_psr.so \
    target=../../../../SUNW,Sun-Fire-480R/lib/picl/plugins/libpsvcplugin_psr.so
$(sparc_ONLY)link \
    path=usr/platform/SUNW,Sun-Fire-V490/lib/picl/plugins/libpsvcplugin_psr.so.1 \
    target=../../../../SUNW,Sun-Fire-480R/lib/picl/plugins/libpsvcplugin_psr.so.1
$(sparc_ONLY)file \
    path=usr/platform/SUNW,Sun-Fire-V490/lib/picl/plugins/picldevtree.conf \
    group=sys mode=0444
$(sparc_ONLY)link \
    path=usr/platform/SUNW,Sun-Fire-V490/lib/picl/plugins/piclfrutree.conf \
    target=../../../../SUNW,Sun-Fire-480R/lib/picl/plugins/piclfrutree.conf
$(sparc_ONLY)file path=usr/platform/SUNW,Sun-Fire-V490/lib/platsvcd.conf \
    group=sys mode=0444
$(sparc_ONLY)file path=usr/platform/SUNW,Sun-Fire-V490/lib/psvcobj.conf \
    group=sys mode=0444
$(sparc_ONLY)dir path=usr/platform/SUNW,Sun-Fire-V890 group=sys
$(sparc_ONLY)dir path=usr/platform/SUNW,Sun-Fire-V890/lib
$(sparc_ONLY)link \
    path=usr/platform/SUNW,Sun-Fire-V890/lib/libpsvcpolicy_psr.so \
    target=../../SUNW,Sun-Fire-880/lib/libpsvcpolicy_psr.so
$(sparc_ONLY)link \
    path=usr/platform/SUNW,Sun-Fire-V890/lib/libpsvcpolicy_psr.so.1 \
    target=../../SUNW,Sun-Fire-880/lib/libpsvcpolicy_psr.so.1
$(sparc_ONLY)dir path=usr/platform/SUNW,Sun-Fire-V890/lib/picl group=sys
$(sparc_ONLY)dir path=usr/platform/SUNW,Sun-Fire-V890/lib/picl/plugins group=sys
$(sparc_ONLY)link \
    path=usr/platform/SUNW,Sun-Fire-V890/lib/picl/plugins/libpiclfrutree.so \
    target=../../../../SUNW,Sun-Fire-880/lib/picl/plugins/libpiclfrutree.so
$(sparc_ONLY)link \
    path=usr/platform/SUNW,Sun-Fire-V890/lib/picl/plugins/libpiclfrutree.so.1 \
    target=../../../../SUNW,Sun-Fire-880/lib/picl/plugins/libpiclfrutree.so.1
$(sparc_ONLY)link \
    path=usr/platform/SUNW,Sun-Fire-V890/lib/picl/plugins/libpsvcplugin.so \
    target=../../../../SUNW,Sun-Fire-280R/lib/picl/plugins/libpsvcplugin.so.1
$(sparc_ONLY)link \
    path=usr/platform/SUNW,Sun-Fire-V890/lib/picl/plugins/libpsvcplugin.so.1 \
    target=../../../../SUNW,Sun-Fire-280R/lib/picl/plugins/libpsvcplugin.so.1
$(sparc_ONLY)link \
    path=usr/platform/SUNW,Sun-Fire-V890/lib/picl/plugins/libpsvcplugin_psr.so \
    target=../../../../SUNW,Sun-Fire-880/lib/picl/plugins/libpsvcplugin_psr.so
$(sparc_ONLY)link \
    path=usr/platform/SUNW,Sun-Fire-V890/lib/picl/plugins/libpsvcplugin_psr.so.1 \
    target=../../../../SUNW,Sun-Fire-880/lib/picl/plugins/libpsvcplugin_psr.so.1
$(sparc_ONLY)file \
    path=usr/platform/SUNW,Sun-Fire-V890/lib/picl/plugins/picldevtree.conf \
    group=sys mode=0444
$(sparc_ONLY)link \
    path=usr/platform/SUNW,Sun-Fire-V890/lib/picl/plugins/piclfrutree.conf \
    target=../../../../SUNW,Sun-Fire-880/lib/picl/plugins/piclfrutree.conf
$(sparc_ONLY)file path=usr/platform/SUNW,Sun-Fire-V890/lib/platsvcd.conf \
    group=sys mode=0444
$(sparc_ONLY)file path=usr/platform/SUNW,Sun-Fire-V890/lib/psvcobj.conf \
    group=sys mode=0444
$(sparc_ONLY)dir path=usr/platform/sun4u group=sys
$(sparc_ONLY)dir path=usr/platform/sun4u/lib
$(sparc_ONLY)link path=usr/platform/sun4u/lib/libpsvcobj.so \
    target=./libpsvcobj.so.1
$(sparc_ONLY)file path=usr/platform/sun4u/lib/libpsvcobj.so.1 group=sys
$(sparc_ONLY)link path=usr/platform/sun4u/lib/libpsvcpolicy.so \
    target=./libpsvcpolicy.so.1
$(sparc_ONLY)file path=usr/platform/sun4u/lib/libpsvcpolicy.so.1 group=sys \
    pkg.depend.runpath=$PKGDEPEND_RUNPATH:usr/platform/SUNW,Sun-Fire-V490/lib/picl/plugins:usr/platform/SUNW,Sun-Fire-280R/lib/picl/plugins:usr/platform/SUNW,Sun-Fire-V890/lib/picl/plugins:usr/platform/SUNW,Sun-Fire-880/lib/picl/plugins:usr/platform/SUNW,Sun-Fire-480R/lib/picl/plugins
$(sparc_ONLY)dir path=usr/platform/sun4u/lib/picl group=sys
$(sparc_ONLY)dir path=usr/platform/sun4u/lib/picl/plugins group=sys
$(sparc_ONLY)link path=usr/platform/sun4u/lib/picl/plugins/libpiclenvmon.so \
    target=./libpiclenvmon.so.1
$(sparc_ONLY)file path=usr/platform/sun4u/lib/picl/plugins/libpiclenvmon.so.1 \
    group=sys
$(sparc_ONLY)dir path=usr/platform/sun4v group=sys
$(sparc_ONLY)dir path=usr/platform/sun4v/lib
$(sparc_ONLY)link path=usr/platform/sun4v/lib/libpiclsnmp.so \
    target=./libpiclsnmp.so.1
$(sparc_ONLY)file path=usr/platform/sun4v/lib/libpiclsnmp.so.1 group=sys
$(sparc_ONLY)dir path=usr/platform/sun4v/lib/picl group=sys
$(sparc_ONLY)dir path=usr/platform/sun4v/lib/picl/plugins group=sys
$(sparc_ONLY)link path=usr/platform/sun4v/lib/picl/plugins/libmdescplugin.so \
    target=./libmdescplugin.so.1
$(sparc_ONLY)file path=usr/platform/sun4v/lib/picl/plugins/libmdescplugin.so.1 \
    group=sys
$(sparc_ONLY)link path=usr/platform/sun4v/lib/picl/plugins/libpiclsbl.so \
    target=./libpiclsbl.so.1
$(sparc_ONLY)file path=usr/platform/sun4v/lib/picl/plugins/libpiclsbl.so.1 \
    group=sys
$(sparc_ONLY)link path=usr/platform/sun4v/lib/picl/plugins/libpriplugin.so \
    target=./libpriplugin.so.1
$(sparc_ONLY)file path=usr/platform/sun4v/lib/picl/plugins/libpriplugin.so.1 \
    group=sys variant.opensolaris.zone=global
$(sparc_ONLY)link path=usr/platform/sun4v/lib/picl/plugins/libsnmpplugin.so \
    target=./libsnmpplugin.so.1
$(sparc_ONLY)file path=usr/platform/sun4v/lib/picl/plugins/libsnmpplugin.so.1 \
    group=sys
dir  path=usr/sbin
file path=usr/sbin/prtpicl mode=0755
$(sparc_ONLY)dir path=usr/share/man
dir  path=usr/share/man/man1m
file path=usr/share/man/man1m/picld.1m
file path=usr/share/man/man1m/prtpicl.1m
dir  path=usr/share/man/man3lib
file path=usr/share/man/man3lib/libpicl.3lib
file path=usr/share/man/man3lib/libpicltree.3lib
dir  path=usr/share/man/man3picl
file path=usr/share/man/man3picl/libpicl.3picl
file path=usr/share/man/man3picl/picl_find_node.3picl
file path=usr/share/man/man3picl/picl_get_first_prop.3picl
file path=usr/share/man/man3picl/picl_get_frutree_parent.3picl
link path=usr/share/man/man3picl/picl_get_next_by_col.3picl \
    target=picl_get_next_by_row.3picl
file path=usr/share/man/man3picl/picl_get_next_by_row.3picl
link path=usr/share/man/man3picl/picl_get_next_prop.3picl \
    target=picl_get_first_prop.3picl
file path=usr/share/man/man3picl/picl_get_node_by_path.3picl
file path=usr/share/man/man3picl/picl_get_prop_by_name.3picl
file path=usr/share/man/man3picl/picl_get_propinfo.3picl
file path=usr/share/man/man3picl/picl_get_propinfo_by_name.3picl
file path=usr/share/man/man3picl/picl_get_propval.3picl
link path=usr/share/man/man3picl/picl_get_propval_by_name.3picl \
    target=picl_get_propval.3picl
file path=usr/share/man/man3picl/picl_get_root.3picl
file path=usr/share/man/man3picl/picl_initialize.3picl
file path=usr/share/man/man3picl/picl_set_propval.3picl
link path=usr/share/man/man3picl/picl_set_propval_by_name.3picl \
    target=picl_set_propval.3picl
file path=usr/share/man/man3picl/picl_shutdown.3picl
file path=usr/share/man/man3picl/picl_strerror.3picl
file path=usr/share/man/man3picl/picl_wait.3picl
file path=usr/share/man/man3picl/picl_walk_tree_by_class.3picl
dir  path=usr/share/man/man3picltree
file path=usr/share/man/man3picltree/libpicltree.3picltree
file path=usr/share/man/man3picltree/picld_log.3picltree
file path=usr/share/man/man3picltree/picld_plugin_register.3picltree
file path=usr/share/man/man3picltree/ptree_add_node.3picltree
file path=usr/share/man/man3picltree/ptree_add_prop.3picltree
link path=usr/share/man/man3picltree/ptree_add_row_to_table.3picltree \
    target=ptree_create_table.3picltree
file path=usr/share/man/man3picltree/ptree_create_and_add_node.3picltree
file path=usr/share/man/man3picltree/ptree_create_and_add_prop.3picltree
file path=usr/share/man/man3picltree/ptree_create_node.3picltree
file path=usr/share/man/man3picltree/ptree_create_prop.3picltree
file path=usr/share/man/man3picltree/ptree_create_table.3picltree
link path=usr/share/man/man3picltree/ptree_delete_node.3picltree \
    target=ptree_add_node.3picltree
link path=usr/share/man/man3picltree/ptree_delete_prop.3picltree \
    target=ptree_add_prop.3picltree
link path=usr/share/man/man3picltree/ptree_destroy_node.3picltree \
    target=ptree_create_node.3picltree
link path=usr/share/man/man3picltree/ptree_destroy_prop.3picltree \
    target=ptree_create_prop.3picltree
file path=usr/share/man/man3picltree/ptree_find_node.3picltree
file path=usr/share/man/man3picltree/ptree_get_first_prop.3picltree
file path=usr/share/man/man3picltree/ptree_get_frutree_parent.3picltree
link path=usr/share/man/man3picltree/ptree_get_next_by_col.3picltree \
    target=ptree_get_next_by_row.3picltree
file path=usr/share/man/man3picltree/ptree_get_next_by_row.3picltree
link path=usr/share/man/man3picltree/ptree_get_next_prop.3picltree \
    target=ptree_get_first_prop.3picltree
file path=usr/share/man/man3picltree/ptree_get_node_by_path.3picltree
file path=usr/share/man/man3picltree/ptree_get_prop_by_name.3picltree
file path=usr/share/man/man3picltree/ptree_get_propinfo.3picltree
file path=usr/share/man/man3picltree/ptree_get_propinfo_by_name.3picltree
file path=usr/share/man/man3picltree/ptree_get_propval.3picltree
link path=usr/share/man/man3picltree/ptree_get_propval_by_name.3picltree \
    target=ptree_get_propval.3picltree
file path=usr/share/man/man3picltree/ptree_get_root.3picltree
file path=usr/share/man/man3picltree/ptree_init_propinfo.3picltree
file path=usr/share/man/man3picltree/ptree_post_event.3picltree
file path=usr/share/man/man3picltree/ptree_register_handler.3picltree
file path=usr/share/man/man3picltree/ptree_unregister_handler.3picltree
file path=usr/share/man/man3picltree/ptree_update_propval.3picltree
link path=usr/share/man/man3picltree/ptree_update_propval_by_name.3picltree \
    target=ptree_update_propval.3picltree
<<<<<<< HEAD
# cross zone dependency on linked image metadata
# needs to match running kernel
depend fmri=feature/package/dependency/self type=parent \
    variant.opensolaris.zone=nonglobal
=======
file path=usr/share/man/man3picltree/ptree_walk_tree_by_class.3picltree
legacy pkg=SUNWpiclr desc="PICL Framework init scripts" \
    name="PICL Framework (Root)"
legacy pkg=SUNWpiclu \
    desc="PICL Daemon, Libraries, prtpicl client and plug-in modules" \
    name="PICL Libraries, and Plugin Modules (Usr)"
license cr_Sun license=cr_Sun
license lic_CDDL license=lic_CDDL
>>>>>>> 86d41711
<|MERGE_RESOLUTION|>--- conflicted
+++ resolved
@@ -857,12 +857,6 @@
 file path=usr/share/man/man3picltree/ptree_update_propval.3picltree
 link path=usr/share/man/man3picltree/ptree_update_propval_by_name.3picltree \
     target=ptree_update_propval.3picltree
-<<<<<<< HEAD
-# cross zone dependency on linked image metadata
-# needs to match running kernel
-depend fmri=feature/package/dependency/self type=parent \
-    variant.opensolaris.zone=nonglobal
-=======
 file path=usr/share/man/man3picltree/ptree_walk_tree_by_class.3picltree
 legacy pkg=SUNWpiclr desc="PICL Framework init scripts" \
     name="PICL Framework (Root)"
@@ -871,4 +865,7 @@
     name="PICL Libraries, and Plugin Modules (Usr)"
 license cr_Sun license=cr_Sun
 license lic_CDDL license=lic_CDDL
->>>>>>> 86d41711
+# cross zone dependency on linked image metadata
+# needs to match running kernel
+depend type=parent fmri=feature/package/dependency/self \
+    variant.opensolaris.zone=nonglobal