#
# CDDL HEADER START
#
# The contents of this file are subject to the terms of the
# Common Development and Distribution License (the "License").
# You may not use this file except in compliance with the License.
#
# You can obtain a copy of the license at usr/src/OPENSOLARIS.LICENSE
# or http://www.opensolaris.org/os/licensing.
# See the License for the specific language governing permissions
# and limitations under the License.
#
# When distributing Covered Code, include this CDDL HEADER in each
# file and include the License file at usr/src/OPENSOLARIS.LICENSE.
# If applicable, add the following below this CDDL HEADER, with the
# fields enclosed by brackets "[]" replaced with your own identifying
# information: Portions Copyright [yyyy] [name of copyright owner]
#
# CDDL HEADER END
#

#
# Copyright (c) 2010, Oracle and/or its affiliates. All rights reserved.
# Copyright 2012 OmniTI Computer Consulting, Inc.  All rights reserved.
# Copyright (c) 2013 Gary Mills
# Copyright 2017 Nexenta Systems, Inc.
<<<<<<< HEAD
# Copyright (c) 2012, 2016 by Delphix. All rights reserved.
=======
# Copyright 2017 RackTop Systems.
>>>>>>> f06dce2c
#

<include system-library.man3.inc>
<include system-library.man3avl.inc>
<include system-library.man3bsm.inc>
<include system-library.man3c.inc>
<include system-library.man3c_db.inc>
<include system-library.man3cfgadm.inc>
<include system-library.man3commputil.inc>
<include system-library.man3contract.inc>
<include system-library.man3curses.inc>
<include system-library.man3devid.inc>
<include system-library.man3devinfo.inc>
<include system-library.man3dlpi.inc>
<include system-library.man3elf.inc>
<include system-library.man3exacct.inc>
<include system-library.man3ext.inc>
<include system-library.man3fstyp.inc>
<include system-library.man3gen.inc>
<include system-library.man3kstat.inc>
<include system-library.man3kvm.inc>
<include system-library.man3ldap.inc>
<include system-library.man3lgrp.inc>
<include system-library.man3lib.inc>
<include system-library.man3mail.inc>
<include system-library.man3malloc.inc>
<include system-library.man3mp.inc>
<include system-library.man3nsl.inc>
<include system-library.man3nvpair.inc>
<include system-library.man3ofmt.inc>
<include system-library.man3pam.inc>
<include system-library.man3proc.inc>
<include system-library.man3project.inc>
<include system-library.man3resolv.inc>
<include system-library.man3rpc.inc>
<include system-library.man3scf.inc>
<include system-library.man3sec.inc>
<include system-library.man3secdb.inc>
<include system-library.man3sip.inc>
<include system-library.man3socket.inc>
<include system-library.man3sysevent.inc>
<include system-library.man3tsol.inc>
<include system-library.man3uuid.inc>
<include system-library.man3volmgt.inc>
<include system-library.man3xcurses.inc>
<include system-library.man3xnet.inc>
<include system-library.man4.inc>
<include system-library.man5.inc>
<include system-library.man7p.inc>
set name=pkg.fmri value=pkg:/system/library@$(PKGVERS)
set name=pkg.description \
    value="core shared libraries for a specific instruction-set architecture"
set name=pkg.summary value="Core Solaris, (Shared Libs)"
set name=info.classification value=org.opensolaris.category.2008:System/Core
set name=variant.arch value=$(ARCH)
$(i386_ONLY)dir path=etc group=sys
$(i386_ONLY)dir path=etc/flash group=sys
$(i386_ONLY)dir path=etc/flash/postcreation group=sys mode=0700
$(i386_ONLY)dir path=etc/flash/precreation group=sys mode=0700
$(i386_ONLY)dir path=etc/flash/preexit group=sys mode=0700
dir path=lib
dir path=lib/$(ARCH64)
dir path=lib/crypto
dir path=lib/crypto/$(ARCH64)
dir path=lib/mpxio
dir path=lib/secure
dir path=lib/secure/$(ARCH64)
dir path=usr group=sys
dir path=usr/bin
dir path=usr/ccs
dir path=usr/ccs/lib
dir path=usr/ccs/lib/$(ARCH64)
dir path=usr/lib
dir path=usr/lib/$(ARCH64)
dir path=usr/lib/cfgadm
dir path=usr/lib/cfgadm/$(ARCH64)
dir path=usr/lib/iconv/$(ARCH64)
$(i386_ONLY)dir path=usr/lib/libc
dir path=usr/lib/lwp
dir path=usr/lib/lwp/$(ARCH64)
dir path=usr/lib/python$(PYTHON_VERSION)
dir path=usr/lib/python$(PYTHON_VERSION)/vendor-packages
dir path=usr/lib/python$(PYTHON_VERSION)/vendor-packages/solaris
dir path=usr/lib/raidcfg
dir path=usr/lib/raidcfg/$(ARCH64)
dir path=usr/lib/scsi
dir path=usr/lib/scsi/$(ARCH64)
dir path=usr/lib/scsi/plugins
dir path=usr/lib/scsi/plugins/scsi
dir path=usr/lib/scsi/plugins/scsi/engines
dir path=usr/lib/scsi/plugins/scsi/engines/$(ARCH64)
dir path=usr/lib/scsi/plugins/ses
dir path=usr/lib/scsi/plugins/ses/framework
dir path=usr/lib/scsi/plugins/ses/framework/$(ARCH64)
dir path=usr/lib/scsi/plugins/ses/vendor
$(sparc_ONLY)dir path=usr/lib/scsi/plugins/ses/vendor/$(ARCH64)
dir path=usr/lib/scsi/plugins/smp
dir path=usr/lib/scsi/plugins/smp/engine
dir path=usr/lib/scsi/plugins/smp/engine/$(ARCH64)
dir path=usr/lib/scsi/plugins/smp/framework
dir path=usr/lib/scsi/plugins/smp/framework/$(ARCH64)
dir path=usr/lib/security
dir path=usr/lib/security/$(ARCH64)
dir path=usr/share/man
dir path=usr/share/man/man3
dir path=usr/share/man/man3avl
dir path=usr/share/man/man3bsm
dir path=usr/share/man/man3c
dir path=usr/share/man/man3c_db
dir path=usr/share/man/man3cfgadm
dir path=usr/share/man/man3commputil
dir path=usr/share/man/man3contract
dir path=usr/share/man/man3curses
dir path=usr/share/man/man3devid
dir path=usr/share/man/man3devinfo
dir path=usr/share/man/man3dlpi
dir path=usr/share/man/man3elf
dir path=usr/share/man/man3exacct
dir path=usr/share/man/man3ext
dir path=usr/share/man/man3fstyp
dir path=usr/share/man/man3gen
dir path=usr/share/man/man3kstat
dir path=usr/share/man/man3kvm
dir path=usr/share/man/man3ldap
dir path=usr/share/man/man3lgrp
dir path=usr/share/man/man3lib
dir path=usr/share/man/man3mail
dir path=usr/share/man/man3malloc
dir path=usr/share/man/man3mp
dir path=usr/share/man/man3nsl
dir path=usr/share/man/man3nvpair
dir path=usr/share/man/man3ofmt
dir path=usr/share/man/man3pam
dir path=usr/share/man/man3pool
dir path=usr/share/man/man3proc
dir path=usr/share/man/man3project
dir path=usr/share/man/man3resolv
dir path=usr/share/man/man3rpc
dir path=usr/share/man/man3scf
dir path=usr/share/man/man3sec
dir path=usr/share/man/man3secdb
dir path=usr/share/man/man3sip
dir path=usr/share/man/man3socket
dir path=usr/share/man/man3sysevent
dir path=usr/share/man/man3tsol
dir path=usr/share/man/man3uuid
dir path=usr/share/man/man3volmgt
dir path=usr/share/man/man3xcurses
dir path=usr/share/man/man3xnet
dir path=usr/share/man/man5
dir path=usr/share/man/man7p
dir path=usr/xpg4
dir path=usr/xpg4/lib
dir path=usr/xpg4/lib/$(ARCH64)
$(i386_ONLY)file path=etc/flash/precreation/caplib group=sys mode=0500
file path=lib/$(ARCH64)/c_synonyms.so.1
file path=lib/$(ARCH64)/ld.so.1
file path=lib/$(ARCH64)/libadm.so.1
file path=lib/$(ARCH64)/libaio.so.1
file path=lib/$(ARCH64)/libavl.so.1
file path=lib/$(ARCH64)/libbsm.so.1
file path=lib/$(ARCH64)/libc.so.1
file path=lib/$(ARCH64)/libc_db.so.1
file path=lib/$(ARCH64)/libcmdutils.so.1
file path=lib/$(ARCH64)/libcontract.so.1
file path=lib/$(ARCH64)/libcryptoutil.so.1
file path=lib/$(ARCH64)/libctf.so.1
file path=lib/$(ARCH64)/libcurses.so.1
file path=lib/$(ARCH64)/libdevice.so.1
file path=lib/$(ARCH64)/libdevid.so.1
file path=lib/$(ARCH64)/libdevinfo.so.1
file path=lib/$(ARCH64)/libdhcpagent.so.1
file path=lib/$(ARCH64)/libdhcputil.so.1
file path=lib/$(ARCH64)/libdl.so.1
file path=lib/$(ARCH64)/libdladm.so.1
file path=lib/$(ARCH64)/libdlpi.so.1
file path=lib/$(ARCH64)/libdoor.so.1
file path=lib/$(ARCH64)/libefi.so.1
file path=lib/$(ARCH64)/libelf.so.1
file path=lib/$(ARCH64)/libfakekernel.so.1
$(i386_ONLY)file path=lib/$(ARCH64)/libfdisk.so.1
file path=lib/$(ARCH64)/libgen.so.1
file path=lib/$(ARCH64)/libinetutil.so.1
file path=lib/$(ARCH64)/libintl.so.1
file path=lib/$(ARCH64)/libipadm.so.1
file path=lib/$(ARCH64)/libkmf.so.1
file path=lib/$(ARCH64)/libkmfberder.so.1
file path=lib/$(ARCH64)/libkstat.so.1
file path=lib/$(ARCH64)/libld.so.4
file path=lib/$(ARCH64)/liblddbg.so.4
file path=lib/$(ARCH64)/libmd.so.1
file path=lib/$(ARCH64)/libmd5.so.1
file path=lib/$(ARCH64)/libmp.so.2
file path=lib/$(ARCH64)/libnsl.so.1
file path=lib/$(ARCH64)/libnvpair.so.1
file path=lib/$(ARCH64)/libofmt.so.1
file path=lib/$(ARCH64)/libpam.so.1
file path=lib/$(ARCH64)/libproc.so.1
file path=lib/$(ARCH64)/libpthread.so.1
file path=lib/$(ARCH64)/librcm.so.1
file path=lib/$(ARCH64)/libresolv.so.2
file path=lib/$(ARCH64)/librestart.so.1
file path=lib/$(ARCH64)/libroute.so.1
file path=lib/$(ARCH64)/librpcsvc.so.1
file path=lib/$(ARCH64)/librt.so.1
file path=lib/$(ARCH64)/librtld.so.1
file path=lib/$(ARCH64)/librtld_db.so.1
file path=lib/$(ARCH64)/libscf.so.1
file path=lib/$(ARCH64)/libsec.so.1
file path=lib/$(ARCH64)/libsecdb.so.1
file path=lib/$(ARCH64)/libsendfile.so.1
file path=lib/$(ARCH64)/libsocket.so.1
file path=lib/$(ARCH64)/libsysevent.so.1
file path=lib/$(ARCH64)/libtermcap.so.1
file path=lib/$(ARCH64)/libthread.so.1
file path=lib/$(ARCH64)/libtsnet.so.1
file path=lib/$(ARCH64)/libtsol.so.2
file path=lib/$(ARCH64)/libumem.so.1
file path=lib/$(ARCH64)/libuuid.so.1
file path=lib/$(ARCH64)/libuutil.so.1
file path=lib/$(ARCH64)/libw.so.1
file path=lib/$(ARCH64)/libxnet.so.1
file path=lib/$(ARCH64)/nss_compat.so.1
file path=lib/$(ARCH64)/nss_dns.so.1
file path=lib/$(ARCH64)/nss_files.so.1
file path=lib/$(ARCH64)/nss_nis.so.1
file path=lib/$(ARCH64)/nss_user.so.1
file path=lib/c_synonyms.so.1
file path=lib/crypto/$(ARCH64)/kmf_mapper_cn.so.1
file path=lib/crypto/$(ARCH64)/kmf_nss.so.1
file path=lib/crypto/$(ARCH64)/kmf_openssl.so.1
file path=lib/crypto/$(ARCH64)/kmf_pkcs11.so.1
file path=lib/crypto/kmf_mapper_cn.so.1
file path=lib/crypto/kmf_nss.so.1
file path=lib/crypto/kmf_openssl.so.1
file path=lib/crypto/kmf_pkcs11.so.1
file path=lib/ld.so.1
file path=lib/libadm.so.1
file path=lib/libaio.so.1
file path=lib/libavl.so.1
file path=lib/libbsm.so.1
file path=lib/libc.so.1 mountpoint=true reboot-needed=true
file path=lib/libc_db.so.1
file path=lib/libcmdutils.so.1
file path=lib/libcontract.so.1
file path=lib/libcryptoutil.so.1
file path=lib/libctf.so.1
file path=lib/libcurses.so.1
file path=lib/libdevice.so.1
file path=lib/libdevid.so.1
file path=lib/libdevinfo.so.1
file path=lib/libdhcpagent.so.1
file path=lib/libdhcputil.so.1
file path=lib/libdl.so.1
file path=lib/libdladm.so.1
file path=lib/libdlpi.so.1
file path=lib/libdoor.so.1
file path=lib/libefi.so.1
file path=lib/libelf.so.1
file path=lib/libelfsign.so.1
file path=lib/libfakekernel.so.1
$(i386_ONLY)file path=lib/libfdisk.so.1
file path=lib/libgen.so.1
file path=lib/libinetutil.so.1
file path=lib/libintl.so.1
file path=lib/libipadm.so.1
file path=lib/libipmp.so.1
file path=lib/libkcfd.so.1
file path=lib/libkmf.so.1
file path=lib/libkmfberder.so.1
file path=lib/libkstat.so.1
file path=lib/libld.so.4
file path=lib/liblddbg.so.4
file path=lib/libmd.so.1
file path=lib/libmd5.so.1
file path=lib/libmp.so.1
file path=lib/libmp.so.2
file path=lib/libnsl.so.1
file path=lib/libnvpair.so.1
file path=lib/libnwam.so.1
file path=lib/libofmt.so.1
file path=lib/libpam.so.1
file path=lib/libproc.so.1
file path=lib/libpthread.so.1
file path=lib/librcm.so.1
file path=lib/libresolv.so.1
file path=lib/libresolv.so.2
file path=lib/librestart.so.1
file path=lib/libroute.so.1
file path=lib/librpcsvc.so.1
file path=lib/librt.so.1
file path=lib/librtld.so.1
file path=lib/librtld_db.so.1
file path=lib/libscf.so.1
file path=lib/libsec.so.1
file path=lib/libsecdb.so.1
file path=lib/libsendfile.so.1
file path=lib/libsocket.so.1
file path=lib/libsqlite-sys.so.2.8.15
file path=lib/libsysevent.so.1
file path=lib/libtermcap.so.1
file path=lib/libthread.so.1
file path=lib/libtsnet.so.1
file path=lib/libtsol.so.2
file path=lib/libumem.so.1
file path=lib/libuuid.so.1
file path=lib/libuutil.so.1
file path=lib/libw.so.1
file path=lib/libxnet.so.1
file path=lib/mpxio/stmsboot_util mode=0555
file path=lib/nss_compat.so.1
file path=lib/nss_dns.so.1
file path=lib/nss_files.so.1
file path=lib/nss_nis.so.1
file path=lib/nss_user.so.1
file path=usr/lib/$(ARCH64)/0@0.so.1
file path=usr/lib/$(ARCH64)/getloginx.so.1
file path=usr/lib/$(ARCH64)/libads.so.1
file path=usr/lib/$(ARCH64)/libadutils.so.1
file path=usr/lib/$(ARCH64)/libast.so.1
file path=usr/lib/$(ARCH64)/libbsdmalloc.so.1
file path=usr/lib/$(ARCH64)/libcfgadm.so.1
file path=usr/lib/$(ARCH64)/libcmd.so.1
file path=usr/lib/$(ARCH64)/libcommputil.so.1
file path=usr/lib/$(ARCH64)/libcrle.so.1
file path=usr/lib/$(ARCH64)/libcrypt.so.1
file path=usr/lib/$(ARCH64)/libdisasm.so.1
file path=usr/lib/$(ARCH64)/libdll.so.1
file path=usr/lib/$(ARCH64)/libexacct.so.1
file path=usr/lib/$(ARCH64)/libform.so.1
file path=usr/lib/$(ARCH64)/libfstyp.so.1
file path=usr/lib/$(ARCH64)/libhotplug.so.1
file path=usr/lib/$(ARCH64)/libidmap.so.1
file path=usr/lib/$(ARCH64)/libike.so.1
file path=usr/lib/$(ARCH64)/libipmi.so.1
file path=usr/lib/$(ARCH64)/libipp.so.1
file path=usr/lib/$(ARCH64)/libipsecutil.so.1
file path=usr/lib/$(ARCH64)/libkvm.so.1
file path=usr/lib/$(ARCH64)/libl.so.1
file path=usr/lib/$(ARCH64)/libldap.so.5
file path=usr/lib/$(ARCH64)/liblgrp.so.1
file path=usr/lib/$(ARCH64)/liblm.so.1
file path=usr/lib/$(ARCH64)/libmail.so.1
file path=usr/lib/$(ARCH64)/libmalloc.so.1
file path=usr/lib/$(ARCH64)/libmapmalloc.so.1
file path=usr/lib/$(ARCH64)/libmenu.so.1
file path=usr/lib/$(ARCH64)/libmtmalloc.so.1
file path=usr/lib/$(ARCH64)/libnls.so.1
file path=usr/lib/$(ARCH64)/libpanel.so.1
file path=usr/lib/$(ARCH64)/libpcidb.so.1
file path=usr/lib/$(ARCH64)/libpkcs11.so.1
file path=usr/lib/$(ARCH64)/libproject.so.1
file path=usr/lib/$(ARCH64)/libraidcfg.so.1
file path=usr/lib/$(ARCH64)/libreparse.so.1
$(i386_ONLY)file path=usr/lib/$(ARCH64)/libsaveargs.so.1
file path=usr/lib/$(ARCH64)/libsched.so.1
file path=usr/lib/$(ARCH64)/libsctp.so.1
file path=usr/lib/$(ARCH64)/libsff.so.1
file path=usr/lib/$(ARCH64)/libshell.so.1
file path=usr/lib/$(ARCH64)/libsip.so.1
file path=usr/lib/$(ARCH64)/libsldap.so.1
file path=usr/lib/$(ARCH64)/libsmbios.so.1
file path=usr/lib/$(ARCH64)/libsoftcrypto.so.1
file path=usr/lib/$(ARCH64)/libsum.so.1
$(sparc_ONLY)file path=usr/lib/$(ARCH64)/libv12n.so.1
file path=usr/lib/$(ARCH64)/libvolmgt.so.1
file path=usr/lib/$(ARCH64)/libwrap.so.1.0
file path=usr/lib/$(ARCH64)/liby.so.1
file path=usr/lib/$(ARCH64)/libzoneinfo.so.1
file path=usr/lib/$(ARCH64)/nss_ad.so.1
file path=usr/lib/$(ARCH64)/nss_ldap.so.1
file path=usr/lib/$(ARCH64)/passwdutil.so.1
file path=usr/lib/$(ARCH64)/straddr.so.2
file path=usr/lib/$(ARCH64)/watchmalloc.so.1
file path=usr/lib/0@0.so.1
file path=usr/lib/cfgadm/$(ARCH64)/ib.so.1
file path=usr/lib/cfgadm/$(ARCH64)/pci.so.1
$(i386_ONLY)file path=usr/lib/cfgadm/$(ARCH64)/sata.so.1
file path=usr/lib/cfgadm/$(ARCH64)/scsi.so.1
file path=usr/lib/cfgadm/$(ARCH64)/shp.so.1
file path=usr/lib/cfgadm/$(ARCH64)/usb.so.1
file path=usr/lib/cfgadm/ib.so.1
file path=usr/lib/cfgadm/pci.so.1
$(i386_ONLY)file path=usr/lib/cfgadm/sata.so.1
file path=usr/lib/cfgadm/scsi.so.1
file path=usr/lib/cfgadm/shp.so.1
file path=usr/lib/cfgadm/usb.so.1
file path=usr/lib/extendedFILE.so.1
file path=usr/lib/getloginx.so.1
file path=usr/lib/lib.b mode=0444
file path=usr/lib/libads.so.1
file path=usr/lib/libadutils.so.1
file path=usr/lib/libast.so.1
file path=usr/lib/libbsdmalloc.so.1
$(i386_ONLY)file path=usr/lib/libc/libc_hwcap1.so.1 reboot-needed=true
$(i386_ONLY)file path=usr/lib/libc/libc_hwcap2.so.1 reboot-needed=true
$(i386_ONLY)file path=usr/lib/libc/libc_hwcap3.so.1 reboot-needed=true
file path=usr/lib/libcfgadm.so.1
file path=usr/lib/libcmd.so.1
file path=usr/lib/libcommputil.so.1
file path=usr/lib/libcrle.so.1
file path=usr/lib/libcrypt.so.1
file path=usr/lib/libdisasm.so.1
file path=usr/lib/libdll.so.1
file path=usr/lib/libexacct.so.1
file path=usr/lib/libform.so.1
file path=usr/lib/libfstyp.so.1
file path=usr/lib/libhotplug.so.1
file path=usr/lib/libidmap.so.1
file path=usr/lib/libike.so.1
file path=usr/lib/libinetsvc.so.1
file path=usr/lib/libipmi.so.1
file path=usr/lib/libipp.so.1
file path=usr/lib/libipsecutil.so.1
file path=usr/lib/libkvm.so.1
file path=usr/lib/libl.so.1
file path=usr/lib/libldap.so.5
file path=usr/lib/liblgrp.so.1
file path=usr/lib/liblm.so.1
file path=usr/lib/libmail.so.1
file path=usr/lib/libmalloc.so.1
file path=usr/lib/libmapmalloc.so.1
file path=usr/lib/libmenu.so.1
file path=usr/lib/libmtmalloc.so.1
file path=usr/lib/libnls.so.1
file path=usr/lib/libpanel.so.1
file path=usr/lib/libpcidb.so.1
file path=usr/lib/libpkcs11.so.1
file path=usr/lib/libproject.so.1
file path=usr/lib/libraidcfg.so.1
file path=usr/lib/libreparse.so.1
file path=usr/lib/libsched.so.1
file path=usr/lib/libsctp.so.1
file path=usr/lib/libsff.so.1
file path=usr/lib/libshell.so.1
file path=usr/lib/libsip.so.1
file path=usr/lib/libsldap.so.1
file path=usr/lib/libsmbios.so.1
file path=usr/lib/libsoftcrypto.so.1
file path=usr/lib/libsum.so.1
file path=usr/lib/libsys.so.1
$(sparc_ONLY)file path=usr/lib/libv12n.so.1
file path=usr/lib/libvolmgt.so.1
file path=usr/lib/libwrap.so.1.0
file path=usr/lib/liby.so.1
file path=usr/lib/libzoneinfo.so.1
file path=usr/lib/nss_ad.so.1
file path=usr/lib/nss_ldap.so.1
file path=usr/lib/passwdutil.so.1
file path=usr/lib/python$(PYTHON_VERSION)/vendor-packages/solaris/__init__.py
file path=usr/lib/python$(PYTHON_VERSION)/vendor-packages/solaris/__init__.pyc
file path=usr/lib/python$(PYTHON_VERSION)/vendor-packages/solaris/misc.so
file path=usr/lib/raidcfg/$(ARCH64)/mpt.so.1
file path=usr/lib/raidcfg/mpt.so.1
file path=usr/lib/scsi/$(ARCH64)/libscsi.so.1
file path=usr/lib/scsi/$(ARCH64)/libses.so.1
file path=usr/lib/scsi/$(ARCH64)/libsmp.so.1
file path=usr/lib/scsi/libscsi.so.1
file path=usr/lib/scsi/libses.so.1
file path=usr/lib/scsi/libsmp.so.1
file path=usr/lib/scsi/plugins/scsi/engines/$(ARCH64)/uscsi.so
file path=usr/lib/scsi/plugins/scsi/engines/uscsi.so
file path=usr/lib/scsi/plugins/ses/framework/$(ARCH64)/libses.so
file path=usr/lib/scsi/plugins/ses/framework/$(ARCH64)/ses2.so
file path=usr/lib/scsi/plugins/ses/framework/libses.so
file path=usr/lib/scsi/plugins/ses/framework/ses2.so
file path=usr/lib/scsi/plugins/smp/engine/$(ARCH64)/usmp.so
file path=usr/lib/scsi/plugins/smp/engine/usmp.so
file path=usr/lib/scsi/plugins/smp/framework/$(ARCH64)/sas2.so
file path=usr/lib/scsi/plugins/smp/framework/sas2.so
file path=usr/lib/security/$(ARCH64)/crypt_bsdbf.so.1
file path=usr/lib/security/$(ARCH64)/crypt_bsdmd5.so.1
file path=usr/lib/security/$(ARCH64)/crypt_sha256.so.1
file path=usr/lib/security/$(ARCH64)/crypt_sha512.so.1
file path=usr/lib/security/$(ARCH64)/crypt_sunmd5.so.1
file path=usr/lib/security/$(ARCH64)/pam_allow.so.1
file path=usr/lib/security/$(ARCH64)/pam_authtok_check.so.1
file path=usr/lib/security/$(ARCH64)/pam_authtok_get.so.1
file path=usr/lib/security/$(ARCH64)/pam_authtok_store.so.1
file path=usr/lib/security/$(ARCH64)/pam_challenge_response.so.1
file path=usr/lib/security/$(ARCH64)/pam_deny.so.1
file path=usr/lib/security/$(ARCH64)/pam_dhkeys.so.1
file path=usr/lib/security/$(ARCH64)/pam_dial_auth.so.1
file path=usr/lib/security/$(ARCH64)/pam_ldap.so.1
file path=usr/lib/security/$(ARCH64)/pam_list.so.1
file path=usr/lib/security/$(ARCH64)/pam_passwd_auth.so.1
file path=usr/lib/security/$(ARCH64)/pam_rhosts_auth.so.1
file path=usr/lib/security/$(ARCH64)/pam_roles.so.1
file path=usr/lib/security/$(ARCH64)/pam_sample.so.1
file path=usr/lib/security/$(ARCH64)/pam_timestamp.so.1
file path=usr/lib/security/$(ARCH64)/pam_tsol_account.so.1
file path=usr/lib/security/$(ARCH64)/pam_unix_account.so.1
file path=usr/lib/security/$(ARCH64)/pam_unix_auth.so.1
file path=usr/lib/security/$(ARCH64)/pam_unix_cred.so.1
file path=usr/lib/security/$(ARCH64)/pam_unix_session.so.1
file path=usr/lib/security/$(ARCH64)/pkcs11_kernel.so.1
file path=usr/lib/security/$(ARCH64)/pkcs11_softtoken.so.1
file path=usr/lib/security/$(ARCH64)/pkcs11_tpm.so.1
file path=usr/lib/security/audit_binfile.so.1
file path=usr/lib/security/audit_remote.so.1
file path=usr/lib/security/audit_syslog.so.1
file path=usr/lib/security/crypt_bsdbf.so.1
file path=usr/lib/security/crypt_bsdmd5.so.1
file path=usr/lib/security/crypt_sha256.so.1
file path=usr/lib/security/crypt_sha512.so.1
file path=usr/lib/security/crypt_sunmd5.so.1
file path=usr/lib/security/pam_allow.so.1
file path=usr/lib/security/pam_authtok_check.so.1
file path=usr/lib/security/pam_authtok_get.so.1
file path=usr/lib/security/pam_authtok_store.so.1
file path=usr/lib/security/pam_challenge_response.so.1
file path=usr/lib/security/pam_deny.so.1
file path=usr/lib/security/pam_dhkeys.so.1
file path=usr/lib/security/pam_dial_auth.so.1
file path=usr/lib/security/pam_ldap.so.1
file path=usr/lib/security/pam_list.so.1
file path=usr/lib/security/pam_passwd_auth.so.1
file path=usr/lib/security/pam_rhosts_auth.so.1
file path=usr/lib/security/pam_roles.so.1
file path=usr/lib/security/pam_sample.so.1
file path=usr/lib/security/pam_timestamp.so.1
file path=usr/lib/security/pam_tsol_account.so.1
file path=usr/lib/security/pam_unix_account.so.1
file path=usr/lib/security/pam_unix_auth.so.1
file path=usr/lib/security/pam_unix_cred.so.1
file path=usr/lib/security/pam_unix_session.so.1
file path=usr/lib/security/pkcs11_kernel.so.1
file path=usr/lib/security/pkcs11_softtoken.so.1
file path=usr/lib/security/pkcs11_tpm.so.1
file path=usr/lib/straddr.so.2
file path=usr/lib/watchmalloc.so.1
# XXX: Obsoleted by open i18n?
file path=usr/xpg4/lib/$(ARCH64)/libcurses.so.1
file path=usr/xpg4/lib/$(ARCH64)/libcurses.so.2
file path=usr/xpg4/lib/libcurses.so.1
file path=usr/xpg4/lib/libcurses.so.2
legacy pkg=SUNWcsl \
    desc="core shared libraries for a specific instruction-set architecture" \
    name="Core Solaris, (Shared Libs)"
legacy pkg=SUNWcslr \
    desc="core software for a specific instruction-set architecture" \
    name="Core Solaris Libraries (Root)"
license cr_Sun license=cr_Sun
license lic_CDDL license=lic_CDDL
license lic_OSBL license=lic_OSBL
license lic_OSBL_preamble license=lic_OSBL_preamble
# libwrap is part of tcp wrappers along with tcpd
license usr/src/cmd/tcpd/THIRDPARTYLICENSE \
    license=usr/src/cmd/tcpd/THIRDPARTYLICENSE
license usr/src/common/crypto/THIRDPARTYLICENSE.cryptogams \
    license=usr/src/common/crypto/THIRDPARTYLICENSE.cryptogams
license usr/src/common/crypto/aes/amd64/THIRDPARTYLICENSE.gladman \
    license=usr/src/common/crypto/aes/amd64/THIRDPARTYLICENSE.gladman
license usr/src/common/crypto/aes/amd64/THIRDPARTYLICENSE.openssl \
    license=usr/src/common/crypto/aes/amd64/THIRDPARTYLICENSE.openssl
license usr/src/common/crypto/ecc/THIRDPARTYLICENSE \
    license=usr/src/common/crypto/ecc/THIRDPARTYLICENSE
license usr/src/common/crypto/md5/amd64/THIRDPARTYLICENSE \
    license=usr/src/common/crypto/md5/amd64/THIRDPARTYLICENSE
license usr/src/common/mpi/THIRDPARTYLICENSE \
    license=usr/src/common/mpi/THIRDPARTYLICENSE
license usr/src/lib/libast/THIRDPARTYLICENSE \
    license=usr/src/lib/libast/THIRDPARTYLICENSE
license usr/src/lib/libbsdmalloc/THIRDPARTYLICENSE \
    license=usr/src/lib/libbsdmalloc/THIRDPARTYLICENSE
license usr/src/lib/libc/THIRDPARTYLICENSE \
    license=usr/src/lib/libc/THIRDPARTYLICENSE
license usr/src/lib/libcmd/THIRDPARTYLICENSE \
    license=usr/src/lib/libcmd/THIRDPARTYLICENSE
license usr/src/lib/libdll/THIRDPARTYLICENSE \
    license=usr/src/lib/libdll/THIRDPARTYLICENSE
license usr/src/lib/libinetutil/common/THIRDPARTYLICENSE \
    license=usr/src/lib/libinetutil/common/THIRDPARTYLICENSE
license usr/src/lib/libkmf/THIRDPARTYLICENSE \
    license=usr/src/lib/libkmf/THIRDPARTYLICENSE
license usr/src/lib/libldap5/THIRDPARTYLICENSE \
    license=usr/src/lib/libldap5/THIRDPARTYLICENSE
license usr/src/lib/libmp/common/THIRDPARTYLICENSE \
    license=usr/src/lib/libmp/common/THIRDPARTYLICENSE
license usr/src/lib/libresolv/THIRDPARTYLICENSE \
    license=usr/src/lib/libresolv/THIRDPARTYLICENSE
license usr/src/lib/libresolv2/THIRDPARTYLICENSE \
    license=usr/src/lib/libresolv2/THIRDPARTYLICENSE
license usr/src/lib/libshell/THIRDPARTYLICENSE \
    license=usr/src/lib/libshell/THIRDPARTYLICENSE
license usr/src/lib/libsum/THIRDPARTYLICENSE \
    license=usr/src/lib/libsum/THIRDPARTYLICENSE
license usr/src/lib/pam_modules/authtok_check/THIRDPARTYLICENSE \
    license=usr/src/lib/pam_modules/authtok_check/THIRDPARTYLICENSE
license usr/src/lib/passwdutil/THIRDPARTYLICENSE \
    license=usr/src/lib/passwdutil/THIRDPARTYLICENSE
license usr/src/lib/pkcs11/pkcs11_tpm/THIRDPARTYLICENSE \
    license=usr/src/lib/pkcs11/pkcs11_tpm/THIRDPARTYLICENSE
license usr/src/man/man3c/THIRDPARTYLICENSE.arc4random \
    license=usr/src/man/man3c/THIRDPARTYLICENSE.arc4random
license usr/src/man/man3c/THIRDPARTYLICENSE.getentropy \
    license=usr/src/man/man3c/THIRDPARTYLICENSE.getentropy
license usr/src/uts/common/sys/THIRDPARTYLICENSE.unicode \
    license=usr/src/uts/common/sys/THIRDPARTYLICENSE.unicode
link path=lib/$(ARCH64)/libadm.so target=libadm.so.1
link path=lib/$(ARCH64)/libaio.so target=libaio.so.1
link path=lib/$(ARCH64)/libavl.so target=libavl.so.1
link path=lib/$(ARCH64)/libbsm.so target=libbsm.so.1
link path=lib/$(ARCH64)/libc.so reboot-needed=true target=libc.so.1
link path=lib/$(ARCH64)/libc_db.so target=libc_db.so.1
link path=lib/$(ARCH64)/libcontract.so target=libcontract.so.1
link path=lib/$(ARCH64)/libcryptoutil.so target=libcryptoutil.so.1
link path=lib/$(ARCH64)/libctf.so target=libctf.so.1
link path=lib/$(ARCH64)/libcurses.so target=libcurses.so.1
link path=lib/$(ARCH64)/libdevice.so target=libdevice.so.1
link path=lib/$(ARCH64)/libdevid.so target=libdevid.so.1
link path=lib/$(ARCH64)/libdevinfo.so target=libdevinfo.so.1
link path=lib/$(ARCH64)/libdl.so target=libdl.so.1
link path=lib/$(ARCH64)/libdladm.so target=libdladm.so.1
link path=lib/$(ARCH64)/libdlpi.so target=libdlpi.so.1
link path=lib/$(ARCH64)/libdoor.so target=libdoor.so.1
link path=lib/$(ARCH64)/libefi.so target=libefi.so.1
link path=lib/$(ARCH64)/libelf.so target=libelf.so.1
$(i386_ONLY)link path=lib/$(ARCH64)/libfdisk.so target=libfdisk.so.1
link path=lib/$(ARCH64)/libgen.so target=libgen.so.1
link path=lib/$(ARCH64)/libintl.so target=libintl.so.1
link path=lib/$(ARCH64)/libipadm.so target=libipadm.so.1
link path=lib/$(ARCH64)/libkmf.so target=libkmf.so.1
link path=lib/$(ARCH64)/libkmfberder.so target=libkmfberder.so.1
link path=lib/$(ARCH64)/libkstat.so target=libkstat.so.1
link path=lib/$(ARCH64)/libmd.so target=libmd.so.1
link path=lib/$(ARCH64)/libmd5.so target=libmd5.so.1
link path=lib/$(ARCH64)/libmp.so target=libmp.so.2
link path=lib/$(ARCH64)/libnsl.so target=libnsl.so.1
link path=lib/$(ARCH64)/libnvpair.so target=libnvpair.so.1
link path=lib/$(ARCH64)/libofmt.so target=libofmt.so.1
link path=lib/$(ARCH64)/libpam.so target=libpam.so.1
link path=lib/$(ARCH64)/libposix4.so target=libposix4.so.1
link path=lib/$(ARCH64)/libposix4.so.1 target=librt.so.1
link path=lib/$(ARCH64)/libproc.so target=libproc.so.1
link path=lib/$(ARCH64)/libpthread.so target=libpthread.so.1
link path=lib/$(ARCH64)/librcm.so target=librcm.so.1
link path=lib/$(ARCH64)/libresolv.so target=libresolv.so.2
link path=lib/$(ARCH64)/librestart.so target=librestart.so.1
link path=lib/$(ARCH64)/libroute.so target=libroute.so.1
link path=lib/$(ARCH64)/librpcsvc.so target=librpcsvc.so.1
link path=lib/$(ARCH64)/librt.so target=librt.so.1
link path=lib/$(ARCH64)/librtld_db.so target=librtld_db.so.1
link path=lib/$(ARCH64)/libscf.so target=libscf.so.1
link path=lib/$(ARCH64)/libsec.so target=libsec.so.1
link path=lib/$(ARCH64)/libsecdb.so target=libsecdb.so.1
link path=lib/$(ARCH64)/libsendfile.so target=libsendfile.so.1
link path=lib/$(ARCH64)/libsocket.so target=libsocket.so.1
link path=lib/$(ARCH64)/libsysevent.so target=libsysevent.so.1
link path=lib/$(ARCH64)/libtermcap.so target=libtermcap.so.1
link path=lib/$(ARCH64)/libtermlib.so target=libtermlib.so.1
link path=lib/$(ARCH64)/libtermlib.so.1 target=libcurses.so.1
link path=lib/$(ARCH64)/libthread.so target=libthread.so.1
link path=lib/$(ARCH64)/libthread_db.so target=libc_db.so.1
link path=lib/$(ARCH64)/libthread_db.so.1 target=libc_db.so.1
link path=lib/$(ARCH64)/libtsnet.so target=libtsnet.so.1
link path=lib/$(ARCH64)/libtsol.so target=libtsol.so.2
link path=lib/$(ARCH64)/libumem.so target=libumem.so.1
link path=lib/$(ARCH64)/libuuid.so target=libuuid.so.1
link path=lib/$(ARCH64)/libuutil.so target=libuutil.so.1
link path=lib/$(ARCH64)/libw.so target=libw.so.1
link path=lib/$(ARCH64)/libxnet.so target=libxnet.so.1
link path=lib/32 target=.
link path=lib/64 target=$(ARCH64)
link path=lib/crypto/32 target=.
link path=lib/crypto/64 target=$(ARCH64)
link path=lib/libadm.so target=libadm.so.1
link path=lib/libaio.so target=libaio.so.1
link path=lib/libavl.so target=libavl.so.1
link path=lib/libbsm.so target=libbsm.so.1
link path=lib/libc.so target=libc.so.1
link path=lib/libc_db.so target=libc_db.so.1
link path=lib/libcontract.so target=libcontract.so.1
link path=lib/libcryptoutil.so target=./libcryptoutil.so.1
link path=lib/libctf.so target=libctf.so.1
link path=lib/libcurses.so target=libcurses.so.1
link path=lib/libdevice.so target=libdevice.so.1
link path=lib/libdevid.so target=libdevid.so.1
link path=lib/libdevinfo.so target=libdevinfo.so.1
link path=lib/libdl.so target=libdl.so.1
link path=lib/libdladm.so target=libdladm.so.1
link path=lib/libdlpi.so target=libdlpi.so.1
link path=lib/libdoor.so target=libdoor.so.1
link path=lib/libefi.so target=libefi.so.1
link path=lib/libelf.so target=libelf.so.1
link path=lib/libelfsign.so target=libelfsign.so.1
$(i386_ONLY)link path=lib/libfdisk.so target=libfdisk.so.1
link path=lib/libgen.so target=libgen.so.1
link path=lib/libintl.so target=libintl.so.1
link path=lib/libipadm.so target=libipadm.so.1
link path=lib/libipmp.so target=./libipmp.so.1
link path=lib/libkmf.so target=libkmf.so.1
link path=lib/libkmfberder.so target=libkmfberder.so.1
link path=lib/libkstat.so target=libkstat.so.1
link path=lib/libmd.so target=libmd.so.1
link path=lib/libmd5.so target=libmd5.so.1
link path=lib/libmp.so target=libmp.so.2
link path=lib/libnsl.so target=libnsl.so.1
link path=lib/libnvpair.so target=libnvpair.so.1
link path=lib/libnwam.so target=libnwam.so.1
link path=lib/libofmt.so target=libofmt.so.1
link path=lib/libpam.so target=libpam.so.1
link path=lib/libposix4.so target=libposix4.so.1
link path=lib/libposix4.so.1 target=librt.so.1
link path=lib/libproc.so target=libproc.so.1
link path=lib/libpthread.so target=libpthread.so.1
link path=lib/librcm.so target=./librcm.so.1
link path=lib/libresolv.so target=libresolv.so.2
link path=lib/libroute.so target=libroute.so.1
link path=lib/librpcsvc.so target=librpcsvc.so.1
link path=lib/librt.so target=librt.so.1
link path=lib/librtld_db.so target=librtld_db.so.1
link path=lib/libscf.so target=libscf.so.1
link path=lib/libsec.so target=libsec.so.1
link path=lib/libsecdb.so target=libsecdb.so.1
link path=lib/libsendfile.so target=libsendfile.so.1
link path=lib/libsocket.so target=libsocket.so.1
link path=lib/libsysevent.so target=./libsysevent.so.1
link path=lib/libtermcap.so target=libtermcap.so.1
link path=lib/libtermlib.so target=libtermlib.so.1
link path=lib/libtermlib.so.1 target=libcurses.so.1
link path=lib/libthread.so target=libthread.so.1
link path=lib/libthread_db.so target=libc_db.so.1
link path=lib/libthread_db.so.1 target=libc_db.so.1
link path=lib/libtsol.so target=libtsol.so.2
link path=lib/libumem.so target=libumem.so.1
link path=lib/libuuid.so target=libuuid.so.1
link path=lib/libw.so target=libw.so.1
link path=lib/libxnet.so target=libxnet.so.1
link path=lib/secure/32 target=.
link path=lib/secure/64 target=$(ARCH64)
link path=usr/ccs/lib/$(ARCH64)/libcurses.so \
    target=../../../../lib/$(ARCH64)/libcurses.so.1
link path=usr/ccs/lib/$(ARCH64)/libform.so \
    target=../../../lib/$(ARCH64)/libform.so.1
link path=usr/ccs/lib/$(ARCH64)/libgen.so \
    target=../../../../lib/$(ARCH64)/libgen.so.1
link path=usr/ccs/lib/$(ARCH64)/libl.so \
    target=../../../lib/$(ARCH64)/libl.so.1
link path=usr/ccs/lib/$(ARCH64)/libmalloc.so \
    target=../../../lib/$(ARCH64)/libmalloc.so.1
link path=usr/ccs/lib/$(ARCH64)/libmenu.so \
    target=../../../lib/$(ARCH64)/libmenu.so.1
link path=usr/ccs/lib/$(ARCH64)/libpanel.so \
    target=../../../lib/$(ARCH64)/libpanel.so.1
link path=usr/ccs/lib/$(ARCH64)/libtermcap.so \
    target=../../../../lib/$(ARCH64)/libtermcap.so.1
link path=usr/ccs/lib/$(ARCH64)/libtermlib.so \
    target=../../../../lib/$(ARCH64)/libcurses.so.1
link path=usr/ccs/lib/$(ARCH64)/liby.so \
    target=../../../lib/$(ARCH64)/liby.so.1
link path=usr/ccs/lib/libcurses.so target=../../../lib/libcurses.so.1
link path=usr/ccs/lib/libform.so target=../../lib/libform.so.1
link path=usr/ccs/lib/libgen.so target=../../../lib/libgen.so.1
link path=usr/ccs/lib/libl.so target=../../lib/libl.so.1
link path=usr/ccs/lib/libmalloc.so target=../../lib/libmalloc.so.1
link path=usr/ccs/lib/libmenu.so target=../../lib/libmenu.so.1
link path=usr/ccs/lib/libpanel.so target=../../lib/libpanel.so.1
link path=usr/ccs/lib/libtermcap.so target=../../../lib/libtermcap.so.1
link path=usr/ccs/lib/libtermlib.so target=../../../lib/libcurses.so.1
link path=usr/ccs/lib/liby.so target=../../lib/liby.so.1
link path=usr/lib/$(ARCH64)/libadm.so \
    target=../../../lib/$(ARCH64)/libadm.so.1
link path=usr/lib/$(ARCH64)/libadm.so.1 \
    target=../../../lib/$(ARCH64)/libadm.so.1
link path=usr/lib/$(ARCH64)/libads.so target=./libads.so.1
link path=usr/lib/$(ARCH64)/libadutils.so target=./libadutils.so.1
link path=usr/lib/$(ARCH64)/libaio.so \
    target=../../../lib/$(ARCH64)/libaio.so.1
link path=usr/lib/$(ARCH64)/libaio.so.1 \
    target=../../../lib/$(ARCH64)/libaio.so.1
link path=usr/lib/$(ARCH64)/libavl.so \
    target=../../../lib/$(ARCH64)/libavl.so.1
link path=usr/lib/$(ARCH64)/libavl.so.1 \
    target=../../../lib/$(ARCH64)/libavl.so.1
link path=usr/lib/$(ARCH64)/libbsdmalloc.so target=libbsdmalloc.so.1
link path=usr/lib/$(ARCH64)/libbsm.so \
    target=../../../lib/$(ARCH64)/libbsm.so.1
link path=usr/lib/$(ARCH64)/libbsm.so.1 \
    target=../../../lib/$(ARCH64)/libbsm.so.1
link path=usr/lib/$(ARCH64)/libc.so target=../../../lib/$(ARCH64)/libc.so.1
link path=usr/lib/$(ARCH64)/libc.so.1 target=../../../lib/$(ARCH64)/libc.so.1
link path=usr/lib/$(ARCH64)/libc_db.so \
    target=../../../lib/$(ARCH64)/libc_db.so.1
link path=usr/lib/$(ARCH64)/libc_db.so.1 \
    target=../../../lib/$(ARCH64)/libc_db.so.1
link path=usr/lib/$(ARCH64)/libcfgadm.so target=libcfgadm.so.1
link path=usr/lib/$(ARCH64)/libcmd.so target=libcmd.so.1
link path=usr/lib/$(ARCH64)/libcmdutils.so.1 \
    target=../../../lib/$(ARCH64)/libcmdutils.so.1
link path=usr/lib/$(ARCH64)/libcommputil.so target=libcommputil.so.1
link path=usr/lib/$(ARCH64)/libcontract.so \
    target=../../../lib/$(ARCH64)/libcontract.so.1
link path=usr/lib/$(ARCH64)/libcontract.so.1 \
    target=../../../lib/$(ARCH64)/libcontract.so.1
link path=usr/lib/$(ARCH64)/libcrypt.so target=./libcrypt.so.1
link path=usr/lib/$(ARCH64)/libcrypt_d.so target=./libcrypt.so
link path=usr/lib/$(ARCH64)/libcrypt_d.so.1 target=./libcrypt.so.1
link path=usr/lib/$(ARCH64)/libcrypt_i.so target=./libcrypt.so
link path=usr/lib/$(ARCH64)/libcrypt_i.so.1 target=./libcrypt.so.1
link path=usr/lib/$(ARCH64)/libctf.so \
    target=../../../lib/$(ARCH64)/libctf.so.1
link path=usr/lib/$(ARCH64)/libctf.so.1 \
    target=../../../lib/$(ARCH64)/libctf.so.1
link path=usr/lib/$(ARCH64)/libcurses.so \
    target=../../../lib/$(ARCH64)/libcurses.so.1
link path=usr/lib/$(ARCH64)/libcurses.so.1 \
    target=../../../lib/$(ARCH64)/libcurses.so.1
link path=usr/lib/$(ARCH64)/libdevice.so \
    target=../../../lib/$(ARCH64)/libdevice.so.1
link path=usr/lib/$(ARCH64)/libdevice.so.1 \
    target=../../../lib/$(ARCH64)/libdevice.so.1
link path=usr/lib/$(ARCH64)/libdevid.so \
    target=../../../lib/$(ARCH64)/libdevid.so.1
link path=usr/lib/$(ARCH64)/libdevid.so.1 \
    target=../../../lib/$(ARCH64)/libdevid.so.1
link path=usr/lib/$(ARCH64)/libdevinfo.so \
    target=../../../lib/$(ARCH64)/libdevinfo.so.1
link path=usr/lib/$(ARCH64)/libdevinfo.so.1 \
    target=../../../lib/$(ARCH64)/libdevinfo.so.1
link path=usr/lib/$(ARCH64)/libdhcputil.so.1 \
    target=../../../lib/$(ARCH64)/libdhcputil.so.1
link path=usr/lib/$(ARCH64)/libdisasm.so target=libdisasm.so.1
link path=usr/lib/$(ARCH64)/libdl.so target=../../../lib/$(ARCH64)/libdl.so.1
link path=usr/lib/$(ARCH64)/libdl.so.1 \
    target=../../../lib/$(ARCH64)/libdl.so.1
link path=usr/lib/$(ARCH64)/libdlpi.so \
    target=../../../lib/$(ARCH64)/libdlpi.so.1
link path=usr/lib/$(ARCH64)/libdlpi.so.1 \
    target=../../../lib/$(ARCH64)/libdlpi.so.1
link path=usr/lib/$(ARCH64)/libdoor.so \
    target=../../../lib/$(ARCH64)/libdoor.so.1
link path=usr/lib/$(ARCH64)/libdoor.so.1 \
    target=../../../lib/$(ARCH64)/libdoor.so.1
link path=usr/lib/$(ARCH64)/libefi.so \
    target=../../../lib/$(ARCH64)/libefi.so.1
link path=usr/lib/$(ARCH64)/libefi.so.1 \
    target=../../../lib/$(ARCH64)/libefi.so.1
link path=usr/lib/$(ARCH64)/libelf.so \
    target=../../../lib/$(ARCH64)/libelf.so.1
link path=usr/lib/$(ARCH64)/libelf.so.1 \
    target=../../../lib/$(ARCH64)/libelf.so.1
link path=usr/lib/$(ARCH64)/libexacct.so target=libexacct.so.1
link path=usr/lib/$(ARCH64)/libfakekernel.so.1 \
    target=../../../lib/$(ARCH64)/libfakekernel.so.1
$(i386_ONLY)link path=usr/lib/$(ARCH64)/libfdisk.so \
    target=../../../lib/$(ARCH64)/libfdisk.so.1
$(i386_ONLY)link path=usr/lib/$(ARCH64)/libfdisk.so.1 \
    target=../../../lib/$(ARCH64)/libfdisk.so.1
link path=usr/lib/$(ARCH64)/libform.so target=libform.so.1
link path=usr/lib/$(ARCH64)/libfstyp.so target=./libfstyp.so.1
link path=usr/lib/$(ARCH64)/libgen.so \
    target=../../../lib/$(ARCH64)/libgen.so.1
link path=usr/lib/$(ARCH64)/libgen.so.1 \
    target=../../../lib/$(ARCH64)/libgen.so.1
link path=usr/lib/$(ARCH64)/libhotplug.so target=libhotplug.so.1
link path=usr/lib/$(ARCH64)/libidmap.so target=./libidmap.so.1
link path=usr/lib/$(ARCH64)/libinetutil.so.1 \
    target=../../../lib/$(ARCH64)/libinetutil.so.1
link path=usr/lib/$(ARCH64)/libintl.so \
    target=../../../lib/$(ARCH64)/libintl.so.1
link path=usr/lib/$(ARCH64)/libintl.so.1 \
    target=../../../lib/$(ARCH64)/libintl.so.1
link path=usr/lib/$(ARCH64)/libipmi.so target=./libipmi.so.1
link path=usr/lib/$(ARCH64)/libipp.so target=libipp.so.1
link path=usr/lib/$(ARCH64)/libkstat.so \
    target=../../../lib/$(ARCH64)/libkstat.so.1
link path=usr/lib/$(ARCH64)/libkstat.so.1 \
    target=../../../lib/$(ARCH64)/libkstat.so.1
link path=usr/lib/$(ARCH64)/libkvm.so target=libkvm.so.1
link path=usr/lib/$(ARCH64)/libl.so target=libl.so.1
link path=usr/lib/$(ARCH64)/libldap.so target=libldap.so.5
link path=usr/lib/$(ARCH64)/liblddbg.so.4 \
    target=../../../lib/$(ARCH64)/liblddbg.so.4
link path=usr/lib/$(ARCH64)/liblgrp.so target=liblgrp.so.1
link path=usr/lib/$(ARCH64)/liblm.so target=liblm.so.1
link path=usr/lib/$(ARCH64)/libmail.so target=libmail.so.1
link path=usr/lib/$(ARCH64)/libmalloc.so target=libmalloc.so.1
link path=usr/lib/$(ARCH64)/libmapmalloc.so target=libmapmalloc.so.1
link path=usr/lib/$(ARCH64)/libmd.so target=../../../lib/$(ARCH64)/libmd.so.1
link path=usr/lib/$(ARCH64)/libmd.so.1 \
    target=../../../lib/$(ARCH64)/libmd.so.1
link path=usr/lib/$(ARCH64)/libmd5.so \
    target=../../../lib/$(ARCH64)/libmd5.so.1
link path=usr/lib/$(ARCH64)/libmd5.so.1 \
    target=../../../lib/$(ARCH64)/libmd5.so.1
link path=usr/lib/$(ARCH64)/libmenu.so target=libmenu.so.1
link path=usr/lib/$(ARCH64)/libmp.so target=../../../lib/$(ARCH64)/libmp.so.2
link path=usr/lib/$(ARCH64)/libmp.so.2 \
    target=../../../lib/$(ARCH64)/libmp.so.2
link path=usr/lib/$(ARCH64)/libmtmalloc.so target=libmtmalloc.so.1
link path=usr/lib/$(ARCH64)/libnls.so target=libnls.so.1
link path=usr/lib/$(ARCH64)/libnsl.so \
    target=../../../lib/$(ARCH64)/libnsl.so.1
link path=usr/lib/$(ARCH64)/libnsl.so.1 \
    target=../../../lib/$(ARCH64)/libnsl.so.1
link path=usr/lib/$(ARCH64)/libnvpair.so \
    target=../../../lib/$(ARCH64)/libnvpair.so.1
link path=usr/lib/$(ARCH64)/libnvpair.so.1 \
    target=../../../lib/$(ARCH64)/libnvpair.so.1
link path=usr/lib/$(ARCH64)/libpam.so \
    target=../../../lib/$(ARCH64)/libpam.so.1
link path=usr/lib/$(ARCH64)/libpam.so.1 \
    target=../../../lib/$(ARCH64)/libpam.so.1
link path=usr/lib/$(ARCH64)/libpanel.so target=libpanel.so.1
link path=usr/lib/$(ARCH64)/libpkcs11.so target=libpkcs11.so.1
link path=usr/lib/$(ARCH64)/libposix4.so \
    target=../../../lib/$(ARCH64)/librt.so.1
link path=usr/lib/$(ARCH64)/libposix4.so.1 \
    target=../../../lib/$(ARCH64)/librt.so.1
link path=usr/lib/$(ARCH64)/libproc.so \
    target=../../../lib/$(ARCH64)/libproc.so.1
link path=usr/lib/$(ARCH64)/libproc.so.1 \
    target=../../../lib/$(ARCH64)/libproc.so.1
link path=usr/lib/$(ARCH64)/libproject.so target=libproject.so.1
link path=usr/lib/$(ARCH64)/libpthread.so \
    target=../../../lib/$(ARCH64)/libpthread.so.1
link path=usr/lib/$(ARCH64)/libpthread.so.1 \
    target=../../../lib/$(ARCH64)/libpthread.so.1
link path=usr/lib/$(ARCH64)/librcm.so \
    target=../../../lib/$(ARCH64)/librcm.so.1
link path=usr/lib/$(ARCH64)/librcm.so.1 \
    target=../../../lib/$(ARCH64)/librcm.so.1
link path=usr/lib/$(ARCH64)/libreparse.so target=libreparse.so.1
link path=usr/lib/$(ARCH64)/libresolv.so \
    target=../../../lib/$(ARCH64)/libresolv.so.2
link path=usr/lib/$(ARCH64)/libresolv.so.2 \
    target=../../../lib/$(ARCH64)/libresolv.so.2
$(i386_ONLY)link path=usr/lib/$(ARCH64)/librestart.so \
    target=../../../lib/$(ARCH64)/librestart.so.1
link path=usr/lib/$(ARCH64)/librestart.so.1 \
    target=../../../lib/$(ARCH64)/librestart.so.1
link path=usr/lib/$(ARCH64)/libroute.so \
    target=../../../lib/$(ARCH64)/libroute.so.1
link path=usr/lib/$(ARCH64)/libroute.so.1 \
    target=../../../lib/$(ARCH64)/libroute.so.1
link path=usr/lib/$(ARCH64)/librpcsvc.so \
    target=../../../lib/$(ARCH64)/librpcsvc.so.1
link path=usr/lib/$(ARCH64)/librpcsvc.so.1 \
    target=../../../lib/$(ARCH64)/librpcsvc.so.1
link path=usr/lib/$(ARCH64)/librt.so target=../../../lib/$(ARCH64)/librt.so.1
link path=usr/lib/$(ARCH64)/librt.so.1 \
    target=../../../lib/$(ARCH64)/librt.so.1
link path=usr/lib/$(ARCH64)/librtld.so.1 \
    target=../../../lib/$(ARCH64)/librtld.so.1
link path=usr/lib/$(ARCH64)/librtld_db.so \
    target=../../../lib/$(ARCH64)/librtld_db.so.1
link path=usr/lib/$(ARCH64)/librtld_db.so.1 \
    target=../../../lib/$(ARCH64)/librtld_db.so.1
link path=usr/lib/$(ARCH64)/libscf.so \
    target=../../../lib/$(ARCH64)/libscf.so.1
link path=usr/lib/$(ARCH64)/libscf.so.1 \
    target=../../../lib/$(ARCH64)/libscf.so.1
link path=usr/lib/$(ARCH64)/libsched.so target=libsched.so.1
link path=usr/lib/$(ARCH64)/libsctp.so target=./libsctp.so.1
link path=usr/lib/$(ARCH64)/libsec.so \
    target=../../../lib/$(ARCH64)/libsec.so.1
link path=usr/lib/$(ARCH64)/libsec.so.1 \
    target=../../../lib/$(ARCH64)/libsec.so.1
link path=usr/lib/$(ARCH64)/libsecdb.so \
    target=../../../lib/$(ARCH64)/libsecdb.so.1
link path=usr/lib/$(ARCH64)/libsecdb.so.1 \
    target=../../../lib/$(ARCH64)/libsecdb.so.1
link path=usr/lib/$(ARCH64)/libsendfile.so \
    target=../../../lib/$(ARCH64)/libsendfile.so.1
link path=usr/lib/$(ARCH64)/libsendfile.so.1 \
    target=../../../lib/$(ARCH64)/libsendfile.so.1
link path=usr/lib/$(ARCH64)/libsip.so target=./libsip.so.1
link path=usr/lib/$(ARCH64)/libsldap.so target=libsldap.so.1
link path=usr/lib/$(ARCH64)/libsmbios.so target=libsmbios.so.1
link path=usr/lib/$(ARCH64)/libsocket.so \
    target=../../../lib/$(ARCH64)/libsocket.so.1
link path=usr/lib/$(ARCH64)/libsocket.so.1 \
    target=../../../lib/$(ARCH64)/libsocket.so.1
link path=usr/lib/$(ARCH64)/libsoftcrypto.so target=./libsoftcrypto.so.1
link path=usr/lib/$(ARCH64)/libsysevent.so \
    target=../../../lib/$(ARCH64)/libsysevent.so.1
link path=usr/lib/$(ARCH64)/libsysevent.so.1 \
    target=../../../lib/$(ARCH64)/libsysevent.so.1
link path=usr/lib/$(ARCH64)/libtermcap.so \
    target=../../../lib/$(ARCH64)/libtermcap.so.1
link path=usr/lib/$(ARCH64)/libtermcap.so.1 \
    target=../../../lib/$(ARCH64)/libtermcap.so.1
link path=usr/lib/$(ARCH64)/libtermlib.so \
    target=../../../lib/$(ARCH64)/libcurses.so.1
link path=usr/lib/$(ARCH64)/libtermlib.so.1 \
    target=../../../lib/$(ARCH64)/libcurses.so.1
link path=usr/lib/$(ARCH64)/libthread.so \
    target=../../../lib/$(ARCH64)/libthread.so.1
link path=usr/lib/$(ARCH64)/libthread.so.1 \
    target=../../../lib/$(ARCH64)/libthread.so.1
link path=usr/lib/$(ARCH64)/libthread_db.so \
    target=../../../lib/$(ARCH64)/libc_db.so.1
link path=usr/lib/$(ARCH64)/libthread_db.so.1 \
    target=../../../lib/$(ARCH64)/libc_db.so.1
link path=usr/lib/$(ARCH64)/libtsnet.so \
    target=../../../lib/$(ARCH64)/libtsnet.so.1
link path=usr/lib/$(ARCH64)/libtsnet.so.1 \
    target=../../../lib/$(ARCH64)/libtsnet.so.1
link path=usr/lib/$(ARCH64)/libtsol.so \
    target=../../../lib/$(ARCH64)/libtsol.so.2
link path=usr/lib/$(ARCH64)/libtsol.so.2 \
    target=../../../lib/$(ARCH64)/libtsol.so.2
link path=usr/lib/$(ARCH64)/libumem.so \
    target=../../../lib/$(ARCH64)/libumem.so.1
link path=usr/lib/$(ARCH64)/libumem.so.1 \
    target=../../../lib/$(ARCH64)/libumem.so.1
link path=usr/lib/$(ARCH64)/libuuid.so \
    target=../../../lib/$(ARCH64)/libuuid.so.1
link path=usr/lib/$(ARCH64)/libuuid.so.1 \
    target=../../../lib/$(ARCH64)/libuuid.so.1
$(i386_ONLY)link path=usr/lib/$(ARCH64)/libuutil.so \
    target=../../../lib/$(ARCH64)/libuutil.so.1
link path=usr/lib/$(ARCH64)/libuutil.so.1 \
    target=../../../lib/$(ARCH64)/libuutil.so.1
$(sparc_ONLY)link path=usr/lib/$(ARCH64)/libv12n.so target=./libv12n.so.1
link path=usr/lib/$(ARCH64)/libvolmgt.so target=libvolmgt.so.1
link path=usr/lib/$(ARCH64)/libw.so target=../../../lib/$(ARCH64)/libw.so.1
link path=usr/lib/$(ARCH64)/libw.so.1 target=../../../lib/$(ARCH64)/libw.so.1
link path=usr/lib/$(ARCH64)/libwrap.so target=libwrap.so.1.0
link path=usr/lib/$(ARCH64)/libwrap.so.1 target=libwrap.so.1.0
link path=usr/lib/$(ARCH64)/libxnet.so \
    target=../../../lib/$(ARCH64)/libxnet.so.1
link path=usr/lib/$(ARCH64)/libxnet.so.1 \
    target=../../../lib/$(ARCH64)/libxnet.so.1
link path=usr/lib/$(ARCH64)/liby.so target=liby.so.1
link path=usr/lib/$(ARCH64)/libzoneinfo.so target=./libzoneinfo.so.1
link path=usr/lib/$(ARCH64)/nss_compat.so.1 \
    target=../../../lib/$(ARCH64)/nss_compat.so.1
link path=usr/lib/$(ARCH64)/nss_dns.so.1 \
    target=../../../lib/$(ARCH64)/nss_dns.so.1
link path=usr/lib/$(ARCH64)/nss_files.so.1 \
    target=../../../lib/$(ARCH64)/nss_files.so.1
link path=usr/lib/$(ARCH64)/nss_nis.so.1 \
    target=../../../lib/$(ARCH64)/nss_nis.so.1
link path=usr/lib/$(ARCH64)/nss_user.so.1 \
    target=../../../lib/$(ARCH64)/nss_user.so.1
link path=usr/lib/$(ARCH64)/straddr.so target=straddr.so.2
link path=usr/lib/32 target=.
link path=usr/lib/64 target=$(ARCH64)
link path=usr/lib/cfgadm/$(ARCH64)/ib.so target=./ib.so.1
link path=usr/lib/cfgadm/$(ARCH64)/pci.so target=./pci.so.1
$(i386_ONLY)link path=usr/lib/cfgadm/$(ARCH64)/sata.so target=./sata.so.1
link path=usr/lib/cfgadm/$(ARCH64)/scsi.so target=./scsi.so.1
link path=usr/lib/cfgadm/$(ARCH64)/shp.so target=./shp.so.1
link path=usr/lib/cfgadm/$(ARCH64)/usb.so target=./usb.so.1
link path=usr/lib/cfgadm/ib.so target=./ib.so.1
link path=usr/lib/cfgadm/pci.so target=./pci.so.1
$(i386_ONLY)link path=usr/lib/cfgadm/sata.so target=./sata.so.1
link path=usr/lib/cfgadm/scsi.so target=./scsi.so.1
link path=usr/lib/cfgadm/shp.so target=./shp.so.1
link path=usr/lib/cfgadm/usb.so target=./usb.so.1
link path=usr/lib/libadm.so target=../../lib/libadm.so.1
link path=usr/lib/libadm.so.1 target=../../lib/libadm.so.1
link path=usr/lib/libads.so target=./libads.so.1
link path=usr/lib/libadutils.so target=./libadutils.so.1
link path=usr/lib/libaio.so target=../../lib/libaio.so.1
link path=usr/lib/libaio.so.1 target=../../lib/libaio.so.1
link path=usr/lib/libavl.so target=../../lib/libavl.so.1
link path=usr/lib/libavl.so.1 target=../../lib/libavl.so.1
link path=usr/lib/libbsdmalloc.so target=./libbsdmalloc.so.1
link path=usr/lib/libbsm.so target=../../lib/libbsm.so.1
link path=usr/lib/libbsm.so.1 target=../../lib/libbsm.so.1
link path=usr/lib/libc.so target=../../lib/libc.so.1
link path=usr/lib/libc.so.1 target=../../lib/libc.so.1
link path=usr/lib/libc_db.so target=../../lib/libc_db.so.1
link path=usr/lib/libc_db.so.1 target=../../lib/libc_db.so.1
link path=usr/lib/libcfgadm.so target=./libcfgadm.so.1
link path=usr/lib/libcmd.so target=libcmd.so.1
link path=usr/lib/libcmdutils.so.1 target=../../lib/libcmdutils.so.1
link path=usr/lib/libcommputil.so target=./libcommputil.so.1
link path=usr/lib/libcontract.so target=../../lib/libcontract.so.1
link path=usr/lib/libcontract.so.1 target=../../lib/libcontract.so.1
link path=usr/lib/libcrypt.so target=./libcrypt.so.1
link path=usr/lib/libcrypt_d.so target=./libcrypt.so
link path=usr/lib/libcrypt_d.so.1 target=./libcrypt.so.1
link path=usr/lib/libcrypt_i.so target=./libcrypt.so
link path=usr/lib/libcrypt_i.so.1 target=./libcrypt.so.1
link path=usr/lib/libctf.so target=../../lib/libctf.so.1
link path=usr/lib/libctf.so.1 target=../../lib/libctf.so.1
link path=usr/lib/libcurses.so target=../../lib/libcurses.so.1
link path=usr/lib/libcurses.so.1 target=../../lib/libcurses.so.1
link path=usr/lib/libdevice.so target=../../lib/libdevice.so.1
link path=usr/lib/libdevice.so.1 target=../../lib/libdevice.so.1
link path=usr/lib/libdevid.so target=../../lib/libdevid.so.1
link path=usr/lib/libdevid.so.1 target=../../lib/libdevid.so.1
link path=usr/lib/libdevinfo.so target=../../lib/libdevinfo.so.1
link path=usr/lib/libdevinfo.so.1 target=../../lib/libdevinfo.so.1
link path=usr/lib/libdhcpagent.so.1 target=../../lib/libdhcpagent.so.1
link path=usr/lib/libdhcputil.so.1 target=../../lib/libdhcputil.so.1
link path=usr/lib/libdisasm.so target=./libdisasm.so.1
link path=usr/lib/libdl.so target=../../lib/libdl.so.1
link path=usr/lib/libdl.so.1 target=../../lib/libdl.so.1
link path=usr/lib/libdlpi.so target=../../lib/libdlpi.so.1
link path=usr/lib/libdlpi.so.1 target=../../lib/libdlpi.so.1
link path=usr/lib/libdoor.so target=../../lib/libdoor.so.1
link path=usr/lib/libdoor.so.1 target=../../lib/libdoor.so.1
link path=usr/lib/libefi.so target=../../lib/libefi.so.1
link path=usr/lib/libefi.so.1 target=../../lib/libefi.so.1
link path=usr/lib/libelf.so target=../../lib/libelf.so.1
link path=usr/lib/libelf.so.1 target=../../lib/libelf.so.1
link path=usr/lib/libexacct.so target=./libexacct.so.1
link path=usr/lib/libfakekernel.so.1 target=../../lib/libfakekernel.so.1
$(i386_ONLY)link path=usr/lib/libfdisk.so target=../../lib/libfdisk.so.1
$(i386_ONLY)link path=usr/lib/libfdisk.so.1 target=../../lib/libfdisk.so.1
link path=usr/lib/libform.so target=./libform.so.1
link path=usr/lib/libfstyp.so target=./libfstyp.so.1
link path=usr/lib/libgen.so target=../../lib/libgen.so.1
link path=usr/lib/libgen.so.1 target=../../lib/libgen.so.1
link path=usr/lib/libhotplug.so target=./libhotplug.so.1
link path=usr/lib/libidmap.so target=./libidmap.so.1
link path=usr/lib/libinetutil.so.1 target=../../lib/libinetutil.so.1
link path=usr/lib/libintl.so target=../../lib/libintl.so.1
link path=usr/lib/libintl.so.1 target=../../lib/libintl.so.1
link path=usr/lib/libipmi.so target=./libipmi.so.1
link path=usr/lib/libipp.so target=./libipp.so.1
link path=usr/lib/libkstat.so target=../../lib/libkstat.so.1
link path=usr/lib/libkstat.so.1 target=../../lib/libkstat.so.1
link path=usr/lib/libkvm.so target=./libkvm.so.1
link path=usr/lib/libl.so target=./libl.so.1
link path=usr/lib/libldap.so target=libldap.so.5
link path=usr/lib/liblddbg.so.4 target=../../lib/liblddbg.so.4
link path=usr/lib/liblgrp.so target=./liblgrp.so.1
link path=usr/lib/liblm.so target=./liblm.so.1
link path=usr/lib/libmail.so target=./libmail.so.1
link path=usr/lib/libmalloc.so target=./libmalloc.so.1
link path=usr/lib/libmapmalloc.so target=./libmapmalloc.so.1
link path=usr/lib/libmd.so target=../../lib/libmd.so.1
link path=usr/lib/libmd.so.1 target=../../lib/libmd.so.1
link path=usr/lib/libmd5.so target=../../lib/libmd5.so.1
link path=usr/lib/libmd5.so.1 target=../../lib/libmd5.so.1
link path=usr/lib/libmenu.so target=./libmenu.so.1
link path=usr/lib/libmp.so target=../../lib/libmp.so.2
link path=usr/lib/libmp.so.1 target=../../lib/libmp.so.1
link path=usr/lib/libmp.so.2 target=../../lib/libmp.so.2
link path=usr/lib/libmtmalloc.so target=./libmtmalloc.so.1
link path=usr/lib/libnls.so target=./libnls.so.1
link path=usr/lib/libnsl.so target=../../lib/libnsl.so.1
link path=usr/lib/libnsl.so.1 target=../../lib/libnsl.so.1
link path=usr/lib/libnvpair.so target=../../lib/libnvpair.so.1
link path=usr/lib/libnvpair.so.1 target=../../lib/libnvpair.so.1
link path=usr/lib/libpam.so target=../../lib/libpam.so.1
link path=usr/lib/libpam.so.1 target=../../lib/libpam.so.1
link path=usr/lib/libpanel.so target=./libpanel.so.1
link path=usr/lib/libpkcs11.so target=./libpkcs11.so.1
link path=usr/lib/libposix4.so target=../../lib/librt.so.1
link path=usr/lib/libposix4.so.1 target=../../lib/librt.so.1
link path=usr/lib/libproc.so target=../../lib/libproc.so.1
link path=usr/lib/libproc.so.1 target=../../lib/libproc.so.1
link path=usr/lib/libproject.so target=./libproject.so.1
link path=usr/lib/libpthread.so target=../../lib/libpthread.so.1
link path=usr/lib/libpthread.so.1 target=../../lib/libpthread.so.1
link path=usr/lib/librcm.so target=../../lib/librcm.so.1
link path=usr/lib/librcm.so.1 target=../../lib/librcm.so.1
link path=usr/lib/libreparse.so target=./libreparse.so.1
link path=usr/lib/libresolv.so target=../../lib/libresolv.so.2
link path=usr/lib/libresolv.so.1 target=../../lib/libresolv.so.1
link path=usr/lib/libresolv.so.2 target=../../lib/libresolv.so.2
link path=usr/lib/librestart.so.1 target=../../lib/librestart.so.1
link path=usr/lib/libroute.so target=../../lib/libroute.so.1
link path=usr/lib/libroute.so.1 target=../../lib/libroute.so.1
link path=usr/lib/librpcsvc.so target=../../lib/librpcsvc.so.1
link path=usr/lib/librpcsvc.so.1 target=../../lib/librpcsvc.so.1
link path=usr/lib/librt.so target=../../lib/librt.so.1
link path=usr/lib/librt.so.1 target=../../lib/librt.so.1
link path=usr/lib/librtld.so.1 target=../../lib/librtld.so.1
link path=usr/lib/librtld_db.so target=../../lib/librtld_db.so.1
link path=usr/lib/librtld_db.so.1 target=../../lib/librtld_db.so.1
link path=usr/lib/libscf.so target=../../lib/libscf.so.1
link path=usr/lib/libscf.so.1 target=../../lib/libscf.so.1
link path=usr/lib/libsched.so target=./libsched.so.1
link path=usr/lib/libsctp.so target=./libsctp.so.1
link path=usr/lib/libsec.so target=../../lib/libsec.so.1
link path=usr/lib/libsec.so.1 target=../../lib/libsec.so.1
link path=usr/lib/libsecdb.so target=../../lib/libsecdb.so.1
link path=usr/lib/libsecdb.so.1 target=../../lib/libsecdb.so.1
link path=usr/lib/libsendfile.so target=../../lib/libsendfile.so.1
link path=usr/lib/libsendfile.so.1 target=../../lib/libsendfile.so.1
link path=usr/lib/libsip.so target=./libsip.so.1
link path=usr/lib/libsldap.so target=libsldap.so.1
link path=usr/lib/libsmbios.so target=libsmbios.so.1
link path=usr/lib/libsocket.so target=../../lib/libsocket.so.1
link path=usr/lib/libsocket.so.1 target=../../lib/libsocket.so.1
link path=usr/lib/libsoftcrypto.so target=./libsoftcrypto.so.1
link path=usr/lib/libsys.so target=./libsys.so.1
link path=usr/lib/libsysevent.so target=../../lib/libsysevent.so.1
link path=usr/lib/libsysevent.so.1 target=../../lib/libsysevent.so.1
link path=usr/lib/libtermcap.so target=../../lib/libtermcap.so.1
link path=usr/lib/libtermcap.so.1 target=../../lib/libtermcap.so.1
link path=usr/lib/libtermlib.so target=../../lib/libcurses.so.1
link path=usr/lib/libtermlib.so.1 target=../../lib/libcurses.so.1
link path=usr/lib/libthread.so target=../../lib/libthread.so.1
link path=usr/lib/libthread.so.1 target=../../lib/libthread.so.1
link path=usr/lib/libthread_db.so target=../../lib/libc_db.so.1
link path=usr/lib/libthread_db.so.1 target=../../lib/libc_db.so.1
link path=usr/lib/libtsnet.so target=../../lib/libtsnet.so.1
link path=usr/lib/libtsnet.so.1 target=../../lib/libtsnet.so.1
link path=usr/lib/libtsol.so target=../../lib/libtsol.so.2
link path=usr/lib/libtsol.so.2 target=../../lib/libtsol.so.2
link path=usr/lib/libumem.so target=../../lib/libumem.so.1
link path=usr/lib/libumem.so.1 target=../../lib/libumem.so.1
link path=usr/lib/libuuid.so target=../../lib/libuuid.so.1
link path=usr/lib/libuuid.so.1 target=../../lib/libuuid.so.1
link path=usr/lib/libuutil.so.1 target=../../lib/libuutil.so.1
$(sparc_ONLY)link path=usr/lib/libv12n.so target=./libv12n.so.1
link path=usr/lib/libvolmgt.so target=./libvolmgt.so.1
link path=usr/lib/libw.so target=../../lib/libw.so.1
link path=usr/lib/libw.so.1 target=../../lib/libw.so.1
link path=usr/lib/libwrap.so target=libwrap.so.1.0
link path=usr/lib/libwrap.so.1 target=libwrap.so.1.0
link path=usr/lib/libxnet.so target=../../lib/libxnet.so.1
link path=usr/lib/libxnet.so.1 target=../../lib/libxnet.so.1
link path=usr/lib/liby.so target=./liby.so.1
link path=usr/lib/libzoneinfo.so target=./libzoneinfo.so.1
link path=usr/lib/lwp/$(ARCH64)/libthread.so.1 \
    target=../../$(ARCH64)/libthread.so.1
link path=usr/lib/lwp/$(ARCH64)/libthread_db.so.1 \
    target=../../$(ARCH64)/libthread_db.so.1
link path=usr/lib/lwp/32 target=.
link path=usr/lib/lwp/64 target=$(ARCH64)
link path=usr/lib/lwp/libthread.so.1 target=../libthread.so.1
link path=usr/lib/lwp/libthread_db.so.1 target=../libthread_db.so.1
link path=usr/lib/nss_compat.so.1 target=../../lib/nss_compat.so.1
link path=usr/lib/nss_dns.so.1 target=../../lib/nss_dns.so.1
link path=usr/lib/nss_files.so.1 target=../../lib/nss_files.so.1
link path=usr/lib/nss_nis.so.1 target=../../lib/nss_nis.so.1
link path=usr/lib/nss_user.so.1 target=../../lib/nss_user.so.1
link path=usr/lib/scsi/$(ARCH64)/libscsi.so target=./libscsi.so.1
link path=usr/lib/scsi/$(ARCH64)/libses.so target=./libses.so.1
link path=usr/lib/scsi/$(ARCH64)/libsmp.so target=./libsmp.so.1
link path=usr/lib/scsi/libscsi.so target=./libscsi.so.1
link path=usr/lib/scsi/libses.so target=./libses.so.1
link path=usr/lib/scsi/libsmp.so target=./libsmp.so.1
link path=usr/lib/security/$(ARCH64)/crypt_bsdbf.so target=./crypt_bsdbf.so.1
link path=usr/lib/security/$(ARCH64)/crypt_bsdmd5.so \
    target=./crypt_bsdmd5.so.1
link path=usr/lib/security/$(ARCH64)/crypt_sha256.so \
    target=./crypt_sha256.so.1
link path=usr/lib/security/$(ARCH64)/crypt_sha512.so \
    target=./crypt_sha512.so.1
link path=usr/lib/security/$(ARCH64)/crypt_sunmd5.so \
    target=./crypt_sunmd5.so.1
link path=usr/lib/security/$(ARCH64)/pam_allow.so target=./pam_allow.so.1
link path=usr/lib/security/$(ARCH64)/pam_authtok_check.so \
    target=./pam_authtok_check.so.1
link path=usr/lib/security/$(ARCH64)/pam_authtok_get.so \
    target=./pam_authtok_get.so.1
link path=usr/lib/security/$(ARCH64)/pam_authtok_store.so \
    target=./pam_authtok_store.so.1
link path=usr/lib/security/$(ARCH64)/pam_challenge_response.so \
    target=./pam_challenge_response.so.1
link path=usr/lib/security/$(ARCH64)/pam_deny.so target=./pam_deny.so.1
link path=usr/lib/security/$(ARCH64)/pam_dhkeys.so target=./pam_dhkeys.so.1
link path=usr/lib/security/$(ARCH64)/pam_dial_auth.so \
    target=./pam_dial_auth.so.1
link path=usr/lib/security/$(ARCH64)/pam_ldap.so target=./pam_ldap.so.1
link path=usr/lib/security/$(ARCH64)/pam_list.so target=./pam_list.so.1
link path=usr/lib/security/$(ARCH64)/pam_passwd_auth.so \
    target=./pam_passwd_auth.so.1
link path=usr/lib/security/$(ARCH64)/pam_rhosts_auth.so \
    target=./pam_rhosts_auth.so.1
link path=usr/lib/security/$(ARCH64)/pam_roles.so target=./pam_roles.so.1
link path=usr/lib/security/$(ARCH64)/pam_sample.so target=./pam_sample.so.1
link path=usr/lib/security/$(ARCH64)/pam_timestamp.so \
    target=./pam_timestamp.so.1
link path=usr/lib/security/$(ARCH64)/pam_tsol_account.so \
    target=./pam_tsol_account.so.1
link path=usr/lib/security/$(ARCH64)/pam_unix_account.so \
    target=./pam_unix_account.so.1
link path=usr/lib/security/$(ARCH64)/pam_unix_auth.so \
    target=./pam_unix_auth.so.1
link path=usr/lib/security/$(ARCH64)/pam_unix_cred.so \
    target=./pam_unix_cred.so.1
link path=usr/lib/security/$(ARCH64)/pam_unix_session.so \
    target=./pam_unix_session.so.1
link path=usr/lib/security/$(ARCH64)/pkcs11_kernel.so \
    target=./pkcs11_kernel.so.1
link path=usr/lib/security/$(ARCH64)/pkcs11_softtoken.so \
    target=./pkcs11_softtoken.so.1
link path=usr/lib/security/$(ARCH64)/pkcs11_tpm.so target=./pkcs11_tpm.so.1
link path=usr/lib/security/64 target=$(ARCH64)
link path=usr/lib/security/audit_binfile.so target=./audit_binfile.so.1
link path=usr/lib/security/audit_remote.so target=./audit_remote.so.1
link path=usr/lib/security/audit_syslog.so target=./audit_syslog.so.1
link path=usr/lib/security/crypt_bsdbf.so target=./crypt_bsdbf.so.1
link path=usr/lib/security/crypt_bsdmd5.so target=./crypt_bsdmd5.so.1
link path=usr/lib/security/crypt_sha256.so target=./crypt_sha256.so.1
link path=usr/lib/security/crypt_sha512.so target=./crypt_sha512.so.1
link path=usr/lib/security/crypt_sunmd5.so target=./crypt_sunmd5.so.1
link path=usr/lib/security/pam_allow.so target=./pam_allow.so.1
link path=usr/lib/security/pam_authtok_check.so \
    target=./pam_authtok_check.so.1
link path=usr/lib/security/pam_authtok_get.so target=./pam_authtok_get.so.1
link path=usr/lib/security/pam_authtok_store.so \
    target=./pam_authtok_store.so.1
link path=usr/lib/security/pam_challenge_response.so \
    target=./pam_challenge_response.so.1
link path=usr/lib/security/pam_deny.so target=./pam_deny.so.1
link path=usr/lib/security/pam_dhkeys.so target=./pam_dhkeys.so.1
link path=usr/lib/security/pam_dial_auth.so target=./pam_dial_auth.so.1
link path=usr/lib/security/pam_ldap.so target=./pam_ldap.so.1
link path=usr/lib/security/pam_list.so target=./pam_list.so.1
link path=usr/lib/security/pam_passwd_auth.so target=./pam_passwd_auth.so.1
link path=usr/lib/security/pam_rhosts_auth.so target=./pam_rhosts_auth.so.1
link path=usr/lib/security/pam_roles.so target=./pam_roles.so.1
link path=usr/lib/security/pam_sample.so target=./pam_sample.so.1
link path=usr/lib/security/pam_timestamp.so target=./pam_timestamp.so.1
link path=usr/lib/security/pam_tsol_account.so target=./pam_tsol_account.so.1
link path=usr/lib/security/pam_unix_account.so target=./pam_unix_account.so.1
link path=usr/lib/security/pam_unix_auth.so target=./pam_unix_auth.so.1
link path=usr/lib/security/pam_unix_cred.so target=./pam_unix_cred.so.1
link path=usr/lib/security/pam_unix_session.so target=./pam_unix_session.so.1
link path=usr/lib/security/pkcs11_kernel.so target=./pkcs11_kernel.so.1
link path=usr/lib/security/pkcs11_softtoken.so target=./pkcs11_softtoken.so.1
link path=usr/lib/security/pkcs11_tpm.so target=./pkcs11_tpm.so.1
link path=usr/lib/straddr.so target=./straddr.so.2
link path=usr/xpg4/lib/$(ARCH64)/libcurses.so target=libcurses.so.2
link path=usr/xpg4/lib/64 target=$(ARCH64)
link path=usr/xpg4/lib/libcurses.so target=./libcurses.so.2
#
# libses.so needs to dlopen(3C) plugins from usr/lib/scsi/plugins/ses/vendor/,
# a dependency which cannot be automatically derived
#
depend fmri=system/library/storage/scsi-plugins type=require<|MERGE_RESOLUTION|>--- conflicted
+++ resolved
@@ -24,11 +24,8 @@
 # Copyright 2012 OmniTI Computer Consulting, Inc.  All rights reserved.
 # Copyright (c) 2013 Gary Mills
 # Copyright 2017 Nexenta Systems, Inc.
-<<<<<<< HEAD
+# Copyright 2017 RackTop Systems.
 # Copyright (c) 2012, 2016 by Delphix. All rights reserved.
-=======
-# Copyright 2017 RackTop Systems.
->>>>>>> f06dce2c
 #
 
 <include system-library.man3.inc>
