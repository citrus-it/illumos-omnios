--- conflicted
+++ resolved
@@ -20,10 +20,7 @@
 #
 
 #
-<<<<<<< HEAD
-=======
 # Copyright 2014 Nexenta Systems, Inc.
->>>>>>> 45405cce
 # Copyright (c) 2010, Oracle and/or its affiliates. All rights reserved.
 # Copyright 2012 OmniTI Computer Consulting, Inc.  All rights reserved.
 # Copyright (c) 2013 Gary Mills
