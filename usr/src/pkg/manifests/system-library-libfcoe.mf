#
# CDDL HEADER START
#
# The contents of this file are subject to the terms of the
# Common Development and Distribution License (the "License").
# You may not use this file except in compliance with the License.
#
# You can obtain a copy of the license at usr/src/OPENSOLARIS.LICENSE
# or http://www.opensolaris.org/os/licensing.
# See the License for the specific language governing permissions
# and limitations under the License.
#
# When distributing Covered Code, include this CDDL HEADER in each
# file and include the License file at usr/src/OPENSOLARIS.LICENSE.
# If applicable, add the following below this CDDL HEADER, with the
# fields enclosed by brackets "[]" replaced with your own identifying
# information: Portions Copyright [yyyy] [name of copyright owner]
#
# CDDL HEADER END
#

#
# Copyright (c) 2010, Oracle and/or its affiliates. All rights reserved.
# Copyright 2019 OmniOS Community Edition (OmniOSce) Association.
#

set name=pkg.fmri value=pkg:/system/library/libfcoe@$(PKGVERS)
set name=pkg.summary value="Sun FCoE Port Management Library"
set name=pkg.description \
    value="Sun FCoE (Fibre Channel over Ethernet) Port Management Library"
set name=info.classification value=org.opensolaris.category.2008:Drivers/Storage
set name=variant.arch value=$(ARCH)
dir  path=usr group=sys
dir  path=usr/include
file path=usr/include/libfcoe.h
dir  path=usr/lib
dir  path=usr/lib/$(ARCH64)
link path=usr/lib/$(ARCH64)/libfcoe.so target=libfcoe.so.1
file path=usr/lib/$(ARCH64)/libfcoe.so.1
link path=usr/lib/libfcoe.so target=libfcoe.so.1
file path=usr/lib/libfcoe.so.1
dir  path=usr/share/man/man3fcoe
file path=usr/share/man/man3fcoe/FCOE_CreatePort.3fcoe
file path=usr/share/man/man3fcoe/FCOE_DeletePort.3fcoe
file path=usr/share/man/man3fcoe/FCOE_GetPortList.3fcoe
dir  path=usr/share/man/man3lib
file path=usr/share/man/man3lib/libfcoe.3lib
legacy pkg=SUNWfcoeu \
    desc="Sun FCoE (Fibre Channel over Ethernet) Port Management Library" \
    name="Sun FCoE Port Management Library"
license cr_Sun license=cr_Sun
<<<<<<< HEAD
license lic_CDDL license=lic_CDDL
link path=usr/lib/$(ARCH64)/libfcoe.so target=libfcoe.so.1
link path=usr/lib/libfcoe.so target=libfcoe.so.1
# cross zone dependency on linked image metadata
# needs to match running kernel.
depend fmri=feature/package/dependency/self type=parent \
    variant.opensolaris.zone=nonglobal
=======
license lic_CDDL license=lic_CDDL
>>>>>>> 86d41711
<|MERGE_RESOLUTION|>--- conflicted
+++ resolved
@@ -49,14 +49,8 @@
     desc="Sun FCoE (Fibre Channel over Ethernet) Port Management Library" \
     name="Sun FCoE Port Management Library"
 license cr_Sun license=cr_Sun
-<<<<<<< HEAD
 license lic_CDDL license=lic_CDDL
-link path=usr/lib/$(ARCH64)/libfcoe.so target=libfcoe.so.1
-link path=usr/lib/libfcoe.so target=libfcoe.so.1
 # cross zone dependency on linked image metadata
 # needs to match running kernel.
-depend fmri=feature/package/dependency/self type=parent \
-    variant.opensolaris.zone=nonglobal
-=======
-license lic_CDDL license=lic_CDDL
->>>>>>> 86d41711
+depend type=parent fmri=feature/package/dependency/self \
+    variant.opensolaris.zone=nonglobal