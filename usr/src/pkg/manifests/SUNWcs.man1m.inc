--- conflicted
+++ resolved
@@ -13,11 +13,8 @@
 # Copyright 2011, Richard Lowe
 # Copyright 2015 Nexenta Systems, Inc. All rights reserved.
 # Copyright 2016 Toomas Soome <tsoome@me.com>
-<<<<<<< HEAD
 # Copyright (c) 2016, 2017 by Delphix. All rights reserved.
-=======
 # Copyright (c) 2017, Chris Fraire <cfraire@me.com>.
->>>>>>> a058d1cc
 #
 
 file path=usr/share/man/man1m/6to4relay.1m
