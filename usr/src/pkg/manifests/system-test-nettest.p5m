--- conflicted
+++ resolved
@@ -10,12 +10,8 @@
 #
 
 #
-<<<<<<< HEAD
 # Copyright 2019 Joyent, Inc.
-# Copyright 2020 Oxide Computer Company
-=======
 # Copyright 2024 Oxide Computer Company
->>>>>>> 533affcb
 #
 
 set name=pkg.fmri value=pkg:/system/test/nettest@$(PKGVERS)
