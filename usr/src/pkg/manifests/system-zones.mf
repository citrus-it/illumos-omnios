#
# CDDL HEADER START
#
# The contents of this file are subject to the terms of the
# Common Development and Distribution License (the "License").
# You may not use this file except in compliance with the License.
#
# You can obtain a copy of the license at usr/src/OPENSOLARIS.LICENSE
# or http://www.opensolaris.org/os/licensing.
# See the License for the specific language governing permissions
# and limitations under the License.
#
# When distributing Covered Code, include this CDDL HEADER in each
# file and include the License file at usr/src/OPENSOLARIS.LICENSE.
# If applicable, add the following below this CDDL HEADER, with the
# fields enclosed by brackets "[]" replaced with your own identifying
# information: Portions Copyright [yyyy] [name of copyright owner]
#
# CDDL HEADER END
#

#
# Copyright (c) 2010, Oracle and/or its affiliates. All rights reserved.
# Copyright 2021 OmniOS Community Edition (OmniOSce) Association.
#

set name=pkg.fmri value=pkg:/system/zones@$(PKGVERS)
set name=pkg.description \
    value="Solaris Zones Configuration and Administration"
set name=pkg.summary value="Solaris Zones"
set name=info.classification value=org.opensolaris.category.2008:System/Core
set name=variant.arch value=$(ARCH)
dir path=etc group=sys variant.opensolaris.zone=global
dir path=etc/brand group=sys variant.opensolaris.zone=global
dir path=etc/zones group=sys variant.opensolaris.zone=global
dir path=lib variant.opensolaris.zone=global
dir path=lib/svc variant.opensolaris.zone=global
dir path=lib/svc/manifest group=sys variant.opensolaris.zone=global
dir path=lib/svc/manifest/system group=sys variant.opensolaris.zone=global
dir path=lib/svc/method variant.opensolaris.zone=global
dir path=usr group=sys
dir path=usr/bin
dir path=usr/kernel group=sys
dir path=usr/kernel/drv group=sys
dir path=usr/kernel/drv/$(ARCH64) group=sys
dir path=usr/lib
dir path=usr/lib/$(ARCH64)
dir path=usr/lib/brand
dir path=usr/lib/brand/shared group=sys
dir path=usr/lib/zones
dir path=usr/sbin
dir path=usr/share
dir path=usr/share/lib
dir path=usr/share/lib/xml group=sys
dir path=usr/share/lib/xml/dtd group=sys
dir path=usr/share/man
dir path=usr/share/man/man1
dir path=usr/share/man/man1m
dir path=usr/share/man/man5
dir path=usr/share/man/man7d
driver name=zcons
driver name=zfd
file path=etc/zones/SUNWblank.xml mode=0444 variant.opensolaris.zone=global
<<<<<<< HEAD
=======
#
# The SUNWdefault.xml file is marked as non-dehydratable so that is not removed
# from an IPS image when `pkg dehydrate` is run on it.
# This file must be retained so that `zoneadm` can determine the default brand
# for the IPS image during subsequent rehydration.
#
>>>>>>> 5920236b
file path=etc/zones/SUNWdefault.xml dehydrate=false mode=0444 \
    variant.opensolaris.zone=global
file path=etc/zones/index group=sys original_name=SUNWzone:etc/zones/index \
    preserve=true variant.opensolaris.zone=global
file path=lib/svc/manifest/system/resource-mgmt.xml group=sys mode=0444 \
    variant.opensolaris.zone=global
file path=lib/svc/manifest/system/zones.xml group=sys mode=0444 \
    variant.opensolaris.zone=global
file path=lib/svc/manifest/system/zonestat.xml group=sys mode=0444 \
    variant.opensolaris.zone=global
file path=lib/svc/method/svc-resource-mgmt mode=0555 \
    variant.opensolaris.zone=global
file path=lib/svc/method/svc-zones mode=0555 variant.opensolaris.zone=global
file path=lib/svc/method/svc-zonestat mode=0555 \
    variant.opensolaris.zone=global
file path=usr/bin/zonestat mode=0555
file path=usr/kernel/drv/$(ARCH64)/zcons group=sys
file path=usr/kernel/drv/$(ARCH64)/zfd group=sys
file path=usr/lib/$(ARCH64)/libbrand.so.1
file path=usr/lib/$(ARCH64)/libzonecfg.so.1
file path=usr/lib/$(ARCH64)/libzonestat.so.1
file path=usr/lib/brand/shared/common.ksh mode=0444
file path=usr/lib/brand/shared/query mode=0755
file path=usr/lib/brand/shared/uninstall.ksh mode=0444
file path=usr/lib/brand/shared/zadump mode=0755
file path=usr/lib/libbrand.so.1
file path=usr/lib/libzonecfg.so.1
file path=usr/lib/libzonestat.so.1
file path=usr/lib/zones/zoneadmd mode=0555
file path=usr/lib/zones/zonestatd mode=0555 variant.opensolaris.zone=global
file path=usr/sbin/zlogin mode=0555
file path=usr/sbin/zoneadm mode=0555
file path=usr/sbin/zonecfg mode=0555
file path=usr/share/lib/xml/dtd/brand.dtd.1 mode=0644
file path=usr/share/lib/xml/dtd/zone_platform.dtd.1 mode=0644
file path=usr/share/lib/xml/dtd/zonecfg.dtd.1
file path=usr/share/man/man1/zlogin.1
file path=usr/share/man/man1/zonestat.1
file path=usr/share/man/man1m/zoneadm.1m
file path=usr/share/man/man1m/zoneadmd.1m
file path=usr/share/man/man1m/zonecfg.1m
file path=usr/share/man/man1m/zonestatd.1m
file path=usr/share/man/man5/brands.5
file path=usr/share/man/man5/zones.5
file path=usr/share/man/man7d/zcons.7d
file path=usr/share/man/man7d/zfd.7d
legacy pkg=SUNWzoner desc="Solaris Zones Configuration Files" \
    name="Solaris Zones (Root)"
legacy pkg=SUNWzoneu desc="Solaris Zones Configuration and Administration" \
    name="Solaris Zones (Usr)"
license cr_Sun license=cr_Sun
license lic_CDDL license=lic_CDDL
link path=usr/bin/zonename target=../../sbin/zonename<|MERGE_RESOLUTION|>--- conflicted
+++ resolved
@@ -61,15 +61,12 @@
 driver name=zcons
 driver name=zfd
 file path=etc/zones/SUNWblank.xml mode=0444 variant.opensolaris.zone=global
-<<<<<<< HEAD
-=======
 #
 # The SUNWdefault.xml file is marked as non-dehydratable so that is not removed
 # from an IPS image when `pkg dehydrate` is run on it.
 # This file must be retained so that `zoneadm` can determine the default brand
 # for the IPS image during subsequent rehydration.
 #
->>>>>>> 5920236b
 file path=etc/zones/SUNWdefault.xml dehydrate=false mode=0444 \
     variant.opensolaris.zone=global
 file path=etc/zones/index group=sys original_name=SUNWzone:etc/zones/index \
