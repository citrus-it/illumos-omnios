--- conflicted
+++ resolved
@@ -30,38 +30,10 @@
 #
 <include global_zone_only_component>
 set name=pkg.fmri value=pkg:/driver/network/platform@$(PKGVERS)
-<<<<<<< HEAD
-set name=pkg.summary value="Platform Support, OS Functionality"
-set name=pkg.description value="Platform Support, OS Functionality"
-set name=info.classification \
-    value=org.opensolaris.category.2008:Drivers/Networking
+set name=pkg.renamed value=true
 set name=org.illumos.for-arch value=i386
-dir  path=kernel group=sys
-dir  path=kernel/drv group=sys
-dir  path=kernel/drv/$(ARCH64) group=sys
-file path=kernel/drv/$(ARCH64)/dnet group=sys
-dir  path=usr/share/man
-dir  path=usr/share/man/man4d
-file path=usr/share/man/man4d/dnet.4d
-driver name=dnet perms="* 0666 root sys" clone_perms="dnet 0666 root sys" \
-    alias=pci1011,2 \
-    alias=pci1011,9 \
-    alias=pci1011,14 \
-    alias=pci1011,19 \
-    alias=pci10b8,2001 \
-    alias=pci1109,1400 \
-    alias=pci1109,2400 \
-    alias=pci2646,1
-legacy pkg=SUNWos86r desc="Platform Support, OS Functionality (Root)" \
-    name="Platform Support, OS Functionality (Root)"
-license cr_Sun license=cr_Sun
-license lic_CDDL license=lic_CDDL
-=======
-set name=pkg.renamed value=true
-set name=variant.arch value=i386
 # dnet moved out of this package, so create a dependency for upgraded systems
 depend type=require fmri=driver/network/dnet
->>>>>>> fdd3baea
 # elxl moved out of this package, so create a dependency for upgraded systems
 depend type=require fmri=driver/network/elxl
 # iprb moved out of this package, so create a dependency for upgraded systems
