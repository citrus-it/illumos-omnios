--- conflicted
+++ resolved
@@ -193,14 +193,9 @@
 	PYTHON3_PKGVERS=$(PYTHON3_PKGVERS) \
 	python2_ONLY=$(BUILDPY2) \
 	python3_ONLY=$(BUILDPY3) \
-<<<<<<< HEAD
-	HUMAN_VERSION=$(VERSION)
-=======
 	python2tools_ONLY=$(BUILDPY2TOOLS) \
 	python3tools_ONLY=$(BUILDPY3TOOLS) \
-	JAVA_8_ONLY=$(JAVA_8_ONLY) \
-	JAVA_7_ONLY=$(JAVA_7_ONLY)
->>>>>>> ca13eaa5
+	HUMAN_VERSION=$(VERSION)
 
 PKGDEP_TOKENS_i386= \
 	'ISALIST=amd64' \
@@ -273,7 +268,7 @@
 #
 #	PKGSTAT		meaning
 #	----------	----------------------------------------------------
-# 	noincorp	Do not include in incorporation or group package
+#	noincorp	Do not include in incorporation or group package
 #	obsolete	Include in incorporation, but not group package
 #	renamed		Include in incorporation, but not group package
 #	current		Include in incorporation and group package
