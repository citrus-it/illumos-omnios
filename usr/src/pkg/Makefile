--- conflicted
+++ resolved
@@ -190,15 +190,10 @@
 	PYTHON_VERSION=$(PYTHON_VERSION) \
 	PYTHON3_VERSION=$(PYTHON3_VERSION) \
 	PYTHON_PKGVERS=$(PYTHON_PKGVERS) \
-<<<<<<< HEAD
-	HUMAN_VERSION=$(VERSION)
-=======
 	PYTHON3_PKGVERS=$(PYTHON3_PKGVERS) \
 	python2_ONLY=$(BUILDPY2) \
 	python3_ONLY=$(BUILDPY3) \
-	JAVA_8_ONLY=$(JAVA_8_ONLY) \
-	JAVA_7_ONLY=$(JAVA_7_ONLY)
->>>>>>> e8921a52
+	HUMAN_VERSION=$(VERSION)
 
 PKGDEP_TOKENS_i386= \
 	'ISALIST=amd64' \
@@ -229,31 +224,7 @@
 # build environment and then reference (implicitly or explicitly) the all
 # or install targets.
 #
-<<<<<<< HEAD
 MANIFESTS :sh= (cd manifests; print *.mf)
-=======
-# We want some manifests to optionally build based on environment options, so
-# those are excluded when generating the list of manifests and added back in if
-# necessary. We also want a relatively easy way to add files to the list of
-# manifests given special treatment. Add any other special ones to the
-# SPECIAL_MANIFESTS variable. It can contain wildcards in regexp form, i.e.
-# SUNW.* as one useful example.
-#
-SPECIAL_MANIFESTS = system-library-python-.*
-LIST_MANIFESTS_CMD = (cd manifests ; /usr/bin/ls -1 *.mf |\
-	$(SED) $(SPECIAL_MANIFESTS:%=-e '/^%$$/d') )
-MANIFESTS = $(LIST_MANIFESTS_CMD:sh)
-
-# Conditionally add back python modules
-$(BUILDPY2) MANIFESTS += \
-	system-library-python-libbe-2.mf \
-	system-library-python-solaris-2.mf \
-	system-library-python-zfs-2.mf
-$(BUILDPY3) MANIFESTS += \
-	system-library-python-libbe-3.mf \
-	system-library-python-solaris-3.mf \
-	system-library-python-zfs-3.mf
->>>>>>> e8921a52
 
 PKGS= $(MANIFESTS:%.mf=%)
 DEP_PKGS= $(PKGS:%=$(PDIR)/%.dep)
@@ -295,7 +266,7 @@
 #
 #	PKGSTAT		meaning
 #	----------	----------------------------------------------------
-#	noincorp	Do not include in incorporation or group package
+# 	noincorp	Do not include in incorporation or group package
 #	obsolete	Include in incorporation, but not group package
 #	renamed		Include in incorporation, but not group package
 #	current		Include in incorporation and group package
@@ -711,11 +682,7 @@
 
 pmodes: makesilent
 	@validate_pkg -a $(PKGMACH) -M -m $(PDIR) \
-<<<<<<< HEAD
 		-e $(SRCTOP)/exception_lists/pmodes 
-=======
-		-e $(CODEMGR_WS)/exception_lists/pmodes
->>>>>>> e8921a52
 
 check: protocmp pmodes
 
