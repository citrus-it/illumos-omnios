--- conflicted
+++ resolved
@@ -1,4 +1,4 @@
-#!@TOOLS_PYTHON@
+#!@PYTHON@
 #
 # CDDL HEADER START
 #
@@ -20,7 +20,6 @@
 # CDDL HEADER END
 #
 # Copyright (c) 2010, Oracle and/or its affiliates. All rights reserved.
-# Copyright 2018 OmniOS Community Edition (OmniOSce) Association.
 #
 
 #
@@ -70,7 +69,7 @@
 #        -i      Tell wsdiff which objects to compare via an input file list
 
 from __future__ import print_function
-import datetime, fnmatch, getopt, os, profile, subprocess
+import datetime, fnmatch, getopt, os, profile, commands
 import re, resource, select, shutil, signal, string, struct, sys, tempfile
 import time, threading
 from stat import *
@@ -204,6 +203,7 @@
 				print(diffs[:diffs_sz_thresh], file=log)
 				print("... truncated due to length: " +
 				      "use -v to override ...", file=log)
+				print >> log, diffs[:diffs_sz_thresh]
 			else :
 				print(diffs, file=log)
 			print('\n', file=log)
@@ -245,11 +245,11 @@
 			try:
 				os.unlink(tmp_od1)
 			except OSError as e:
-				error("diffFileData: unlink failed %s" % e)
+				error("diffFileData: unlink failed %s" % e) 
 			try:
 				os.unlink(tmp_od2)
 			except OSError as e:
-				error("diffFileData: unlink failed %s" % e)
+				error("diffFileData: unlink failed %s" % e) 
 	except:
 		error("failed to get output of command: " + diff_cmd + " "
 		    + tmpf1 + " " + tmpf2)
@@ -1001,17 +1001,10 @@
 		ptchCmd = ("cd " + ArchTmpDir2 + "; " + "jar xf " + bname +
 			  "; rm -f " + bname + " META-INF/MANIFEST.MF")
 	elif fileType == "ELF Object Archive" :
-<<<<<<< HEAD
-		baseCmd = "cd " + ArchTmpDir1 + "; " + "/usr/bin/ar x " + \
-			  bname + "; rm -f " + bname
-		ptchCmd = "cd " + ArchTmpDir2 + "; " + "/usr/bin/ar x " + \
-			  bname + "; rm -f " + bname
-=======
 		baseCmd = ("cd " + ArchTmpDir1 + "; " + "/usr/ccs/bin/ar x " +
 			  bname + "; rm -f " + bname)
 		ptchCmd = ("cd " + ArchTmpDir2 + "; " + "/usr/ccs/bin/ar x " +
 			  bname + "; rm -f " + bname)
->>>>>>> ca13eaa5
 	else :
 		error("unexpected file type: " + fileType)
 		clearTmpDirs(ArchTmpDir1, ArchTmpDir2)
@@ -1135,30 +1128,12 @@
 	tmpFile1 = tmpDir1 + os.path.basename(base) + t.getName()
 	tmpFile2 = tmpDir2 + os.path.basename(ptch) + t.getName()
 
-<<<<<<< HEAD
 	if fileType == "Sqlite Database" :
-		baseCmd = "echo .dump | " + sqlite_cmd + base + " > " + \
-			  tmpFile1
-		ptchCmd = "echo .dump | " + sqlite_cmd + ptch + " > " + \
-			  tmpFile2
-	
-=======
-	if fileType == "Lint Library" :
-		baseCmd = (lintdump_cmd + " -ir " + base +
-			  " | egrep -v '(LINTOBJ|LINTMOD):'" +
-			  " | grep -v PASS[1-3]:" +
-			  " > " + tmpFile1)
-		ptchCmd = (lintdump_cmd + " -ir " + ptch +
-			  " | egrep -v '(LINTOBJ|LINTMOD):'" +
-			  " | grep -v PASS[1-3]:" +
-			  " > " + tmpFile2)
-	elif fileType == "Sqlite Database" :
 		baseCmd = ("echo .dump | " + sqlite_cmd + base + " > " +
 			  tmpFile1)
 		ptchCmd = ("echo .dump | " + sqlite_cmd + ptch + " > " +
 			  tmpFile2)
 
->>>>>>> ca13eaa5
 	os.system(baseCmd)
 	os.system(ptchCmd)
 
@@ -1223,29 +1198,29 @@
 # worker thread for changedFiles processing
 #
 class workerThread(threading.Thread) :
-	def run(self):
-		global wset_lock
-		global changedFiles
-		global baseRoot
-		global ptchRoot
-		global keep_processing
-
-		while (keep_processing) :
-			# grab the lock to changedFiles and remove one member
-			# and process it
-			wset_lock.acquire()
-			try :
-				fn = changedFiles.pop()
-			except IndexError :
-				# there is nothing more to do
-				wset_lock.release()
-				return
+    def run(self):
+	global wset_lock
+	global changedFiles
+	global baseRoot
+	global ptchRoot
+	global keep_processing
+
+	while (keep_processing) :
+		# grab the lock to changedFiles and remove one member
+		# and process it
+		wset_lock.acquire()
+		try :
+			fn = changedFiles.pop()
+		except IndexError :
+			# there is nothing more to do
 			wset_lock.release()
-
-			base = baseRoot + fn
-			ptch = ptchRoot + fn
-
-			compareOneFile(base, ptch, False)
+			return
+		wset_lock.release()
+
+		base = baseRoot + fn
+		ptch = ptchRoot + fn
+
+		compareOneFile(base, ptch, False)
 
 
 #####
