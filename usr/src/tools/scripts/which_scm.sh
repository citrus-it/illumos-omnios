--- conflicted
+++ resolved
@@ -98,13 +98,8 @@
 	SCM_TYPE="$1"
 	# We're done searching if we hit either a change in type or the top
 	# of a "third type" control system.
-<<<<<<< HEAD
-	if [[ "$SCM_TYPE" != "$CWD_TYPE" || "$SCM_TYPE" == mercurial || \
-	    "$SCM_TYPE" == teamware || "$SCM_TYPE" == git ]]; then
-=======
 	if [[ "$SCM_TYPE" != "$CWD_TYPE" || "$SCM_TYPE" == git || \
 	    "$SCM_TYPE" == mercurial || "$SCM_TYPE" == teamware ]]; then
->>>>>>> 52524f69
 		break
 	fi
 	PREVDIR="$DIR"
