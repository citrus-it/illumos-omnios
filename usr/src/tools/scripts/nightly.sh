--- conflicted
+++ resolved
@@ -1883,14 +1883,6 @@
 	fi
 fi
 
-<<<<<<< HEAD
-#
-# copy ihv proto area in addition to the build itself
-#
-if [ "$X_FLAG" = "y" ]; then
-	copy_ihv_proto
-fi
-
 #
 # One NZA evironment variable needs to be set.
 #
@@ -1900,8 +1892,6 @@
 	export NZA_MAKEDEFS=$SRC/Makefile.nza
 fi
 
-=======
->>>>>>> 7a3fc0cc
 # timestamp the start of the normal build; the findunref tool uses it.
 touch $SRC/.build.tstamp
 
