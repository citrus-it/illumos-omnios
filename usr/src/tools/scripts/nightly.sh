#!/bin/ksh -p
#
# CDDL HEADER START
#
# The contents of this file are subject to the terms of the
# Common Development and Distribution License (the "License").
# You may not use this file except in compliance with the License.
#
# You can obtain a copy of the license at usr/src/OPENSOLARIS.LICENSE
# or http://www.opensolaris.org/os/licensing.
# See the License for the specific language governing permissions
# and limitations under the License.
#
# When distributing Covered Code, include this CDDL HEADER in each
# file and include the License file at usr/src/OPENSOLARIS.LICENSE.
# If applicable, add the following below this CDDL HEADER, with the
# fields enclosed by brackets "[]" replaced with your own identifying
# information: Portions Copyright [yyyy] [name of copyright owner]
#
# CDDL HEADER END
#

#
# Copyright (c) 1999, 2010, Oracle and/or its affiliates. All rights reserved.
# Copyright 2008, 2010, Richard Lowe
# Copyright 2011 Nexenta Systems, Inc.  All rights reserved.
# Copyright 2012 Joshua M. Clulow <josh@sysmgr.org>
# Copyright (c) 2017 by Delphix. All rights reserved.
#
# Based on the nightly script from the integration folks,
# Mostly modified and owned by mike_s.
# Changes also by kjc, dmk.
#
# BRINGOVER_WS may be specified in the env file.
# The default is the old behavior of CLONE_WS
#
# -i on the command line, means fast options, so when it's on the
# command line (only), lint and check builds are skipped no matter what
# the setting of their individual flags are in NIGHTLY_OPTIONS.
#
# LINTDIRS can be set in the env file, format is a list of:
#
#	/dirname-to-run-lint-on flag
#
#	Where flag is:	y - enable lint noise diff output
#			n - disable lint noise diff output
#
#	For example: LINTDIRS="$SRC/uts n $SRC/stand y $SRC/psm y"
#
# OPTHOME  may be set in the environment to override /opt
#

#
# The CDPATH variable causes ksh's `cd' builtin to emit messages to stdout
# under certain circumstances, which can really screw things up; unset it.
#
unset CDPATH

# Get the absolute path of the nightly script that the user invoked.  This
# may be a relative path, and we need to do this before changing directory.
nightly_path=`whence $0`

#
# Keep track of where we found nightly so we can invoke the matching
# which_scm script.  If that doesn't work, don't go guessing, just rely
# on the $PATH settings, which will generally give us either /opt/onbld
# or the user's workspace.
#
WHICH_SCM=$(dirname $nightly_path)/which_scm
if [[ ! -x $WHICH_SCM ]]; then
	WHICH_SCM=which_scm
fi

function fatal_error
{
	print -u2 "nightly: $*"
	exit 1
}

#
# Function to do a DEBUG and non-DEBUG build. Needed because we might
# need to do another for the source build, and since we only deliver DEBUG or
# non-DEBUG packages.
#
# usage: normal_build
#
function normal_build {

	typeset orig_p_FLAG="$p_FLAG"
	typeset crypto_signer="$CODESIGN_USER"

	suffix=""

	# non-DEBUG build begins

	if [ "$F_FLAG" = "n" ]; then
		set_non_debug_build_flags
		CODESIGN_USER="$crypto_signer" \
		    build "non-DEBUG" "$suffix-nd" "-nd" "$MULTI_PROTO"
	else
		echo "\n==== No non-DEBUG $open_only build ====\n" >> "$LOGFILE"
	fi

	# non-DEBUG build ends

	# DEBUG build begins

	if [ "$D_FLAG" = "y" ]; then
		set_debug_build_flags
		CODESIGN_USER="$crypto_signer" \
		    build "DEBUG" "$suffix" "" "$MULTI_PROTO"
	else
		echo "\n==== No DEBUG $open_only build ====\n" >> "$LOGFILE"
	fi

	# DEBUG build ends

	p_FLAG="$orig_p_FLAG"
}

#
# usage: run_hook HOOKNAME ARGS...
#
# If variable "$HOOKNAME" is defined, insert a section header into 
# our logs and then run the command with ARGS
#
function run_hook {
	HOOKNAME=$1
    	eval HOOKCMD=\$$HOOKNAME
	shift

	if [ -n "$HOOKCMD" ]; then 
	    	(
			echo "\n==== Running $HOOKNAME command: $HOOKCMD ====\n"
		    	( $HOOKCMD "$@" 2>&1 )
			if [ "$?" -ne 0 ]; then
			    	# Let exit status propagate up
			    	touch $TMPDIR/abort
			fi
		) | tee -a $mail_msg_file >> $LOGFILE

		if [ -f $TMPDIR/abort ]; then
			build_ok=n
			echo "\nAborting at request of $HOOKNAME" |
				tee -a $mail_msg_file >> $LOGFILE
			exit 1
		fi
	fi
}

# Return library search directive as function of given root.
function myldlibs {
	echo "-L$1/lib -L$1/usr/lib"
}

# Return header search directive as function of given root.
function myheaders {
	echo "-I$1/usr/include"
}

#
# Function to do the build, including package generation.
# usage: build LABEL SUFFIX ND MULTIPROTO
# - LABEL is used to tag build output.
# - SUFFIX is used to distinguish files (e.g., DEBUG vs non-DEBUG,
#   open-only vs full tree).
# - ND is "-nd" (non-DEBUG builds) or "" (DEBUG builds).
# - If MULTIPROTO is "yes", it means to name the proto area according to
#   SUFFIX.  Otherwise ("no"), (re)use the standard proto area.
#
function build {
	LABEL=$1
	SUFFIX=$2
	ND=$3
	MULTIPROTO=$4
	INSTALLOG=install${SUFFIX}-${MACH}
	NOISE=noise${SUFFIX}-${MACH}
	PKGARCHIVE=${PKGARCHIVE_ORIG}${SUFFIX}

	ORIGROOT=$ROOT
	[ $MULTIPROTO = no ] || export ROOT=$ROOT$SUFFIX

	export ENVLDLIBS1=`myldlibs $ROOT`
	export ENVCPPFLAGS1=`myheaders $ROOT`

	this_build_ok=y
	#
	#	Build OS-Networking source
	#
	echo "\n==== Building OS-Net source at `date` ($LABEL) ====\n" \
		>> $LOGFILE

	rm -f $SRC/${INSTALLOG}.out
	cd $SRC
	/bin/time $MAKE -e install 2>&1 | \
	    tee -a $SRC/${INSTALLOG}.out >> $LOGFILE

	echo "\n==== Build errors ($LABEL) ====\n" >> $mail_msg_file
	egrep ":" $SRC/${INSTALLOG}.out |
	    egrep -e "(^${MAKE}:|[ 	]error[: 	\n])" | \
	    egrep -v "Ignoring unknown host" | \
	    egrep -v "cc .* -o error " | \
	    egrep -v "warning" | tee $TMPDIR/build_errs${SUFFIX} \
	    >> $mail_msg_file
<<<<<<< HEAD
	cat $SRC/${INSTALLOG}.out | \
	    sed -n "/^Undefined[ 	]*first referenced$/,/^ld: fatal:/p" \
	    >> $mail_msg_file
=======
	    sed -n "/^Undefined[ 	]*first referenced$/,/^ld: fatal:/p" \
	    < $SRC/${INSTALLOG}.out >> $mail_msg_file
>>>>>>> 704ca705
	if [[ -s $TMPDIR/build_errs${SUFFIX} ]]; then
		build_ok=n
		this_build_ok=n
	fi
	grep "bootblock image is .* bytes too big" $SRC/${INSTALLOG}.out \
		>> $mail_msg_file
	if [ "$?" = "0" ]; then
		build_ok=n
		this_build_ok=n
	fi

	echo "\n==== Build warnings ($LABEL) ====\n" >>$mail_msg_file
	egrep -i warning: $SRC/${INSTALLOG}.out \
		| egrep -v '^tic:' \
		| egrep -v "symbol (\`|')timezone' has differing types:" \
		| egrep -v "parameter <PSTAMP> set to" \
		| egrep -v "Ignoring unknown host" \
		| egrep -v "redefining segment flags attribute for" \
		| tee $TMPDIR/build_warnings${SUFFIX} >> $mail_msg_file
	if [[ -s $TMPDIR/build_warnings${SUFFIX} ]]; then
		build_ok=n
		this_build_ok=n
	fi

	echo "\n==== Ended OS-Net source build at `date` ($LABEL) ====\n" \
		>> $LOGFILE

	echo "\n==== Elapsed build time ($LABEL) ====\n" >>$mail_msg_file
	tail -3  $SRC/${INSTALLOG}.out >>$mail_msg_file

	if [ "$i_FLAG" = "n" ]; then
		rm -f $SRC/${NOISE}.ref
		if [ -f $SRC/${NOISE}.out ]; then
			mv $SRC/${NOISE}.out $SRC/${NOISE}.ref
		fi
		grep : $SRC/${INSTALLOG}.out \
			| egrep -v '^/' \
			| egrep -v '^(Start|Finish|real|user|sys|./bld_awk)' \
			| egrep -v '^tic:' \
			| egrep -v '^mcs' \
			| egrep -v '^LD_LIBRARY_PATH=' \
			| egrep -v 'ar: creating' \
			| egrep -v 'ar: writing' \
			| egrep -v 'conflicts:' \
			| egrep -v ':saved created' \
			| egrep -v '^stty.*c:' \
			| egrep -v '^mfgname.c:' \
			| egrep -v '^uname-i.c:' \
			| egrep -v '^volumes.c:' \
			| egrep -v '^lint library construction:' \
			| egrep -v 'tsort: INFORM:' \
			| egrep -v 'stripalign:' \
			| egrep -v 'chars, width' \
			| egrep -v "symbol (\`|')timezone' has differing types:" \
			| egrep -v 'PSTAMP' \
			| egrep -v '^Manifying' \
			| egrep -v 'Ignoring unknown host' \
			| egrep -v 'Processing method:' \
			| egrep -v '^Writing' \
			| egrep -v 'spellin1:' \
			| egrep -v '^adding:' \
			| egrep -v "^echo 'msgid" \
			| egrep -v '^echo ' \
			| egrep -v '\.c:$' \
			| egrep -v '^Adding file:' \
			| egrep -v 'CLASSPATH=' \
			| egrep -v '\/var\/mail\/:saved' \
			| egrep -v -- '-DUTS_VERSION=' \
			| egrep -v '^Running Mkbootstrap' \
			| egrep -v '^Applet length read:' \
			| egrep -v 'bytes written:' \
			| egrep -v '^File:SolarisAuthApplet.bin' \
			| egrep -v -i 'jibversion' \
			| egrep -v '^Output size:' \
			| egrep -v '^Solo size statistics:' \
			| egrep -v '^Using ROM API Version' \
			| egrep -v '^Zero Signature length:' \
			| egrep -v '^Note \(probably harmless\):' \
			| egrep -v '::' \
			| egrep -v -- '-xcache' \
			| egrep -v '^\+' \
			| egrep -v '^cc1: note: -fwritable-strings' \
			| egrep -v 'svccfg-native -s svc:/' \
			| sort | uniq >$SRC/${NOISE}.out
		if [ ! -f $SRC/${NOISE}.ref ]; then
			cp $SRC/${NOISE}.out $SRC/${NOISE}.ref
		fi
		echo "\n==== Build noise differences ($LABEL) ====\n" \
			>>$mail_msg_file
		diff $SRC/${NOISE}.ref $SRC/${NOISE}.out >>$mail_msg_file
	fi

	#
	#	Re-sign selected binaries using signing server
	#	(gatekeeper builds only)
	#
	if [ -n "$CODESIGN_USER" -a "$this_build_ok" = "y" ]; then
		echo "\n==== Signing proto area at `date` ====\n" >> $LOGFILE
		signing_file="${TMPDIR}/signing"
		rm -f ${signing_file}
		export CODESIGN_USER
		signproto $SRC/tools/codesign/creds 2>&1 | \
			tee -a ${signing_file} >> $LOGFILE
		echo "\n==== Finished signing proto area at `date` ====\n" \
		    >> $LOGFILE
		echo "\n==== Crypto module signing errors ($LABEL) ====\n" \
		    >> $mail_msg_file
		egrep 'WARNING|ERROR' ${signing_file} >> $mail_msg_file
		if (( $? == 0 )) ; then
			build_ok=n
			this_build_ok=n
		fi
	fi

	#
	#	Building Packages
	#
	if [ "$p_FLAG" = "y" -a "$this_build_ok" = "y" ]; then
		if [ -d $SRC/pkg ]; then
			echo "\n==== Creating $LABEL packages at `date` ====\n" \
				>> $LOGFILE
			echo "Clearing out $PKGARCHIVE ..." >> $LOGFILE
			rm -rf $PKGARCHIVE >> "$LOGFILE" 2>&1
			mkdir -p $PKGARCHIVE >> "$LOGFILE" 2>&1

			rm -f $SRC/pkg/${INSTALLOG}.out
			cd $SRC/pkg
			/bin/time $MAKE -e install 2>&1 | \
			    tee -a $SRC/pkg/${INSTALLOG}.out >> $LOGFILE

			echo "\n==== package build errors ($LABEL) ====\n" \
				>> $mail_msg_file

			egrep "${MAKE}|ERROR|WARNING" $SRC/pkg/${INSTALLOG}.out | \
				grep ':' | \
				grep -v PSTAMP | \
				egrep -v "Ignoring unknown host" | \
				tee $TMPDIR/package >> $mail_msg_file
			if [[ -s $TMPDIR/package ]]; then
				build_extras_ok=n
				this_build_ok=n
			fi
		else
			#
			# Handle it gracefully if -p was set but there so
			# no pkg directory.
			#
			echo "\n==== No $LABEL packages to build ====\n" \
				>> $LOGFILE
		fi
	else
		echo "\n==== Not creating $LABEL packages ====\n" >> $LOGFILE
	fi

	ROOT=$ORIGROOT
}

# Usage: dolint /dir y|n
# Arg. 2 is a flag to turn on/off the lint diff output
function dolint {
	if [ ! -d "$1" ]; then
		echo "dolint error: $1 is not a directory"
		exit 1
	fi

	if [ "$2" != "y" -a "$2" != "n" ]; then
		echo "dolint internal error: $2 should be 'y' or 'n'"
		exit 1
	fi

	lintdir=$1
	dodiff=$2
	base=`basename $lintdir`
	LINTOUT=$lintdir/lint-${MACH}.out
	LINTNOISE=$lintdir/lint-noise-${MACH}
	export ENVLDLIBS1=`myldlibs $ROOT`
	export ENVCPPFLAGS1=`myheaders $ROOT`

	set_debug_build_flags

	#
	#	'$MAKE lint' in $lintdir
	#
	echo "\n==== Begin '$MAKE lint' of $base at `date` ====\n" >> $LOGFILE

	# remove old lint.out
	rm -f $lintdir/lint.out $lintdir/lint-noise.out
	if [ -f $lintdir/lint-noise.ref ]; then
		mv $lintdir/lint-noise.ref ${LINTNOISE}.ref
	fi

	rm -f $LINTOUT
	cd $lintdir
	#
	# Remove all .ln files to ensure a full reference file
	#
	rm -f Nothing_to_remove \
	    `find . \( -name SCCS -o -name .hg -o -name .svn -o -name .git \) \
	    	-prune -o -type f -name '*.ln' -print `

	/bin/time $MAKE -ek lint 2>&1 | \
	    tee -a $LINTOUT >> $LOGFILE

	echo "\n==== '$MAKE lint' of $base ERRORS ====\n" >> $mail_msg_file

	grep "$MAKE:" $LINTOUT |
		egrep -v "Ignoring unknown host" | \
		tee $TMPDIR/lint_errs >> $mail_msg_file
	if [[ -s $TMPDIR/lint_errs ]]; then
		build_extras_ok=n
	fi

	echo "\n==== Ended '$MAKE lint' of $base at `date` ====\n" >> $LOGFILE

	echo "\n==== Elapsed time of '$MAKE lint' of $base ====\n" \
		>>$mail_msg_file
	tail -3  $LINTOUT >>$mail_msg_file

	rm -f ${LINTNOISE}.ref
	if [ -f ${LINTNOISE}.out ]; then
		mv ${LINTNOISE}.out ${LINTNOISE}.ref
	fi
        grep : $LINTOUT | \
		egrep -v '^(real|user|sys)' |
		egrep -v '(library construction)' | \
		egrep -v ': global crosschecks' | \
		egrep -v 'Ignoring unknown host' | \
		egrep -v '\.c:$' | \
		sort | uniq > ${LINTNOISE}.out
	if [ ! -f ${LINTNOISE}.ref ]; then
		cp ${LINTNOISE}.out ${LINTNOISE}.ref
	fi

	if [ "$dodiff" != "n" ]; then
		echo "\n==== lint warnings $base ====\n" \
			>>$mail_msg_file
		# should be none, though there are a few that were filtered out
		# above
		egrep -i '(warning|lint):' ${LINTNOISE}.out \
			| sort | uniq | tee $TMPDIR/lint_warns >> $mail_msg_file
		if [[ -s $TMPDIR/lint_warns ]]; then
			build_extras_ok=n
		fi
		echo "\n==== lint noise differences $base ====\n" \
			>> $mail_msg_file
		diff ${LINTNOISE}.ref ${LINTNOISE}.out \
			>> $mail_msg_file
	fi
}

#
# Build and install the onbld tools.
#
# usage: build_tools DESTROOT
#
# returns non-zero status if the build was successful.
#
function build_tools {
	DESTROOT=$1

	INSTALLOG=install-${MACH}

	echo "\n==== Building tools at `date` ====\n" \
		>> $LOGFILE

	rm -f ${TOOLS}/${INSTALLOG}.out
	cd ${TOOLS}
	/bin/time $MAKE TOOLS_PROTO=${DESTROOT} -e install 2>&1 | \
	    tee -a ${TOOLS}/${INSTALLOG}.out >> $LOGFILE

	echo "\n==== Tools build errors ====\n" >> $mail_msg_file

	egrep ":" ${TOOLS}/${INSTALLOG}.out |
		egrep -e "(${MAKE}:|[ 	]error[: 	\n])" | \
		egrep -v "Ignoring unknown host" | \
		egrep -v warning | tee $TMPDIR/tools_errors >> $mail_msg_file

	if [[ -s $TMPDIR/tools_errors ]]; then
		return 1
	fi
	return 0
}

#
# Set up to use locally installed tools.
#
# usage: use_tools TOOLSROOT
#
function use_tools {
	TOOLSROOT=$1

	#
	# If we're not building ON workspace, then the TOOLSROOT
	# settings here are clearly ignored by the workspace
	# makefiles, prepending nonexistent directories to PATH is
	# harmless, and we clearly do not wish to override
	# ONBLD_TOOLS.
	#
	# If we're building an ON workspace, then the prepended PATH
	# elements should supercede the preexisting ONBLD_TOOLS paths,
	# and we want to override ONBLD_TOOLS to catch the tools that
	# don't have specific path env vars here.
	#
	# So the only conditional behavior is overriding ONBLD_TOOLS,
	# and we check for "an ON workspace" by looking for
	# ${TOOLSROOT}/opt/onbld.
	#

	STABS=${TOOLSROOT}/opt/onbld/bin/${MACH}/stabs
	export STABS
	CTFSTABS=${TOOLSROOT}/opt/onbld/bin/${MACH}/ctfstabs
	export CTFSTABS
	GENOFFSETS=${TOOLSROOT}/opt/onbld/bin/genoffsets
	export GENOFFSETS

	CTFCONVERT=${TOOLSROOT}/opt/onbld/bin/${MACH}/ctfconvert
	export CTFCONVERT
	CTFMERGE=${TOOLSROOT}/opt/onbld/bin/${MACH}/ctfmerge
	export CTFMERGE

	PATH="${TOOLSROOT}/opt/onbld/bin/${MACH}:${PATH}"
	PATH="${TOOLSROOT}/opt/onbld/bin:${PATH}"
	export PATH

	if [ -d "${TOOLSROOT}/opt/onbld" ]; then
		ONBLD_TOOLS=${TOOLSROOT}/opt/onbld
		export ONBLD_TOOLS
	fi

	echo "\n==== New environment settings. ====\n" >> $LOGFILE
	echo "STABS=${STABS}" >> $LOGFILE
	echo "CTFSTABS=${CTFSTABS}" >> $LOGFILE
	echo "CTFCONVERT=${CTFCONVERT}" >> $LOGFILE
	echo "CTFMERGE=${CTFMERGE}" >> $LOGFILE
	echo "PATH=${PATH}" >> $LOGFILE
	echo "ONBLD_TOOLS=${ONBLD_TOOLS}" >> $LOGFILE
}

function staffer {
	if [ $ISUSER -ne 0 ]; then
		"$@"
	else
		arg="\"$1\""
		shift
		for i
		do
			arg="$arg \"$i\""
		done
		eval su $STAFFER -c \'$arg\'
	fi
}

#
# Verify that the closed bins are present
#
function check_closed_bins {
	if [[ -n "$ON_CLOSED_BINS" && ! -d "$ON_CLOSED_BINS" ]]; then
		echo "ON_CLOSED_BINS must point to the closed binaries tree."
		build_ok=n
		exit 1
	fi
}

#
# wrapper over wsdiff.
# usage: do_wsdiff LABEL OLDPROTO NEWPROTO
#
function do_wsdiff {
	label=$1
	oldproto=$2
	newproto=$3

	wsdiff="wsdiff"
	[ "$t_FLAG" = y ] && wsdiff="wsdiff -t"

	echo "\n==== Getting object changes since last build at `date`" \
	    "($label) ====\n" | tee -a $LOGFILE >> $mail_msg_file
	$wsdiff -s -r ${TMPDIR}/wsdiff.results $oldproto $newproto 2>&1 | \
		    tee -a $LOGFILE >> $mail_msg_file
	echo "\n==== Object changes determined at `date` ($label) ====\n" | \
	    tee -a $LOGFILE >> $mail_msg_file
}

#
# Functions for setting build flags (DEBUG/non-DEBUG).  Keep them
# together.
#

function set_non_debug_build_flags {
	export RELEASE_BUILD ; RELEASE_BUILD=
	unset EXTRA_OPTIONS
	unset EXTRA_CFLAGS
}

function set_debug_build_flags {
	unset RELEASE_BUILD
	unset EXTRA_OPTIONS
	unset EXTRA_CFLAGS
}


MACH=`uname -p`

if [ "$OPTHOME" = "" ]; then
	OPTHOME=/opt
	export OPTHOME
fi

USAGE='Usage: nightly [-in] [+t] [-V VERS ] <env_file>

Where:
	-i	Fast incremental options (no clobber, lint, check)
	-n      Do not do a bringover
	+t	Use the build tools in $ONBLD_TOOLS/bin
	-V VERS set the build version string to VERS

	<env_file>  file in Bourne shell syntax that sets and exports
	variables that configure the operation of this script and many of
	the scripts this one calls. If <env_file> does not exist,
	it will be looked for in $OPTHOME/onbld/env.

non-DEBUG is the default build type. Build options can be set in the
NIGHTLY_OPTIONS variable in the <env_file> as follows:

	-A	check for ABI differences in .so files
	-C	check for cstyle/hdrchk errors
	-D	do a build with DEBUG on
	-F	do _not_ do a non-DEBUG build
	-G	gate keeper default group of options (-au)
	-I	integration engineer default group of options (-ampu)
	-M	do not run pmodes (safe file permission checker)
	-N	do not run protocmp
	-R	default group of options for building a release (-mp)
	-U	update proto area in the parent
	-V VERS set the build version string to VERS
	-f	find unreferenced files
	-i	do an incremental build (no "make clobber")
	-l	do "make lint" in $LINTDIRS (default: $SRC y)
	-m	send mail to $MAILTO at end of build
	-n      do not do a bringover
	-p	create packages
	-r	check ELF runtime attributes in the proto area
	-t	build and use the tools in $SRC/tools (default setting)
	+t	Use the build tools in $ONBLD_TOOLS/bin
	-u	update proto_list_$MACH and friends in the parent workspace;
		when used with -f, also build an unrefmaster.out in the parent
	-w	report on differences between previous and current proto areas
'
#
#	A log file will be generated under the name $LOGFILE
#	for partially completed build and log.`date '+%F'`
#	in the same directory for fully completed builds.
#

# default values for low-level FLAGS; G I R are group FLAGS
A_FLAG=n
C_FLAG=n
D_FLAG=n
F_FLAG=n
f_FLAG=n
i_FLAG=n; i_CMD_LINE_FLAG=n
l_FLAG=n
M_FLAG=n
m_FLAG=n
N_FLAG=n
n_FLAG=n
p_FLAG=n
r_FLAG=n
t_FLAG=y
U_FLAG=n
u_FLAG=n
V_FLAG=n
w_FLAG=n
W_FLAG=n
#
build_ok=y
build_extras_ok=y

#
# examine arguments
#

OPTIND=1
while getopts +intV:W FLAG
do
	case $FLAG in
	  i )	i_FLAG=y; i_CMD_LINE_FLAG=y
		;;
	  n )	n_FLAG=y
		;;
	 +t )	t_FLAG=n
		;;
	  V )	V_FLAG=y
		V_ARG="$OPTARG"
		;;
	  W )   W_FLAG=y
		;;
	 \? )	echo "$USAGE"
		exit 1
		;;
	esac
done

# correct argument count after options
shift `expr $OPTIND - 1`

# test that the path to the environment-setting file was given
if [ $# -ne 1 ]; then
	echo "$USAGE"
	exit 1
fi

# check if user is running nightly as root
# ISUSER is set non-zero if an ordinary user runs nightly, or is zero
# when root invokes nightly.
/usr/bin/id | grep '^uid=0(' >/dev/null 2>&1
ISUSER=$?;	export ISUSER

#
# force locale to C
LANG=C;		export LANG
LC_ALL=C;	export LC_ALL
LC_COLLATE=C;	export LC_COLLATE
LC_CTYPE=C;	export LC_CTYPE
LC_MESSAGES=C;	export LC_MESSAGES
LC_MONETARY=C;	export LC_MONETARY
LC_NUMERIC=C;	export LC_NUMERIC
LC_TIME=C;	export LC_TIME

# clear environment variables we know to be bad for the build
unset LD_OPTIONS
unset LD_AUDIT		LD_AUDIT_32		LD_AUDIT_64
unset LD_BIND_NOW	LD_BIND_NOW_32		LD_BIND_NOW_64
unset LD_BREADTH	LD_BREADTH_32		LD_BREADTH_64
unset LD_CONFIG		LD_CONFIG_32		LD_CONFIG_64
unset LD_DEBUG		LD_DEBUG_32		LD_DEBUG_64
unset LD_DEMANGLE	LD_DEMANGLE_32		LD_DEMANGLE_64
unset LD_FLAGS		LD_FLAGS_32		LD_FLAGS_64
unset LD_LIBRARY_PATH	LD_LIBRARY_PATH_32	LD_LIBRARY_PATH_64
unset LD_LOADFLTR	LD_LOADFLTR_32		LD_LOADFLTR_64
unset LD_NOAUDIT	LD_NOAUDIT_32		LD_NOAUDIT_64
unset LD_NOAUXFLTR	LD_NOAUXFLTR_32		LD_NOAUXFLTR_64
unset LD_NOCONFIG	LD_NOCONFIG_32		LD_NOCONFIG_64
unset LD_NODIRCONFIG	LD_NODIRCONFIG_32	LD_NODIRCONFIG_64
unset LD_NODIRECT	LD_NODIRECT_32		LD_NODIRECT_64
unset LD_NOLAZYLOAD	LD_NOLAZYLOAD_32	LD_NOLAZYLOAD_64
unset LD_NOOBJALTER	LD_NOOBJALTER_32	LD_NOOBJALTER_64
unset LD_NOVERSION	LD_NOVERSION_32		LD_NOVERSION_64
unset LD_ORIGIN		LD_ORIGIN_32		LD_ORIGIN_64
unset LD_PRELOAD	LD_PRELOAD_32		LD_PRELOAD_64
unset LD_PROFILE	LD_PROFILE_32		LD_PROFILE_64

unset CONFIG
unset GROUP
unset OWNER
unset REMOTE
unset ENV
unset ARCH
unset CLASSPATH
unset NAME

#
# To get ONBLD_TOOLS from the environment, it must come from the env file.
# If it comes interactively, it is generally TOOLS_PROTO, which will be
# clobbered before the compiler version checks, which will therefore fail.
#
unset ONBLD_TOOLS

#
#	Setup environmental variables
#
if [ -f /etc/nightly.conf ]; then
	. /etc/nightly.conf
fi    

if [ -f $1 ]; then
	if [[ $1 = */* ]]; then
		. $1
	else
		. ./$1
	fi
else
	if [ -f $OPTHOME/onbld/env/$1 ]; then
		. $OPTHOME/onbld/env/$1
	else
		echo "Cannot find env file as either $1 or $OPTHOME/onbld/env/$1"
		exit 1
	fi
fi

# contents of stdenv.sh inserted after next line:
# STDENV_START
# STDENV_END

# Check if we have sufficient data to continue...
[[ -v CODEMGR_WS ]] || fatal_error "Error: Variable CODEMGR_WS not set."
if  [[ "${NIGHTLY_OPTIONS}" == ~(F)n ]] ; then
	# Check if the gate data are valid if we don't do a "bringover" below
	[[ -d "${CODEMGR_WS}" ]] || \
		fatal_error "Error: ${CODEMGR_WS} is not a directory."
	[[ -f "${CODEMGR_WS}/usr/src/Makefile" ]] || \
		fatal_error "Error: ${CODEMGR_WS}/usr/src/Makefile not found."
fi

#
# place ourselves in a new task, respecting BUILD_PROJECT if set.
#
if [ -z "$BUILD_PROJECT" ]; then
	/usr/bin/newtask -c $$
else
	/usr/bin/newtask -c $$ -p $BUILD_PROJECT
fi

ps -o taskid= -p $$ | read build_taskid
ps -o project= -p $$ | read build_project

#
# See if NIGHTLY_OPTIONS is set
#
if [ "$NIGHTLY_OPTIONS" = "" ]; then
	NIGHTLY_OPTIONS="-aBm"
fi

#
# If BRINGOVER_WS was not specified, let it default to CLONE_WS
#
if [ "$BRINGOVER_WS" = "" ]; then
	BRINGOVER_WS=$CLONE_WS
fi

#
# If BRINGOVER_FILES was not specified, default to usr
#
if [ "$BRINGOVER_FILES" = "" ]; then
	BRINGOVER_FILES="usr"
fi

check_closed_bins

#
# Note: changes to the option letters here should also be applied to the
#	bldenv script.  `d' is listed for backward compatibility.
#
NIGHTLY_OPTIONS=-${NIGHTLY_OPTIONS#-}
OPTIND=1
while getopts +ABCDdFfGIilMmNnpRrtUuwW FLAG $NIGHTLY_OPTIONS
do
	case $FLAG in
	  A )	A_FLAG=y
		;;
	  B )	D_FLAG=y
		;; # old version of D
	  C )	C_FLAG=y
		;;
	  D )	D_FLAG=y
		;;
	  F )	F_FLAG=y
		;;
	  f )	f_FLAG=y
		;;
	  G )   u_FLAG=y
		;;
	  I )	m_FLAG=y
		p_FLAG=y
		u_FLAG=y
		;;
	  i )	i_FLAG=y
		;;
	  l )	l_FLAG=y
		;;
	  M )	M_FLAG=y
		;;
	  m )	m_FLAG=y
		;;
	  N )	N_FLAG=y
		;;
	  n )	n_FLAG=y
		;;
	  p )	p_FLAG=y
		;;
	  R )	m_FLAG=y
		p_FLAG=y
		;;
	  r )	r_FLAG=y
		;;
	 +t )	t_FLAG=n
		;;
	  U )   if [ -z "${PARENT_ROOT}" ]; then
			echo "PARENT_ROOT must be set if the U flag is" \
			    "present in NIGHTLY_OPTIONS."
			exit 1
		fi
		NIGHTLY_PARENT_ROOT=$PARENT_ROOT
		if [ -n "${PARENT_TOOLS_ROOT}" ]; then
			NIGHTLY_PARENT_TOOLS_ROOT=$PARENT_TOOLS_ROOT
		fi
		U_FLAG=y
		;;
	  u )	u_FLAG=y
		;;
	  w )	w_FLAG=y
		;;
	  W )   W_FLAG=y
		;;
	 \? )	echo "$USAGE"
		exit 1
		;;
	esac
done

if [ $ISUSER -ne 0 ]; then
	# Set default value for STAFFER, if needed.
	if [ -z "$STAFFER" -o "$STAFFER" = "nobody" ]; then
		STAFFER=`/usr/xpg4/bin/id -un`
		export STAFFER
	fi
fi

if [ -z "$MAILTO" -o "$MAILTO" = "nobody" ]; then
	MAILTO=$STAFFER
	export MAILTO
fi

PATH="$OPTHOME/onbld/bin:$OPTHOME/onbld/bin/${MACH}:/usr/ccs/bin"
PATH="$PATH:$OPTHOME/SUNWspro/bin:/usr/bin:/usr/sbin:/usr/ucb"
PATH="$PATH:/usr/openwin/bin:/usr/sfw/bin:/opt/sfw/bin:."
export PATH

# roots of source trees, both relative to $SRC and absolute.
relsrcdirs="."
abssrcdirs="$SRC"

PROTOCMPTERSE="protocmp.terse -gu"
POUND_SIGN="#"
# have we set RELEASE_DATE in our env file?
if [ -z "$RELEASE_DATE" ]; then
	RELEASE_DATE=$(LC_ALL=C date +"%B %Y")
fi
BUILD_DATE=$(LC_ALL=C date +%Y-%b-%d)
BASEWSDIR=$(basename $CODEMGR_WS)
DEV_CM="\"@(#)SunOS Internal Development: $LOGNAME $BUILD_DATE [$BASEWSDIR]\""

# we export POUND_SIGN, RELEASE_DATE and DEV_CM to speed up the build process
# by avoiding repeated shell invocations to evaluate Makefile.master
# definitions.
export POUND_SIGN RELEASE_DATE DEV_CM

maketype="distributed"
if [[ -z "$MAKE" ]]; then
	MAKE=dmake
elif [[ ! -x "$MAKE" ]]; then
	echo "\$MAKE is set to garbage in the environment"
	exit 1	
fi
export PATH
export MAKE

if [ "${SUNWSPRO}" != "" ]; then
	PATH="${SUNWSPRO}/bin:$PATH"
	export PATH
fi

hostname=$(uname -n)
if [[ $DMAKE_MAX_JOBS != +([0-9]) || $DMAKE_MAX_JOBS -eq 0 ]]
then
	maxjobs=
	if [[ -f $HOME/.make.machines ]]
	then
		# Note: there is a hard tab and space character in the []s
		# below.
		egrep -i "^[ 	]*$hostname[ 	\.]" \
			$HOME/.make.machines | read host jobs
		maxjobs=${jobs##*=}
	fi

	if [[ $maxjobs != +([0-9]) || $maxjobs -eq 0 ]]
	then
		# default
		maxjobs=4
	fi

	export DMAKE_MAX_JOBS=$maxjobs
fi

DMAKE_MODE=parallel;
export DMAKE_MODE

if [ -z "${ROOT}" ]; then
	echo "ROOT must be set."
	exit 1
fi

#
# if -V flag was given, reset VERSION to V_ARG
#
if [ "$V_FLAG" = "y" ]; then
	VERSION=$V_ARG
fi

TMPDIR="/tmp/nightly.tmpdir.$$"
export TMPDIR
rm -rf ${TMPDIR}
mkdir -p $TMPDIR || exit 1
chmod 777 $TMPDIR

#
# Tools should only be built non-DEBUG.  Keep track of the tools proto
# area path relative to $TOOLS, because the latter changes in an
# export build.
#
# TOOLS_PROTO is included below for builds other than usr/src/tools
# that look for this location.  For usr/src/tools, this will be
# overridden on the $MAKE command line in build_tools().
#
TOOLS=${SRC}/tools
TOOLS_PROTO_REL=proto/root_${MACH}-nd
TOOLS_PROTO=${TOOLS}/${TOOLS_PROTO_REL};	export TOOLS_PROTO

unset   CFLAGS LD_LIBRARY_PATH LDFLAGS

# create directories that are automatically removed if the nightly script
# fails to start correctly
function newdir {
	dir=$1
	toadd=
	while [ ! -d $dir ]; do
		toadd="$dir $toadd"
		dir=`dirname $dir`
	done
	torm=
	newlist=
	for dir in $toadd; do
		if staffer mkdir $dir; then
			newlist="$ISUSER $dir $newlist"
			torm="$dir $torm"
		else
			[ -z "$torm" ] || staffer rmdir $torm
			return 1
		fi
	done
	newdirlist="$newlist $newdirlist"
	return 0
}
newdirlist=

[ -d $CODEMGR_WS ] || newdir $CODEMGR_WS || exit 1

# since this script assumes the build is from full source, it nullifies
# variables likely to have been set by a "ws" script; nullification
# confines the search space for headers and libraries to the proto area
# built from this immediate source.
ENVLDLIBS1=
ENVLDLIBS2=
ENVLDLIBS3=
ENVCPPFLAGS1=
ENVCPPFLAGS2=
ENVCPPFLAGS3=
ENVCPPFLAGS4=
PARENT_ROOT=

export ENVLDLIBS3 ENVCPPFLAGS1 ENVCPPFLAGS2 ENVCPPFLAGS3 ENVCPPFLAGS4 \
	ENVLDLIBS1 ENVLDLIBS2 PARENT_ROOT

PKGARCHIVE_ORIG=$PKGARCHIVE

#
# Juggle the logs and optionally send mail on completion.
#

function logshuffle {
    	LLOG="$ATLOG/log.`date '+%F.%H:%M'`"
	if [ -f $LLOG -o -d $LLOG ]; then
	    	LLOG=$LLOG.$$
	fi
	mkdir $LLOG
	export LLOG

	if [ "$build_ok" = "y" ]; then
		mv $ATLOG/proto_list_${MACH} $LLOG

		if [ -f $ATLOG/proto_list_tools_${MACH} ]; then
			mv $ATLOG/proto_list_tools_${MACH} $LLOG
	        fi

		if [ -f $TMPDIR/wsdiff.results ]; then
		    	mv $TMPDIR/wsdiff.results $LLOG
		fi

		if [ -f $TMPDIR/wsdiff-nd.results ]; then
			mv $TMPDIR/wsdiff-nd.results $LLOG
		fi
	fi

	#
	# Now that we're about to send mail, it's time to check the noise
	# file.  In the event that an error occurs beyond this point, it will
	# be recorded in the nightly.log file, but nowhere else.  This would
	# include only errors that cause the copying of the noise log to fail
	# or the mail itself not to be sent.
	#

	exec >>$LOGFILE 2>&1
	if [ -s $build_noise_file ]; then
	    	echo "\n==== Nightly build noise ====\n" |
		    tee -a $LOGFILE >>$mail_msg_file
		cat $build_noise_file >>$LOGFILE
		cat $build_noise_file >>$mail_msg_file
		echo | tee -a $LOGFILE >>$mail_msg_file
	fi
	rm -f $build_noise_file

	case "$build_ok" in
		y)
			state=Completed
			;;
		i)
			state=Interrupted
			;;
		*)
	    		state=Failed
			;;
	esac

	if [[ $state != "Interrupted" && $build_extras_ok != "y" ]]; then
		state=Failed
	fi

	NIGHTLY_STATUS=$state
	export NIGHTLY_STATUS

	run_hook POST_NIGHTLY $state
	run_hook SYS_POST_NIGHTLY $state

	#
	# mailx(1) sets From: based on the -r flag
	# if it is given.
	#
	mailx_r=
	if [[ -n "${MAILFROM}" ]]; then
		mailx_r="-r ${MAILFROM}"
	fi

	cat $build_time_file $build_environ_file $mail_msg_file \
	    > ${LLOG}/mail_msg
	if [ "$m_FLAG" = "y" ]; then
	    	cat ${LLOG}/mail_msg | /usr/bin/mailx ${mailx_r} -s \
	"Nightly ${MACH} Build of `basename ${CODEMGR_WS}` ${state}." \
			${MAILTO}
	fi

	if [ "$u_FLAG" = "y" -a "$build_ok" = "y" ]; then
	    	staffer cp ${LLOG}/mail_msg $PARENT_WS/usr/src/mail_msg-${MACH}
		staffer cp $LOGFILE $PARENT_WS/usr/src/nightly-${MACH}.log
	fi

	mv $LOGFILE $LLOG
}

#
#	Remove the locks and temporary files on any exit
#
function cleanup {
    	logshuffle

	[ -z "$lockfile" ] || staffer rm -f $lockfile
	[ -z "$atloglockfile" ] || rm -f $atloglockfile
	[ -z "$ulockfile" ] || staffer rm -f $ulockfile
	[ -z "$Ulockfile" ] || rm -f $Ulockfile

	set -- $newdirlist
	while [ $# -gt 0 ]; do
		ISUSER=$1 staffer rmdir $2
		shift; shift
	done
	rm -rf $TMPDIR
}

function cleanup_signal {
    	build_ok=i
	# this will trigger cleanup(), above.
	exit 1
}

trap cleanup 0
trap cleanup_signal 1 2 3 15

#
# Generic lock file processing -- make sure that the lock file doesn't
# exist.  If it does, it should name the build host and PID.  If it
# doesn't, then make sure we can create it.  Clean up locks that are
# known to be stale (assumes host name is unique among build systems
# for the workspace).
#
function create_lock {
	lockf=$1
	lockvar=$2

	ldir=`dirname $lockf`
	[ -d $ldir ] || newdir $ldir || exit 1
	eval $lockvar=$lockf

	while ! staffer ln -s $hostname.$STAFFER.$$ $lockf 2> /dev/null; do
		basews=`basename $CODEMGR_WS`
		ls -l $lockf | nawk '{print $NF}' | IFS=. read host user pid
		if [ "$host" != "$hostname" ]; then
			echo "$MACH build of $basews apparently" \
			    "already started by $user on $host as $pid."
			exit 1
		elif kill -s 0 $pid 2>/dev/null; then
			echo "$MACH build of $basews already started" \
			    "by $user as $pid."
			exit 1
		else
			# stale lock; clear it out and try again
			rm -f $lockf
		fi
	done
}

#
# Return the list of interesting proto areas, depending on the current
# options.
#
function allprotos {
	typeset roots="$ROOT"

	if [[ "$F_FLAG" = n && "$MULTI_PROTO" = yes ]]; then
		roots="$roots $ROOT-nd"
	fi

	echo $roots
}

# Ensure no other instance of this script is running on this host.
# LOCKNAME can be set in <env_file>, and is by default, but is not
# required due to the use of $ATLOG below.
if [ -n "$LOCKNAME" ]; then
	create_lock /tmp/$LOCKNAME "lockfile"
fi
#
# Create from one, two, or three other locks:
#	$ATLOG/nightly.lock
#		- protects against multiple builds in same workspace
#	$PARENT_WS/usr/src/nightly.$MACH.lock
#		- protects against multiple 'u' copy-backs
#	$NIGHTLY_PARENT_ROOT/nightly.lock
#		- protects against multiple 'U' copy-backs
#
# Overriding ISUSER to 1 causes the lock to be created as root if the
# script is run as root.  The default is to create it as $STAFFER.
ISUSER=1 create_lock $ATLOG/nightly.lock "atloglockfile"
if [ "$u_FLAG" = "y" ]; then
	create_lock $PARENT_WS/usr/src/nightly.$MACH.lock "ulockfile"
fi
if [ "$U_FLAG" = "y" ]; then
	# NIGHTLY_PARENT_ROOT is written as root if script invoked as root.
	ISUSER=1 create_lock $NIGHTLY_PARENT_ROOT/nightly.lock "Ulockfile"
fi

# Locks have been taken, so we're doing a build and we're committed to
# the directories we may have created so far.
newdirlist=

#
# Create mail_msg_file
#
mail_msg_file="${TMPDIR}/mail_msg"
touch $mail_msg_file
build_time_file="${TMPDIR}/build_time"
build_environ_file="${TMPDIR}/build_environ"
touch $build_environ_file
#
#	Move old LOGFILE aside
#	ATLOG directory already made by 'create_lock' above
#
if [ -f $LOGFILE ]; then
	mv -f $LOGFILE ${LOGFILE}-
fi
#
#	Build OsNet source
#
START_DATE=`date`
SECONDS=0
echo "\n==== Nightly $maketype build started:   $START_DATE ====" \
    | tee -a $LOGFILE > $build_time_file

echo "\nBuild project:  $build_project\nBuild taskid:   $build_taskid" | \
    tee -a $mail_msg_file >> $LOGFILE

# make sure we log only to the nightly build file
build_noise_file="${TMPDIR}/build_noise"
exec </dev/null >$build_noise_file 2>&1

run_hook SYS_PRE_NIGHTLY
run_hook PRE_NIGHTLY

echo "\n==== list of environment variables ====\n" >> $LOGFILE
env >> $LOGFILE

echo "\n==== Nightly argument issues ====\n" | tee -a $mail_msg_file >> $LOGFILE

if [ "$N_FLAG" = "y" ]; then
	if [ "$p_FLAG" = "y" ]; then
		cat <<EOF | tee -a $mail_msg_file >> $LOGFILE
WARNING: the p option (create packages) is set, but so is the N option (do
         not run protocmp); this is dangerous; you should unset the N option
EOF
	else
		cat <<EOF | tee -a $mail_msg_file >> $LOGFILE
Warning: the N option (do not run protocmp) is set; it probably shouldn't be
EOF
	fi
	echo "" | tee -a $mail_msg_file >> $LOGFILE
fi

if [ "$D_FLAG" = "n" -a "$l_FLAG" = "y" ]; then
	#
	# In the past we just complained but went ahead with the lint
	# pass, even though the proto area was built non-DEBUG.  It's
	# unlikely that non-DEBUG headers will make a difference, but
	# rather than assuming it's a safe combination, force the user
	# to specify a DEBUG build.
	#
	echo "WARNING: DEBUG build not requested; disabling lint.\n" \
	    | tee -a $mail_msg_file >> $LOGFILE
	l_FLAG=n
fi

if [ "$f_FLAG" = "y" ]; then
	if [ "$i_FLAG" = "y" ]; then
		echo "WARNING: the -f flag cannot be used during incremental" \
		    "builds; ignoring -f\n" | tee -a $mail_msg_file >> $LOGFILE
		f_FLAG=n
	fi
	if [ "${l_FLAG}${p_FLAG}" != "yy" ]; then
		echo "WARNING: the -f flag requires -l, and -p;" \
		    "ignoring -f\n" | tee -a $mail_msg_file >> $LOGFILE
		f_FLAG=n
	fi
fi

if [ "$w_FLAG" = "y" -a ! -d $ROOT ]; then
	echo "WARNING: -w specified, but $ROOT does not exist;" \
	    "ignoring -w\n" | tee -a $mail_msg_file >> $LOGFILE
	w_FLAG=n
fi

case $MULTI_PROTO in
yes|no)	;;
*)
	echo "WARNING: MULTI_PROTO is \"$MULTI_PROTO\"; " \
	    "should be \"yes\" or \"no\"." | tee -a $mail_msg_file >> $LOGFILE
	echo "Setting MULTI_PROTO to \"no\".\n" | \
	    tee -a $mail_msg_file >> $LOGFILE
	export MULTI_PROTO=no
	;;
esac

echo "\n==== Build version ====\n" | tee -a $mail_msg_file >> $LOGFILE
echo $VERSION | tee -a $mail_msg_file >> $LOGFILE

# Save the current proto area if we're comparing against the last build
if [ "$w_FLAG" = "y" -a -d "$ROOT" ]; then
    if [ -d "$ROOT.prev" ]; then
	rm -rf $ROOT.prev
    fi
    mv $ROOT $ROOT.prev
fi

# Same for non-DEBUG proto area
if [ "$w_FLAG" = "y" -a "$MULTI_PROTO" = yes -a -d "$ROOT-nd" ]; then
	if [ -d "$ROOT-nd.prev" ]; then
		rm -rf $ROOT-nd.prev
	fi
	mv $ROOT-nd $ROOT-nd.prev
fi

#
# Echo the SCM type of the parent workspace, this can't just be which_scm
# as that does not know how to identify various network repositories.
#
function parent_wstype {
	typeset scm_type junk

	CODEMGR_WS="$BRINGOVER_WS" "$WHICH_SCM" 2>/dev/null \
	    | read scm_type junk
	if [[ -z "$scm_type" || "$scm_type" == unknown ]]; then
		# Probe BRINGOVER_WS to determine its type
		if [[ $BRINGOVER_WS == ssh://* ]]; then
			scm_type="mercurial"
		elif [[ $BRINGOVER_WS == http://* ]] && \
		    wget -q -O- --save-headers "$BRINGOVER_WS/?cmd=heads" | \
		    egrep -s "application/mercurial" 2> /dev/null; then
			scm_type="mercurial"
		else
			scm_type="none"
		fi
	fi    

	# fold both unsupported and unrecognized results into "none"
	case "$scm_type" in
	mercurial)
		;;
	*)	scm_type=none
		;;
	esac

	echo $scm_type
}

# Echo the SCM types of $CODEMGR_WS and $BRINGOVER_WS
function child_wstype {
	typeset scm_type junk

	# Probe CODEMGR_WS to determine its type
	if [[ -d $CODEMGR_WS ]]; then
		$WHICH_SCM | read scm_type junk || exit 1
	fi

	case "$scm_type" in
	none|git|mercurial)
		;;
	*)	scm_type=none
		;;
	esac

	echo $scm_type
}

SCM_TYPE=$(child_wstype)

#
#	Decide whether to clobber
#
if [ "$i_FLAG" = "n" -a -d "$SRC" ]; then
	echo "\n==== Make clobber at `date` ====\n" >> $LOGFILE

	cd $SRC
	# remove old clobber file
	rm -f $SRC/clobber.out
	rm -f $SRC/clobber-${MACH}.out

	# Remove all .make.state* files, just in case we are restarting
	# the build after having interrupted a previous 'make clobber'.
	find . \( -name SCCS -o -name .hg -o -name .svn -o -name .git \
		-o -name 'interfaces.*' \) -prune \
		-o -name '.make.*' -print | xargs rm -f

	$MAKE -ek clobber 2>&1 | tee -a $SRC/clobber-${MACH}.out >> $LOGFILE
	echo "\n==== Make clobber ERRORS ====\n" >> $mail_msg_file
	grep "$MAKE:" $SRC/clobber-${MACH}.out |
		egrep -v "Ignoring unknown host" | \
		tee $TMPDIR/clobber_errs >> $mail_msg_file

	if [[ -s $TMPDIR/clobber_errs ]]; then
		build_extras_ok=n
	fi

	if [[ "$t_FLAG" = "y" ]]; then
		echo "\n==== Make tools clobber at `date` ====\n" >> $LOGFILE
		cd ${TOOLS}
		rm -f ${TOOLS}/clobber-${MACH}.out
		$MAKE TOOLS_PROTO=$TOOLS_PROTO -ek clobber 2>&1 | \
			tee -a ${TOOLS}/clobber-${MACH}.out >> $LOGFILE
		echo "\n==== Make tools clobber ERRORS ====\n" \
			>> $mail_msg_file
		grep "$MAKE:" ${TOOLS}/clobber-${MACH}.out \
			>> $mail_msg_file
		if (( $? == 0 )); then
			build_extras_ok=n
		fi
		rm -rf ${TOOLS_PROTO}
		mkdir -p ${TOOLS_PROTO}
	fi

	typeset roots=$(allprotos)
	echo "\n\nClearing $roots" >> "$LOGFILE"
	rm -rf $roots

	# Get back to a clean workspace as much as possible to catch
	# problems that only occur on fresh workspaces.
	# Remove all .make.state* files, libraries, and .o's that may
	# have been omitted from clobber.  A couple of libraries are
	# under source code control, so leave them alone.
	# We should probably blow away temporary directories too.
	cd $SRC
	find $relsrcdirs \( -name SCCS -o -name .hg -o -name .svn \
	    -o -name .git -o -name 'interfaces.*' \) -prune -o \
	    \( -name '.make.*' -o -name 'lib*.a' -o -name 'lib*.so*' -o \
	       -name '*.o' \) -print | \
	    grep -v 'tools/ctf/dwarf/.*/libdwarf' | xargs rm -f
else
	echo "\n==== No clobber at `date` ====\n" >> $LOGFILE
fi

type bringover_mercurial > /dev/null 2>&1 || function bringover_mercurial {
	typeset -x PATH=$PATH

	# If the repository doesn't exist yet, then we want to populate it.
	if [[ ! -d $CODEMGR_WS/.hg ]]; then
		staffer hg init $CODEMGR_WS
		staffer echo "[paths]" > $CODEMGR_WS/.hg/hgrc
		staffer echo "default=$BRINGOVER_WS" >> $CODEMGR_WS/.hg/hgrc
		touch $TMPDIR/new_repository
	fi

	typeset -x HGMERGE="/bin/false"

	#
	# If the user has changes, regardless of whether those changes are
	# committed, and regardless of whether those changes conflict, then
	# we'll attempt to merge them either implicitly (uncommitted) or
	# explicitly (committed).
	#
	# These are the messages we'll use to help clarify mercurial output
	# in those cases.
	#
	typeset mergefailmsg="\
***\n\
*** nightly was unable to automatically merge your changes.  You should\n\
*** redo the full merge manually, following the steps outlined by mercurial\n\
*** above, then restart nightly.\n\
***\n"
	typeset mergepassmsg="\
***\n\
*** nightly successfully merged your changes.  This means that your working\n\
*** directory has been updated, but those changes are not yet committed.\n\
*** After nightly completes, you should validate the results of the merge,\n\
*** then use hg commit manually.\n\
***\n"

	#
	# For each repository in turn:
	#
	# 1. Do the pull.  If this fails, dump the output and bail out.
	#
	# 2. If the pull resulted in an extra head, do an explicit merge.
	#    If this fails, dump the output and bail out.
	#
	# Because we can't rely on Mercurial to exit with a failure code
	# when a merge fails (Mercurial issue #186), we must grep the
	# output of pull/merge to check for attempted and/or failed merges.
	#
	# 3. If a merge failed, set the message and fail the bringover.
	#
	# 4. Otherwise, if a merge succeeded, set the message
	#
	# 5. Dump the output, and any message from step 3 or 4.
	#

	typeset HG_SOURCE=$BRINGOVER_WS
	if [ ! -f $TMPDIR/new_repository ]; then
		HG_SOURCE=$TMPDIR/open_bundle.hg
		staffer hg --cwd $CODEMGR_WS incoming --bundle $HG_SOURCE \
		    -v $BRINGOVER_WS > $TMPDIR/incoming_open.out

		#
		# If there are no incoming changesets, then incoming will
		# fail, and there will be no bundle file.  Reset the source,
		# to allow the remaining logic to complete with no false
		# negatives.  (Unlike incoming, pull will return success
		# for the no-change case.)
		#
		if (( $? != 0 )); then
			HG_SOURCE=$BRINGOVER_WS
		fi
	fi

	staffer hg --cwd $CODEMGR_WS pull -u $HG_SOURCE \
	    > $TMPDIR/pull_open.out 2>&1
	if (( $? != 0 )); then
		printf "%s: pull failed as follows:\n\n" "$CODEMGR_WS"
		cat $TMPDIR/pull_open.out
		if grep "^merging.*failed" $TMPDIR/pull_open.out > /dev/null 2>&1; then
			printf "$mergefailmsg"
		fi
		touch $TMPDIR/bringover_failed
		return
	fi

	if grep "not updating" $TMPDIR/pull_open.out > /dev/null 2>&1; then
		staffer hg --cwd $CODEMGR_WS merge \
		    >> $TMPDIR/pull_open.out 2>&1
		if (( $? != 0 )); then
			printf "%s: merge failed as follows:\n\n" \
			    "$CODEMGR_WS"
			cat $TMPDIR/pull_open.out
			if grep "^merging.*failed" $TMPDIR/pull_open.out \
			    > /dev/null 2>&1; then
				printf "$mergefailmsg"
			fi
			touch $TMPDIR/bringover_failed
			return
		fi
	fi

	printf "updated %s with the following results:\n" "$CODEMGR_WS"
	cat $TMPDIR/pull_open.out
	if grep "^merging" $TMPDIR/pull_open.out >/dev/null 2>&1; then
		printf "$mergepassmsg"
	fi
	printf "\n"

	#
	# Per-changeset output is neither useful nor manageable for a
	# newly-created repository.
	#
	if [ -f $TMPDIR/new_repository ]; then
		return
	fi

	printf "\nadded the following changesets to open repository:\n"
	cat $TMPDIR/incoming_open.out
}

type bringover_none > /dev/null 2>&1 || function bringover_none {
	echo "Couldn't figure out what kind of SCM to use for $BRINGOVER_WS."
	touch $TMPDIR/bringover_failed
}

#
#	Decide whether to bringover to the codemgr workspace
#
if [ "$n_FLAG" = "n" ]; then
	PARENT_SCM_TYPE=$(parent_wstype)

	if [[ $SCM_TYPE != none && $SCM_TYPE != $PARENT_SCM_TYPE ]]; then
		echo "cannot bringover from $PARENT_SCM_TYPE to $SCM_TYPE, " \
		    "quitting at `date`." | tee -a $mail_msg_file >> $LOGFILE
		exit 1
	fi

	run_hook PRE_BRINGOVER

	echo "\n==== bringover to $CODEMGR_WS at `date` ====\n" >> $LOGFILE
	echo "\n==== BRINGOVER LOG ====\n" >> $mail_msg_file

	eval "bringover_${PARENT_SCM_TYPE}" 2>&1 |
		tee -a $mail_msg_file >> $LOGFILE

	if [ -f $TMPDIR/bringover_failed ]; then
		rm -f $TMPDIR/bringover_failed
		build_ok=n
		echo "trouble with bringover, quitting at `date`." |
			tee -a $mail_msg_file >> $LOGFILE
		exit 1
	fi

	#
	# It's possible that we used the bringover above to create
	# $CODEMGR_WS.  If so, then SCM_TYPE was previously "none,"
	# but should now be the same as $BRINGOVER_WS.
	#
	[[ $SCM_TYPE = none ]] && SCM_TYPE=$PARENT_SCM_TYPE

	run_hook POST_BRINGOVER

	check_closed_bins

else
	echo "\n==== No bringover to $CODEMGR_WS ====\n" >> $LOGFILE
fi

# Safeguards
[[ -v CODEMGR_WS ]] || fatal_error "Error: Variable CODEMGR_WS not set."
[[ -d "${CODEMGR_WS}" ]] || fatal_error "Error: ${CODEMGR_WS} is not a directory."
[[ -f "${CODEMGR_WS}/usr/src/Makefile" ]] || fatal_error "Error: ${CODEMGR_WS}/usr/src/Makefile not found."

echo "\n==== Build environment ====\n" | tee -a $build_environ_file >> $LOGFILE

# System
whence uname | tee -a $build_environ_file >> $LOGFILE
uname -a 2>&1 | tee -a $build_environ_file >> $LOGFILE
echo | tee -a $build_environ_file >> $LOGFILE

# make
whence $MAKE | tee -a $build_environ_file >> $LOGFILE
$MAKE -v | tee -a $build_environ_file >> $LOGFILE
echo "number of concurrent jobs = $DMAKE_MAX_JOBS" |
    tee -a $build_environ_file >> $LOGFILE

#
# Report the compiler versions.
#

if [[ ! -f $SRC/Makefile ]]; then
	build_ok=n
	echo "\nUnable to find \"Makefile\" in $SRC." | \
	    tee -a $build_environ_file >> $LOGFILE
	exit 1
fi

( cd $SRC
  for target in cc-version cc64-version java-version; do
	echo
	#
	# Put statefile somewhere we know we can write to rather than trip
	# over a read-only $srcroot.
	#
	rm -f $TMPDIR/make-state
	export SRC
	if $MAKE -K $TMPDIR/make-state -e $target 2>/dev/null; then
		continue
	fi
	touch $TMPDIR/nocompiler
  done
  echo
) | tee -a $build_environ_file >> $LOGFILE

if [ -f $TMPDIR/nocompiler ]; then
	rm -f $TMPDIR/nocompiler
	build_ok=n
	echo "Aborting due to missing compiler." |
		tee -a $build_environ_file >> $LOGFILE
	exit 1
fi

# as
whence as | tee -a $build_environ_file >> $LOGFILE
as -V 2>&1 | head -1 | tee -a $build_environ_file >> $LOGFILE
echo | tee -a $build_environ_file >> $LOGFILE

# Check that we're running a capable link-editor
whence ld | tee -a $build_environ_file >> $LOGFILE
LDVER=`ld -V 2>&1`
echo $LDVER | tee -a $build_environ_file >> $LOGFILE
LDVER=`echo $LDVER | sed -e "s/.*-1\.\([0-9]*\).*/\1/"`
if [ `expr $LDVER \< 422` -eq 1 ]; then
	echo "The link-editor needs to be at version 422 or higher to build" | \
	    tee -a $build_environ_file >> $LOGFILE
	echo "the latest stuff.  Hope your build works." | \
	    tee -a $build_environ_file >> $LOGFILE
fi

#
# Build and use the workspace's tools if requested
#
if [[ "$t_FLAG" = "y" ]]; then
	set_non_debug_build_flags

	build_tools ${TOOLS_PROTO}
	if (( $? != 0 )); then
		build_ok=n
	else
		use_tools $TOOLS_PROTO
	fi
fi

# timestamp the start of the normal build; the findunref tool uses it.
touch $SRC/.build.tstamp

normal_build

ORIG_SRC=$SRC
BINARCHIVE=${CODEMGR_WS}/bin-${MACH}.cpio.Z


#
# There are several checks that need to look at the proto area, but
# they only need to look at one, and they don't care whether it's
# DEBUG or non-DEBUG.
#
if [[ "$MULTI_PROTO" = yes && "$D_FLAG" = n ]]; then
	checkroot=$ROOT-nd
else
	checkroot=$ROOT
fi

if [ "$build_ok" = "y" ]; then
	echo "\n==== Creating protolist system file at `date` ====" \
		>> $LOGFILE
	protolist $checkroot > $ATLOG/proto_list_${MACH}
	echo "==== protolist system file created at `date` ====\n" \
		>> $LOGFILE

	if [ "$N_FLAG" != "y" ]; then

		E1=
		f1=
		for f in $f1; do
			if [ -f "$f" ]; then
				E1="$E1 -e $f"
			fi
		done

		E2=
		f2=
		if [ -d "$SRC/pkg" ]; then
			f2="$f2 exceptions/packaging"
		fi

		for f in $f2; do
			if [ -f "$f" ]; then
				E2="$E2 -e $f"
			fi
		done
	fi

	if [ "$N_FLAG" != "y" -a -d $SRC/pkg ]; then
		echo "\n==== Validating manifests against proto area ====\n" \
		    >> $mail_msg_file
		( cd $SRC/pkg ; $MAKE -e protocmp ROOT="$checkroot" ) | \
		    tee $TMPDIR/protocmp_noise >> $mail_msg_file
		if [[ -s $TMPDIR/protocmp_noise ]]; then
			build_extras_ok=n
		fi
	fi

	if [ "$N_FLAG" != "y" -a -f "$REF_PROTO_LIST" ]; then
		echo "\n==== Impact on proto area ====\n" >> $mail_msg_file
		if [ -n "$E2" ]; then
			ELIST=$E2
		else
			ELIST=$E1
		fi
		$PROTOCMPTERSE \
			"Files in yesterday's proto area, but not today's:" \
			"Files in today's proto area, but not yesterday's:" \
			"Files that changed between yesterday and today:" \
			${ELIST} \
			-d $REF_PROTO_LIST \
			$ATLOG/proto_list_${MACH} \
			>> $mail_msg_file
	fi
fi

if [[ "$u_FLAG" == "y" && "$build_ok" == "y" && \
    "$build_extras_ok" == "y" ]]; then
	staffer cp $ATLOG/proto_list_${MACH} \
		$PARENT_WS/usr/src/proto_list_${MACH}
fi

# Update parent proto area if necessary. This is done now
# so that the proto area has either DEBUG or non-DEBUG kernels.
# Note that this clears out the lock file, so we can dispense with
# the variable now.
if [ "$U_FLAG" = "y" -a "$build_ok" = "y" ]; then
	echo "\n==== Copying proto area to $NIGHTLY_PARENT_ROOT ====\n" | \
	    tee -a $LOGFILE >> $mail_msg_file
	rm -rf $NIGHTLY_PARENT_ROOT/*
	unset Ulockfile
	mkdir -p $NIGHTLY_PARENT_ROOT
	if [[ "$MULTI_PROTO" = no || "$D_FLAG" = y ]]; then
		( cd $ROOT; tar cf - . |
		    ( cd $NIGHTLY_PARENT_ROOT;  umask 0; tar xpf - ) ) 2>&1 |
		    tee -a $mail_msg_file >> $LOGFILE
	fi
	if [[ "$MULTI_PROTO" = yes && "$F_FLAG" = n ]]; then
		rm -rf $NIGHTLY_PARENT_ROOT-nd/*
		mkdir -p $NIGHTLY_PARENT_ROOT-nd
		cd $ROOT-nd
		( tar cf - . |
		    ( cd $NIGHTLY_PARENT_ROOT-nd; umask 0; tar xpf - ) ) 2>&1 |
		    tee -a $mail_msg_file >> $LOGFILE
	fi
	if [ -n "${NIGHTLY_PARENT_TOOLS_ROOT}" ]; then
		echo "\n==== Copying tools proto area to $NIGHTLY_PARENT_TOOLS_ROOT ====\n" | \
		    tee -a $LOGFILE >> $mail_msg_file
		rm -rf $NIGHTLY_PARENT_TOOLS_ROOT/*
		mkdir -p $NIGHTLY_PARENT_TOOLS_ROOT
		if [[ "$MULTI_PROTO" = no || "$D_FLAG" = y ]]; then
			( cd $TOOLS_PROTO; tar cf - . |
			    ( cd $NIGHTLY_PARENT_TOOLS_ROOT; 
			    umask 0; tar xpf - ) ) 2>&1 |
			    tee -a $mail_msg_file >> $LOGFILE
		fi
	fi
fi

#
# ELF verification: ABI (-A) and runtime (-r) checks
#
if [[ ($build_ok = y) && (($A_FLAG = y) || ($r_FLAG = y)) ]]; then
	# Directory ELF-data.$MACH holds the files produced by these tests.
	elf_ddir=$SRC/ELF-data.$MACH

	# If there is a previous ELF-data backup directory, remove it. Then,
	# rotate current ELF-data directory into its place and create a new
	# empty directory
	rm -rf $elf_ddir.ref
	if [[ -d $elf_ddir ]]; then
		mv $elf_ddir $elf_ddir.ref
	fi
	mkdir -p $elf_ddir

	# Call find_elf to produce a list of the ELF objects in the proto area.
	# This list is passed to check_rtime and interface_check, preventing
	# them from separately calling find_elf to do the same work twice.
	find_elf -fr $checkroot > $elf_ddir/object_list

	if [[ $A_FLAG = y ]]; then
	       	echo "\n==== Check versioning and ABI information ====\n"  | \
		    tee -a $LOGFILE >> $mail_msg_file

		# Produce interface description for the proto. Report errors.
		interface_check -o -w $elf_ddir -f object_list \
			-i interface -E interface.err
		if [[ -s $elf_ddir/interface.err ]]; then
			tee -a $LOGFILE < $elf_ddir/interface.err \
			    >> $mail_msg_file
			build_extras_ok=n
		fi

		# If ELF_DATA_BASELINE_DIR is defined, compare the new interface
		# description file to that from the baseline gate. Issue a
		# warning if the baseline is not present, and keep going.
		if [[ "$ELF_DATA_BASELINE_DIR" != '' ]]; then
			base_ifile="$ELF_DATA_BASELINE_DIR/interface"

		       	echo "\n==== Compare versioning and ABI information" \
			    "to baseline ====\n"  | \
			    tee -a $LOGFILE >> $mail_msg_file
		       	echo "Baseline:  $base_ifile\n" >> $LOGFILE

			if [[ -f $base_ifile ]]; then
				interface_cmp -d -o $base_ifile \
				    $elf_ddir/interface > $elf_ddir/interface.cmp
				if [[ -s $elf_ddir/interface.cmp ]]; then
					echo | tee -a $LOGFILE >> $mail_msg_file
					tee -a $LOGFILE < \
					    $elf_ddir/interface.cmp \
					    >> $mail_msg_file
					build_extras_ok=n
				fi
			else
			       	echo "baseline not available. comparison" \
                                    "skipped" | \
				    tee -a $LOGFILE >> $mail_msg_file
			fi

		fi
	fi

	if [[ $r_FLAG = y ]]; then
		echo "\n==== Check ELF runtime attributes ====\n" | \
		    tee -a $LOGFILE >> $mail_msg_file

		# If we're doing a DEBUG build the proto area will be left
		# with debuggable objects, thus don't assert -s.
		if [[ $D_FLAG = y ]]; then
			rtime_sflag=""
		else
			rtime_sflag="-s"
		fi
		check_rtime -i -m -v $rtime_sflag -o -w $elf_ddir \
			-D object_list  -f object_list -E runtime.err \
			-I runtime.attr.raw
		if (( $? != 0 )); then
			build_extras_ok=n
		fi

		# check_rtime -I output needs to be sorted in order to 
		# compare it to that from previous builds.
		sort $elf_ddir/runtime.attr.raw > $elf_ddir/runtime.attr
		rm $elf_ddir/runtime.attr.raw

		# Report errors
		if [[ -s $elf_ddir/runtime.err ]]; then
			tee -a $LOGFILE < $elf_ddir/runtime.err \
				>> $mail_msg_file
			build_extras_ok=n
		fi

		# If there is an ELF-data directory from a previous build,
		# then diff the attr files. These files contain information
		# about dependencies, versioning, and runpaths. There is some
		# overlap with the ABI checking done above, but this also
		# flushes out non-ABI interface differences along with the
		# other information.
		echo "\n==== Diff ELF runtime attributes" \
		    "(since last build) ====\n" | \
		    tee -a $LOGFILE >> $mail_msg_file >> $mail_msg_file

		if [[ -f $elf_ddir.ref/runtime.attr ]]; then
			diff $elf_ddir.ref/runtime.attr \
				$elf_ddir/runtime.attr \
				>> $mail_msg_file
		fi
	fi

	# If -u set, copy contents of ELF-data.$MACH to the parent workspace.
	if [[ "$u_FLAG" = "y" ]]; then
		p_elf_ddir=$PARENT_WS/usr/src/ELF-data.$MACH

		# If parent lacks the ELF-data.$MACH directory, create it
		if [[ ! -d $p_elf_ddir ]]; then
			staffer mkdir -p $p_elf_ddir
		fi

		# These files are used asynchronously by other builds for ABI
		# verification, as above for the -A option. As such, we require
		# the file replacement to be atomic. Copy the data to a temp
		# file in the same filesystem and then rename into place. 
		(
			cd $elf_ddir
			for elf_dfile in *; do
				staffer cp $elf_dfile \
				    ${p_elf_ddir}/${elf_dfile}.new
				staffer mv -f ${p_elf_ddir}/${elf_dfile}.new \
				    ${p_elf_ddir}/${elf_dfile}
			done
		)
	fi
fi

# DEBUG lint of kernel begins

if [ "$i_CMD_LINE_FLAG" = "n" -a "$l_FLAG" = "y" ]; then
	if [ "$LINTDIRS" = "" ]; then
		# LINTDIRS="$SRC/uts y $SRC/stand y $SRC/psm y"
		LINTDIRS="$SRC y"
	fi
	set $LINTDIRS
	while [ $# -gt 0 ]; do
		dolint $1 $2; shift; shift
	done
else
	echo "\n==== No '$MAKE lint' ====\n" >> $LOGFILE
fi

# "make check" begins

if [ "$i_CMD_LINE_FLAG" = "n" -a "$C_FLAG" = "y" ]; then
	# remove old check.out
	rm -f $SRC/check.out

	rm -f $SRC/check-${MACH}.out
	cd $SRC
	$MAKE -ek check ROOT="$checkroot" 2>&1 | tee -a $SRC/check-${MACH}.out \
	    >> $LOGFILE
	echo "\n==== cstyle/hdrchk errors ====\n" >> $mail_msg_file

	grep ":" $SRC/check-${MACH}.out |
		egrep -v "Ignoring unknown host" | \
		sort | uniq | tee $TMPDIR/check_errors >> $mail_msg_file

	if [[ -s $TMPDIR/check_errors ]]; then
		build_extras_ok=n
	fi
else
	echo "\n==== No '$MAKE check' ====\n" >> $LOGFILE
fi

echo "\n==== Find core files ====\n" | \
    tee -a $LOGFILE >> $mail_msg_file

find $abssrcdirs -name core -a -type f -exec file {} \; | \
	tee -a $LOGFILE >> $mail_msg_file

if [ "$f_FLAG" = "y" -a "$build_ok" = "y" ]; then
	echo "\n==== Diff unreferenced files (since last build) ====\n" \
	    | tee -a $LOGFILE >>$mail_msg_file
	rm -f $SRC/unref-${MACH}.ref
	if [ -f $SRC/unref-${MACH}.out ]; then
		mv $SRC/unref-${MACH}.out $SRC/unref-${MACH}.ref
	fi

	findunref -S $SCM_TYPE -t $SRC/.build.tstamp -s usr $CODEMGR_WS \
	    ${TOOLS}/findunref/exception_list 2>> $mail_msg_file | \
	    sort > $SRC/unref-${MACH}.out

	if [ ! -f $SRC/unref-${MACH}.ref ]; then
		cp $SRC/unref-${MACH}.out $SRC/unref-${MACH}.ref
	fi

	diff $SRC/unref-${MACH}.ref $SRC/unref-${MACH}.out >>$mail_msg_file
fi

# Verify that the usual lists of files, such as exception lists,
# contain only valid references to files.  If the build has failed,
# then don't check the proto area.
CHECK_PATHS=${CHECK_PATHS:-y}
if [ "$CHECK_PATHS" = y -a "$N_FLAG" != y ]; then
	echo "\n==== Check lists of files ====\n" | tee -a $LOGFILE \
		>>$mail_msg_file
	arg=-b
	[ "$build_ok" = y ] && arg=
	checkpaths $arg $checkroot > $SRC/check-paths.out 2>&1
	if [[ -s $SRC/check-paths.out ]]; then
		tee -a $LOGFILE < $SRC/check-paths.out >> $mail_msg_file
		build_extras_ok=n
	fi
fi

if [ "$M_FLAG" != "y" -a "$build_ok" = y ]; then
	echo "\n==== Impact on file permissions ====\n" \
		>> $mail_msg_file

	abspkg=
	for d in $abssrcdirs; do
		if [ -d "$d/pkg" ]; then
			abspkg="$abspkg $d"
		fi
	done

	if [ -n "$abspkg" ]; then
		for d in "$abspkg"; do
			( cd $d/pkg ; $MAKE -e pmodes ) >> $mail_msg_file
		done
	fi
fi

if [ "$w_FLAG" = "y" -a "$build_ok" = "y" ]; then
	if [[ "$MULTI_PROTO" = no || "$D_FLAG" = y ]]; then
		do_wsdiff DEBUG $ROOT.prev $ROOT
	fi

	if [[ "$MULTI_PROTO" = yes && "$F_FLAG" = n ]]; then
		do_wsdiff non-DEBUG $ROOT-nd.prev $ROOT-nd
	fi
fi

END_DATE=`date`
echo "==== Nightly $maketype build completed: $END_DATE ====" | \
    tee -a $LOGFILE >> $build_time_file

typeset -i10 hours
typeset -Z2 minutes
typeset -Z2 seconds

elapsed_time=$SECONDS
((hours = elapsed_time / 3600 ))
((minutes = elapsed_time / 60  % 60))
((seconds = elapsed_time % 60))

echo "\n==== Total build time ====" | \
    tee -a $LOGFILE >> $build_time_file
echo "\nreal    ${hours}:${minutes}:${seconds}" | \
    tee -a $LOGFILE >> $build_time_file

if [ "$u_FLAG" = "y" -a "$f_FLAG" = "y" -a "$build_ok" = "y" ]; then
	staffer cp ${SRC}/unref-${MACH}.out $PARENT_WS/usr/src/

	#
	# Produce a master list of unreferenced files -- ideally, we'd
	# generate the master just once after all of the nightlies
	# have finished, but there's no simple way to know when that
	# will be.  Instead, we assume that we're the last nightly to
	# finish and merge all of the unref-${MACH}.out files in
	# $PARENT_WS/usr/src/.  If we are in fact the final ${MACH} to
	# finish, then this file will be the authoritative master
	# list.  Otherwise, another ${MACH}'s nightly will eventually
	# overwrite ours with its own master, but in the meantime our
	# temporary "master" will be no worse than any older master
	# which was already on the parent.
	#

	set -- $PARENT_WS/usr/src/unref-*.out
	cp "$1" ${TMPDIR}/unref.merge
	shift

	for unreffile; do
		comm -12 ${TMPDIR}/unref.merge "$unreffile" > ${TMPDIR}/unref.$$
		mv ${TMPDIR}/unref.$$ ${TMPDIR}/unref.merge
	done

	staffer cp ${TMPDIR}/unref.merge $PARENT_WS/usr/src/unrefmaster.out
fi

#
# All done save for the sweeping up.
# (whichever exit we hit here will trigger the "cleanup" trap which
# optionally sends mail on completion).
#
if [[ "$build_ok" == "y" ]]; then
	if [[ "$W_FLAG" == "y" || "$build_extras_ok" == "y" ]]; then
		exit 0
	fi
fi

exit 1<|MERGE_RESOLUTION|>--- conflicted
+++ resolved
@@ -202,14 +202,8 @@
 	    egrep -v "cc .* -o error " | \
 	    egrep -v "warning" | tee $TMPDIR/build_errs${SUFFIX} \
 	    >> $mail_msg_file
-<<<<<<< HEAD
-	cat $SRC/${INSTALLOG}.out | \
-	    sed -n "/^Undefined[ 	]*first referenced$/,/^ld: fatal:/p" \
-	    >> $mail_msg_file
-=======
 	    sed -n "/^Undefined[ 	]*first referenced$/,/^ld: fatal:/p" \
 	    < $SRC/${INSTALLOG}.out >> $mail_msg_file
->>>>>>> 704ca705
 	if [[ -s $TMPDIR/build_errs${SUFFIX} ]]; then
 		build_ok=n
 		this_build_ok=n
