#!/bin/ksh -p
#
# CDDL HEADER START
#
# The contents of this file are subject to the terms of the
# Common Development and Distribution License (the "License").
# You may not use this file except in compliance with the License.
#
# You can obtain a copy of the license at usr/src/OPENSOLARIS.LICENSE
# or http://www.opensolaris.org/os/licensing.
# See the License for the specific language governing permissions
# and limitations under the License.
#
# When distributing Covered Code, include this CDDL HEADER in each
# file and include the License file at usr/src/OPENSOLARIS.LICENSE.
# If applicable, add the following below this CDDL HEADER, with the
# fields enclosed by brackets "[]" replaced with your own identifying
# information: Portions Copyright [yyyy] [name of copyright owner]
#
# CDDL HEADER END
#

#
# Copyright (c) 1999, 2010, Oracle and/or its affiliates. All rights reserved.
# Copyright 2008, 2010, Richard Lowe
# Copyright 2011 Nexenta Systems, Inc.  All rights reserved.
# Copyright 2012 Joshua M. Clulow <josh@sysmgr.org>
# Copyright (c) 2017 by Delphix. All rights reserved.
# Copyright 2018 OmniOS Community Edition (OmniOSce) Association.
<<<<<<< HEAD
# Copyright 2019 Joyent, Inc.
=======
# Copyright 2019 Peter Trible.
>>>>>>> 077efea4
#
# Based on the nightly script from the integration folks,
# Mostly modified and owned by mike_s.
# Changes also by kjc, dmk.
#
# BRINGOVER_WS may be specified in the env file.
# The default is the old behavior of CLONE_WS
#
# -i on the command line, means fast options, so when it's on the
# command line (only), check builds are skipped no matter what
# the setting of their individual flags are in NIGHTLY_OPTIONS.
#
# OPTHOME  may be set in the environment to override /opt
#

#
# The CDPATH variable causes ksh's `cd' builtin to emit messages to stdout
# under certain circumstances, which can really screw things up; unset it.
#
unset CDPATH

# Get the absolute path of the nightly script that the user invoked.  This
# may be a relative path, and we need to do this before changing directory.
nightly_path=`whence $0`

#
# Keep track of where we found nightly so we can invoke the matching
# which_scm script.  If that doesn't work, don't go guessing, just rely
# on the $PATH settings, which will generally give us either /opt/onbld
# or the user's workspace.
#
WHICH_SCM=$(dirname $nightly_path)/which_scm
if [[ ! -x $WHICH_SCM ]]; then
	WHICH_SCM=which_scm
fi

function fatal_error
{
	print -u2 "nightly: $*"
	exit 1
}

#
# Function to do a DEBUG and non-DEBUG build. Needed because we might
# need to do another for the source build, and since we only deliver DEBUG or
# non-DEBUG packages.
#
# usage: normal_build
#
function normal_build {

	typeset orig_p_FLAG="$p_FLAG"
	typeset crypto_signer="$CODESIGN_USER"

	suffix=""

	# non-DEBUG build begins

	if [ "$F_FLAG" = "n" ]; then
		set_non_debug_build_flags
		CODESIGN_USER="$crypto_signer" \
		    build "non-DEBUG" "$suffix-nd" "-nd" "$MULTI_PROTO"
	else
		echo "\n==== No non-DEBUG $open_only build ====\n" >> "$LOGFILE"
	fi

	# non-DEBUG build ends

	# DEBUG build begins

	if [ "$D_FLAG" = "y" ]; then
		set_debug_build_flags
		CODESIGN_USER="$crypto_signer" \
		    build "DEBUG" "$suffix" "" "$MULTI_PROTO"
	else
		echo "\n==== No DEBUG $open_only build ====\n" >> "$LOGFILE"
	fi

	# DEBUG build ends

	p_FLAG="$orig_p_FLAG"
}

#
# usage: run_hook HOOKNAME ARGS...
#
# If variable "$HOOKNAME" is defined, insert a section header into
# our logs and then run the command with ARGS
#
function run_hook {
	HOOKNAME=$1
	eval HOOKCMD=\$$HOOKNAME
	shift

	if [ -n "$HOOKCMD" ]; then
		(
			echo "\n==== Running $HOOKNAME command: $HOOKCMD ====\n"
			( $HOOKCMD "$@" 2>&1 )
			if [ "$?" -ne 0 ]; then
				# Let exit status propagate up
				touch $TMPDIR/abort
			fi
		) | tee -a $mail_msg_file >> $LOGFILE

		if [ -f $TMPDIR/abort ]; then
			build_ok=n
			echo "\nAborting at request of $HOOKNAME" |
				tee -a $mail_msg_file >> $LOGFILE
			exit 1
		fi
	fi
}

# Return library search directive as function of given root.
function myldlibs {
	echo "-L$1/lib -L$1/usr/lib"
}

# Return header search directive as function of given root.
function myheaders {
	echo "-I$1/usr/include"
}

#
# Function to do the build, including package generation.
# usage: build LABEL SUFFIX ND MULTIPROTO
# - LABEL is used to tag build output.
# - SUFFIX is used to distinguish files (e.g., DEBUG vs non-DEBUG,
#   open-only vs full tree).
# - ND is "-nd" (non-DEBUG builds) or "" (DEBUG builds).
# - If MULTIPROTO is "yes", it means to name the proto area according to
#   SUFFIX.  Otherwise ("no"), (re)use the standard proto area.
#
function build {
	LABEL=$1
	SUFFIX=$2
	ND=$3
	MULTIPROTO=$4
	INSTALLOG=install${SUFFIX}-${MACH}
	NOISE=noise${SUFFIX}-${MACH}
	PKGARCHIVE=${PKGARCHIVE_ORIG}${SUFFIX}

	ORIGROOT=$ROOT
	[ $MULTIPROTO = no ] || export ROOT=$ROOT$SUFFIX

	export ENVLDLIBS1=`myldlibs $ROOT`
	export ENVCPPFLAGS1=`myheaders $ROOT`

	this_build_ok=y
	#
	#	Build OS-Networking source
	#
	echo "\n==== Building $LABEL OS-Net source at `date` ====\n" \
		>> $LOGFILE

	rm -f $SRC/${INSTALLOG}.out
	cd $SRC
	/bin/time $MAKE -e install 2>&1 | \
	    tee -a $SRC/${INSTALLOG}.out >> $LOGFILE

	echo "\n==== Build errors ($LABEL) ====\n" >> $mail_msg_file
	egrep ":" $SRC/${INSTALLOG}.out |
	    egrep -e "(^${MAKE}:|[ 	]error[: 	\n])" | \
	    egrep -v "Ignoring unknown host" | \
	    egrep -v "cc .* -o error " | \
	    egrep -v "warning" | tee $TMPDIR/build_errs${SUFFIX} \
	    >> $mail_msg_file
	    sed -n "/^Undefined[ 	]*first referenced$/,/^ld: fatal:/p" \
	    < $SRC/${INSTALLOG}.out >> $mail_msg_file
	if [[ -s $TMPDIR/build_errs${SUFFIX} ]]; then
		build_ok=n
		this_build_ok=n
	fi
	grep "bootblock image is .* bytes too big" $SRC/${INSTALLOG}.out \
		>> $mail_msg_file
	if [ "$?" = "0" ]; then
		build_ok=n
		this_build_ok=n
	fi

	echo "\n==== Build warnings ($LABEL) ====\n" >>$mail_msg_file
	egrep -i 'warn:|warning:' $SRC/${INSTALLOG}.out \
		| egrep -v '^tic:' \
		| egrep -v "symbol (\`|')timezone' has differing types:" \
		| egrep -v "parameter <PSTAMP> set to" \
		| egrep -v "Ignoring unknown host" \
		| egrep -v "redefining segment flags attribute for" \
		| tee $TMPDIR/build_warnings${SUFFIX} >> $mail_msg_file
	if [[ -s $TMPDIR/build_warnings${SUFFIX} ]]; then
		build_ok=n
		this_build_ok=n
	fi

	echo "\n==== Ended $LABEL OS-Net source build at `date` ====\n" \
		>> $LOGFILE

	echo "\n==== Elapsed build time ($LABEL) ====\n" >>$mail_msg_file
	tail -3  $SRC/${INSTALLOG}.out >>$mail_msg_file

	if [ "$i_FLAG" = "n" ]; then
		rm -f $SRC/${NOISE}.ref
		if [ -f $SRC/${NOISE}.out ]; then
			mv $SRC/${NOISE}.out $SRC/${NOISE}.ref
		fi
		grep : $SRC/${INSTALLOG}.out \
			| egrep -v '^/' \
			| egrep -v '^(Start|Finish|real|user|sys|./bld_awk)' \
			| egrep -v '^tic:' \
			| egrep -v '^mcs' \
			| egrep -v '^LD_LIBRARY_PATH=' \
			| egrep -v 'ar: creating' \
			| egrep -v 'ar: writing' \
			| egrep -v 'conflicts:' \
			| egrep -v ':saved created' \
			| egrep -v '^stty.*c:' \
			| egrep -v '^mfgname.c:' \
			| egrep -v '^uname-i.c:' \
			| egrep -v '^volumes.c:' \
			| egrep -v '^lint library construction:' \
			| egrep -v 'tsort: INFORM:' \
			| egrep -v 'stripalign:' \
			| egrep -v 'chars, width' \
			| egrep -v "symbol (\`|')timezone' has differing types:" \
			| egrep -v 'PSTAMP' \
			| egrep -v '^Manifying' \
			| egrep -v 'Ignoring unknown host' \
			| egrep -v 'Processing method:' \
			| egrep -v '^Writing' \
			| egrep -v 'spellin1:' \
			| egrep -v '^adding:' \
			| egrep -v "^echo 'msgid" \
			| egrep -v '^echo ' \
			| egrep -v '\.c:$' \
			| egrep -v '^Adding file:' \
			| egrep -v 'CLASSPATH=' \
			| egrep -v '\/var\/mail\/:saved' \
			| egrep -v -- '-DUTS_VERSION=' \
			| egrep -v '^Running Mkbootstrap' \
			| egrep -v '^Applet length read:' \
			| egrep -v 'bytes written:' \
			| egrep -v '^File:SolarisAuthApplet.bin' \
			| egrep -v -i 'jibversion' \
			| egrep -v '^Output size:' \
			| egrep -v '^Solo size statistics:' \
			| egrep -v '^Using ROM API Version' \
			| egrep -v '^Zero Signature length:' \
			| egrep -v '^Note \(probably harmless\):' \
			| egrep -v '::' \
			| egrep -v '^\+' \
			| egrep -v 'svccfg-native -s svc:/' \
			| egrep -v '^maximum offset:' \
			| sort | uniq >$SRC/${NOISE}.out
		if [ ! -f $SRC/${NOISE}.ref ]; then
			cp $SRC/${NOISE}.out $SRC/${NOISE}.ref
		fi
		echo "\n==== Build noise differences ($LABEL) ====\n" \
			>>$mail_msg_file
		diff $SRC/${NOISE}.ref $SRC/${NOISE}.out >>$mail_msg_file
	fi

	#
	#	Re-sign selected binaries using signing server
	#	(gatekeeper builds only)
	#
	if [ -n "$CODESIGN_USER" -a "$this_build_ok" = "y" ]; then
		echo "\n==== Signing proto area at `date` ====\n" >> $LOGFILE
		signing_file="${TMPDIR}/signing"
		rm -f ${signing_file}
		export CODESIGN_USER
		signproto $SRC/tools/codesign/creds 2>&1 | \
			tee -a ${signing_file} >> $LOGFILE
		echo "\n==== Finished signing proto area at `date` ====\n" \
		    >> $LOGFILE
		echo "\n==== Crypto module signing errors ($LABEL) ====\n" \
		    >> $mail_msg_file
		egrep 'WARNING|ERROR' ${signing_file} >> $mail_msg_file
		if (( $? == 0 )) ; then
			build_ok=n
			this_build_ok=n
		fi
	fi

	#
	#	Building Packages
	#
	if [ "$p_FLAG" = "y" -a "$this_build_ok" = "y" ]; then
		if [ -d $SRC/pkg ]; then
			echo "\n==== Creating $LABEL packages at `date` ====\n" \
				>> $LOGFILE
			echo "Clearing out $PKGARCHIVE ..." >> $LOGFILE
			rm -rf $PKGARCHIVE >> "$LOGFILE" 2>&1
			mkdir -p $PKGARCHIVE >> "$LOGFILE" 2>&1

			rm -f $SRC/pkg/${INSTALLOG}.out
			cd $SRC/pkg
			/bin/time $MAKE -e install 2>&1 | \
			    tee -a $SRC/pkg/${INSTALLOG}.out >> $LOGFILE

			echo "\n==== package build errors ($LABEL) ====\n" \
				>> $mail_msg_file

			egrep "${MAKE}|ERROR|WARNING" $SRC/pkg/${INSTALLOG}.out | \
				grep ':' | \
				grep -v PSTAMP | \
				egrep -v "Ignoring unknown host" | \
				tee $TMPDIR/package >> $mail_msg_file
			if [[ -s $TMPDIR/package ]]; then
				build_extras_ok=n
				this_build_ok=n
			fi
		else
			#
			# Handle it gracefully if -p was set but there so
			# no pkg directory.
			#
			echo "\n==== No $LABEL packages to build ====\n" \
				>> $LOGFILE
		fi
	else
		echo "\n==== Not creating $LABEL packages ====\n" >> $LOGFILE
	fi

	ROOT=$ORIGROOT
}

<<<<<<< HEAD
# Usage: dolint /dir y|n
# Arg. 2 is a flag to turn on/off the lint diff output
function dolint {
	if [ ! -d "$1" ]; then
		echo "dolint error: $1 is not a directory"
		exit 1
	fi

	if [ "$2" != "y" -a "$2" != "n" ]; then
		echo "dolint internal error: $2 should be 'y' or 'n'"
		exit 1
	fi

	lintdir=$1
	dodiff=$2
	base=`basename $lintdir`
	LINTOUT=$lintdir/lint-${MACH}.out
	LINTNOISE=$lintdir/lint-noise-${MACH}
	export ENVLDLIBS1=`myldlibs $ROOT`
	export ENVCPPFLAGS1=`myheaders $ROOT`

	set_debug_build_flags

	#
	#	'$MAKE lint' in $lintdir
	#
	echo "\n==== Begin '$MAKE lint' of $base at `date` ====\n" >> $LOGFILE

	# remove old lint.out
	rm -f $lintdir/lint.out $lintdir/lint-noise.out
	if [ -f $lintdir/lint-noise.ref ]; then
		mv $lintdir/lint-noise.ref ${LINTNOISE}.ref
	fi

	rm -f $LINTOUT
	cd $lintdir
	#
	# Remove all .ln files to ensure a full reference file
	#
	rm -f Nothing_to_remove \
	    `find . \( -name SCCS -o -name .hg -o -name .svn -o -name .git \) \
		-prune -o -type f -name '*.ln' -print `

	/bin/time $MAKE -ek lint 2>&1 | \
	    tee -a $LINTOUT >> $LOGFILE

	echo "\n==== '$MAKE lint' of $base ERRORS ====\n" >> $mail_msg_file

	grep "$MAKE:" $LINTOUT |
		egrep -v "Ignoring unknown host" | \
		tee $TMPDIR/lint_errs >> $mail_msg_file
	if [[ -s $TMPDIR/lint_errs ]]; then
		build_extras_ok=n
	fi

	echo "\n==== Ended '$MAKE lint' of $base at `date` ====\n" >> $LOGFILE

	echo "\n==== Elapsed time of '$MAKE lint' of $base ====\n" \
		>>$mail_msg_file
	tail -3  $LINTOUT >>$mail_msg_file

	rm -f ${LINTNOISE}.ref
	if [ -f ${LINTNOISE}.out ]; then
		mv ${LINTNOISE}.out ${LINTNOISE}.ref
	fi
        grep : $LINTOUT | \
		egrep -v '^(real|user|sys)' |
		egrep -v '(library construction)' | \
		egrep -v ': global crosschecks' | \
		egrep -v 'Ignoring unknown host' | \
		egrep -v '\.c:$' | \
		sort | uniq > ${LINTNOISE}.out
	if [ ! -f ${LINTNOISE}.ref ]; then
		cp ${LINTNOISE}.out ${LINTNOISE}.ref
	fi

	if [ "$dodiff" != "n" ]; then
		echo "\n==== lint warnings $base ====\n" \
			>>$mail_msg_file
		# should be none, though there are a few that were filtered out
		# above.

		# We also exclude:
		#  /vmm/  as there are multiple lint warning present in this
		#         code imported from FreeBSD which are not being
		#         addressed in order to make future upstream merges
		#         easier.
		# ctype.h A specific warning for the isprint() function that
		#         we have been so far unable to resolve. The issue is
		#         that this is unused in most kernel modules but used
		#         in prvnops (came in as part of OS-7200 would like
		#         thread name API). This may get resolved once this
		#         change is upstreamed to gate.

		egrep -i '(warning|lint):' ${LINTNOISE}.out \
			| egrep -v '/vmm/' \
			| egrep -v 'sys/ctype.h.*line 111.*E_SUPPRESSION_DIRECTIVE_UNUSED' \
			| sort | uniq | tee $TMPDIR/lint_warns >> $mail_msg_file
		if [[ -s $TMPDIR/lint_warns ]]; then
			build_extras_ok=n
		fi
		echo "\n==== lint noise differences $base ====\n" \
			>> $mail_msg_file
		diff ${LINTNOISE}.ref ${LINTNOISE}.out \
			>> $mail_msg_file
	fi
}

=======
>>>>>>> 077efea4
#
# Build and install the onbld tools.
#
# usage: build_tools DESTROOT
#
# returns non-zero status if the build was successful.
#
function build_tools {
	DESTROOT=$1

	INSTALLOG=install-${MACH}

	echo "\n==== Building tools at `date` ====\n" \
		>> $LOGFILE

	rm -f ${TOOLS}/${INSTALLOG}.out
	cd ${TOOLS}
	/bin/time $MAKE TOOLS_PROTO=${DESTROOT} -e install 2>&1 | \
	    tee -a ${TOOLS}/${INSTALLOG}.out >> $LOGFILE

	echo "\n==== Tools build errors ====\n" >> $mail_msg_file

	egrep ":" ${TOOLS}/${INSTALLOG}.out |
		egrep -e "(${MAKE}:|[ 	]error[: 	\n])" | \
		egrep -v "Ignoring unknown host" | \
		egrep -v warning | tee $TMPDIR/tools_errors >> $mail_msg_file

	if [[ -s $TMPDIR/tools_errors ]]; then
		return 1
	fi
	return 0
}

function staffer {
	if [ $ISUSER -ne 0 ]; then
		"$@"
	else
		arg="\"$1\""
		shift
		for i
		do
			arg="$arg \"$i\""
		done
		eval su $STAFFER -c \'$arg\'
	fi
}

#
# Verify that the closed bins are present
#
function check_closed_bins {
	if [[ -n "$ON_CLOSED_BINS" && ! -d "$ON_CLOSED_BINS" ]]; then
		echo "ON_CLOSED_BINS must point to the closed binaries tree."
		build_ok=n
		exit 1
	fi
}

#
# wrapper over wsdiff.
# usage: do_wsdiff LABEL OLDPROTO NEWPROTO
#
function do_wsdiff {
	label=$1
	oldproto=$2
	newproto=$3

	wsdiff="wsdiff"
	[ "$t_FLAG" = y ] && wsdiff="wsdiff -t"

	echo "\n==== Getting object changes since last build at `date`" \
	    "($label) ====\n" | tee -a $LOGFILE >> $mail_msg_file
	$wsdiff -s -r ${TMPDIR}/wsdiff.results $oldproto $newproto 2>&1 | \
		    tee -a $LOGFILE >> $mail_msg_file
	echo "\n==== Object changes determined at `date` ($label) ====\n" | \
	    tee -a $LOGFILE >> $mail_msg_file
}

#
# Functions for setting build flags (DEBUG/non-DEBUG).  Keep them
# together.
#

function set_non_debug_build_flags {
	export RELEASE_BUILD ; RELEASE_BUILD=
	unset EXTRA_OPTIONS
	unset EXTRA_CFLAGS
	if [ -n "$RELEASE_CONSOLE_COLOR" ]; then
		export DEFAULT_CONSOLE_COLOR="$RELEASE_CONSOLE_COLOR"
	fi
}

function set_debug_build_flags {
	unset RELEASE_BUILD
	unset EXTRA_OPTIONS
	unset EXTRA_CFLAGS

	if [ -n "$DEBUG_CONSOLE_COLOR" ]; then
		export DEFAULT_CONSOLE_COLOR="$DEBUG_CONSOLE_COLOR"
	fi
}


MACH=`uname -p`

if [ "$OPTHOME" = "" ]; then
	OPTHOME=/opt
	export OPTHOME
fi

USAGE='Usage: nightly [-in] [+t] [-V VERS ] <env_file>

Where:
	-i	Fast incremental options (no clobber, check)
	-n      Do not do a bringover
	+t	Use the build tools in $ONBLD_TOOLS/bin
	-V VERS set the build version string to VERS

	<env_file>  file in Bourne shell syntax that sets and exports
	variables that configure the operation of this script and many of
	the scripts this one calls. If <env_file> does not exist,
	it will be looked for in $OPTHOME/onbld/env.

non-DEBUG is the default build type. Build options can be set in the
NIGHTLY_OPTIONS variable in the <env_file> as follows:

	-A	check for ABI differences in .so files
	-C	check for cstyle/hdrchk errors
	-D	do a build with DEBUG on
	-F	do _not_ do a non-DEBUG build
	-G	gate keeper default group of options (-au)
	-I	integration engineer default group of options (-ampu)
	-M	do not run pmodes (safe file permission checker)
	-N	do not run protocmp
	-R	default group of options for building a release (-mp)
	-U	update proto area in the parent
	-V VERS set the build version string to VERS
	-f	find unreferenced files
	-i	do an incremental build (no "make clobber")
	-m	send mail to $MAILTO at end of build
	-n      do not do a bringover
	-p	create packages
	-r	check ELF runtime attributes in the proto area
	-t	build and use the tools in $SRC/tools (default setting)
	+t	Use the build tools in $ONBLD_TOOLS/bin
	-u	update proto_list_$MACH and friends in the parent workspace;
		when used with -f, also build an unrefmaster.out in the parent
	-w	report on differences between previous and current proto areas
'
#
#	A log file will be generated under the name $LOGFILE
#	for partially completed build and log.`date '+%F'`
#	in the same directory for fully completed builds.
#

# default values for low-level FLAGS; G I R are group FLAGS
A_FLAG=n
C_FLAG=n
D_FLAG=n
F_FLAG=n
f_FLAG=n
i_FLAG=n; i_CMD_LINE_FLAG=n
M_FLAG=n
m_FLAG=n
N_FLAG=n
n_FLAG=n
p_FLAG=n
r_FLAG=n
t_FLAG=y
U_FLAG=n
u_FLAG=n
V_FLAG=n
w_FLAG=n
W_FLAG=n
#
build_ok=y
build_extras_ok=y

#
# examine arguments
#

OPTIND=1
while getopts +intV:W FLAG
do
	case $FLAG in
	  i )	i_FLAG=y; i_CMD_LINE_FLAG=y
		;;
	  n )	n_FLAG=y
		;;
	 +t )	t_FLAG=n
		;;
	  V )	V_FLAG=y
		V_ARG="$OPTARG"
		;;
	  W )   W_FLAG=y
		;;
	 \? )	echo "$USAGE"
		exit 1
		;;
	esac
done

# correct argument count after options
shift `expr $OPTIND - 1`

# test that the path to the environment-setting file was given
if [ $# -ne 1 ]; then
	echo "$USAGE"
	exit 1
fi

# check if user is running nightly as root
# ISUSER is set non-zero if an ordinary user runs nightly, or is zero
# when root invokes nightly.
/usr/bin/id | grep '^uid=0(' >/dev/null 2>&1
ISUSER=$?;	export ISUSER

#
# force locale to C
LANG=C;		export LANG
LC_ALL=C;	export LC_ALL
LC_COLLATE=C;	export LC_COLLATE
LC_CTYPE=C;	export LC_CTYPE
LC_MESSAGES=C;	export LC_MESSAGES
LC_MONETARY=C;	export LC_MONETARY
LC_NUMERIC=C;	export LC_NUMERIC
LC_TIME=C;	export LC_TIME

# clear environment variables we know to be bad for the build
unset LD_OPTIONS
unset LD_AUDIT		LD_AUDIT_32		LD_AUDIT_64
unset LD_BIND_NOW	LD_BIND_NOW_32		LD_BIND_NOW_64
unset LD_BREADTH	LD_BREADTH_32		LD_BREADTH_64
unset LD_CONFIG		LD_CONFIG_32		LD_CONFIG_64
unset LD_DEBUG		LD_DEBUG_32		LD_DEBUG_64
unset LD_DEMANGLE	LD_DEMANGLE_32		LD_DEMANGLE_64
unset LD_FLAGS		LD_FLAGS_32		LD_FLAGS_64
unset LD_LIBRARY_PATH	LD_LIBRARY_PATH_32	LD_LIBRARY_PATH_64
unset LD_LOADFLTR	LD_LOADFLTR_32		LD_LOADFLTR_64
unset LD_NOAUDIT	LD_NOAUDIT_32		LD_NOAUDIT_64
unset LD_NOAUXFLTR	LD_NOAUXFLTR_32		LD_NOAUXFLTR_64
unset LD_NOCONFIG	LD_NOCONFIG_32		LD_NOCONFIG_64
unset LD_NODIRCONFIG	LD_NODIRCONFIG_32	LD_NODIRCONFIG_64
unset LD_NODIRECT	LD_NODIRECT_32		LD_NODIRECT_64
unset LD_NOLAZYLOAD	LD_NOLAZYLOAD_32	LD_NOLAZYLOAD_64
unset LD_NOOBJALTER	LD_NOOBJALTER_32	LD_NOOBJALTER_64
unset LD_NOVERSION	LD_NOVERSION_32		LD_NOVERSION_64
unset LD_ORIGIN		LD_ORIGIN_32		LD_ORIGIN_64
unset LD_PRELOAD	LD_PRELOAD_32		LD_PRELOAD_64
unset LD_PROFILE	LD_PROFILE_32		LD_PROFILE_64

unset CONFIG
unset GROUP
unset OWNER
unset REMOTE
unset ENV
unset ARCH
unset CLASSPATH
unset NAME

#
# To get ONBLD_TOOLS from the environment, it must come from the env file.
# If it comes interactively, it is generally TOOLS_PROTO, which will be
# clobbered before the compiler version checks, which will therefore fail.
#
unset ONBLD_TOOLS

#
#	Setup environmental variables
#
if [ -f /etc/nightly.conf ]; then
	. /etc/nightly.conf
fi

if [ -f $1 ]; then
	if [[ $1 = */* ]]; then
		. $1
	else
		. ./$1
	fi
else
	if [ -f $OPTHOME/onbld/env/$1 ]; then
		. $OPTHOME/onbld/env/$1
	else
		echo "Cannot find env file as either $1 or $OPTHOME/onbld/env/$1"
		exit 1
	fi
fi

# contents of stdenv.sh inserted after next line:
# STDENV_START
# STDENV_END

# Check if we have sufficient data to continue...
[[ -v CODEMGR_WS ]] || fatal_error "Error: Variable CODEMGR_WS not set."
if  [[ "${NIGHTLY_OPTIONS}" == ~(F)n ]] ; then
	# Check if the gate data are valid if we don't do a "bringover" below
	[[ -d "${CODEMGR_WS}" ]] || \
		fatal_error "Error: ${CODEMGR_WS} is not a directory."
	[[ -f "${CODEMGR_WS}/usr/src/Makefile" ]] || \
		fatal_error "Error: ${CODEMGR_WS}/usr/src/Makefile not found."
fi

#
# place ourselves in a new task, respecting BUILD_PROJECT if set.
#
if [ -z "$BUILD_PROJECT" ]; then
	/usr/bin/newtask -c $$
else
	/usr/bin/newtask -c $$ -p $BUILD_PROJECT
fi

ps -o taskid= -p $$ | read build_taskid
ps -o project= -p $$ | read build_project

#
# See if NIGHTLY_OPTIONS is set
#
if [ "$NIGHTLY_OPTIONS" = "" ]; then
	NIGHTLY_OPTIONS="-aBm"
fi

#
# If BRINGOVER_WS was not specified, let it default to CLONE_WS
#
if [ "$BRINGOVER_WS" = "" ]; then
	BRINGOVER_WS=$CLONE_WS
fi

#
# If BRINGOVER_FILES was not specified, default to usr
#
if [ "$BRINGOVER_FILES" = "" ]; then
	BRINGOVER_FILES="usr"
fi

check_closed_bins

#
# Note: changes to the option letters here should also be applied to the
#	bldenv script.  `d' is listed for backward compatibility.
#
NIGHTLY_OPTIONS=-${NIGHTLY_OPTIONS#-}
OPTIND=1
while getopts +ABCDdFfGIiMmNnpRrtUuwW FLAG $NIGHTLY_OPTIONS
do
	case $FLAG in
	  A )	A_FLAG=y
		;;
	  B )	D_FLAG=y
		;; # old version of D
	  C )	C_FLAG=y
		;;
	  D )	D_FLAG=y
		;;
	  F )	F_FLAG=y
		;;
	  f )	f_FLAG=y
		;;
	  G )   u_FLAG=y
		;;
	  I )	m_FLAG=y
		p_FLAG=y
		u_FLAG=y
		;;
	  i )	i_FLAG=y
		;;
	  M )	M_FLAG=y
		;;
	  m )	m_FLAG=y
		;;
	  N )	N_FLAG=y
		;;
	  n )	n_FLAG=y
		;;
	  p )	p_FLAG=y
		;;
	  R )	m_FLAG=y
		p_FLAG=y
		;;
	  r )	r_FLAG=y
		;;
	 +t )	t_FLAG=n
		;;
	  U )   if [ -z "${PARENT_ROOT}" ]; then
			echo "PARENT_ROOT must be set if the U flag is" \
			    "present in NIGHTLY_OPTIONS."
			exit 1
		fi
		NIGHTLY_PARENT_ROOT=$PARENT_ROOT
		if [ -n "${PARENT_TOOLS_ROOT}" ]; then
			NIGHTLY_PARENT_TOOLS_ROOT=$PARENT_TOOLS_ROOT
		fi
		U_FLAG=y
		;;
	  u )	u_FLAG=y
		;;
	  w )	w_FLAG=y
		;;
	  W )   W_FLAG=y
		;;
	 \? )	echo "$USAGE"
		exit 1
		;;
	esac
done

if [ $ISUSER -ne 0 ]; then
	# Set default value for STAFFER, if needed.
	if [ -z "$STAFFER" -o "$STAFFER" = "nobody" ]; then
		STAFFER=`/usr/xpg4/bin/id -un`
		export STAFFER
	fi
fi

if [ -z "$MAILTO" -o "$MAILTO" = "nobody" ]; then
	MAILTO=$STAFFER
	export MAILTO
fi

PATH="$OPTHOME/onbld/bin:$OPTHOME/onbld/bin/${MACH}:/usr/ccs/bin"
PATH="$PATH:$OPTHOME/SUNWspro/bin:/usr/bin:/usr/sbin:/usr/ucb"
PATH="$PATH:/usr/openwin/bin:/usr/sfw/bin:/opt/sfw/bin:."
export PATH

# roots of source trees, both relative to $SRC and absolute.
relsrcdirs="."
abssrcdirs="$SRC"

PROTOCMPTERSE="protocmp.terse -gu"
POUND_SIGN="#"
# have we set RELEASE_DATE in our env file?
if [ -z "$RELEASE_DATE" ]; then
	RELEASE_DATE=$(LC_ALL=C date +"%B %Y")
fi
BUILD_DATE=$(LC_ALL=C date +%Y-%b-%d)
BASEWSDIR=$(basename $CODEMGR_WS)
DEV_CM="\"@(#)SunOS Internal Development: $LOGNAME $BUILD_DATE [$BASEWSDIR]\""

# we export POUND_SIGN, RELEASE_DATE and DEV_CM to speed up the build process
# by avoiding repeated shell invocations to evaluate Makefile.master
# definitions.
export POUND_SIGN RELEASE_DATE DEV_CM

maketype="distributed"
if [[ -z "$MAKE" ]]; then
	MAKE=dmake
elif [[ ! -x "$MAKE" ]]; then
	echo "\$MAKE is set to garbage in the environment"
	exit 1
fi
export PATH
export MAKE

if [ "${SUNWSPRO}" != "" ]; then
	PATH="${SUNWSPRO}/bin:$PATH"
	export PATH
fi

hostname=$(uname -n)
if [[ $DMAKE_MAX_JOBS != +([0-9]) || $DMAKE_MAX_JOBS -eq 0 ]]
then
	maxjobs=
	if [[ -f $HOME/.make.machines ]]
	then
		# Note: there is a hard tab and space character in the []s
		# below.
		egrep -i "^[ 	]*$hostname[ 	\.]" \
			$HOME/.make.machines | read host jobs
		maxjobs=${jobs##*=}
	fi

	if [[ $maxjobs != +([0-9]) || $maxjobs -eq 0 ]]
	then
		# default
		maxjobs=4
	fi

	export DMAKE_MAX_JOBS=$maxjobs
fi

DMAKE_MODE=parallel;
export DMAKE_MODE

if [ -z "${ROOT}" ]; then
	echo "ROOT must be set."
	exit 1
fi

#
# if -V flag was given, reset VERSION to V_ARG
#
if [ "$V_FLAG" = "y" ]; then
	VERSION=$V_ARG
fi

TMPDIR="/tmp/nightly.tmpdir.$$"
export TMPDIR
rm -rf ${TMPDIR}
mkdir -p $TMPDIR || exit 1
chmod 777 $TMPDIR

#
# Work around folks who have historically used GCC_ROOT and convert it to
# GNUC_ROOT. We leave GCC_ROOT in the environment for now (though this could
# mess up the case where multiple different gcc versions are being used to
# shadow).
#
if [[ -n "${GCC_ROOT}" ]]; then
	export GNUC_ROOT=${GCC_ROOT}
fi

#
# Tools should only be built non-DEBUG.  Keep track of the tools proto
# area path relative to $TOOLS, because the latter changes in an
# export build.
#
# TOOLS_PROTO is included below for builds other than usr/src/tools
# that look for this location.  For usr/src/tools, this will be
# overridden on the $MAKE command line in build_tools().
#
TOOLS=${SRC}/tools
TOOLS_PROTO_REL=proto/root_${MACH}-nd
TOOLS_PROTO=${TOOLS}/${TOOLS_PROTO_REL};	export TOOLS_PROTO

unset   CFLAGS LD_LIBRARY_PATH LDFLAGS

# create directories that are automatically removed if the nightly script
# fails to start correctly
function newdir {
	dir=$1
	toadd=
	while [ ! -d $dir ]; do
		toadd="$dir $toadd"
		dir=`dirname $dir`
	done
	torm=
	newlist=
	for dir in $toadd; do
		if staffer mkdir $dir; then
			newlist="$ISUSER $dir $newlist"
			torm="$dir $torm"
		else
			[ -z "$torm" ] || staffer rmdir $torm
			return 1
		fi
	done
	newdirlist="$newlist $newdirlist"
	return 0
}
newdirlist=

[ -d $CODEMGR_WS ] || newdir $CODEMGR_WS || exit 1

# since this script assumes the build is from full source, it nullifies
# variables likely to have been set by a "ws" script; nullification
# confines the search space for headers and libraries to the proto area
# built from this immediate source.
ENVLDLIBS1=
ENVLDLIBS2=
ENVLDLIBS3=
ENVCPPFLAGS1=
ENVCPPFLAGS2=
ENVCPPFLAGS3=
ENVCPPFLAGS4=
PARENT_ROOT=

export ENVLDLIBS3 ENVCPPFLAGS1 ENVCPPFLAGS2 ENVCPPFLAGS3 ENVCPPFLAGS4 \
	ENVLDLIBS1 ENVLDLIBS2 PARENT_ROOT

PKGARCHIVE_ORIG=$PKGARCHIVE

#
# Juggle the logs and optionally send mail on completion.
#

function logshuffle {
	LLOG="$ATLOG/log.`date '+%F.%H:%M'`"
	if [ -f $LLOG -o -d $LLOG ]; then
		LLOG=$LLOG.$$
	fi

	rm -f "$ATLOG/latest" 2>/dev/null
	mkdir -p $LLOG
	export LLOG

	if [ "$build_ok" = "y" ]; then
		mv $ATLOG/proto_list_${MACH} $LLOG

		if [ -f $ATLOG/proto_list_tools_${MACH} ]; then
			mv $ATLOG/proto_list_tools_${MACH} $LLOG
	        fi

		if [ -f $TMPDIR/wsdiff.results ]; then
			mv $TMPDIR/wsdiff.results $LLOG
		fi

		if [ -f $TMPDIR/wsdiff-nd.results ]; then
			mv $TMPDIR/wsdiff-nd.results $LLOG
		fi
	fi

	#
	# Now that we're about to send mail, it's time to check the noise
	# file.  In the event that an error occurs beyond this point, it will
	# be recorded in the nightly.log file, but nowhere else.  This would
	# include only errors that cause the copying of the noise log to fail
	# or the mail itself not to be sent.
	#

	exec >>$LOGFILE 2>&1
	if [ -s $build_noise_file ]; then
		echo "\n==== Nightly build noise ====\n" |
		    tee -a $LOGFILE >>$mail_msg_file
		cat $build_noise_file >>$LOGFILE
		cat $build_noise_file >>$mail_msg_file
		echo | tee -a $LOGFILE >>$mail_msg_file
	fi
	rm -f $build_noise_file

	case "$build_ok" in
		y)
			state=Completed
			;;
		i)
			state=Interrupted
			;;
		*)
			state=Failed
			;;
	esac

	if [[ $state != "Interrupted" && $build_extras_ok != "y" ]]; then
		state=Failed
	fi

	NIGHTLY_STATUS=$state
	export NIGHTLY_STATUS

	run_hook POST_NIGHTLY $state
	run_hook SYS_POST_NIGHTLY $state

	#
	# mailx(1) sets From: based on the -r flag
	# if it is given.
	#
	mailx_r=
	if [[ -n "${MAILFROM}" ]]; then
		mailx_r="-r ${MAILFROM}"
	fi

	cat $build_time_file $build_environ_file $mail_msg_file \
	    > ${LLOG}/mail_msg
	if [ "$m_FLAG" = "y" ]; then
		cat ${LLOG}/mail_msg | /usr/bin/mailx ${mailx_r} -s \
	"Nightly ${MACH} Build of `basename ${CODEMGR_WS}` ${state}." \
			${MAILTO}
	fi

	if [ "$u_FLAG" = "y" -a "$build_ok" = "y" ]; then
		staffer cp ${LLOG}/mail_msg $PARENT_WS/usr/src/mail_msg-${MACH}
		staffer cp $LOGFILE $PARENT_WS/usr/src/nightly-${MACH}.log
	fi

	mv $LOGFILE $LLOG

	ln -s "$LLOG" "$ATLOG/latest"
}

#
#	Remove the locks and temporary files on any exit
#
function cleanup {
	logshuffle

	[ -z "$lockfile" ] || staffer rm -f $lockfile
	[ -z "$atloglockfile" ] || rm -f $atloglockfile
	[ -z "$ulockfile" ] || staffer rm -f $ulockfile
	[ -z "$Ulockfile" ] || rm -f $Ulockfile

	set -- $newdirlist
	while [ $# -gt 0 ]; do
		ISUSER=$1 staffer rmdir $2
		shift; shift
	done
	rm -rf $TMPDIR
}

function cleanup_signal {
	build_ok=i
	# this will trigger cleanup(), above.
	exit 1
}

trap cleanup 0
trap cleanup_signal 1 2 3 15

#
# Generic lock file processing -- make sure that the lock file doesn't
# exist.  If it does, it should name the build host and PID.  If it
# doesn't, then make sure we can create it.  Clean up locks that are
# known to be stale (assumes host name is unique among build systems
# for the workspace).
#
function create_lock {
	lockf=$1
	lockvar=$2

	ldir=`dirname $lockf`
	[ -d $ldir ] || newdir $ldir || exit 1
	eval $lockvar=$lockf

	while ! staffer ln -s $hostname.$STAFFER.$$ $lockf 2> /dev/null; do
		basews=`basename $CODEMGR_WS`
		ls -l $lockf | nawk '{print $NF}' | IFS=. read host user pid
		if [ "$host" != "$hostname" ]; then
			echo "$MACH build of $basews apparently" \
			    "already started by $user on $host as $pid."
			exit 1
		elif kill -s 0 $pid 2>/dev/null; then
			echo "$MACH build of $basews already started" \
			    "by $user as $pid."
			exit 1
		else
			# stale lock; clear it out and try again
			rm -f $lockf
		fi
	done
}

#
# Return the list of interesting proto areas, depending on the current
# options.
#
function allprotos {
	typeset roots="$ROOT"

	if [[ "$F_FLAG" = n && "$MULTI_PROTO" = yes ]]; then
		roots="$roots $ROOT-nd"
	fi

	echo $roots
}

# Ensure no other instance of this script is running on this host.
# LOCKNAME can be set in <env_file>, and is by default, but is not
# required due to the use of $ATLOG below.
if [ -n "$LOCKNAME" ]; then
	create_lock /tmp/$LOCKNAME "lockfile"
fi
#
# Create from one, two, or three other locks:
#	$ATLOG/nightly.lock
#		- protects against multiple builds in same workspace
#	$PARENT_WS/usr/src/nightly.$MACH.lock
#		- protects against multiple 'u' copy-backs
#	$NIGHTLY_PARENT_ROOT/nightly.lock
#		- protects against multiple 'U' copy-backs
#
# Overriding ISUSER to 1 causes the lock to be created as root if the
# script is run as root.  The default is to create it as $STAFFER.
ISUSER=1 create_lock $ATLOG/nightly.lock "atloglockfile"
if [ "$u_FLAG" = "y" ]; then
	create_lock $PARENT_WS/usr/src/nightly.$MACH.lock "ulockfile"
fi
if [ "$U_FLAG" = "y" ]; then
	# NIGHTLY_PARENT_ROOT is written as root if script invoked as root.
	ISUSER=1 create_lock $NIGHTLY_PARENT_ROOT/nightly.lock "Ulockfile"
fi

# Locks have been taken, so we're doing a build and we're committed to
# the directories we may have created so far.
newdirlist=

#
# Create mail_msg_file
#
mail_msg_file="${TMPDIR}/mail_msg"
touch $mail_msg_file
build_time_file="${TMPDIR}/build_time"
build_environ_file="${TMPDIR}/build_environ"
touch $build_environ_file
#
#	Move old LOGFILE aside
#	ATLOG directory already made by 'create_lock' above
#
if [ -f $LOGFILE ]; then
	mv -f $LOGFILE ${LOGFILE}-
fi
#
#	Build OsNet source
#
START_DATE=`date`
SECONDS=0
echo "\n==== Nightly $maketype build started:   $START_DATE ====" \
    | tee -a $LOGFILE > $build_time_file

echo "\nBuild project:  $build_project\nBuild taskid:   $build_taskid" | \
    tee -a $mail_msg_file >> $LOGFILE

# make sure we log only to the nightly build file
build_noise_file="${TMPDIR}/build_noise"
exec </dev/null >$build_noise_file 2>&1

run_hook SYS_PRE_NIGHTLY
run_hook PRE_NIGHTLY

echo "\n==== list of environment variables ====\n" >> $LOGFILE
env >> $LOGFILE

echo "\n==== Nightly argument issues ====\n" | tee -a $mail_msg_file >> $LOGFILE

if [ "$N_FLAG" = "y" ]; then
	if [ "$p_FLAG" = "y" ]; then
		cat <<EOF | tee -a $mail_msg_file >> $LOGFILE
WARNING: the p option (create packages) is set, but so is the N option (do
         not run protocmp); this is dangerous; you should unset the N option
EOF
	else
		cat <<EOF | tee -a $mail_msg_file >> $LOGFILE
Warning: the N option (do not run protocmp) is set; it probably shouldn't be
EOF
	fi
	echo "" | tee -a $mail_msg_file >> $LOGFILE
fi

if [ "$f_FLAG" = "y" ]; then
	if [ "$i_FLAG" = "y" ]; then
		echo "WARNING: the -f flag cannot be used during incremental" \
		    "builds; ignoring -f\n" | tee -a $mail_msg_file >> $LOGFILE
		f_FLAG=n
	fi
	if [ "${p_FLAG}" != "y" ]; then
		echo "WARNING: the -f flag requires -p;" \
		    "ignoring -f\n" | tee -a $mail_msg_file >> $LOGFILE
		f_FLAG=n
	fi
fi

if [ "$w_FLAG" = "y" -a ! -d $ROOT ]; then
	echo "WARNING: -w specified, but $ROOT does not exist;" \
	    "ignoring -w\n" | tee -a $mail_msg_file >> $LOGFILE
	w_FLAG=n
fi

case $MULTI_PROTO in
yes|no)	;;
*)
	echo "WARNING: MULTI_PROTO is \"$MULTI_PROTO\"; " \
	    "should be \"yes\" or \"no\"." | tee -a $mail_msg_file >> $LOGFILE
	echo "Setting MULTI_PROTO to \"no\".\n" | \
	    tee -a $mail_msg_file >> $LOGFILE
	export MULTI_PROTO=no
	;;
esac

echo "\n==== Build version ====\n" | tee -a $mail_msg_file >> $LOGFILE
echo $VERSION | tee -a $mail_msg_file >> $LOGFILE

# Save the current proto area if we're comparing against the last build
if [ "$w_FLAG" = "y" -a -d "$ROOT" ]; then
    if [ -d "$ROOT.prev" ]; then
	rm -rf $ROOT.prev
    fi
    mv $ROOT $ROOT.prev
fi

# Same for non-DEBUG proto area
if [ "$w_FLAG" = "y" -a "$MULTI_PROTO" = yes -a -d "$ROOT-nd" ]; then
	if [ -d "$ROOT-nd.prev" ]; then
		rm -rf $ROOT-nd.prev
	fi
	mv $ROOT-nd $ROOT-nd.prev
fi

#
# Echo the SCM type of the parent workspace, this can't just be which_scm
# as that does not know how to identify various network repositories.
#
function parent_wstype {
	typeset scm_type junk

	CODEMGR_WS="$BRINGOVER_WS" "$WHICH_SCM" 2>/dev/null \
	    | read scm_type junk
	if [[ -z "$scm_type" || "$scm_type" == unknown ]]; then
		# Probe BRINGOVER_WS to determine its type
		if [[ $BRINGOVER_WS == ssh://* ]]; then
			scm_type="mercurial"
		elif [[ $BRINGOVER_WS == http://* ]] && \
		    wget -q -O- --save-headers "$BRINGOVER_WS/?cmd=heads" | \
		    egrep -s "application/mercurial" 2> /dev/null; then
			scm_type="mercurial"
		else
			scm_type="none"
		fi
	fi

	# fold both unsupported and unrecognized results into "none"
	case "$scm_type" in
	mercurial)
		;;
	*)	scm_type=none
		;;
	esac

	echo $scm_type
}

# Echo the SCM types of $CODEMGR_WS and $BRINGOVER_WS
function child_wstype {
	typeset scm_type junk

	# Probe CODEMGR_WS to determine its type
	if [[ -d $CODEMGR_WS ]]; then
		$WHICH_SCM | read scm_type junk || exit 1
	fi

	case "$scm_type" in
	none|git|mercurial)
		;;
	*)	scm_type=none
		;;
	esac

	echo $scm_type
}

SCM_TYPE=$(child_wstype)

#
#	Decide whether to clobber
#
if [ "$i_FLAG" = "n" -a -d "$SRC" ]; then
	echo "\n==== Make clobber at `date` ====\n" >> $LOGFILE

	cd $SRC
	# remove old clobber file
	rm -f $SRC/clobber.out
	rm -f $SRC/clobber-${MACH}.out

	# Remove all .make.state* files, just in case we are restarting
	# the build after having interrupted a previous 'make clobber'.
	find . \( -name SCCS -o -name .hg -o -name .svn -o -name .git \
		-o -name 'interfaces.*' \) -prune \
		-o -name '.make.*' -print | xargs rm -f

	$MAKE -ek clobber 2>&1 | tee -a $SRC/clobber-${MACH}.out >> $LOGFILE
	echo "\n==== Make clobber ERRORS ====\n" >> $mail_msg_file
	grep "$MAKE:" $SRC/clobber-${MACH}.out |
		egrep -v "Ignoring unknown host" | \
		tee $TMPDIR/clobber_errs >> $mail_msg_file

	if [[ -s $TMPDIR/clobber_errs ]]; then
		build_extras_ok=n
	fi

	if [[ "$t_FLAG" = "y" ]]; then
		echo "\n==== Make tools clobber at `date` ====\n" >> $LOGFILE
		cd ${TOOLS}
		rm -f ${TOOLS}/clobber-${MACH}.out
		$MAKE TOOLS_PROTO=$TOOLS_PROTO -ek clobber 2>&1 | \
			tee -a ${TOOLS}/clobber-${MACH}.out >> $LOGFILE
		echo "\n==== Make tools clobber ERRORS ====\n" \
			>> $mail_msg_file
		grep "$MAKE:" ${TOOLS}/clobber-${MACH}.out \
			>> $mail_msg_file
		if (( $? == 0 )); then
			build_extras_ok=n
		fi
		rm -rf ${TOOLS_PROTO}
		mkdir -p ${TOOLS_PROTO}
	fi

	typeset roots=$(allprotos)
	echo "\n\nClearing $roots" >> "$LOGFILE"
	rm -rf $roots

	# Get back to a clean workspace as much as possible to catch
	# problems that only occur on fresh workspaces.
	# Remove all .make.state* files, libraries, and .o's that may
	# have been omitted from clobber.  A couple of libraries are
	# under source code control, so leave them alone.
	# We should probably blow away temporary directories too.
	cd $SRC
	find $relsrcdirs \( -name SCCS -o -name .hg -o -name .svn \
	    -o -name .git -o -name 'interfaces.*' \) -prune -o \
	    \( -name '.make.*' -o -name 'lib*.a' -o -name 'lib*.so*' -o \
	       -name '*.o' \) -print | \
	    grep -v 'tools/ctf/dwarf/.*/libdwarf' | xargs rm -f
else
	echo "\n==== No clobber at `date` ====\n" >> $LOGFILE
fi

type bringover_mercurial > /dev/null 2>&1 || function bringover_mercurial {
	typeset -x PATH=$PATH

	# If the repository doesn't exist yet, then we want to populate it.
	if [[ ! -d $CODEMGR_WS/.hg ]]; then
		staffer hg init $CODEMGR_WS
		staffer echo "[paths]" > $CODEMGR_WS/.hg/hgrc
		staffer echo "default=$BRINGOVER_WS" >> $CODEMGR_WS/.hg/hgrc
		touch $TMPDIR/new_repository
	fi

	typeset -x HGMERGE="/bin/false"

	#
	# If the user has changes, regardless of whether those changes are
	# committed, and regardless of whether those changes conflict, then
	# we'll attempt to merge them either implicitly (uncommitted) or
	# explicitly (committed).
	#
	# These are the messages we'll use to help clarify mercurial output
	# in those cases.
	#
	typeset mergefailmsg="\
***\n\
*** nightly was unable to automatically merge your changes.  You should\n\
*** redo the full merge manually, following the steps outlined by mercurial\n\
*** above, then restart nightly.\n\
***\n"
	typeset mergepassmsg="\
***\n\
*** nightly successfully merged your changes.  This means that your working\n\
*** directory has been updated, but those changes are not yet committed.\n\
*** After nightly completes, you should validate the results of the merge,\n\
*** then use hg commit manually.\n\
***\n"

	#
	# For each repository in turn:
	#
	# 1. Do the pull.  If this fails, dump the output and bail out.
	#
	# 2. If the pull resulted in an extra head, do an explicit merge.
	#    If this fails, dump the output and bail out.
	#
	# Because we can't rely on Mercurial to exit with a failure code
	# when a merge fails (Mercurial issue #186), we must grep the
	# output of pull/merge to check for attempted and/or failed merges.
	#
	# 3. If a merge failed, set the message and fail the bringover.
	#
	# 4. Otherwise, if a merge succeeded, set the message
	#
	# 5. Dump the output, and any message from step 3 or 4.
	#

	typeset HG_SOURCE=$BRINGOVER_WS
	if [ ! -f $TMPDIR/new_repository ]; then
		HG_SOURCE=$TMPDIR/open_bundle.hg
		staffer hg --cwd $CODEMGR_WS incoming --bundle $HG_SOURCE \
		    -v $BRINGOVER_WS > $TMPDIR/incoming_open.out

		#
		# If there are no incoming changesets, then incoming will
		# fail, and there will be no bundle file.  Reset the source,
		# to allow the remaining logic to complete with no false
		# negatives.  (Unlike incoming, pull will return success
		# for the no-change case.)
		#
		if (( $? != 0 )); then
			HG_SOURCE=$BRINGOVER_WS
		fi
	fi

	staffer hg --cwd $CODEMGR_WS pull -u $HG_SOURCE \
	    > $TMPDIR/pull_open.out 2>&1
	if (( $? != 0 )); then
		printf "%s: pull failed as follows:\n\n" "$CODEMGR_WS"
		cat $TMPDIR/pull_open.out
		if grep "^merging.*failed" $TMPDIR/pull_open.out > /dev/null 2>&1; then
			printf "$mergefailmsg"
		fi
		touch $TMPDIR/bringover_failed
		return
	fi

	if grep "not updating" $TMPDIR/pull_open.out > /dev/null 2>&1; then
		staffer hg --cwd $CODEMGR_WS merge \
		    >> $TMPDIR/pull_open.out 2>&1
		if (( $? != 0 )); then
			printf "%s: merge failed as follows:\n\n" \
			    "$CODEMGR_WS"
			cat $TMPDIR/pull_open.out
			if grep "^merging.*failed" $TMPDIR/pull_open.out \
			    > /dev/null 2>&1; then
				printf "$mergefailmsg"
			fi
			touch $TMPDIR/bringover_failed
			return
		fi
	fi

	printf "updated %s with the following results:\n" "$CODEMGR_WS"
	cat $TMPDIR/pull_open.out
	if grep "^merging" $TMPDIR/pull_open.out >/dev/null 2>&1; then
		printf "$mergepassmsg"
	fi
	printf "\n"

	#
	# Per-changeset output is neither useful nor manageable for a
	# newly-created repository.
	#
	if [ -f $TMPDIR/new_repository ]; then
		return
	fi

	printf "\nadded the following changesets to open repository:\n"
	cat $TMPDIR/incoming_open.out
}

type bringover_none > /dev/null 2>&1 || function bringover_none {
	echo "Couldn't figure out what kind of SCM to use for $BRINGOVER_WS."
	touch $TMPDIR/bringover_failed
}

#
#	Decide whether to bringover to the codemgr workspace
#
if [ "$n_FLAG" = "n" ]; then
	PARENT_SCM_TYPE=$(parent_wstype)

	if [[ $SCM_TYPE != none && $SCM_TYPE != $PARENT_SCM_TYPE ]]; then
		echo "cannot bringover from $PARENT_SCM_TYPE to $SCM_TYPE, " \
		    "quitting at `date`." | tee -a $mail_msg_file >> $LOGFILE
		exit 1
	fi

	run_hook PRE_BRINGOVER

	echo "\n==== bringover to $CODEMGR_WS at `date` ====\n" >> $LOGFILE
	echo "\n==== BRINGOVER LOG ====\n" >> $mail_msg_file

	eval "bringover_${PARENT_SCM_TYPE}" 2>&1 |
		tee -a $mail_msg_file >> $LOGFILE

	if [ -f $TMPDIR/bringover_failed ]; then
		rm -f $TMPDIR/bringover_failed
		build_ok=n
		echo "trouble with bringover, quitting at `date`." |
			tee -a $mail_msg_file >> $LOGFILE
		exit 1
	fi

	#
	# It's possible that we used the bringover above to create
	# $CODEMGR_WS.  If so, then SCM_TYPE was previously "none,"
	# but should now be the same as $BRINGOVER_WS.
	#
	[[ $SCM_TYPE = none ]] && SCM_TYPE=$PARENT_SCM_TYPE

	run_hook POST_BRINGOVER

	check_closed_bins

else
	echo "\n==== No bringover to $CODEMGR_WS ====\n" >> $LOGFILE
fi

# Safeguards
[[ -v CODEMGR_WS ]] || fatal_error "Error: Variable CODEMGR_WS not set."
[[ -d "${CODEMGR_WS}" ]] || fatal_error "Error: ${CODEMGR_WS} is not a directory."
[[ -f "${CODEMGR_WS}/usr/src/Makefile" ]] || fatal_error "Error: ${CODEMGR_WS}/usr/src/Makefile not found."

if [[ "$t_FLAG" = "y" ]]; then
	echo "\n==== Bootstrapping cw ====\n" >> $LOGFILE
	( cd ${TOOLS}
	  set_non_debug_build_flags
	  rm -f $TMPDIR/make-state
	  $MAKE -K $TMPDIR/make-state -e TARGET=install cw 2>&1 >> $LOGFILE
	  [[ "$?" -ne 0 ]] && fatal_error "Error: could not bootstrap cw"
	)

	# Switch ONBLD_TOOLS early if -t is specified so that
	# we could use bootstrapped cw for compiler checks.
	ONBLD_TOOLS=${TOOLS_PROTO}/opt/onbld
	export ONBLD_TOOLS
fi

echo "\n==== Build environment ====\n" | tee -a $build_environ_file >> $LOGFILE

# System
whence uname | tee -a $build_environ_file >> $LOGFILE
uname -a 2>&1 | tee -a $build_environ_file >> $LOGFILE
echo | tee -a $build_environ_file >> $LOGFILE

# make
whence $MAKE | tee -a $build_environ_file >> $LOGFILE
$MAKE -v | tee -a $build_environ_file >> $LOGFILE
echo "number of concurrent jobs = $DMAKE_MAX_JOBS" |
    tee -a $build_environ_file >> $LOGFILE

#
# Report the compiler versions.
#

if [[ ! -f $SRC/Makefile ]]; then
	build_ok=n
	echo "\nUnable to find \"Makefile\" in $SRC." | \
	    tee -a $build_environ_file >> $LOGFILE
	exit 1
fi

( cd $SRC
  for target in cc-version java-version openssl-version; do
	echo
	#
	# Put statefile somewhere we know we can write to rather than trip
	# over a read-only $srcroot.
	#
	rm -f $TMPDIR/make-state
	export SRC
	if $MAKE -K $TMPDIR/make-state -e $target 2>/dev/null; then
		continue
	fi
	[[ "$target" != openssl* ]] && touch $TMPDIR/nocompiler
  done
  echo
) | tee -a $build_environ_file >> $LOGFILE

if [ -f $TMPDIR/nocompiler ]; then
	rm -f $TMPDIR/nocompiler
	build_ok=n
	echo "Aborting due to missing compiler." |
		tee -a $build_environ_file >> $LOGFILE
	exit 1
fi

# as
whence as | tee -a $build_environ_file >> $LOGFILE
as -V 2>&1 | head -1 | tee -a $build_environ_file >> $LOGFILE
echo | tee -a $build_environ_file >> $LOGFILE

# Check that we're running a capable link-editor
whence ld | tee -a $build_environ_file >> $LOGFILE
LDVER=`ld -V 2>&1`
echo $LDVER | tee -a $build_environ_file >> $LOGFILE
LDVER=`echo $LDVER | sed -e "s/.*-1\.\([0-9]*\).*/\1/"`
if [ `expr $LDVER \< 422` -eq 1 ]; then
	echo "The link-editor needs to be at version 422 or higher to build" | \
	    tee -a $build_environ_file >> $LOGFILE
	echo "the latest stuff.  Hope your build works." | \
	    tee -a $build_environ_file >> $LOGFILE
fi

#
# Build and use the workspace's tools if requested
#
if [[ "$t_FLAG" = "y" ]]; then
	set_non_debug_build_flags

	build_tools ${TOOLS_PROTO}
	if (( $? != 0 )); then
		build_ok=n
	else
		STABS=${TOOLS_PROTO}/opt/onbld/bin/${MACH}/stabs
		export STABS
		CTFSTABS=${TOOLS_PROTO}/opt/onbld/bin/${MACH}/ctfstabs
		export CTFSTABS
		GENOFFSETS=${TOOLS_PROTO}/opt/onbld/bin/genoffsets
		export GENOFFSETS

		CTFCONVERT=${TOOLS_PROTO}/opt/onbld/bin/${MACH}/ctfconvert
		export CTFCONVERT
		CTFMERGE=${TOOLS_PROTO}/opt/onbld/bin/${MACH}/ctfmerge
		export CTFMERGE

		PATH="${TOOLS_PROTO}/opt/onbld/bin/${MACH}:${PATH}"
		PATH="${TOOLS_PROTO}/opt/onbld/bin:${PATH}"
		export PATH

		echo "\n==== New environment settings. ====\n" >> $LOGFILE
		echo "STABS=${STABS}" >> $LOGFILE
		echo "CTFSTABS=${CTFSTABS}" >> $LOGFILE
		echo "CTFCONVERT=${CTFCONVERT}" >> $LOGFILE
		echo "CTFMERGE=${CTFMERGE}" >> $LOGFILE
		echo "PATH=${PATH}" >> $LOGFILE
		echo "ONBLD_TOOLS=${ONBLD_TOOLS}" >> $LOGFILE
	fi
fi

# timestamp the start of the normal build; the findunref tool uses it.
touch $SRC/.build.tstamp

normal_build

ORIG_SRC=$SRC
BINARCHIVE=${CODEMGR_WS}/bin-${MACH}.cpio.Z


#
# There are several checks that need to look at the proto area, but
# they only need to look at one, and they don't care whether it's
# DEBUG or non-DEBUG.
#
if [[ "$MULTI_PROTO" = yes && "$D_FLAG" = n ]]; then
	checkroot=$ROOT-nd
else
	checkroot=$ROOT
fi

if [ "$build_ok" = "y" ]; then
	echo "\n==== Creating protolist system file at `date` ====" \
		>> $LOGFILE
	protolist $checkroot > $ATLOG/proto_list_${MACH}
	echo "==== protolist system file created at `date` ====\n" \
		>> $LOGFILE

	if [ "$N_FLAG" != "y" ]; then

		E1=
		f1=
		for f in $f1; do
			if [ -f "$f" ]; then
				E1="$E1 -e $f"
			fi
		done

		E2=
		f2=
		if [ -d "$SRC/pkg" ]; then
			f2="$f2 exceptions/packaging"
		fi

		for f in $f2; do
			if [ -f "$f" ]; then
				E2="$E2 -e $f"
			fi
		done
	fi

	if [ "$N_FLAG" != "y" -a -d $SRC/pkg ]; then
		echo "\n==== Validating manifests against proto area ====\n" \
		    >> $mail_msg_file
		( cd $SRC/pkg ; $MAKE -e protocmp ROOT="$checkroot" ) | \
		    tee $TMPDIR/protocmp_noise >> $mail_msg_file
		if [[ -s $TMPDIR/protocmp_noise ]]; then
			build_extras_ok=n
		fi
	fi

	if [ "$N_FLAG" != "y" -a -f "$REF_PROTO_LIST" ]; then
		echo "\n==== Impact on proto area ====\n" >> $mail_msg_file
		if [ -n "$E2" ]; then
			ELIST=$E2
		else
			ELIST=$E1
		fi
		$PROTOCMPTERSE \
			"Files in yesterday's proto area, but not today's:" \
			"Files in today's proto area, but not yesterday's:" \
			"Files that changed between yesterday and today:" \
			${ELIST} \
			-d $REF_PROTO_LIST \
			$ATLOG/proto_list_${MACH} \
			>> $mail_msg_file
	fi
fi

if [[ "$u_FLAG" == "y" && "$build_ok" == "y" && \
    "$build_extras_ok" == "y" ]]; then
	staffer cp $ATLOG/proto_list_${MACH} \
		$PARENT_WS/usr/src/proto_list_${MACH}
fi

# Update parent proto area if necessary. This is done now
# so that the proto area has either DEBUG or non-DEBUG kernels.
# Note that this clears out the lock file, so we can dispense with
# the variable now.
if [ "$U_FLAG" = "y" -a "$build_ok" = "y" ]; then
	echo "\n==== Copying proto area to $NIGHTLY_PARENT_ROOT ====\n" | \
	    tee -a $LOGFILE >> $mail_msg_file
	rm -rf $NIGHTLY_PARENT_ROOT/*
	unset Ulockfile
	mkdir -p $NIGHTLY_PARENT_ROOT
	if [[ "$MULTI_PROTO" = no || "$D_FLAG" = y ]]; then
		( cd $ROOT; tar cf - . |
		    ( cd $NIGHTLY_PARENT_ROOT;  umask 0; tar xpf - ) ) 2>&1 |
		    tee -a $mail_msg_file >> $LOGFILE
	fi
	if [[ "$MULTI_PROTO" = yes && "$F_FLAG" = n ]]; then
		rm -rf $NIGHTLY_PARENT_ROOT-nd/*
		mkdir -p $NIGHTLY_PARENT_ROOT-nd
		cd $ROOT-nd
		( tar cf - . |
		    ( cd $NIGHTLY_PARENT_ROOT-nd; umask 0; tar xpf - ) ) 2>&1 |
		    tee -a $mail_msg_file >> $LOGFILE
	fi
	if [ -n "${NIGHTLY_PARENT_TOOLS_ROOT}" ]; then
		echo "\n==== Copying tools proto area to $NIGHTLY_PARENT_TOOLS_ROOT ====\n" | \
		    tee -a $LOGFILE >> $mail_msg_file
		rm -rf $NIGHTLY_PARENT_TOOLS_ROOT/*
		mkdir -p $NIGHTLY_PARENT_TOOLS_ROOT
		if [[ "$MULTI_PROTO" = no || "$D_FLAG" = y ]]; then
			( cd $TOOLS_PROTO; tar cf - . |
			    ( cd $NIGHTLY_PARENT_TOOLS_ROOT;
			    umask 0; tar xpf - ) ) 2>&1 |
			    tee -a $mail_msg_file >> $LOGFILE
		fi
	fi
fi

#
# ELF verification: ABI (-A) and runtime (-r) checks
#
if [[ ($build_ok = y) && (($A_FLAG = y) || ($r_FLAG = y)) ]]; then
	# Directory ELF-data.$MACH holds the files produced by these tests.
	elf_ddir=$SRC/ELF-data.$MACH

	# If there is a previous ELF-data backup directory, remove it. Then,
	# rotate current ELF-data directory into its place and create a new
	# empty directory
	rm -rf $elf_ddir.ref
	if [[ -d $elf_ddir ]]; then
		mv $elf_ddir $elf_ddir.ref
	fi
	mkdir -p $elf_ddir

	# Call find_elf to produce a list of the ELF objects in the proto area.
	# This list is passed to check_rtime and interface_check, preventing
	# them from separately calling find_elf to do the same work twice.
	find_elf -fr $checkroot > $elf_ddir/object_list

	if [[ $A_FLAG = y ]]; then
		echo "\n==== Check versioning and ABI information ====\n"  | \
		    tee -a $LOGFILE >> $mail_msg_file

		# Produce interface description for the proto. Report errors.
		interface_check -o -w $elf_ddir -f object_list \
			-i interface -E interface.err
		if [[ -s $elf_ddir/interface.err ]]; then
			tee -a $LOGFILE < $elf_ddir/interface.err \
			    >> $mail_msg_file
			build_extras_ok=n
		fi

		# If ELF_DATA_BASELINE_DIR is defined, compare the new interface
		# description file to that from the baseline gate. Issue a
		# warning if the baseline is not present, and keep going.
		if [[ "$ELF_DATA_BASELINE_DIR" != '' ]]; then
			base_ifile="$ELF_DATA_BASELINE_DIR/interface"

			echo "\n==== Compare versioning and ABI information" \
			    "to baseline ====\n"  | \
			    tee -a $LOGFILE >> $mail_msg_file
			echo "Baseline:	 $base_ifile\n" >> $LOGFILE

			if [[ -f $base_ifile ]]; then
				interface_cmp -d -o $base_ifile \
				    $elf_ddir/interface > $elf_ddir/interface.cmp
				if [[ -s $elf_ddir/interface.cmp ]]; then
					echo | tee -a $LOGFILE >> $mail_msg_file
					tee -a $LOGFILE < \
					    $elf_ddir/interface.cmp \
					    >> $mail_msg_file
					build_extras_ok=n
				fi
			else
				echo "baseline not available. comparison" \
                                    "skipped" | \
				    tee -a $LOGFILE >> $mail_msg_file
			fi

		fi
	fi

	if [[ $r_FLAG = y ]]; then
		echo "\n==== Check ELF runtime attributes ====\n" | \
		    tee -a $LOGFILE >> $mail_msg_file

		# If we're doing a DEBUG build the proto area will be left
		# with debuggable objects, thus don't assert -s.
		if [[ $D_FLAG = y ]]; then
			rtime_sflag=""
		else
			rtime_sflag="-s"
		fi
		check_rtime -i -m -v $rtime_sflag -o -w $elf_ddir \
			-D object_list  -f object_list -E runtime.err \
			-I runtime.attr.raw
		if (( $? != 0 )); then
			build_extras_ok=n
		fi

		# check_rtime -I output needs to be sorted in order to
		# compare it to that from previous builds.
		sort $elf_ddir/runtime.attr.raw > $elf_ddir/runtime.attr
		rm $elf_ddir/runtime.attr.raw

		# Report errors
		if [[ -s $elf_ddir/runtime.err ]]; then
			tee -a $LOGFILE < $elf_ddir/runtime.err \
				>> $mail_msg_file
			build_extras_ok=n
		fi

		# If there is an ELF-data directory from a previous build,
		# then diff the attr files. These files contain information
		# about dependencies, versioning, and runpaths. There is some
		# overlap with the ABI checking done above, but this also
		# flushes out non-ABI interface differences along with the
		# other information.
		echo "\n==== Diff ELF runtime attributes" \
		    "(since last build) ====\n" | \
		    tee -a $LOGFILE >> $mail_msg_file >> $mail_msg_file

		if [[ -f $elf_ddir.ref/runtime.attr ]]; then
			diff $elf_ddir.ref/runtime.attr \
				$elf_ddir/runtime.attr \
				>> $mail_msg_file
		fi
	fi

	# If -u set, copy contents of ELF-data.$MACH to the parent workspace.
	if [[ "$u_FLAG" = "y" ]]; then
		p_elf_ddir=$PARENT_WS/usr/src/ELF-data.$MACH

		# If parent lacks the ELF-data.$MACH directory, create it
		if [[ ! -d $p_elf_ddir ]]; then
			staffer mkdir -p $p_elf_ddir
		fi

		# These files are used asynchronously by other builds for ABI
		# verification, as above for the -A option. As such, we require
		# the file replacement to be atomic. Copy the data to a temp
		# file in the same filesystem and then rename into place.
		(
			cd $elf_ddir
			for elf_dfile in *; do
				staffer cp $elf_dfile \
				    ${p_elf_ddir}/${elf_dfile}.new
				staffer mv -f ${p_elf_ddir}/${elf_dfile}.new \
				    ${p_elf_ddir}/${elf_dfile}
			done
		)
	fi
fi

# "make check" begins

if [ "$i_CMD_LINE_FLAG" = "n" -a "$C_FLAG" = "y" ]; then
	# remove old check.out
	rm -f $SRC/check.out

	rm -f $SRC/check-${MACH}.out
	cd $SRC
	$MAKE -ek check ROOT="$checkroot" 2>&1 | tee -a $SRC/check-${MACH}.out \
	    >> $LOGFILE
	echo "\n==== cstyle/hdrchk errors ====\n" >> $mail_msg_file

	grep ":" $SRC/check-${MACH}.out |
		egrep -v "Ignoring unknown host" | \
		sort | uniq | tee $TMPDIR/check_errors >> $mail_msg_file

	if [[ -s $TMPDIR/check_errors ]]; then
		build_extras_ok=n
	fi
else
	echo "\n==== No '$MAKE check' ====\n" >> $LOGFILE
fi

echo "\n==== Find core files ====\n" | \
    tee -a $LOGFILE >> $mail_msg_file

find $abssrcdirs -name core -a -type f -exec file {} \; | \
	tee -a $LOGFILE >> $mail_msg_file

if [ "$f_FLAG" = "y" -a "$build_ok" = "y" ]; then
	echo "\n==== Diff unreferenced files (since last build) ====\n" \
	    | tee -a $LOGFILE >>$mail_msg_file
	rm -f $SRC/unref-${MACH}.ref
	if [ -f $SRC/unref-${MACH}.out ]; then
		mv $SRC/unref-${MACH}.out $SRC/unref-${MACH}.ref
	fi

	findunref -S $SCM_TYPE -t $SRC/.build.tstamp -s usr $CODEMGR_WS \
	    ${TOOLS}/findunref/exception_list 2>> $mail_msg_file | \
	    sort > $SRC/unref-${MACH}.out

	if [ ! -f $SRC/unref-${MACH}.ref ]; then
		cp $SRC/unref-${MACH}.out $SRC/unref-${MACH}.ref
	fi

	diff $SRC/unref-${MACH}.ref $SRC/unref-${MACH}.out >>$mail_msg_file
fi

# Verify that the usual lists of files, such as exception lists,
# contain only valid references to files.  If the build has failed,
# then don't check the proto area.
CHECK_PATHS=${CHECK_PATHS:-y}
if [ "$CHECK_PATHS" = y -a "$N_FLAG" != y ]; then
	echo "\n==== Check lists of files ====\n" | tee -a $LOGFILE \
		>>$mail_msg_file
	arg=-b
	[ "$build_ok" = y ] && arg=
	checkpaths $arg $checkroot > $SRC/check-paths.out 2>&1
	if [[ -s $SRC/check-paths.out ]]; then
		tee -a $LOGFILE < $SRC/check-paths.out >> $mail_msg_file
		build_extras_ok=n
	fi
fi

if [ "$M_FLAG" != "y" -a "$build_ok" = y ]; then
	echo "\n==== Impact on file permissions ====\n" \
		>> $mail_msg_file

	abspkg=
	for d in $abssrcdirs; do
		if [ -d "$d/pkg" ]; then
			abspkg="$abspkg $d"
		fi
	done

	if [ -n "$abspkg" ]; then
		for d in "$abspkg"; do
			( cd $d/pkg ; $MAKE -e pmodes ) >> $mail_msg_file
		done
	fi
fi

if [ "$w_FLAG" = "y" -a "$build_ok" = "y" ]; then
	if [[ "$MULTI_PROTO" = no || "$D_FLAG" = y ]]; then
		do_wsdiff DEBUG $ROOT.prev $ROOT
	fi

	if [[ "$MULTI_PROTO" = yes && "$F_FLAG" = n ]]; then
		do_wsdiff non-DEBUG $ROOT-nd.prev $ROOT-nd
	fi
fi

END_DATE=`date`
echo "==== Nightly $maketype build completed: $END_DATE ====" | \
    tee -a $LOGFILE >> $build_time_file

typeset -i10 hours
typeset -Z2 minutes
typeset -Z2 seconds

elapsed_time=$SECONDS
((hours = elapsed_time / 3600 ))
((minutes = elapsed_time / 60  % 60))
((seconds = elapsed_time % 60))

echo "\n==== Total build time ====" | \
    tee -a $LOGFILE >> $build_time_file
echo "\nreal    ${hours}:${minutes}:${seconds}" | \
    tee -a $LOGFILE >> $build_time_file

if [ "$u_FLAG" = "y" -a "$f_FLAG" = "y" -a "$build_ok" = "y" ]; then
	staffer cp ${SRC}/unref-${MACH}.out $PARENT_WS/usr/src/

	#
	# Produce a master list of unreferenced files -- ideally, we'd
	# generate the master just once after all of the nightlies
	# have finished, but there's no simple way to know when that
	# will be.  Instead, we assume that we're the last nightly to
	# finish and merge all of the unref-${MACH}.out files in
	# $PARENT_WS/usr/src/.  If we are in fact the final ${MACH} to
	# finish, then this file will be the authoritative master
	# list.  Otherwise, another ${MACH}'s nightly will eventually
	# overwrite ours with its own master, but in the meantime our
	# temporary "master" will be no worse than any older master
	# which was already on the parent.
	#

	set -- $PARENT_WS/usr/src/unref-*.out
	cp "$1" ${TMPDIR}/unref.merge
	shift

	for unreffile; do
		comm -12 ${TMPDIR}/unref.merge "$unreffile" > ${TMPDIR}/unref.$$
		mv ${TMPDIR}/unref.$$ ${TMPDIR}/unref.merge
	done

	staffer cp ${TMPDIR}/unref.merge $PARENT_WS/usr/src/unrefmaster.out
fi

#
# All done save for the sweeping up.
# (whichever exit we hit here will trigger the "cleanup" trap which
# optionally sends mail on completion).
#
if [[ "$build_ok" == "y" ]]; then
	if [[ "$W_FLAG" == "y" || "$build_extras_ok" == "y" ]]; then
		exit 0
	fi
fi

exit 1<|MERGE_RESOLUTION|>--- conflicted
+++ resolved
@@ -27,11 +27,8 @@
 # Copyright 2012 Joshua M. Clulow <josh@sysmgr.org>
 # Copyright (c) 2017 by Delphix. All rights reserved.
 # Copyright 2018 OmniOS Community Edition (OmniOSce) Association.
-<<<<<<< HEAD
 # Copyright 2019 Joyent, Inc.
-=======
 # Copyright 2019 Peter Trible.
->>>>>>> 077efea4
 #
 # Based on the nightly script from the integration folks,
 # Mostly modified and owned by mike_s.
@@ -357,117 +354,6 @@
 	ROOT=$ORIGROOT
 }
 
-<<<<<<< HEAD
-# Usage: dolint /dir y|n
-# Arg. 2 is a flag to turn on/off the lint diff output
-function dolint {
-	if [ ! -d "$1" ]; then
-		echo "dolint error: $1 is not a directory"
-		exit 1
-	fi
-
-	if [ "$2" != "y" -a "$2" != "n" ]; then
-		echo "dolint internal error: $2 should be 'y' or 'n'"
-		exit 1
-	fi
-
-	lintdir=$1
-	dodiff=$2
-	base=`basename $lintdir`
-	LINTOUT=$lintdir/lint-${MACH}.out
-	LINTNOISE=$lintdir/lint-noise-${MACH}
-	export ENVLDLIBS1=`myldlibs $ROOT`
-	export ENVCPPFLAGS1=`myheaders $ROOT`
-
-	set_debug_build_flags
-
-	#
-	#	'$MAKE lint' in $lintdir
-	#
-	echo "\n==== Begin '$MAKE lint' of $base at `date` ====\n" >> $LOGFILE
-
-	# remove old lint.out
-	rm -f $lintdir/lint.out $lintdir/lint-noise.out
-	if [ -f $lintdir/lint-noise.ref ]; then
-		mv $lintdir/lint-noise.ref ${LINTNOISE}.ref
-	fi
-
-	rm -f $LINTOUT
-	cd $lintdir
-	#
-	# Remove all .ln files to ensure a full reference file
-	#
-	rm -f Nothing_to_remove \
-	    `find . \( -name SCCS -o -name .hg -o -name .svn -o -name .git \) \
-		-prune -o -type f -name '*.ln' -print `
-
-	/bin/time $MAKE -ek lint 2>&1 | \
-	    tee -a $LINTOUT >> $LOGFILE
-
-	echo "\n==== '$MAKE lint' of $base ERRORS ====\n" >> $mail_msg_file
-
-	grep "$MAKE:" $LINTOUT |
-		egrep -v "Ignoring unknown host" | \
-		tee $TMPDIR/lint_errs >> $mail_msg_file
-	if [[ -s $TMPDIR/lint_errs ]]; then
-		build_extras_ok=n
-	fi
-
-	echo "\n==== Ended '$MAKE lint' of $base at `date` ====\n" >> $LOGFILE
-
-	echo "\n==== Elapsed time of '$MAKE lint' of $base ====\n" \
-		>>$mail_msg_file
-	tail -3  $LINTOUT >>$mail_msg_file
-
-	rm -f ${LINTNOISE}.ref
-	if [ -f ${LINTNOISE}.out ]; then
-		mv ${LINTNOISE}.out ${LINTNOISE}.ref
-	fi
-        grep : $LINTOUT | \
-		egrep -v '^(real|user|sys)' |
-		egrep -v '(library construction)' | \
-		egrep -v ': global crosschecks' | \
-		egrep -v 'Ignoring unknown host' | \
-		egrep -v '\.c:$' | \
-		sort | uniq > ${LINTNOISE}.out
-	if [ ! -f ${LINTNOISE}.ref ]; then
-		cp ${LINTNOISE}.out ${LINTNOISE}.ref
-	fi
-
-	if [ "$dodiff" != "n" ]; then
-		echo "\n==== lint warnings $base ====\n" \
-			>>$mail_msg_file
-		# should be none, though there are a few that were filtered out
-		# above.
-
-		# We also exclude:
-		#  /vmm/  as there are multiple lint warning present in this
-		#         code imported from FreeBSD which are not being
-		#         addressed in order to make future upstream merges
-		#         easier.
-		# ctype.h A specific warning for the isprint() function that
-		#         we have been so far unable to resolve. The issue is
-		#         that this is unused in most kernel modules but used
-		#         in prvnops (came in as part of OS-7200 would like
-		#         thread name API). This may get resolved once this
-		#         change is upstreamed to gate.
-
-		egrep -i '(warning|lint):' ${LINTNOISE}.out \
-			| egrep -v '/vmm/' \
-			| egrep -v 'sys/ctype.h.*line 111.*E_SUPPRESSION_DIRECTIVE_UNUSED' \
-			| sort | uniq | tee $TMPDIR/lint_warns >> $mail_msg_file
-		if [[ -s $TMPDIR/lint_warns ]]; then
-			build_extras_ok=n
-		fi
-		echo "\n==== lint noise differences $base ====\n" \
-			>> $mail_msg_file
-		diff ${LINTNOISE}.ref ${LINTNOISE}.out \
-			>> $mail_msg_file
-	fi
-}
-
-=======
->>>>>>> 077efea4
 #
 # Build and install the onbld tools.
 #
