#!@PYTHON@
#
#  This program is free software; you can redistribute it and/or modify
#  it under the terms of the GNU General Public License version 2
#  as published by the Free Software Foundation.
#
#  This program is distributed in the hope that it will be useful,
#  but WITHOUT ANY WARRANTY; without even the implied warranty of
#  MERCHANTABILITY or FITNESS FOR A PARTICULAR PURPOSE.  See the
#  GNU General Public License for more details.
#
#  You should have received a copy of the GNU General Public License
#  along with this program; if not, write to the Free Software
#  Foundation, Inc., 675 Mass Ave, Cambridge, MA 02139, USA.
#

#
# Copyright (c) 2008, 2010, Oracle and/or its affiliates. All rights reserved.
# Copyright 2008, 2012 Richard Lowe
# Copyright 2014 Garrett D'Amore <garrett@damore.org>
# Copyright (c) 2014, Joyent, Inc.
# Copyright (c) 2015, 2016 by Delphix. All rights reserved.
# Copyright 2016 Nexenta Systems, Inc.
#

import getopt
import os
import re
import subprocess
import sys
import tempfile

from cStringIO import StringIO

#
# Adjust the load path based on our location and the version of python into
# which it is being loaded.  This assumes the normal onbld directory
# structure, where we are in bin/ and the modules are in
# lib/python(version)?/onbld/Scm/.  If that changes so too must this.
#
sys.path.insert(1, os.path.join(os.path.dirname(__file__), "..", "lib",
                                "python%d.%d" % sys.version_info[:2]))

#
# Add the relative path to usr/src/tools to the load path, such that when run
# from the source tree we use the modules also within the source tree.
#
sys.path.insert(2, os.path.join(os.path.dirname(__file__), ".."))

from onbld.Scm import Ignore
from onbld.Checks import Comments, Copyright, CStyle, HdrChk, WsCheck
from onbld.Checks import Keywords, ManLint, Mapfile, SpellCheck


class GitError(Exception):
    pass

def git(command):
    """Run a command and return a stream containing its stdout (and write its
    stderr to its stdout)"""

    if type(command) != list:
        command = command.split()

    command = ["git"] + command

    try:
        tmpfile = tempfile.TemporaryFile(prefix="git-nits")
    except EnvironmentError, e:
        raise GitError("Could not create temporary file: %s\n" % e)

    try:
        p = subprocess.Popen(command,
                             stdout=tmpfile,
                             stderr=subprocess.PIPE)
    except OSError, e:
        raise GitError("could not execute %s: %s\n" % (command, e))

    err = p.wait()
    if err != 0:
        raise GitError(p.stderr.read())

    tmpfile.seek(0)
    return tmpfile


def git_root():
    """Return the root of the current git workspace"""

    p = git('rev-parse --git-dir')

    if not p:
        sys.stderr.write("Failed finding git workspace\n")
        sys.exit(err)

    return os.path.abspath(os.path.join(p.readlines()[0],
                                        os.path.pardir))


def git_branch():
    """Return the current git branch"""

    p = git('branch')

    if not p:
        sys.stderr.write("Failed finding git branch\n")
        sys.exit(err)

    for elt in p:
        if elt[0] == '*':
            if elt.endswith('(no branch)'):
                return None
            return elt.split()[1]


def git_parent_branch(branch):
    """Return the parent of the current git branch.

    If this branch tracks a remote branch, return the remote branch which is
    tracked.  If not, default to origin/master."""

    if not branch:
        return None

    p = git(["for-each-ref", "--format=%(refname:short) %(upstream:short)",
            "refs/heads/"])

    if not p:
        sys.stderr.write("Failed finding git parent branch\n")
        sys.exit(err)

    for line in p:
        # Git 1.7 will leave a ' ' trailing any non-tracking branch
        if ' ' in line and not line.endswith(' \n'):
            local, remote = line.split()
            if local == branch:
                return remote
    return 'origin/master'


def git_comments(parent):
    """Return a list of any checkin comments on this git branch"""

    p = git('log --pretty=tformat:%%B:SEP: %s..' % parent)

    if not p:
        sys.stderr.write("Failed getting git comments\n")
        sys.exit(err)

    return [x.strip() for x in p.readlines() if x != ':SEP:\n']


def git_file_list(parent, paths=None):
    """Return the set of files which have ever changed on this branch.

    NB: This includes files which no longer exist, or no longer actually
    differ."""

    p = git("log --name-only --pretty=format: %s.. %s" %
             (parent, ' '.join(paths)))

    if not p:
        sys.stderr.write("Failed building file-list from git\n")
        sys.exit(err)

    ret = set()
    for fname in p:
        if fname and not fname.isspace() and fname not in ret:
            ret.add(fname.strip())

    return ret


def not_check(root, cmd):
    """Return a function which returns True if a file given as an argument
    should be excluded from the check named by 'cmd'"""

    ignorefiles = filter(os.path.exists,
                         [os.path.join(root, ".git", "%s.NOT" % cmd),
                          os.path.join(root, "exception_lists", cmd)])
    return Ignore.ignore(root, ignorefiles)


def gen_files(root, parent, paths, exclude):
    """Return a function producing file names, relative to the current
    directory, of any file changed on this branch (limited to 'paths' if
    requested), and excluding files for which exclude returns a true value """

    # Taken entirely from Python 2.6's os.path.relpath which we would use if we
    # could.
    def relpath(path, here):
        c = os.path.abspath(os.path.join(root, path)).split(os.path.sep)
        s = os.path.abspath(here).split(os.path.sep)
        l = len(os.path.commonprefix((s, c)))
        return os.path.join(*[os.path.pardir] * (len(s)-l) + c[l:])

    def ret(select=None):
        if not select:
            select = lambda x: True

        for abspath in git_file_list(parent, paths):
            path = relpath(abspath, '.')
            try:
                res = git("diff %s HEAD %s" % (parent, path))
            except GitError, e:
                # This ignores all the errors that can be thrown. Usually, this
                # means that git returned non-zero because the file doesn't
                # exist, but it could also fail if git can't create a new file
                # or it can't be executed.  Such errors are 1) unlikely, and 2)
                # will be caught by other invocations of git().
                continue
            empty = not res.readline()
            if (os.path.isfile(path) and not empty and
                select(path) and not exclude(abspath)):
                yield path
    return ret


def comchk(root, parent, flist, output):
    output.write("Comments:\n")

    return Comments.comchk(git_comments(parent), check_db=True,
                           output=output)


def mapfilechk(root, parent, flist, output):
    ret = 0

    # We are interested in examining any file that has the following
    # in its final path segment:
    #    - Contains the word 'mapfile'
    #    - Begins with 'map.'
    #    - Ends with '.map'
    # We don't want to match unless these things occur in final path segment
    # because directory names with these strings don't indicate a mapfile.
    # We also ignore files with suffixes that tell us that the files
    # are not mapfiles.
    MapfileRE = re.compile(r'.*((mapfile[^/]*)|(/map\.+[^/]*)|(\.map))$',
        re.IGNORECASE)
    NotMapSuffixRE = re.compile(r'.*\.[ch]$', re.IGNORECASE)

    output.write("Mapfile comments:\n")

    for f in flist(lambda x: MapfileRE.match(x) and not
                   NotMapSuffixRE.match(x)):
        fh = open(f, 'r')
        ret |= Mapfile.mapfilechk(fh, output=output)
        fh.close()
    return ret


def copyright(root, parent, flist, output):
    ret = 0
    output.write("Copyrights:\n")
    for f in flist():
        fh = open(f, 'r')
        ret |= Copyright.copyright(fh, output=output)
        fh.close()
    return ret


def hdrchk(root, parent, flist, output):
    ret = 0
    output.write("Header format:\n")
    for f in flist(lambda x: x.endswith('.h')):
        fh = open(f, 'r')
        ret |= HdrChk.hdrchk(fh, lenient=True, output=output)
        fh.close()
    return ret


def cstyle(root, parent, flist, output):
    ret = 0
    output.write("C style:\n")
    for f in flist(lambda x: x.endswith('.c') or x.endswith('.h')):
        fh = open(f, 'r')
        ret |= CStyle.cstyle(fh, output=output, picky=True,
                             check_posix_types=True,
                             check_continuation=True)
        fh.close()
    return ret


def manlint(root, parent, flist, output):
    ret = 0
    output.write("Man page format/spelling:\n")
    ManfileRE = re.compile(r'.*\.[0-9][a-z]*$', re.IGNORECASE)
    for f in flist(lambda x: ManfileRE.match(x)):
        fh = open(f, 'r')
        ret |= ManLint.manlint(fh, output=output, picky=True)
        ret |= SpellCheck.spellcheck(fh, output=output)
        fh.close()
    return ret

def keywords(root, parent, flist, output):
    ret = 0
    output.write("SCCS Keywords:\n")
    for f in flist():
        fh = open(f, 'r')
        ret |= Keywords.keywords(fh, output=output)
        fh.close()
    return ret

def wscheck(root, parent, flist, output):
    ret = 0
    output.write("white space nits:\n")
    for f in flist():
        fh = open(f, 'r')
        ret |= WsCheck.wscheck(fh, output=output)
        fh.close()
    return ret

def run_checks(root, parent, cmds, paths='', opts={}):
    """Run the checks given in 'cmds', expected to have well-known signatures,
    and report results for any which fail.

    Return failure if any of them did.

    NB: the function name of the commands passed in is used to name the NOT
    file which excepts files from them."""

    ret = 0

    for cmd in cmds:
        s = StringIO()

        exclude = not_check(root, cmd.func_name)
        result = cmd(root, parent, gen_files(root, parent, paths, exclude),
                     output=s)
        ret |= result

        if result != 0:
            print s.getvalue()

    return ret


def nits(root, parent, paths):
    cmds = [copyright,
            cstyle,
            hdrchk,
            keywords,
            manlint,
            mapfilechk,
	    wscheck]
    run_checks(root, parent, cmds, paths)


def pbchk(root, parent, paths):
    cmds = [comchk,
            copyright,
            cstyle,
            hdrchk,
            keywords,
            manlint,
            mapfilechk,
	    wscheck]
    run_checks(root, parent, cmds)


def main(cmd, args):
    parent_branch = None

    try:
<<<<<<< HEAD
        opts, args = getopt.getopt(args, 'b:')
=======
        opts, args = getopt.getopt(args, 'b:c:p:')
>>>>>>> 42a3762d
    except getopt.GetoptError, e:
        sys.stderr.write(str(e) + '\n')
        sys.stderr.write("Usage: %s [-b branch] [path...]\n" % cmd)
        sys.exit(1)

    for opt, arg in opts:
<<<<<<< HEAD
        if opt == '-b':
            parent_branch = arg
=======
        # We accept "-b" as an alias of "-p" for backwards compatibility.
        if opt == '-p' or opt == '-b':
            parent_branch = arg
        elif opt == '-c':
            checkname = arg
>>>>>>> 42a3762d

    if not parent_branch:
        parent_branch = git_parent_branch(git_branch())

<<<<<<< HEAD
    func = nits
    if cmd == 'git-pbchk':
        func = pbchk
=======
    if checkname is None:
        if cmd == 'git-pbchk':
            checkname = 'pbchk'
        else:
            checkname = 'nits'

    if checkname == 'pbchk':
>>>>>>> 42a3762d
        if args:
            sys.stderr.write("only complete workspaces may be pbchk'd\n");
            sys.exit(1)

    func(git_root(), parent_branch, args)

if __name__ == '__main__':
    try:
        main(os.path.basename(sys.argv[0]), sys.argv[1:])
    except GitError, e:
        sys.stderr.write("failed to run git:\n %s\n" % str(e))
        sys.exit(1)<|MERGE_RESOLUTION|>--- conflicted
+++ resolved
@@ -18,9 +18,9 @@
 # Copyright (c) 2008, 2010, Oracle and/or its affiliates. All rights reserved.
 # Copyright 2008, 2012 Richard Lowe
 # Copyright 2014 Garrett D'Amore <garrett@damore.org>
-# Copyright (c) 2014, Joyent, Inc.
 # Copyright (c) 2015, 2016 by Delphix. All rights reserved.
 # Copyright 2016 Nexenta Systems, Inc.
+# Copyright 2018 Joyent, Inc.
 #
 
 import getopt
@@ -360,51 +360,34 @@
 
 def main(cmd, args):
     parent_branch = None
+    checkname = None
 
     try:
-<<<<<<< HEAD
-        opts, args = getopt.getopt(args, 'b:')
-=======
-        opts, args = getopt.getopt(args, 'b:c:p:')
->>>>>>> 42a3762d
+        opts, args = getopt.getopt(args, 'b:p:')
     except getopt.GetoptError, e:
         sys.stderr.write(str(e) + '\n')
-        sys.stderr.write("Usage: %s [-b branch] [path...]\n" % cmd)
+        sys.stderr.write("Usage: %s [-p branch] [path...]\n" % cmd)
         sys.exit(1)
 
     for opt, arg in opts:
-<<<<<<< HEAD
-        if opt == '-b':
-            parent_branch = arg
-=======
         # We accept "-b" as an alias of "-p" for backwards compatibility.
         if opt == '-p' or opt == '-b':
             parent_branch = arg
-        elif opt == '-c':
-            checkname = arg
->>>>>>> 42a3762d
 
     if not parent_branch:
         parent_branch = git_parent_branch(git_branch())
 
-<<<<<<< HEAD
-    func = nits
-    if cmd == 'git-pbchk':
-        func = pbchk
-=======
     if checkname is None:
         if cmd == 'git-pbchk':
             checkname = 'pbchk'
-        else:
-            checkname = 'nits'
 
     if checkname == 'pbchk':
->>>>>>> 42a3762d
         if args:
             sys.stderr.write("only complete workspaces may be pbchk'd\n");
             sys.exit(1)
-
-    func(git_root(), parent_branch, args)
+        pbchk(git_root(), parent_branch, None)
+    else:
+        run_checks(git_root(), parent_branch, [eval(checkname)], args)
 
 if __name__ == '__main__':
     try:
