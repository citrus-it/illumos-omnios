#!/usr/bin/python2.6
#
#  This program is free software; you can redistribute it and/or modify
#  it under the terms of the GNU General Public License version 2
#  as published by the Free Software Foundation.
#
#  This program is distributed in the hope that it will be useful,
#  but WITHOUT ANY WARRANTY; without even the implied warranty of
#  MERCHANTABILITY or FITNESS FOR A PARTICULAR PURPOSE.  See the
#  GNU General Public License for more details.
#
#  You should have received a copy of the GNU General Public License
#  along with this program; if not, write to the Free Software
#  Foundation, Inc., 675 Mass Ave, Cambridge, MA 02139, USA.
#

#
# Copyright (c) 2008, 2010, Oracle and/or its affiliates. All rights reserved.
# Copyright 2008, 2012 Richard Lowe
# Copyright 2014 Garrett D'Amore <garrett@damore.org>
# Copyright (c) 2014, Joyent, Inc.
<<<<<<< HEAD
# Copyright (c) 2012, 2016 by Delphix. All rights reserved.
=======
# Copyright (c) 2015, 2016 by Delphix. All rights reserved.
>>>>>>> 232f5a2e
#

import getopt
import os
import re
import subprocess
import sys
import tempfile

from cStringIO import StringIO

#
# Adjust the load path based on our location and the version of python into
# which it is being loaded.  This assumes the normal onbld directory
# structure, where we are in bin/ and the modules are in
# lib/python(version)?/onbld/Scm/.  If that changes so too must this.
#
sys.path.insert(1, os.path.join(os.path.dirname(__file__), "..", "lib",
                                "python%d.%d" % sys.version_info[:2]))

#
# Add the relative path to usr/src/tools to the load path, such that when run
# from the source tree we use the modules also within the source tree.
#
sys.path.insert(2, os.path.join(os.path.dirname(__file__), ".."))

from onbld.Scm import Ignore
from onbld.Checks import Comments, Copyright, CStyle, HdrChk
from onbld.Checks import JStyle, Keywords, ManLint, Mapfile


class GitError(Exception):
    pass

def git(command):
    """Run a command and return a stream containing its stdout (and write its
    stderr to its stdout)"""

    if type(command) != list:
        command = command.split()

    command = ["git"] + command

    try:
        tmpfile = tempfile.TemporaryFile(prefix="git-nits")
    except EnvironmentError, e:
        raise GitError("Could not create temporary file: %s\n" % e)

    try:
        p = subprocess.Popen(command,
                             stdout=tmpfile,
                             stderr=subprocess.PIPE)
    except OSError, e:
        raise GitError("could not execute %s: %s\n" (command, e))

    err = p.wait()
    if err != 0:
        raise GitError(p.stderr.read())

    tmpfile.seek(0)
    return tmpfile


def git_root():
    """Return the root of the current git workspace"""

    p = git('rev-parse --git-dir')

    if not p:
        sys.stderr.write("Failed finding git workspace\n")
        sys.exit(err)

    return os.path.abspath(os.path.join(p.readlines()[0],
                                        os.path.pardir))


def git_branch():
    """Return the current git branch"""

    p = git('rev-parse --symbolic-full-name HEAD')

    if not p:
        sys.stderr.write("Failed finding git branch\n")
        sys.exit(err)

    output = p.readline().strip()
    return output if output != 'HEAD' else None

def git_parent_branch(branch):
    """Return the parent of the current git branch.

    If this branch tracks a remote branch, return the remote branch which is
    tracked.  If not, default to origin/master."""

    assert branch is not None

    p = git("for-each-ref --format=%%(upstream:short) %s" % branch)

    if not p:
        sys.stderr.write("Failed finding git parent branch\n")
        sys.exit(err)

    parent = p.readline().strip()
    return parent if parent else None


def git_comments(parent):
    """Return a list of any checkin comments on this git branch"""

    p = git('log --pretty=tformat:%%B:SEP: %s..' % parent)

    if not p:
        sys.stderr.write("Failed getting git comments\n")
        sys.exit(err)

    return [x.strip() for x in p.readlines() if x != ':SEP:\n']


def git_file_list(parent, paths=None):
    """Return the set of files which have ever changed on this branch.

    NB: This includes files which no longer exist, or no longer actually
    differ."""

    p = git("log --name-only --pretty=format: %s.. %s" %
             (parent, ' '.join(paths)))

    if not p:
        sys.stderr.write("Failed building file-list from git\n")
        sys.exit(err)

    ret = set()
    for fname in p:
        if fname and not fname.isspace() and fname not in ret:
            ret.add(fname.strip())

    return ret


def not_check(root, cmd):
    """Return a function which returns True if a file given as an argument
    should be excluded from the check named by 'cmd'"""

    ignorefiles = filter(os.path.exists,
                         [os.path.join(root, ".git", "%s.NOT" % cmd),
                          os.path.join(root, "exception_lists", cmd)])
    return Ignore.ignore(root, ignorefiles)


def gen_files(root, parent, paths, exclude):
    """Return a function producing file names, relative to the current
    directory, of any file changed on this branch (limited to 'paths' if
    requested), and excluding files for which exclude returns a true value """

    # Taken entirely from Python 2.6's os.path.relpath which we would use if we
    # could.
    def relpath(path, here):
        c = os.path.abspath(os.path.join(root, path)).split(os.path.sep)
        s = os.path.abspath(here).split(os.path.sep)
        l = len(os.path.commonprefix((s, c)))
        return os.path.join(*[os.path.pardir] * (len(s)-l) + c[l:])

    def ret(select=None):
        if not select:
            select = lambda x: True

        for f in git_file_list(parent, paths):
            f = relpath(f, '.')
            try:
                res = git("diff %s HEAD %s" % (parent, f))
            except GitError, e:
                # This ignores all the errors that can be thrown. Usually, this means
                # that git returned non-zero because the file doesn't exist, but it
                # could also fail if git can't create a new file or it can't be
                # executed.  Such errors are 1) unlikely, and 2) will be caught by other
                # invocations of git().
                continue
            empty = not res.readline()
            if (os.path.exists(f) and not empty and select(f) and not exclude(f)):
                yield f
    return ret


def comchk(root, parent, flist, output):
    output.write("Comments:\n")

    return Comments.comchk(git_comments(parent), check_db=False,
                           output=output)


def mapfilechk(root, parent, flist, output):
    ret = 0

    # We are interested in examining any file that has the following
    # in its final path segment:
    #    - Contains the word 'mapfile'
    #    - Begins with 'map.'
    #    - Ends with '.map'
    # We don't want to match unless these things occur in final path segment
    # because directory names with these strings don't indicate a mapfile.
    # We also ignore files with suffixes that tell us that the files
    # are not mapfiles.
    MapfileRE = re.compile(r'.*((mapfile[^/]*)|(/map\.+[^/]*)|(\.map))$',
        re.IGNORECASE)
    NotMapSuffixRE = re.compile(r'.*\.[ch]$', re.IGNORECASE)

    output.write("Mapfile comments:\n")

    for f in flist(lambda x: MapfileRE.match(x) and not
                   NotMapSuffixRE.match(x)):
        fh = open(f, 'r')
        ret |= Mapfile.mapfilechk(fh, output=output)
        fh.close()
    return ret


def copyright(root, parent, flist, output):
    ret = 0
    output.write("Copyrights:\n")
    for f in flist():
        fh = open(f, 'r')
        ret |= Copyright.copyright(fh, output=output)
        fh.close()
    return ret


def hdrchk(root, parent, flist, output):
    ret = 0
    output.write("Header format:\n")
    for f in flist(lambda x: x.endswith('.h')):
        fh = open(f, 'r')
        ret |= HdrChk.hdrchk(fh, lenient=True, output=output)
        fh.close()
    return ret


def cstyle(root, parent, flist, output):
    ret = 0
    output.write("C style:\n")
    for f in flist(lambda x: x.endswith('.c') or x.endswith('.h')):
        fh = open(f, 'r')
        ret |= CStyle.cstyle(fh, output=output, picky=True,
                             check_posix_types=True,
                             check_continuation=True)
        fh.close()
    return ret


def jstyle(root, parent, flist, output):
    ret = 0
    output.write("Java style:\n")
    for f in flist(lambda x: x.endswith('.java')):
        fh = open(f, 'r')
        ret |= JStyle.jstyle(fh, output=output, picky=True)
        fh.close()
    return ret


def manlint(root, parent, flist, output):
    ret = 0
    output.write("Man page format:\n")
    ManfileRE = re.compile(r'.*\.[0-9][a-z]*$', re.IGNORECASE)
    for f in flist(lambda x: ManfileRE.match(x)):
        fh = open(f, 'r')
        ret |= ManLint.manlint(fh, output=output, picky=True)
	fh.close()
    return ret

def keywords(root, parent, flist, output):
    ret = 0
    output.write("SCCS Keywords:\n")
    for f in flist():
        fh = open(f, 'r')
        ret |= Keywords.keywords(fh, output=output)
        fh.close()
    return ret


def run_checks(root, parent, cmds, paths='', opts={}):
    """Run the checks given in 'cmds', expected to have well-known signatures,
    and report results for any which fail.

    Return failure if any of them did.

    NB: the function name of the commands passed in is used to name the NOT
    file which excepts files from them."""

    ret = 0

    for cmd in cmds:
        s = StringIO()

        exclude = not_check(root, cmd.func_name)
        result = cmd(root, parent, gen_files(root, parent, paths, exclude),
                     output=s)
        ret |= result

        if result != 0:
            print s.getvalue()

    return ret


def nits(root, parent, paths):
    cmds = [copyright,
            cstyle,
            hdrchk,
            jstyle,
            keywords,
	    manlint,
            mapfilechk]
    return run_checks(root, parent, cmds, paths)


def pbchk(root, parent, paths):
    cmds = [comchk,
            copyright,
            cstyle,
            hdrchk,
            jstyle,
            keywords,
	    manlint,
            mapfilechk]
    return run_checks(root, parent, cmds)


def main(cmd, args):

    try:
        opts, args = getopt.getopt(args, 'b:', ['no-comment-check'])
    except getopt.GetoptError, e:
        sys.stderr.write(str(e) + '\n')
        sys.stderr.write("Usage: %s [-b branch] [path...]\n" % cmd)
        sys.exit(1)

    func = nits
    if cmd == 'git-pbchk':
        func = pbchk
        if args:
            sys.stderr.write("only complete workspaces may be pbchk'd\n");
            sys.exit(1)
    parent_branch = None

    for opt, arg in opts:
        if opt == '-b':
            parent_branch = arg
        if opt == '--no-comment-check':
            func = nits

    if not parent_branch:
        branch = git_branch()
        if not branch:
            sys.stderr.write("not currently on any branch, cannot infer " +
                             "parent branch to diff against\n" +
                             "use the '-b <branch>' option to specify the " +
                             "parent branch\n")
            sys.exit(1)
        parent_branch = git_parent_branch(branch)
        if not parent_branch:
            sys.stderr.write(("current branch '%s' has no remote tracking " +
                             "information\ncannot infer parent to diff " +
                             "against, use the '-b <branch>' option to " +
                             "specify the parent branch\n") % branch)
            sys.exit(1)

    print "Comparing to branch: " + parent_branch
    sys.exit(func(git_root(), parent_branch, args))

if __name__ == '__main__':
    try:
        main(os.path.basename(sys.argv[0]), sys.argv[1:])
    except GitError, e:
        sys.stderr.write("failed to run git:\n %s\n" % str(e))
        sys.exit(1)<|MERGE_RESOLUTION|>--- conflicted
+++ resolved
@@ -19,11 +19,7 @@
 # Copyright 2008, 2012 Richard Lowe
 # Copyright 2014 Garrett D'Amore <garrett@damore.org>
 # Copyright (c) 2014, Joyent, Inc.
-<<<<<<< HEAD
 # Copyright (c) 2012, 2016 by Delphix. All rights reserved.
-=======
-# Copyright (c) 2015, 2016 by Delphix. All rights reserved.
->>>>>>> 232f5a2e
 #
 
 import getopt
