#!@PYTHON@
#
#  This program is free software; you can redistribute it and/or modify
#  it under the terms of the GNU General Public License version 2
#  as published by the Free Software Foundation.
#
#  This program is distributed in the hope that it will be useful,
#  but WITHOUT ANY WARRANTY; without even the implied warranty of
#  MERCHANTABILITY or FITNESS FOR A PARTICULAR PURPOSE.  See the
#  GNU General Public License for more details.
#
#  You should have received a copy of the GNU General Public License
#  along with this program; if not, write to the Free Software
#  Foundation, Inc., 675 Mass Ave, Cambridge, MA 02139, USA.
#

#
# Copyright (c) 2008, 2010, Oracle and/or its affiliates. All rights reserved.
# Copyright 2008, 2012 Richard Lowe
# Copyright 2014 Garrett D'Amore <garrett@damore.org>
# Copyright (c) 2014, Joyent, Inc.
# Copyright (c) 2015, 2016 by Delphix. All rights reserved.
# Copyright 2016 Nexenta Systems, Inc.
#

import getopt
import os
import re
import subprocess
import sys
import tempfile

from cStringIO import StringIO

#
# Adjust the load path based on our location and the version of python into
# which it is being loaded.  This assumes the normal onbld directory
# structure, where we are in bin/ and the modules are in
# lib/python(version)?/onbld/Scm/.  If that changes so too must this.
#
sys.path.insert(1, os.path.join(os.path.dirname(__file__), "..", "lib",
                                "python%d.%d" % sys.version_info[:2]))

#
# Add the relative path to usr/src/tools to the load path, such that when run
# from the source tree we use the modules also within the source tree.
#
sys.path.insert(2, os.path.join(os.path.dirname(__file__), ".."))

from onbld.Scm import Ignore
<<<<<<< HEAD
from onbld.Checks import Comments, Copyright, CStyle, HdrChk
from onbld.Checks import Keywords, ManLint, Mapfile, SpellCheck
=======
from onbld.Checks import Comments, Copyright, CStyle, HdrChk, WsCheck
from onbld.Checks import JStyle, Keywords, ManLint, Mapfile, SpellCheck
>>>>>>> 0b09d754


class GitError(Exception):
    pass

def git(command):
    """Run a command and return a stream containing its stdout (and write its
    stderr to its stdout)"""

    if type(command) != list:
        command = command.split()

    command = ["git"] + command

    try:
        tmpfile = tempfile.TemporaryFile(prefix="git-nits")
    except EnvironmentError, e:
        raise GitError("Could not create temporary file: %s\n" % e)

    try:
        p = subprocess.Popen(command,
                             stdout=tmpfile,
                             stderr=subprocess.PIPE)
    except OSError, e:
        raise GitError("could not execute %s: %s\n" % (command, e))

    err = p.wait()
    if err != 0:
        raise GitError(p.stderr.read())

    tmpfile.seek(0)
    return tmpfile


def git_root():
    """Return the root of the current git workspace"""

    p = git('rev-parse --git-dir')

    if not p:
        sys.stderr.write("Failed finding git workspace\n")
        sys.exit(err)

    return os.path.abspath(os.path.join(p.readlines()[0],
                                        os.path.pardir))


def git_branch():
    """Return the current git branch"""

    p = git('branch')

    if not p:
        sys.stderr.write("Failed finding git branch\n")
        sys.exit(err)

    for elt in p:
        if elt[0] == '*':
            if elt.endswith('(no branch)'):
                return None
            return elt.split()[1]


def git_parent_branch(branch):
    """Return the parent of the current git branch.

    If this branch tracks a remote branch, return the remote branch which is
    tracked.  If not, default to origin/master."""

    if not branch:
        return None

    p = git(["for-each-ref", "--format=%(refname:short) %(upstream:short)",
            "refs/heads/"])

    if not p:
        sys.stderr.write("Failed finding git parent branch\n")
        sys.exit(err)

    for line in p:
        # Git 1.7 will leave a ' ' trailing any non-tracking branch
        if ' ' in line and not line.endswith(' \n'):
            local, remote = line.split()
            if local == branch:
                return remote
    return 'origin/master'


def git_comments(parent):
    """Return a list of any checkin comments on this git branch"""

    p = git('log --pretty=tformat:%%B:SEP: %s..' % parent)

    if not p:
        sys.stderr.write("Failed getting git comments\n")
        sys.exit(err)

    return [x.strip() for x in p.readlines() if x != ':SEP:\n']


def git_file_list(parent, paths=None):
    """Return the set of files which have ever changed on this branch.

    NB: This includes files which no longer exist, or no longer actually
    differ."""

    p = git("log --name-only --pretty=format: %s.. %s" %
             (parent, ' '.join(paths)))

    if not p:
        sys.stderr.write("Failed building file-list from git\n")
        sys.exit(err)

    ret = set()
    for fname in p:
        if fname and not fname.isspace() and fname not in ret:
            ret.add(fname.strip())

    return ret


def not_check(root, cmd):
    """Return a function which returns True if a file given as an argument
    should be excluded from the check named by 'cmd'"""

    ignorefiles = filter(os.path.exists,
                         [os.path.join(root, ".git", "%s.NOT" % cmd),
                          os.path.join(root, "exception_lists", cmd)])
    return Ignore.ignore(root, ignorefiles)


def gen_files(root, parent, paths, exclude):
    """Return a function producing file names, relative to the current
    directory, of any file changed on this branch (limited to 'paths' if
    requested), and excluding files for which exclude returns a true value """

    # Taken entirely from Python 2.6's os.path.relpath which we would use if we
    # could.
    def relpath(path, here):
        c = os.path.abspath(os.path.join(root, path)).split(os.path.sep)
        s = os.path.abspath(here).split(os.path.sep)
        l = len(os.path.commonprefix((s, c)))
        return os.path.join(*[os.path.pardir] * (len(s)-l) + c[l:])

    def ret(select=None):
        if not select:
            select = lambda x: True

        for f in git_file_list(parent, paths):
            f = relpath(f, '.')
            try:
                res = git("diff %s HEAD %s" % (parent, f))
            except GitError, e:
                # This ignores all the errors that can be thrown. Usually, this means
                # that git returned non-zero because the file doesn't exist, but it
                # could also fail if git can't create a new file or it can't be
                # executed.  Such errors are 1) unlikely, and 2) will be caught by other
                # invocations of git().
                continue
            empty = not res.readline()
            if (os.path.isfile(f) and not empty and select(f) and not exclude(f)):
                yield f
    return ret


def comchk(root, parent, flist, output):
    output.write("Comments:\n")

    return Comments.comchk(git_comments(parent), check_db=True,
                           output=output)


def mapfilechk(root, parent, flist, output):
    ret = 0

    # We are interested in examining any file that has the following
    # in its final path segment:
    #    - Contains the word 'mapfile'
    #    - Begins with 'map.'
    #    - Ends with '.map'
    # We don't want to match unless these things occur in final path segment
    # because directory names with these strings don't indicate a mapfile.
    # We also ignore files with suffixes that tell us that the files
    # are not mapfiles.
    MapfileRE = re.compile(r'.*((mapfile[^/]*)|(/map\.+[^/]*)|(\.map))$',
        re.IGNORECASE)
    NotMapSuffixRE = re.compile(r'.*\.[ch]$', re.IGNORECASE)

    output.write("Mapfile comments:\n")

    for f in flist(lambda x: MapfileRE.match(x) and not
                   NotMapSuffixRE.match(x)):
        fh = open(f, 'r')
        ret |= Mapfile.mapfilechk(fh, output=output)
        fh.close()
    return ret


def copyright(root, parent, flist, output):
    ret = 0
    output.write("Copyrights:\n")
    for f in flist():
        fh = open(f, 'r')
        ret |= Copyright.copyright(fh, output=output)
        fh.close()
    return ret


def hdrchk(root, parent, flist, output):
    ret = 0
    output.write("Header format:\n")
    for f in flist(lambda x: x.endswith('.h')):
        fh = open(f, 'r')
        ret |= HdrChk.hdrchk(fh, lenient=True, output=output)
        fh.close()
    return ret


def cstyle(root, parent, flist, output):
    ret = 0
    output.write("C style:\n")
    for f in flist(lambda x: x.endswith('.c') or x.endswith('.h')):
        fh = open(f, 'r')
        ret |= CStyle.cstyle(fh, output=output, picky=True,
                             check_posix_types=True,
                             check_continuation=True)
        fh.close()
    return ret


def manlint(root, parent, flist, output):
    ret = 0
    output.write("Man page format/spelling:\n")
    ManfileRE = re.compile(r'.*\.[0-9][a-z]*$', re.IGNORECASE)
    for f in flist(lambda x: ManfileRE.match(x)):
        fh = open(f, 'r')
        ret |= ManLint.manlint(fh, output=output, picky=True)
        ret |= SpellCheck.spellcheck(fh, output=output)
        fh.close()
    return ret

def keywords(root, parent, flist, output):
    ret = 0
    output.write("SCCS Keywords:\n")
    for f in flist():
        fh = open(f, 'r')
        ret |= Keywords.keywords(fh, output=output)
        fh.close()
    return ret

def wscheck(root, parent, flist, output):
    ret = 0
    output.write("white space nits:\n")
    for f in flist():
        fh = open(f, 'r')
        ret |= WsCheck.wscheck(fh, output=output)
        fh.close()
    return ret

def run_checks(root, parent, cmds, paths='', opts={}):
    """Run the checks given in 'cmds', expected to have well-known signatures,
    and report results for any which fail.

    Return failure if any of them did.

    NB: the function name of the commands passed in is used to name the NOT
    file which excepts files from them."""

    ret = 0

    for cmd in cmds:
        s = StringIO()

        exclude = not_check(root, cmd.func_name)
        result = cmd(root, parent, gen_files(root, parent, paths, exclude),
                     output=s)
        ret |= result

        if result != 0:
            print s.getvalue()

    return ret


def nits(root, parent, paths):
    cmds = [copyright,
            cstyle,
            hdrchk,
            keywords,
            manlint,
            mapfilechk,
	    wscheck]
    run_checks(root, parent, cmds, paths)


def pbchk(root, parent, paths):
    cmds = [comchk,
            copyright,
            cstyle,
            hdrchk,
            keywords,
            manlint,
            mapfilechk,
	    wscheck]
    run_checks(root, parent, cmds)


def main(cmd, args):
    parent_branch = None

    try:
        opts, args = getopt.getopt(args, 'b:')
    except getopt.GetoptError, e:
        sys.stderr.write(str(e) + '\n')
        sys.stderr.write("Usage: %s [-b branch] [path...]\n" % cmd)
        sys.exit(1)

    for opt, arg in opts:
        if opt == '-b':
            parent_branch = arg

    if not parent_branch:
        parent_branch = git_parent_branch(git_branch())

    func = nits
    if cmd == 'git-pbchk':
        func = pbchk
        if args:
            sys.stderr.write("only complete workspaces may be pbchk'd\n");
            sys.exit(1)

    func(git_root(), parent_branch, args)

if __name__ == '__main__':
    try:
        main(os.path.basename(sys.argv[0]), sys.argv[1:])
    except GitError, e:
        sys.stderr.write("failed to run git:\n %s\n" % str(e))
        sys.exit(1)<|MERGE_RESOLUTION|>--- conflicted
+++ resolved
@@ -48,13 +48,8 @@
 sys.path.insert(2, os.path.join(os.path.dirname(__file__), ".."))
 
 from onbld.Scm import Ignore
-<<<<<<< HEAD
-from onbld.Checks import Comments, Copyright, CStyle, HdrChk
+from onbld.Checks import Comments, Copyright, CStyle, HdrChk, WsCheck
 from onbld.Checks import Keywords, ManLint, Mapfile, SpellCheck
-=======
-from onbld.Checks import Comments, Copyright, CStyle, HdrChk, WsCheck
-from onbld.Checks import JStyle, Keywords, ManLint, Mapfile, SpellCheck
->>>>>>> 0b09d754
 
 
 class GitError(Exception):
