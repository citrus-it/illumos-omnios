#!/bin/ksh -p
#
# CDDL HEADER START
#
# The contents of this file are subject to the terms of the
# Common Development and Distribution License (the "License").
# You may not use this file except in compliance with the License.
#
# You can obtain a copy of the license at usr/src/OPENSOLARIS.LICENSE
# or http://www.opensolaris.org/os/licensing.
# See the License for the specific language governing permissions
# and limitations under the License.
#
# When distributing Covered Code, include this CDDL HEADER in each
# file and include the License file at usr/src/OPENSOLARIS.LICENSE.
# If applicable, add the following below this CDDL HEADER, with the
# fields enclosed by brackets "[]" replaced with your own identifying
# information: Portions Copyright [yyyy] [name of copyright owner]
#
# CDDL HEADER END
#

#
# Copyright (c) 1999, 2010, Oracle and/or its affiliates. All rights reserved.
# Copyright 2008, 2010, Richard Lowe
# Copyright 2022 Tintri by DDN, Inc. All rights reserved.
# Copyright 2012 Joshua M. Clulow <josh@sysmgr.org>
# Copyright (c) 2017 by Delphix. All rights reserved.
# Copyright 2020 Joyent, Inc.
# Copyright 2019 Peter Trible.
# Copyright 2020 Oxide Computer Company
# Copyright 2020 OmniOS Community Edition (OmniOSce) Association.
# Copyright 2024 Bill Sommerfeld <sommerfeld@hamachi.org>
#
# Based on the nightly script from the integration folks,
# Mostly modified and owned by mike_s.
# Changes also by kjc, dmk.
#
# BRINGOVER_WS may be specified in the env file.
# The default is the old behavior of CLONE_WS
#
# -i on the command line, means fast options, so when it's on the
# command line (only), check builds are skipped no matter what
# the setting of their individual flags are in NIGHTLY_OPTIONS.
#
# OPTHOME  may be set in the environment to override /opt
#

#
# The CDPATH variable causes ksh's `cd' builtin to emit messages to stdout
# under certain circumstances, which can really screw things up; unset it.
#
unset CDPATH

# Get the absolute path of the nightly script that the user invoked.  This
# may be a relative path, and we need to do this before changing directory.
nightly_path=`whence $0`

#
# Keep track of where we found nightly so we can invoke the matching
# which_scm script.  If that doesn't work, don't go guessing, just rely
# on the $PATH settings, which will generally give us either /opt/onbld
# or the user's workspace.
#
WHICH_SCM=$(dirname $nightly_path)/which_scm
if [[ ! -x $WHICH_SCM ]]; then
	WHICH_SCM=which_scm
fi

function fatal_error
{
	print -u2 "nightly: $*"
	exit 1
}

#
# Function to do a DEBUG and non-DEBUG build. Needed because we might
# need to do another for the source build, and since we only deliver DEBUG or
# non-DEBUG packages.
#
# usage: normal_build
#
function normal_build {

	typeset orig_p_FLAG="$p_FLAG"
	typeset crypto_signer="$CODESIGN_USER"

	suffix=""

	# non-DEBUG build begins

	if [ "$F_FLAG" = "n" ]; then
		set_non_debug_build_flags
		CODESIGN_USER="$crypto_signer" \
		    build "non-DEBUG" "$suffix-nd" "-nd" "$MULTI_PROTO"
	else
		echo "\n==== No $MACH/non-DEBUG $open_only build ====\n" >> "$LOGFILE"
	fi

	# non-DEBUG build ends

	# DEBUG build begins

	if [ "$D_FLAG" = "y" ]; then
		set_debug_build_flags
		CODESIGN_USER="$crypto_signer" \
		    build "DEBUG" "$suffix" "" "$MULTI_PROTO"
	else
		echo "\n==== No $MACH/DEBUG $open_only build ====\n" >> "$LOGFILE"
	fi

	# DEBUG build ends

	p_FLAG="$orig_p_FLAG"
}

#
# usage: run_hook HOOKNAME ARGS...
#
# If variable "$HOOKNAME" is defined, insert a section header into
# our logs and then run the command with ARGS
#
function run_hook {
	HOOKNAME=$1
	eval HOOKCMD=\$$HOOKNAME
	shift

	if [ -n "$HOOKCMD" ]; then
		(
			echo "\n==== Running $HOOKNAME command: $HOOKCMD ====\n"
			( $HOOKCMD "$@" 2>&1 )
			if [ "$?" -ne 0 ]; then
				# Let exit status propagate up
				touch $TMPDIR/abort
			fi
		) | tee -a $mail_msg_file >> $LOGFILE

		if [ -f $TMPDIR/abort ]; then
			build_ok=n
			echo "\nAborting at request of $HOOKNAME" |
				tee -a $mail_msg_file >> $LOGFILE
			exit 1
		fi
	fi
}

# Return library search directive as function of given root.
function myldlibs {
	echo "-L$1/lib -L$1/usr/lib"
}

# Return header search directive as function of given root.
function myheaders {
	echo "-I$1/usr/include"
}

#
# Function to do the build, including package generation.
# usage: build LABEL SUFFIX ND MULTIPROTO
# - LABEL is used to tag build output.
# - SUFFIX is used to distinguish files (e.g., DEBUG vs non-DEBUG,
#   open-only vs full tree).
# - ND is "-nd" (non-DEBUG builds) or "" (DEBUG builds).
# - If MULTIPROTO is "yes", it means to name the proto area according to
#   SUFFIX.  Otherwise ("no"), (re)use the standard proto area.
#
function build {
	LABEL=$1
	SUFFIX=$2
	ND=$3
	MULTIPROTO=$4
	INSTALLOG=install${SUFFIX}-${MACH}
	NOISE=noise${SUFFIX}-${MACH}
	PKGARCHIVE=${PKGARCHIVE_ORIG}${SUFFIX}

	ORIGROOT=$ROOT
	[ $MULTIPROTO = no ] || export ROOT=$ROOT$SUFFIX

	export ENVLDLIBS1=`myldlibs $ROOT`
	export ENVCPPFLAGS1=`myheaders $ROOT`

	this_build_ok=y
	#
	#	Build OS-Networking source
	#
	echo "\n==== Building OS-Net source at `date` ($MACH/$LABEL) ====\n" \
		>> $LOGFILE

	rm -f $SRC/${INSTALLOG}.out
	cd $SRC
	/bin/time $MAKE -e install 2>&1 | \
	    tee -a $SRC/${INSTALLOG}.out >> $LOGFILE

	echo "\n==== Build errors ($MACH/$LABEL) ====\n" >> $mail_msg_file
	egrep ":" $SRC/${INSTALLOG}.out |
	    egrep -e "(^${MAKE}"$':|[\t ]error[:\t ]|ld: guidance:)' | \
	    egrep -v ": (Entering|Leaving) directory " | \
	    egrep -v "Ignoring unknown host" | \
	    egrep -v "cc .* -o error " | \
	    egrep -v "warning" | tee $TMPDIR/build_errs${SUFFIX} \
	    >> $mail_msg_file
	    sed -n $'/^Undefined[\t ]*first referenced$/,/^ld: fatal:/p' \
	    < $SRC/${INSTALLOG}.out >> $mail_msg_file
	if [[ -s $TMPDIR/build_errs${SUFFIX} ]]; then
		build_ok=n
		this_build_ok=n
	fi
	grep "bootblock image is .* bytes too big" $SRC/${INSTALLOG}.out \
		>> $mail_msg_file
	if [ "$?" = "0" ]; then
		build_ok=n
		this_build_ok=n
	fi

	echo "\n==== Build warnings ($MACH/$LABEL) ====\n" >>$mail_msg_file
	egrep -i 'warn(ing)?:' $SRC/${INSTALLOG}.out \
		| egrep -v '^tic:' \
		| egrep -v "symbol (\`|')timezone' has differing types:" \
		| egrep -v "parameter <PSTAMP> set to" \
		| egrep -v "Ignoring unknown host" \
		| egrep -v "redefining segment flags attribute for" \
		| tee $TMPDIR/build_warnings${SUFFIX} >> $mail_msg_file
	if [[ -s $TMPDIR/build_warnings${SUFFIX} ]]; then
		build_ok=n
		this_build_ok=n
	fi

	echo "\n==== Ended OS-Net source build at `date` ($MACH/$LABEL) ====\n" \
		>> $LOGFILE

	echo "\n==== Elapsed build time ($MACH/$LABEL) ====\n" >>$mail_msg_file
	tail -3  $SRC/${INSTALLOG}.out >>$mail_msg_file

	if [ "$i_FLAG" = "n" ]; then
		rm -f $SRC/${NOISE}.ref
		if [ -f $SRC/${NOISE}.out ]; then
			mv $SRC/${NOISE}.out $SRC/${NOISE}.ref
		fi
		grep : $SRC/${INSTALLOG}.out \
			| egrep -v '^/' \
			| egrep -v '^(Start|Finish|real|user|sys|./bld_awk)' \
			| egrep -v '^tic:' \
			| egrep -v '^mcs' \
			| egrep -v '^LD_LIBRARY_PATH=' \
			| egrep -v 'ar: creating' \
			| egrep -v 'ar: writing' \
			| egrep -v 'conflicts:' \
			| egrep -v ':saved created' \
			| egrep -v '^stty.*c:' \
			| egrep -v '^mfgname.c:' \
			| egrep -v '^uname-i.c:' \
			| egrep -v '^volumes.c:' \
			| egrep -v '^lint library construction:' \
			| egrep -v 'tsort: INFORM:' \
			| egrep -v 'stripalign:' \
			| egrep -v 'chars, width' \
			| egrep -v "symbol (\`|')timezone' has differing types:" \
			| egrep -v 'PSTAMP' \
			| egrep -v '^Manifying' \
			| egrep -v 'Ignoring unknown host' \
			| egrep -v 'Processing method:' \
			| egrep -v '^Writing' \
			| egrep -v 'spellin1:' \
			| egrep -v '^adding:' \
			| egrep -v "^echo 'msgid" \
			| egrep -v '^echo ' \
			| egrep -v '\.c:$' \
			| egrep -v '^Adding file:' \
			| egrep -v 'CLASSPATH=' \
			| egrep -v '\/var\/mail\/:saved' \
			| egrep -v -- '-DUTS_VERSION=' \
			| egrep -v '^Running Mkbootstrap' \
			| egrep -v '^Applet length read:' \
			| egrep -v 'bytes written:' \
			| egrep -v '^File:SolarisAuthApplet.bin' \
			| egrep -v -i 'jibversion' \
			| egrep -v '^Output size:' \
			| egrep -v '^Solo size statistics:' \
			| egrep -v '^Using ROM API Version' \
			| egrep -v '^Zero Signature length:' \
			| egrep -v '^Note \(probably harmless\):' \
			| egrep -v '::' \
			| egrep -v '^\+' \
			| egrep -v 'svccfg-native -s svc:/' \
			| egrep -v ": (Entering|Leaving) directory " \
			| sort | uniq >$SRC/${NOISE}.out
		if [ ! -f $SRC/${NOISE}.ref ]; then
			cp $SRC/${NOISE}.out $SRC/${NOISE}.ref
		fi
		echo "\n==== Build noise differences ($MACH/$LABEL) ====\n" \
			>>$mail_msg_file
		diff $SRC/${NOISE}.ref $SRC/${NOISE}.out >>$mail_msg_file
	fi

	#
	#	Re-sign selected binaries using signing server
	#	(gatekeeper builds only)
	#
	if [ -n "$CODESIGN_USER" -a "$this_build_ok" = "y" ]; then
		echo "\n==== Signing $MACH proto area at `date` ====\n" >> $LOGFILE
		signing_file="${TMPDIR}/signing"
		rm -f ${signing_file}
		export CODESIGN_USER
		signproto $SRC/tools/codesign/creds 2>&1 | \
			tee -a ${signing_file} >> $LOGFILE
		echo "\n==== Finished signing $MACH proto area at `date` ====\n" \
		    >> $LOGFILE
		echo "\n==== Crypto module signing errors ($MACH/$LABEL) ====\n" \
		    >> $mail_msg_file
		egrep 'WARNING|ERROR' ${signing_file} >> $mail_msg_file
		if (( $? == 0 )) ; then
			build_ok=n
			this_build_ok=n
		fi
	fi

	#
	#	Building Packages
	#
	if [ "$p_FLAG" = "y" -a "$this_build_ok" = "y" ]; then
		if [ -d $SRC/pkg ]; then
			echo "\n==== Creating $MACH/$LABEL packages at `date` ====\n" \
				>> $LOGFILE
			echo "Clearing out $PKGARCHIVE ..." >> $LOGFILE
			rm -rf $PKGARCHIVE >> "$LOGFILE" 2>&1
			mkdir -p $PKGARCHIVE >> "$LOGFILE" 2>&1

			rm -f $SRC/pkg/${INSTALLOG}.out
			cd $SRC/pkg
			/bin/time $MAKE -e install 2>&1 | \
			    tee -a $SRC/pkg/${INSTALLOG}.out >> $LOGFILE

			echo "\n==== package build errors ($MACH/$LABEL) ====\n" \
				>> $mail_msg_file

			egrep "${MAKE}|ERROR|WARNING" $SRC/pkg/${INSTALLOG}.out | \
				grep ':' | \
				grep -v PSTAMP | \
				egrep -v "${MAKE}: (Entering|Leaving) directory " | \
				egrep -v "Ignoring unknown host" | \
				tee $TMPDIR/package >> $mail_msg_file
			if [[ -s $TMPDIR/package ]]; then
				build_extras_ok=n
				this_build_ok=n
			fi
		else
			#
			# Handle it gracefully if -p was set but there so
			# no pkg directory.
			#
			echo "\n==== No $MACH/$LABEL packages to build ====\n" \
				>> $LOGFILE
		fi
	else
		echo "\n==== Not creating $MACH/$LABEL packages ====\n" >> $LOGFILE
	fi

	ROOT=$ORIGROOT
}

#
# Bootstrap build tools which are pre-requisites for the rest of the build.
#
function bootstrap_tools {
	echo "\n==== Bootstrapping tools at `date` ====\n" >> $LOGFILE

	typeset INSTALLOG=install-bootstrap-${MACH}

	rm -f $TMPDIR/make-state ${TOOLS}/$INSTALLOG.out
	cd ${TOOLS}
	ONBLD_TOOLS=${TOOLS_PROTO}/opt/onbld \
	    /bin/time $MAKE -K $TMPDIR/make-state -e TARGET=install bootstrap \
	    2>&1 | tee -a ${TOOLS}/$INSTALLOG.out >> $LOGFILE

	echo "\n==== Bootstrap build errors ====\n" >> $mail_msg_file

	egrep ":" ${TOOLS}/$INSTALLOG.out |
	    egrep -e "(${MAKE}"$':|[\t ]error[:\t ])' | \
	    egrep -v ": (Entering|Leaving) directory " | \
	    egrep -v warning | tee $TMPDIR/bootstrap_errors >> $mail_msg_file

	[[ -s $TMPDIR/bootstrap_errors ]] && return 1
	return 0
}

#
# Build and install the tools.
#
# usage: build_tools DESTROOT
#
# returns zero status if the build was successful.
#
function build_tools {
	DESTROOT=$1

	INSTALLOG=install-${MACH}

	echo "\n==== Building tools at `date` ====\n" \
		>> $LOGFILE

	rm -f ${TOOLS}/${INSTALLOG}.out
	cd ${TOOLS}
	/bin/time $MAKE TOOLS_PROTO=${DESTROOT} -e install 2>&1 | \
	    tee -a ${TOOLS}/${INSTALLOG}.out >> $LOGFILE

	echo "\n==== Tools build errors ====\n" >> $mail_msg_file

	egrep ":" ${TOOLS}/${INSTALLOG}.out |
		egrep -e "(${MAKE}"$':|[\t ]error[:\t ])' | \
		egrep -v ": (Entering|Leaving) directory " | \
		egrep -v "Ignoring unknown host" | \
		egrep -v warning | tee $TMPDIR/tools_errors >> $mail_msg_file

	if [[ -s $TMPDIR/tools_errors ]]; then
		return 1
	fi
	return 0
}

function staffer {
	if [ $ISUSER -ne 0 ]; then
		"$@"
	else
		arg="\"$1\""
		shift
		for i
		do
			arg="$arg \"$i\""
		done
		eval su $STAFFER -c \'$arg\'
	fi
}

#
# Verify that the closed bins are present
#
function check_closed_bins {
	if [[ -n "$ON_CLOSED_BINS" && ! -d "$ON_CLOSED_BINS" ]]; then
		echo "ON_CLOSED_BINS must point to the closed binaries tree."
		build_ok=n
		exit 1
	fi
}

#
# wrapper over wsdiff.
# usage: do_wsdiff LABEL OLDPROTO NEWPROTO
#
function do_wsdiff {
	label=$1
	oldproto=$2
	newproto=$3

	wsdiff="wsdiff"
	[ "$t_FLAG" = y ] && wsdiff="wsdiff -t"

	echo "\n==== Getting object changes since last build at `date`" \
	    "($MACH/$label) ====\n" | tee -a $LOGFILE >> $mail_msg_file
	$wsdiff -s -r ${TMPDIR}/wsdiff.results $oldproto $newproto 2>&1 | \
		    tee -a $LOGFILE >> $mail_msg_file
	echo "\n==== Object changes determined at `date` ($MACH/$label) ====\n" | \
	    tee -a $LOGFILE >> $mail_msg_file
}

#
# Functions for setting build flags (DEBUG/non-DEBUG).  Keep them
# together.
#

function set_non_debug_build_flags {
	export RELEASE_BUILD ; RELEASE_BUILD=
	unset EXTRA_OPTIONS
	unset EXTRA_CFLAGS
	if [ -n "$RELEASE_CONSOLE_COLOR" ]; then
		export DEFAULT_CONSOLE_COLOR="$RELEASE_CONSOLE_COLOR"
	fi
}

function set_debug_build_flags {
	unset RELEASE_BUILD
	unset EXTRA_OPTIONS
	unset EXTRA_CFLAGS

	if [ -n "$DEBUG_CONSOLE_COLOR" ]; then
		export DEFAULT_CONSOLE_COLOR="$DEBUG_CONSOLE_COLOR"
	fi
}

if [ "$OPTHOME" = "" ]; then
	OPTHOME=/opt
	export OPTHOME
fi

USAGE='Usage: nightly [-in] [+t] [-B WS] [-b BR] [-d WS] [-V VERS] <env_file>

Where:
	-i	Fast incremental options (no clobber, check)
	-n      Do not do a bringover
	+t	Use the build tools in $ONBLD_TOOLS/bin
<<<<<<< HEAD
	-T MACH Build for MACH (aarch64, i386)
=======
	-B WS	bringover from WS (directory or URL)
	-b BR   bringover branch BR
	-d WS	do build in WS (directory)
>>>>>>> a8f5dec3
	-V VERS set the build version string to VERS

	<env_file>  file in Bourne shell syntax that sets and exports
	variables that configure the operation of this script and many of
	the scripts this one calls. If <env_file> does not exist,
	it will be looked for in $OPTHOME/onbld/env.

non-DEBUG is the default build type. Build options must be set in the
NIGHTLY_OPTIONS variable in the <env_file> as follows:

	-A	check for ABI differences in .so files
	-C	check for cstyle/hdrchk errors
	-D	do a build with DEBUG on
	-F	do _not_ do a non-DEBUG build
	-G	gate keeper default group of options (-au)
	-I	integration engineer default group of options (-ampu)
	-L	do not run pkglint
	-M	do not run pmodes (safe file permission checker)
	-N	do not run protocmp
	-R	default group of options for building a release (-mp)
	-U	update proto area in the parent
	-V VERS set the build version string to VERS
	-f	find unreferenced files
	-i	do an incremental build (no "make clobber")
	-m	send mail to $MAILTO at end of build
	-n      do not do a bringover
	-p	create packages
	-r	check ELF runtime attributes in the proto area
	-t	build and use the tools in $SRC/tools (default setting)
	+t	Use the build tools in $ONBLD_TOOLS/bin
	-u	update proto_list_$MACH and friends in the parent workspace;
		when used with -f, also build an unrefmaster.out in the parent
	-w	report on differences between previous and current proto areas
'
#
#	A log file will be generated under the name $LOGFILE
#	for partially completed build and log.`date '+%F'`
#	in the same directory for fully completed builds.
#

# default values for low-level FLAGS; G I R are group FLAGS
A_FLAG=n
C_FLAG=n
D_FLAG=n
F_FLAG=n
f_FLAG=n
i_FLAG=n; i_CMD_LINE_FLAG=n
L_FLAG=n
M_FLAG=n
m_FLAG=n
N_FLAG=n
n_FLAG=n
p_FLAG=n
r_FLAG=n
t_FLAG=y
U_FLAG=n
u_FLAG=n
V_FLAG=n
w_FLAG=n
W_FLAG=n
#
build_ok=y
build_extras_ok=y

#
# examine arguments
#

OPTIND=1
<<<<<<< HEAD
while getopts +intT:V:W FLAG
=======
while getopts +b:B:d:intV:W FLAG
>>>>>>> a8f5dec3
do
	case $FLAG in
	  b )	BRINGOVER_BRANCH="$OPTARG"
		;;
	  B )	BRINGOVER_WS="$OPTARG"
		;;
	  d )	CODEMGR_WS="$OPTARG"
		;;
	  i )	i_FLAG=y; i_CMD_LINE_FLAG=y
		;;
	  n )	n_FLAG=y
		;;
	 +t )	t_FLAG=n
		;;
	  T )   T_FLAG=y
		T_ARG=${OPTARG}
		;;
	   V )	V_FLAG=y
		V_ARG=${OPTARG}
		;;
	  W )   W_FLAG=y
		;;
	 \? )	echo "$USAGE"
		exit 1
		;;
	esac
done

# correct argument count after options
shift `expr $OPTIND - 1`

# test that the path to the environment-setting file was given
if [ $# -ne 1 ]; then
	echo "$USAGE"
	exit 1
fi

if [[ -z $T_FLAG ]]; then
	export MACH=$(uname -p)
	export NATIVE_MACH=${MACH}
else
	export MACH=${T_ARG}
	export NATIVE_MACH=$(uname -p)
fi

# check if user is running nightly as root
# ISUSER is set non-zero if an ordinary user runs nightly, or is zero
# when root invokes nightly.
/usr/bin/id | grep '^uid=0(' >/dev/null 2>&1
ISUSER=$?;	export ISUSER

#
# force locale to C
LANG=C;		export LANG
LC_ALL=C;	export LC_ALL
LC_COLLATE=C;	export LC_COLLATE
LC_CTYPE=C;	export LC_CTYPE
LC_MESSAGES=C;	export LC_MESSAGES
LC_MONETARY=C;	export LC_MONETARY
LC_NUMERIC=C;	export LC_NUMERIC
LC_TIME=C;	export LC_TIME

# clear environment variables we know to be bad for the build
unset LD_OPTIONS
unset LD_AUDIT		LD_AUDIT_32		LD_AUDIT_64
unset LD_BIND_NOW	LD_BIND_NOW_32		LD_BIND_NOW_64
unset LD_BREADTH	LD_BREADTH_32		LD_BREADTH_64
unset LD_CONFIG		LD_CONFIG_32		LD_CONFIG_64
unset LD_DEBUG		LD_DEBUG_32		LD_DEBUG_64
unset LD_DEMANGLE	LD_DEMANGLE_32		LD_DEMANGLE_64
unset LD_FLAGS		LD_FLAGS_32		LD_FLAGS_64
unset LD_LIBRARY_PATH	LD_LIBRARY_PATH_32	LD_LIBRARY_PATH_64
unset LD_LOADFLTR	LD_LOADFLTR_32		LD_LOADFLTR_64
unset LD_NOAUDIT	LD_NOAUDIT_32		LD_NOAUDIT_64
unset LD_NOAUXFLTR	LD_NOAUXFLTR_32		LD_NOAUXFLTR_64
unset LD_NOCONFIG	LD_NOCONFIG_32		LD_NOCONFIG_64
unset LD_NODIRCONFIG	LD_NODIRCONFIG_32	LD_NODIRCONFIG_64
unset LD_NODIRECT	LD_NODIRECT_32		LD_NODIRECT_64
unset LD_NOLAZYLOAD	LD_NOLAZYLOAD_32	LD_NOLAZYLOAD_64
unset LD_NOOBJALTER	LD_NOOBJALTER_32	LD_NOOBJALTER_64
unset LD_NOVERSION	LD_NOVERSION_32		LD_NOVERSION_64
unset LD_ORIGIN		LD_ORIGIN_32		LD_ORIGIN_64
unset LD_PRELOAD	LD_PRELOAD_32		LD_PRELOAD_64
unset LD_PROFILE	LD_PROFILE_32		LD_PROFILE_64

unset CONFIG
unset GROUP
unset OWNER
unset REMOTE
unset ENV
unset ARCH
unset CLASSPATH
unset NAME

#
# To get ONBLD_TOOLS from the environment, it must come from the env file.
# If it comes interactively, it is generally TOOLS_PROTO, which will be
# clobbered before the compiler version checks, which will therefore fail.
#
unset ONBLD_TOOLS

#
#	Setup environmental variables
#
if [ -f /etc/nightly.conf ]; then
	. /etc/nightly.conf
fi

if [ -f $1 ]; then
	if [[ $1 == */* ]]; then
		. $1
	else
		. ./$1
	fi
else
	if [ -f $OPTHOME/onbld/env/$1 ]; then
		. $OPTHOME/onbld/env/$1
	else
		echo "Cannot find env file as either $1 or $OPTHOME/onbld/env/$1"
		exit 1
	fi
fi

if [[ -n $T_ARG && $MACH != $T_ARG ]]; then
	print -u2 -- "-T was used, but env file changed MACH."
	exit 1
fi

# Check if we have sufficient data to continue...
[[ -v CODEMGR_WS ]] || fatal_error "Error: Variable CODEMGR_WS not set."
if  [[ "${NIGHTLY_OPTIONS}" == ~(F)n ]] ; then
	# Check if the gate data are valid if we don't do a "bringover" below
	[[ -d "${CODEMGR_WS}" ]] || \
		fatal_error "Error: ${CODEMGR_WS} is not a directory."
	[[ -f "${CODEMGR_WS}/usr/src/Makefile" ]] || \
		fatal_error "Error: ${CODEMGR_WS}/usr/src/Makefile not found."
fi

#
# place ourselves in a new task, respecting BUILD_PROJECT if set.
#
if [ -z "$BUILD_PROJECT" ]; then
	/usr/bin/newtask -c $$
else
	/usr/bin/newtask -c $$ -p $BUILD_PROJECT
fi

ps -o taskid= -p $$ | read build_taskid
ps -o project= -p $$ | read build_project

#
# See if NIGHTLY_OPTIONS is set
#
if [ "$NIGHTLY_OPTIONS" = "" ]; then
	print -u2 "NIGHTLY_OPTIONS must be set in environment file"
	echo "$USAGE"
	exit 1
fi

#
# If BRINGOVER_WS was not specified, let it default to CLONE_WS
#
if [ "$BRINGOVER_WS" = "" ]; then
	BRINGOVER_WS=$CLONE_WS
fi

if [ "$BRINGOVER_REMOTE" = "" ]; then
	BRINGOVER_REMOTE=nightly_bringover_ws
fi

if [ "$BRINGOVER_SCM" = "" ]; then
	BRINGOVER_SCM=git
fi

check_closed_bins

#
# Note: changes to the option letters here should also be applied to the
#	bldenv script.  `d' is listed for backward compatibility.
#
NIGHTLY_OPTIONS=-${NIGHTLY_OPTIONS#-}
OPTIND=1
while getopts +ABCDdFfGIiLMmNnpRrtUuwW FLAG $NIGHTLY_OPTIONS
do
	case $FLAG in
	  A )	A_FLAG=y
		;;
	  B )	D_FLAG=y
		;; # old version of D
	  C )	C_FLAG=y
		;;
	  D )	D_FLAG=y
		;;
	  F )	F_FLAG=y
		;;
	  f )	f_FLAG=y
		;;
	  G )   u_FLAG=y
		;;
	  I )	m_FLAG=y
		p_FLAG=y
		u_FLAG=y
		;;
	  i )	i_FLAG=y
		;;
	  L )	L_FLAG=y
		;;
	  M )	M_FLAG=y
		;;
	  m )	m_FLAG=y
		;;
	  N )	N_FLAG=y
		;;
	  n )	n_FLAG=y
		;;
	  p )	p_FLAG=y
		;;
	  R )	m_FLAG=y
		p_FLAG=y
		;;
	  r )	r_FLAG=y
		;;
	 +t )	t_FLAG=n
		;;
	  U )   if [ -z "${PARENT_ROOT}" ]; then
			echo "PARENT_ROOT must be set if the U flag is" \
			    "present in NIGHTLY_OPTIONS."
			exit 1
		fi
		NIGHTLY_PARENT_ROOT=$PARENT_ROOT
		if [ -n "${PARENT_TOOLS_ROOT}" ]; then
			NIGHTLY_PARENT_TOOLS_ROOT=$PARENT_TOOLS_ROOT
		fi
		U_FLAG=y
		;;
	  u )	u_FLAG=y
		;;
	  w )	w_FLAG=y
		;;
	  W )   W_FLAG=y
		;;
	 \? )	echo "$USAGE"
		exit 1
		;;
	esac
done

# Skip pkglint if packages aren't being built
[ $p_FLAG = n ] && L_FLAG=y

if [ $ISUSER -ne 0 ]; then
	# Set default value for STAFFER, if needed.
	if [ -z "$STAFFER" -o "$STAFFER" = "nobody" ]; then
		STAFFER=`/usr/xpg4/bin/id -un`
		export STAFFER
	fi
fi

if [ -z "$MAILTO" -o "$MAILTO" = "nobody" ]; then
	MAILTO=$STAFFER
	export MAILTO
fi

PATH="$OPTHOME/onbld/bin:$OPTHOME/onbld/bin/${NATIVE_MACH}:/usr/ccs/bin"
PATH="$PATH:$OPTHOME/SUNWspro/bin:/usr/bin:/usr/sbin:/usr/ucb"
PATH="$PATH:/usr/openwin/bin:/usr/sfw/bin:/opt/sfw/bin:."
export PATH

# roots of source trees, both relative to $SRC and absolute.
relsrcdirs="."
abssrcdirs="$SRC"

PROTOCMPTERSE="protocmp.terse -gu"
POUND_SIGN="#"
basews="$(basename "$CODEMGR_WS")"
# have we set RELEASE_DATE in our env file?
if [ -z "$RELEASE_DATE" ]; then
	RELEASE_DATE=$(LC_ALL=C date +"%B %Y")
fi
now=$(LC_ALL=C date +%Y-%b-%d)
DEV_CM_TAIL="development build: $LOGNAME $now [$basews]"

#
# We export POUND_SIGN, RELEASE_DATE and DEV_CM_TAIL to speed up the build
# process by avoiding repeated shell invocations to evaluate Makefile.master
# definitions.
#
export POUND_SIGN RELEASE_DATE DEV_CM_TAIL

if [[ -z "$MAKE" ]]; then
	MAKE=dmake
elif [[ ! -x "$MAKE" ]]; then
	echo "\$MAKE is set to garbage in the environment"
	exit 1
fi
export PATH
export MAKE

if [ "${SUNWSPRO}" != "" ]; then
	PATH="${SUNWSPRO}/bin:$PATH"
	export PATH
fi

hostname=$(uname -n)
if [[ $DMAKE_MAX_JOBS != +([0-9]) || $DMAKE_MAX_JOBS == 0 ]]
then
	maxjobs=
	if [[ -f $HOME/.make.machines ]]
	then
		egrep -i $'^[\t ]*'"${hostname}"$'[\t .]' \
			$HOME/.make.machines | read host jobs
		maxjobs=${jobs##*=}
	fi

	if [[ $maxjobs != +([0-9]) || $maxjobs == 0 ]]
	then
		# default
		maxjobs=4
	fi

	export DMAKE_MAX_JOBS=$maxjobs
fi

DMAKE_MODE=parallel;
export DMAKE_MODE

if [ -z "${ROOT}" ]; then
	echo "ROOT must be set."
	exit 1
fi

TMPDIR="/tmp/nightly.tmpdir.$$"
export TMPDIR
rm -rf ${TMPDIR}
mkdir -p $TMPDIR || exit 1
chmod 777 $TMPDIR

#
# Work around folks who have historically used GCC_ROOT and convert it to
# GNUC_ROOT. We leave GCC_ROOT in the environment for now (though this could
# mess up the case where multiple different gcc versions are being used to
# shadow).
#
if [[ -n "${GCC_ROOT}" ]]; then
	export GNUC_ROOT=${GCC_ROOT}
fi

#
# Tools should only be built non-DEBUG.  Keep track of the tools proto
# area path relative to $TOOLS, because the latter changes in an
# export build.
#
# TOOLS_PROTO is included below for builds other than usr/src/tools
# that look for this location.  For usr/src/tools, this will be
# overridden on the $MAKE command line in build_tools().
#
TOOLS=${SRC}/tools
TOOLS_PROTO_REL=proto/root_${NATIVE_MACH}-nd
TOOLS_PROTO=${TOOLS}/${TOOLS_PROTO_REL};	export TOOLS_PROTO

unset   CFLAGS LD_LIBRARY_PATH LDFLAGS

#
# Echo the SCM type of the parent workspace, this can't just be which_scm
# as that does not know how to identify various network repositories.
#
function parent_wstype {
	typeset scm_type junk

	CODEMGR_WS="$BRINGOVER_WS" "$WHICH_SCM" 2>/dev/null \
	    | read scm_type junk
	if [[ -z "$scm_type" || "$scm_type" == unknown ]]; then
		# Probe BRINGOVER_WS to determine its type
		case "$BRINGOVER_WS" in
		git://* | http://*.git | https://*.git)
			scm_type="git"
			;;
		ssh://* | http://* | https://* )
			scm_type="${BRINGOVER_SCM}"
			;;
		*)	scm_type="none"
			;;
		esac
	fi

	# fold both unsupported and unrecognized results into "none"
	case "$scm_type" in
	mercurial|git)
		;;
	*)	scm_type=none
		;;
	esac

	echo $scm_type
}

# Echo the SCM types of $CODEMGR_WS and $BRINGOVER_WS
function child_wstype {
	typeset scm_type junk

	# Probe CODEMGR_WS to determine its type
	if [[ -d $CODEMGR_WS ]]; then
		$WHICH_SCM | read scm_type junk || exit 1
	fi

	case "$scm_type" in
	none|git|mercurial)
		;;
	*)	scm_type=none
		;;
	esac

	echo $scm_type
}

# create directories that are automatically removed if the nightly script
# fails to start correctly
function newdir {
	dir=$1
	toadd=
	while [ ! -d $dir ]; do
		toadd="$dir $toadd"
		dir=`dirname $dir`
	done
	torm=
	newlist=
	for dir in $toadd; do
		if staffer mkdir $dir; then
			newlist="$ISUSER $dir $newlist"
			torm="$dir $torm"
		else
			[ -z "$torm" ] || staffer rmdir $torm
			return 1
		fi
	done
	newdirlist="$newlist $newdirlist"
	return 0
}
newdirlist=

# Initialize the git repo before creating the log subdir; "git clone" insists
# that a preexisting directory be empty.
# Use --reference-if-able to share most of the parent's .git tree.
type init_git > /dev/null 2>&1 || function init_git {
	if [ -d "${BRINGOVER_WS}" ]; then
		REF_WS="--reference-if-able $(git -C ${BRINGOVER_WS} rev-parse --path-format=absolute --git-common-dir)"
	fi
	staffer git clone \
		--no-checkout \
		${CLONE_OPTIONS} \
		--origin ${BRINGOVER_REMOTE} \
		${REF_WS} \
		${BRINGOVER_WS} ${CODEMGR_WS}
}

# All mercurial initialization is done in bringover_mercurial
type init_mercurial > /dev/null 2>&1 || function init_mercurial {
	newdir $CODEMGR_WS
}

type init_none > /dev/null 2>&1 || function init_none {
	newdir $CODEMGR_WS
}

function create_build_ws {
	PARENT_SCM_TYPE=$(parent_wstype)

	eval "init_${PARENT_SCM_TYPE}" 2>&1
}

[ -d $CODEMGR_WS ] || create_build_ws || exit 1

# since this script assumes the build is from full source, it nullifies
# variables likely to have been set by a "ws" script; nullification
# confines the search space for headers and libraries to the proto area
# built from this immediate source.
ENVLDLIBS1=
ENVLDLIBS2=
ENVLDLIBS3=
ENVCPPFLAGS1=
ENVCPPFLAGS2=
ENVCPPFLAGS3=
ENVCPPFLAGS4=
PARENT_ROOT=

export ENVLDLIBS3 ENVCPPFLAGS1 ENVCPPFLAGS2 ENVCPPFLAGS3 ENVCPPFLAGS4 \
	ENVLDLIBS1 ENVLDLIBS2 PARENT_ROOT

PKGARCHIVE_ORIG=$PKGARCHIVE

#
# Juggle the logs and optionally send mail on completion.
#

function logshuffle {
	LLOG="$ATLOG/log.`date '+%F.%H:%M'`"
	if [ -f $LLOG -o -d $LLOG ]; then
		LLOG=$LLOG.$$
	fi

	rm -f "$ATLOG/latest" 2>/dev/null
	mkdir -p $LLOG
	export LLOG

	if [ "$build_ok" = "y" ]; then
		mv $ATLOG/proto_list_${MACH} $LLOG

		if [ -f $ATLOG/proto_list_tools_${MACH} ]; then
			mv $ATLOG/proto_list_tools_${MACH} $LLOG
	        fi

		if [ -f $TMPDIR/wsdiff.results ]; then
			mv $TMPDIR/wsdiff.results $LLOG
		fi

		if [ -f $TMPDIR/wsdiff-nd.results ]; then
			mv $TMPDIR/wsdiff-nd.results $LLOG
		fi
	fi

	if [[ "$build_ok" == "y" &&
	    ("$W_FLAG" == "y" || "$build_extras_ok" == "y" ) ]]; then
		status_string="Completed successfully"
	elif [[ "$build_ok" == "y" && "$build_extras_ok" == "n" ]]; then
		err_warning=1
		status_string="Completed WITH WARNINGS"
	elif [[ "$build_ok" == "i" ]]; then
		err_fatal=1
		status_string="INTERRUPTED"
	else
		err_fatal=1
		status_string="FAILED"
	fi

	if [[ -n $err_warning ]]; then
		print -u ${real_stderr} "WARNING: ${status_string}"
	elif [[ -n $err_fatal ]]; then
		print -u ${real_stderr} "ERROR: ${status_string}"
	fi

	case "$build_ok" in
		y)
			state=Completed
			;;
		i)
			state=Interrupted
			;;
		*)
			state=Failed
			;;
	esac

	if [[ $state != "Interrupted" && $build_extras_ok != "y" ]]; then
		state=Failed
	fi

	NIGHTLY_STATUS=$state
	export NIGHTLY_STATUS

	run_hook POST_NIGHTLY $state
	run_hook SYS_POST_NIGHTLY $state

	#
	# Now that we're about to send mail, it's time to check the noise
	# file.  In the event that an error occurs beyond this point, it will
	# be recorded in the nightly.log file, but nowhere else.  This would
	# include only errors that cause the copying of the noise log to fail
	# or the mail itself not to be sent.
	#

	exec >>$LOGFILE 2>&1
	if [ -s $build_noise_file ]; then
		echo "\n==== Nightly build noise ($MACH) ====\n" |
		    tee -a $LOGFILE >>$mail_msg_file
		cat $build_noise_file >>$LOGFILE
		cat $build_noise_file >>$mail_msg_file
		echo | tee -a $LOGFILE >>$mail_msg_file
	fi
	rm -f $build_noise_file

	print "\n==== Nightly build status ====\n\n${status_string}" >> \
	      $mail_msg_file

	#
	# mailx(1) sets From: based on the -r flag
	# if it is given.
	#
	mailx_r=
	if [[ -n "${MAILFROM}" ]]; then
		mailx_r="-r ${MAILFROM}"
	fi

	cat $build_time_file $build_environ_file $mail_msg_file \
	    > ${LLOG}/mail_msg
	if [ "$m_FLAG" = "y" ]; then
		/usr/bin/mailx ${mailx_r} -s \
		    "Nightly ${MACH} Build of ${basews} ${status_string}." \
		    "${MAILTO}" < "${LLOG}/mail_msg"
	fi

	if [ "$u_FLAG" = "y" -a "$build_ok" = "y" ]; then
		staffer cp ${LLOG}/mail_msg $PARENT_WS/usr/src/mail_msg-${MACH}
		staffer cp $LOGFILE $PARENT_WS/usr/src/nightly-${MACH}.log
	fi

	mv $LOGFILE $LLOG

	ln -s "$LLOG" "$ATLOG/latest"
}

#
#	Remove the locks and temporary files on any exit
#
function cleanup {
	logshuffle

	[ -z "$lockfile" ] || staffer rm -f $lockfile
	[ -z "$atloglockfile" ] || rm -f $atloglockfile
	[ -z "$ulockfile" ] || staffer rm -f $ulockfile
	[ -z "$Ulockfile" ] || rm -f $Ulockfile

	set -- $newdirlist
	while [ $# -gt 0 ]; do
		ISUSER=$1 staffer rmdir $2
		shift; shift
	done
	rm -rf $TMPDIR
}

function cleanup_signal {
	build_ok=i
	# this will trigger cleanup(), above.
	exit 1
}

trap cleanup 0
trap cleanup_signal 1 2 3 15

#
# Generic lock file processing -- make sure that the lock file doesn't
# exist.  If it does, it should name the build host and PID.  If it
# doesn't, then make sure we can create it.  Clean up locks that are
# known to be stale (assumes host name is unique among build systems
# for the workspace).
#
function create_lock {
	lockf=$1
	lockvar=$2

	ldir=`dirname $lockf`
	[ -d $ldir ] || newdir $ldir || exit 1
	eval $lockvar=$lockf

	while ! staffer ln -s $hostname.$STAFFER.$$ $lockf 2> /dev/null; do
		ls -l $lockf | nawk '{print $NF}' | IFS=. read host user pid
		if [ "$host" != "$hostname" ]; then
			echo "$MACH build of $basews apparently" \
			    "already started by $user on $host as $pid."
			exit 1
		elif kill -s 0 $pid 2>/dev/null; then
			echo "$MACH build of $basews already started" \
			    "by $user as $pid."
			exit 1
		else
			# stale lock; clear it out and try again
			rm -f $lockf
		fi
	done
}

#
# Return the list of interesting proto areas, depending on the current
# options.
#
function allprotos {
	typeset roots="$ROOT"

	if [[ "$F_FLAG" == n && "$MULTI_PROTO" == yes ]]; then
		roots="$roots $ROOT-nd"
	fi

	echo $roots
}

# Ensure no other instance of this script is running on this host.
# LOCKNAME can be set in <env_file>, and is by default, but is not
# required due to the use of $ATLOG below.
if [ -n "$LOCKNAME" ]; then
	create_lock /tmp/$LOCKNAME "lockfile"
fi
#
# Create from one, two, or three other locks:
#	$ATLOG/nightly.lock
#		- protects against multiple builds in same workspace
#	$PARENT_WS/usr/src/nightly.$MACH.lock
#		- protects against multiple 'u' copy-backs
#	$NIGHTLY_PARENT_ROOT/nightly.lock
#		- protects against multiple 'U' copy-backs
#
# Overriding ISUSER to 1 causes the lock to be created as root if the
# script is run as root.  The default is to create it as $STAFFER.
ISUSER=1 create_lock $ATLOG/nightly.lock "atloglockfile"
if [ "$u_FLAG" = "y" ]; then
	create_lock $PARENT_WS/usr/src/nightly.$MACH.lock "ulockfile"
fi
if [ "$U_FLAG" = "y" ]; then
	# NIGHTLY_PARENT_ROOT is written as root if script invoked as root.
	ISUSER=1 create_lock $NIGHTLY_PARENT_ROOT/nightly.lock "Ulockfile"
fi

# Locks have been taken, so we're doing a build and we're committed to
# the directories we may have created so far.
newdirlist=

#
# Create mail_msg_file
#
mail_msg_file="${TMPDIR}/mail_msg"
touch $mail_msg_file
build_time_file="${TMPDIR}/build_time"
build_environ_file="${TMPDIR}/build_environ"
touch $build_environ_file
#
#	Move old LOGFILE aside
#	ATLOG directory already made by 'create_lock' above
#
if [ -f $LOGFILE ]; then
	mv -f $LOGFILE ${LOGFILE}-
fi
#
#	Build OsNet source
#
START_DATE=`date`
SECONDS=0
echo "\n==== Nightly build started:   $START_DATE ====" \
    | tee -a $LOGFILE > $build_time_file

echo "\nBuild project:  $build_project\nBuild taskid:   $build_taskid" | \
    tee -a $mail_msg_file >> $LOGFILE

# make sure we log only to the nightly build file
build_noise_file="${TMPDIR}/build_noise"
real_stderr=3
exec 3>/dev/stderr		# dup stderr to 3, so we can still use it
exec </dev/null >$build_noise_file 2>&1

run_hook SYS_PRE_NIGHTLY
run_hook PRE_NIGHTLY

echo "\n==== list of environment variables ====\n" >> $LOGFILE
env >> $LOGFILE

echo "\n==== Nightly argument issues ====\n" | tee -a $mail_msg_file >> $LOGFILE

if [ "$N_FLAG" = "y" ]; then
	if [ "$p_FLAG" = "y" ]; then
		cat <<EOF | tee -a $mail_msg_file >> $LOGFILE
WARNING: the p option (create packages) is set, but so is the N option (do
         not run protocmp); this is dangerous; you should unset the N option
EOF
	else
		cat <<EOF | tee -a $mail_msg_file >> $LOGFILE
Warning: the N option (do not run protocmp) is set; it probably shouldn't be
EOF
	fi
	echo "" | tee -a $mail_msg_file >> $LOGFILE
fi

if [ "$f_FLAG" = "y" ]; then
	if [ "$i_FLAG" = "y" ]; then
		echo "WARNING: the -f flag cannot be used during incremental" \
		    "builds; ignoring -f\n" | tee -a $mail_msg_file >> $LOGFILE
		f_FLAG=n
	fi
	if [ "${p_FLAG}" != "y" ]; then
		echo "WARNING: the -f flag requires -p;" \
		    "ignoring -f\n" | tee -a $mail_msg_file >> $LOGFILE
		f_FLAG=n
	fi
fi

if [ "$w_FLAG" = "y" -a ! -d $ROOT ]; then
	echo "WARNING: -w specified, but $ROOT does not exist;" \
	    "ignoring -w\n" | tee -a $mail_msg_file >> $LOGFILE
	w_FLAG=n
fi

case $MULTI_PROTO in
yes|no)	;;
*)
	echo "WARNING: MULTI_PROTO is \"$MULTI_PROTO\"; " \
	    "should be \"yes\" or \"no\"." | tee -a $mail_msg_file >> $LOGFILE
	echo "Setting MULTI_PROTO to \"no\".\n" | \
	    tee -a $mail_msg_file >> $LOGFILE
	export MULTI_PROTO=no
	;;
esac

# Save the current proto area if we're comparing against the last build
if [ "$w_FLAG" = "y" -a -d "$ROOT" ]; then
    if [ -d "$ROOT.prev" ]; then
	rm -rf $ROOT.prev
    fi
    mv $ROOT $ROOT.prev
fi

# Same for non-DEBUG proto area
if [ "$w_FLAG" = "y" -a "$MULTI_PROTO" = yes -a -d "$ROOT-nd" ]; then
	if [ -d "$ROOT-nd.prev" ]; then
		rm -rf $ROOT-nd.prev
	fi
	mv $ROOT-nd $ROOT-nd.prev
fi

SCM_TYPE=$(child_wstype)

#
#	Decide whether to clobber
#
if [ "$i_FLAG" = "n" -a -d "$SRC" ]; then
	echo "\n==== Make clobber at `date` ====\n" >> $LOGFILE

	cd $SRC
	# remove old clobber file
	rm -f $SRC/clobber.out
	rm -f $SRC/clobber-${MACH}.out

	# Remove all .make.state* files, just in case we are restarting
	# the build after having interrupted a previous 'make clobber'.
	find . \( -name SCCS -o -name .hg -o -name .svn -o -name .git \
		-o -name 'interfaces.*' \) -prune \
		-o -name '.make.*' -print | xargs rm -f

	$MAKE -ek clobber 2>&1 | tee -a $SRC/clobber-${MACH}.out >> $LOGFILE
	echo "\n==== Make clobber ERRORS ====\n" >> $mail_msg_file
	grep "$MAKE:" $SRC/clobber-${MACH}.out |
		egrep -v ": (Entering|Leaving) directory " | \
		egrep -v "Ignoring unknown host" | \
		tee $TMPDIR/clobber_errs >> $mail_msg_file

	if [[ -s $TMPDIR/clobber_errs ]]; then
		build_extras_ok=n
	fi

	if [[ "$t_FLAG" == "y" ]]; then
		echo "\n==== Make tools clobber at `date` ====\n" >> $LOGFILE
		cd ${TOOLS}
		rm -f ${TOOLS}/clobber-${MACH}.out
		$MAKE TOOLS_PROTO=$TOOLS_PROTO -ek clobber 2>&1 | \
			tee -a ${TOOLS}/clobber-${MACH}.out >> $LOGFILE
		echo "\n==== Make tools clobber ERRORS ====\n" \
			>> $mail_msg_file
		grep "$MAKE:" ${TOOLS}/clobber-${MACH}.out \
			| egrep -v ": (Entering|Leaving) directory " \
			>> $mail_msg_file
		if (( $? == 0 )); then
			build_extras_ok=n
		fi
		rm -rf ${TOOLS_PROTO}
		mkdir -p ${TOOLS_PROTO}
	fi

	typeset roots=$(allprotos)
	echo "\n\nClearing $roots" >> "$LOGFILE"
	rm -rf $roots

	# Get back to a clean workspace as much as possible to catch
	# problems that only occur on fresh workspaces.
	# Remove all .make.state* files, libraries, and .o's that may
	# have been omitted from clobber.  A couple of libraries are
	# under source code control, so leave them alone.
	# We should probably blow away temporary directories too.
	cd $SRC
	find $relsrcdirs \( -name SCCS -o -name .hg -o -name .svn \
	    -o -name .git -o -name 'interfaces.*' \) -prune -o \
	    \( -name '.make.*' -o -name 'lib*.a' -o -name 'lib*.so*' -o \
	       -name '*.o' \) -print | \
	    grep -v 'tools/ctf/dwarf/.*/libdwarf' | xargs rm -f
else
	echo "\n==== No clobber at `date` ====\n" >> $LOGFILE
fi

type bringover_git > /dev/null 2>&1 || function bringover_git {
	typeset -x PATH=$PATH

	if [ "$BRINGOVER_BRANCH" = "" ]; then
		if [ -d "$BRINGOVER_WS" ]; then
			BRINGOVER_BRANCH=$(cd "${BRINGOVER_WS}"; git rev-parse --abbrev-ref HEAD)
			if [ "$BRINGOVER_BRANCH" = "HEAD" ]; then
				printf "%s: can't determine BRINGOVER_BRANCH from repo in 'detached HEAD' state\n" "$BRINGOVER_WS"
				touch $TMPDIR/bringover_failed
				return
			fi
		else
			printf "%s: can't determine BRINGOVER_BRANCH\n" "$BRINGOVER_WS"
			touch $TMPDIR/bringover_failed
			return
		fi
	fi
	(cd ${CODEMGR_WS} &&
		staffer git remote set-url ${BRINGOVER_REMOTE} ${BRINGOVER_WS} &&
		staffer git fetch ${BRINGOVER_REMOTE} ${BRINGOVER_BRANCH} &&
		staffer git switch --force-create ${BRINGOVER_BRANCH} \
			${BRINGOVER_REMOTE}/${BRINGOVER_BRANCH}) \
		    >$TMPDIR/bringover.out 2>&1
	if (( $? != 0 )); then
		printf "%s: update failed as follows:\n\n" "$CODEMGR_WS"
		cat $TMPDIR/bringover.out
		touch $TMPDIR/bringover_failed
		return
	fi

	printf "%s: local branch '%s' updated to commit %s\n"	\
		"$CODEMGR_WS" "$BRINGOVER_BRANCH"		\
		$(cd ${CODEMGR_WS}; git rev-parse HEAD)

	staffer git status --no-short --branch --untracked-files=no
}

type bringover_mercurial > /dev/null 2>&1 || function bringover_mercurial {
	typeset -x PATH=$PATH

	# If the repository doesn't exist yet, then we want to populate it.
	if [[ ! -d $CODEMGR_WS/.hg ]]; then
		staffer hg init $CODEMGR_WS
		staffer echo "[paths]" > $CODEMGR_WS/.hg/hgrc
		staffer echo "default=$BRINGOVER_WS" >> $CODEMGR_WS/.hg/hgrc
		touch $TMPDIR/new_repository
	fi

	typeset -x HGMERGE="/bin/false"

	#
	# If the user has changes, regardless of whether those changes are
	# committed, and regardless of whether those changes conflict, then
	# we'll attempt to merge them either implicitly (uncommitted) or
	# explicitly (committed).
	#
	# These are the messages we'll use to help clarify mercurial output
	# in those cases.
	#
	typeset mergefailmsg="\
***\n\
*** nightly was unable to automatically merge your changes.  You should\n\
*** redo the full merge manually, following the steps outlined by mercurial\n\
*** above, then restart nightly.\n\
***\n"
	typeset mergepassmsg="\
***\n\
*** nightly successfully merged your changes.  This means that your working\n\
*** directory has been updated, but those changes are not yet committed.\n\
*** After nightly completes, you should validate the results of the merge,\n\
*** then use hg commit manually.\n\
***\n"

	#
	# For each repository in turn:
	#
	# 1. Do the pull.  If this fails, dump the output and bail out.
	#
	# 2. If the pull resulted in an extra head, do an explicit merge.
	#    If this fails, dump the output and bail out.
	#
	# Because we can't rely on Mercurial to exit with a failure code
	# when a merge fails (Mercurial issue #186), we must grep the
	# output of pull/merge to check for attempted and/or failed merges.
	#
	# 3. If a merge failed, set the message and fail the bringover.
	#
	# 4. Otherwise, if a merge succeeded, set the message
	#
	# 5. Dump the output, and any message from step 3 or 4.
	#

	typeset HG_SOURCE=$BRINGOVER_WS
	if [ ! -f $TMPDIR/new_repository ]; then
		HG_SOURCE=$TMPDIR/open_bundle.hg
		staffer hg --cwd $CODEMGR_WS incoming --bundle $HG_SOURCE \
		    -v $BRINGOVER_WS > $TMPDIR/incoming_open.out

		#
		# If there are no incoming changesets, then incoming will
		# fail, and there will be no bundle file.  Reset the source,
		# to allow the remaining logic to complete with no false
		# negatives.  (Unlike incoming, pull will return success
		# for the no-change case.)
		#
		if (( $? != 0 )); then
			HG_SOURCE=$BRINGOVER_WS
		fi
	fi

	staffer hg --cwd $CODEMGR_WS pull -u $HG_SOURCE \
	    > $TMPDIR/pull_open.out 2>&1
	if (( $? != 0 )); then
		printf "%s: pull failed as follows:\n\n" "$CODEMGR_WS"
		cat $TMPDIR/pull_open.out
		if grep "^merging.*failed" $TMPDIR/pull_open.out > /dev/null 2>&1; then
			printf "$mergefailmsg"
		fi
		touch $TMPDIR/bringover_failed
		return
	fi

	if grep "not updating" $TMPDIR/pull_open.out > /dev/null 2>&1; then
		staffer hg --cwd $CODEMGR_WS merge \
		    >> $TMPDIR/pull_open.out 2>&1
		if (( $? != 0 )); then
			printf "%s: merge failed as follows:\n\n" \
			    "$CODEMGR_WS"
			cat $TMPDIR/pull_open.out
			if grep "^merging.*failed" $TMPDIR/pull_open.out \
			    > /dev/null 2>&1; then
				printf "$mergefailmsg"
			fi
			touch $TMPDIR/bringover_failed
			return
		fi
	fi

	printf "updated %s with the following results:\n" "$CODEMGR_WS"
	cat $TMPDIR/pull_open.out
	if grep "^merging" $TMPDIR/pull_open.out >/dev/null 2>&1; then
		printf "$mergepassmsg"
	fi
	printf "\n"

	#
	# Per-changeset output is neither useful nor manageable for a
	# newly-created repository.
	#
	if [ -f $TMPDIR/new_repository ]; then
		return
	fi

	printf "\nadded the following changesets to open repository:\n"
	cat $TMPDIR/incoming_open.out
}

type bringover_none > /dev/null 2>&1 || function bringover_none {
	echo "Couldn't figure out what kind of SCM to use for $BRINGOVER_WS."
	touch $TMPDIR/bringover_failed
}

#
#	Decide whether to bringover to the codemgr workspace
#
if [ "$n_FLAG" = "n" ]; then
	PARENT_SCM_TYPE=$(parent_wstype)

	if [[ $SCM_TYPE != none && $SCM_TYPE != $PARENT_SCM_TYPE ]]; then
		echo "cannot bringover from $PARENT_SCM_TYPE to $SCM_TYPE, " \
		    "quitting at `date`." | tee -a $mail_msg_file >> $LOGFILE
		exit 1
	fi

	run_hook PRE_BRINGOVER

	echo "\n==== bringover to $CODEMGR_WS at `date` ====\n" >> $LOGFILE
	echo "\n==== BRINGOVER LOG ====\n" >> $mail_msg_file

	eval "bringover_${PARENT_SCM_TYPE}" 2>&1 |
		tee -a $mail_msg_file >> $LOGFILE

	if [ -f $TMPDIR/bringover_failed ]; then
		rm -f $TMPDIR/bringover_failed
		build_ok=n
		echo "trouble with bringover, quitting at `date`." |
			tee -a $mail_msg_file >> $LOGFILE
		exit 1
	fi

	#
	# It's possible that we used the bringover above to create
	# $CODEMGR_WS.  If so, then SCM_TYPE was previously "none,"
	# but should now be the same as $BRINGOVER_WS.
	#
	[[ $SCM_TYPE == none ]] && SCM_TYPE=$PARENT_SCM_TYPE

	run_hook POST_BRINGOVER

	check_closed_bins

else
	echo "\n==== No bringover to $CODEMGR_WS ====\n" >> $LOGFILE
fi

# Safeguards
[[ -v CODEMGR_WS ]] || fatal_error "Error: Variable CODEMGR_WS not set."
[[ -d "${CODEMGR_WS}" ]] || fatal_error "Error: ${CODEMGR_WS} is not a directory."
[[ -f "${CODEMGR_WS}/usr/src/Makefile" ]] || fatal_error "Error: ${CODEMGR_WS}/usr/src/Makefile not found."

#
# if -V flag was given, reset VERSION to V_ARG
#
if [[ "$V_FLAG" == "y" ]]; then
	export VERSION=$V_ARG
elif [[ -z "$VERSION" ]]; then
	export VERSION=$(git -C "${CODEMGR_WS}" describe --long --all --dirty |
		cut -d/ -f2-)
fi

[[ -n "$VERSION" ]] || fatal_error "Error: VERSION not set"

echo "\n==== Build version ====\n" | tee -a $mail_msg_file >> $LOGFILE
echo $VERSION | tee -a $mail_msg_file >> $LOGFILE

if [[ "$t_FLAG" == "y" ]]; then
	set_non_debug_build_flags
	# Switch ONBLD_TOOLS early if -t is specified so that
	# we could use bootstrapped cw for compiler checks.
	ONBLD_TOOLS=${TOOLS_PROTO}/opt/onbld
	export ONBLD_TOOLS

	bootstrap_tools || fatal_error "Error: could not bootstrap tools"
fi

echo "\n==== Build environment ====\n" | tee -a $build_environ_file >> $LOGFILE

# System
whence uname | tee -a $build_environ_file >> $LOGFILE
uname -a 2>&1 | tee -a $build_environ_file >> $LOGFILE
echo | tee -a $build_environ_file >> $LOGFILE

# make
whence $MAKE | tee -a $build_environ_file >> $LOGFILE
$MAKE -v | tee -a $build_environ_file >> $LOGFILE
echo "number of concurrent jobs = $DMAKE_MAX_JOBS" |
    tee -a $build_environ_file >> $LOGFILE

#
# Report the compiler versions.
#

if [[ ! -f $SRC/Makefile ]]; then
	build_ok=n
	echo "\nUnable to find \"Makefile\" in $SRC." | \
	    tee -a $build_environ_file >> $LOGFILE
	exit 1
fi

( cd $SRC
  for target in cc-version java-version openssl-version; do
	echo
	#
	# Put statefile somewhere we know we can write to rather than trip
	# over a read-only $srcroot.
	#
	rm -f $TMPDIR/make-state
	export SRC
	if $MAKE -K $TMPDIR/make-state -e $target 2>/dev/null; then
		continue
	fi
	touch $TMPDIR/nocompiler
  done
  echo
) | egrep -v "${MAKE}: (Entering|Leaving) directory " \
    | tee -a $build_environ_file >> $LOGFILE

if [ -f $TMPDIR/nocompiler ]; then
	rm -f $TMPDIR/nocompiler
	build_ok=n
	echo "Aborting due to missing compiler." |
		tee -a $build_environ_file >> $LOGFILE
	exit 1
fi

# Check that we're running a capable link-editor
whence ld | tee -a $build_environ_file >> $LOGFILE
LDVER=`ld -V 2>&1`
echo $LDVER | tee -a $build_environ_file >> $LOGFILE
LDVER=`echo $LDVER | sed -e "s/.*-1\.\([0-9]*\).*/\1/"`
if [ `expr $LDVER \< 422` -eq 1 ]; then
	echo "The link-editor needs to be at version 422 or higher to build" | \
	    tee -a $build_environ_file >> $LOGFILE
	echo "the latest stuff.  Hope your build works." | \
	    tee -a $build_environ_file >> $LOGFILE
fi

#
# Build and use the workspace's tools if requested
#
if [[ "$t_FLAG" == "y" ]]; then
	set_non_debug_build_flags

	build_tools ${TOOLS_PROTO}
	if (( $? != 0 )); then
		build_ok=n
		exit 1
	fi

	STABS=${TOOLS_PROTO}/opt/onbld/bin/${NATIVE_MACH}/stabs
	export STABS
	CTFSTABS=${TOOLS_PROTO}/opt/onbld/bin/${NATIVE_MACH}/ctfstabs
	export CTFSTABS
	GENOFFSETS=${TOOLS_PROTO}/opt/onbld/bin/genoffsets
	export GENOFFSETS

	CTFCONVERT=${TOOLS_PROTO}/opt/onbld/bin/${NATIVE_MACH}/ctfconvert
	export CTFCONVERT
	CTFMERGE=${TOOLS_PROTO}/opt/onbld/bin/${NATIVE_MACH}/ctfmerge
	export CTFMERGE

	PATH="${TOOLS_PROTO}/opt/onbld/bin/${NATIVE_MACH}:${PATH}"
	PATH="${TOOLS_PROTO}/opt/onbld/bin:${PATH}"
	export PATH

	echo "\n==== New environment settings. ====\n" >> $LOGFILE
	echo "STABS=${STABS}" >> $LOGFILE
	echo "CTFSTABS=${CTFSTABS}" >> $LOGFILE
	echo "CTFCONVERT=${CTFCONVERT}" >> $LOGFILE
	echo "CTFMERGE=${CTFMERGE}" >> $LOGFILE
	echo "PATH=${PATH}" >> $LOGFILE
	echo "ONBLD_TOOLS=${ONBLD_TOOLS}" >> $LOGFILE
fi

# timestamp the start of the normal build; the findunref tool uses it.
touch $SRC/.build.tstamp

normal_build

ORIG_SRC=$SRC
BINARCHIVE=${CODEMGR_WS}/bin-${MACH}.cpio.Z

abspkg=
for d in $abssrcdirs; do
	if [ -d "$d/pkg" ]; then
		abspkg="$abspkg $d"
	fi
done

if [ "$L_FLAG" != "y" -a "$build_ok" = y ]; then
	echo "\n==== Linting packages ====\n" | \
	    tee -a $LOGFILE >> $mail_msg_file

	if [ -n "$abspkg" ]; then
		for d in "$abspkg"; do
			( cd $d/pkg ; $MAKE -e pkglint ) | \
			    tee -a $LOGFILE | \
			    egrep -v ": (Entering|Leaving) directory " | \
			    egrep -v 'Lint engine setup|Starting lint run'
		done 2>&1 | tee $TMPDIR/pkglint_noise >> $mail_msg_file
		if [[ -s $TMPDIR/pkglint_noise ]]; then
			build_extras_ok=n
		fi
	fi
fi

#
# There are several checks that need to look at the proto area, but
# they only need to look at one, and they don't care whether it's
# DEBUG or non-DEBUG.
#
if [[ "$MULTI_PROTO" == yes && "$D_FLAG" == n ]]; then
	checkroot=$ROOT-nd
else
	checkroot=$ROOT
fi

if [ "$build_ok" = "y" ]; then
	echo "\n==== Creating protolist system file at `date` ====" \
		>> $LOGFILE
	protolist $checkroot > $ATLOG/proto_list_${MACH}
	echo "==== protolist system file created at `date` ====\n" \
		>> $LOGFILE

	if [ "$N_FLAG" != "y" ]; then

		E1=
		f1=
		for f in $f1; do
			if [ -f "$f" ]; then
				E1="$E1 -e $f"
			fi
		done

		E2=
		f2=
		if [ -d "$SRC/pkg" ]; then
			f2="$f2 exceptions/packaging"
		fi

		for f in $f2; do
			if [ -f "$f" ]; then
				E2="$E2 -e $f"
			fi
		done
	fi

	if [ "$N_FLAG" != "y" -a -d $SRC/pkg ]; then
		echo "\n==== Validating manifests against proto area ====\n" \
		    >> $mail_msg_file
		( cd $SRC/pkg ; $MAKE -e protocmp ROOT="$checkroot" ) | \
		    egrep -v ": (Entering|Leaving) directory " | \
		    tee $TMPDIR/protocmp_noise >> $mail_msg_file
		if [[ -s $TMPDIR/protocmp_noise ]]; then
			build_extras_ok=n
		fi
	fi

	if [ "$N_FLAG" != "y" -a -f "$REF_PROTO_LIST" ]; then
		echo "\n==== Impact on proto area ====\n" >> $mail_msg_file
		if [ -n "$E2" ]; then
			ELIST=$E2
		else
			ELIST=$E1
		fi
		$PROTOCMPTERSE \
			"Files in yesterday's proto area, but not today's:" \
			"Files in today's proto area, but not yesterday's:" \
			"Files that changed between yesterday and today:" \
			${ELIST} \
			-d $REF_PROTO_LIST \
			$ATLOG/proto_list_${MACH} \
			>> $mail_msg_file
	fi
fi

if [[ "$u_FLAG" == "y" && "$build_ok" == "y" && \
    "$build_extras_ok" == "y" ]]; then
	staffer cp $ATLOG/proto_list_${MACH} \
		$PARENT_WS/usr/src/proto_list_${MACH}
fi

# Update parent proto area if necessary. This is done now
# so that the proto area has either DEBUG or non-DEBUG kernels.
# Note that this clears out the lock file, so we can dispense with
# the variable now.
if [ "$U_FLAG" = "y" -a "$build_ok" = "y" ]; then
	echo "\n==== Copying proto area to $NIGHTLY_PARENT_ROOT ====\n" | \
	    tee -a $LOGFILE >> $mail_msg_file
	rm -rf $NIGHTLY_PARENT_ROOT/*
	unset Ulockfile
	mkdir -p $NIGHTLY_PARENT_ROOT
	if [[ "$MULTI_PROTO" == no || "$D_FLAG" == y ]]; then
		( cd $ROOT; tar cf - . |
		    ( cd $NIGHTLY_PARENT_ROOT;  umask 0; tar xpf - ) ) 2>&1 |
		    tee -a $mail_msg_file >> $LOGFILE
	fi
	if [[ "$MULTI_PROTO" == yes && "$F_FLAG" == n ]]; then
		rm -rf $NIGHTLY_PARENT_ROOT-nd/*
		mkdir -p $NIGHTLY_PARENT_ROOT-nd
		cd $ROOT-nd
		( tar cf - . |
		    ( cd $NIGHTLY_PARENT_ROOT-nd; umask 0; tar xpf - ) ) 2>&1 |
		    tee -a $mail_msg_file >> $LOGFILE
	fi
	if [ -n "${NIGHTLY_PARENT_TOOLS_ROOT}" ]; then
		echo "\n==== Copying tools proto area to $NIGHTLY_PARENT_TOOLS_ROOT ====\n" | \
		    tee -a $LOGFILE >> $mail_msg_file
		rm -rf $NIGHTLY_PARENT_TOOLS_ROOT/*
		mkdir -p $NIGHTLY_PARENT_TOOLS_ROOT
		if [[ "$MULTI_PROTO" == no || "$D_FLAG" == y ]]; then
			( cd $TOOLS_PROTO; tar cf - . |
			    ( cd $NIGHTLY_PARENT_TOOLS_ROOT;
			    umask 0; tar xpf - ) ) 2>&1 |
			    tee -a $mail_msg_file >> $LOGFILE
		fi
	fi
fi

#
# ELF verification: ABI (-A) and runtime (-r) checks
#
if [[ ($build_ok == y) && (($A_FLAG == y) || ($r_FLAG == y)) ]]; then
	# Directory ELF-data.$MACH holds the files produced by these tests.
	elf_ddir=$SRC/ELF-data.$MACH

	# If there is a previous ELF-data backup directory, remove it. Then,
	# rotate current ELF-data directory into its place and create a new
	# empty directory
	rm -rf $elf_ddir.ref
	if [[ -d $elf_ddir ]]; then
		mv $elf_ddir $elf_ddir.ref
	fi
	mkdir -p $elf_ddir

	# Call find_elf to produce a list of the ELF objects in the proto area.
	# This list is passed to check_rtime and interface_check, preventing
	# them from separately calling find_elf to do the same work twice.
	find_elf -fr $checkroot > $elf_ddir/object_list

	if [[ $A_FLAG == y ]]; then
		echo "\n==== Check versioning and ABI information ====\n"  | \
		    tee -a $LOGFILE >> $mail_msg_file

		# Produce interface description for the proto. Report errors.
		interface_check -o -w $elf_ddir -f object_list \
			-i interface -E interface.err
		if [[ -s $elf_ddir/interface.err ]]; then
			tee -a $LOGFILE < $elf_ddir/interface.err \
			    >> $mail_msg_file
			build_extras_ok=n
		fi

		# If ELF_DATA_BASELINE_DIR is defined, compare the new interface
		# description file to that from the baseline gate. Issue a
		# warning if the baseline is not present, and keep going.
		if [[ "$ELF_DATA_BASELINE_DIR" != '' ]]; then
			base_ifile="$ELF_DATA_BASELINE_DIR/interface"

			echo "\n==== Compare versioning and ABI information" \
			    "to baseline ====\n"  | \
			    tee -a $LOGFILE >> $mail_msg_file
			echo "Baseline:	 $base_ifile\n" >> $LOGFILE

			if [[ -f $base_ifile ]]; then
				interface_cmp -d -o $base_ifile \
				    $elf_ddir/interface > $elf_ddir/interface.cmp
				if [[ -s $elf_ddir/interface.cmp ]]; then
					echo | tee -a $LOGFILE >> $mail_msg_file
					tee -a $LOGFILE < \
					    $elf_ddir/interface.cmp \
					    >> $mail_msg_file
					build_extras_ok=n
				fi
			else
				echo "baseline not available. comparison" \
                                    "skipped" | \
				    tee -a $LOGFILE >> $mail_msg_file
			fi

		fi
	fi

	if [[ $r_FLAG == y ]]; then
		echo "\n==== Check ELF runtime attributes ====\n" | \
		    tee -a $LOGFILE >> $mail_msg_file

		# If we're doing a DEBUG build the proto area will be left
		# with debuggable objects, thus don't assert -s.
		if [[ $D_FLAG == y ]]; then
			rtime_sflag=""
		else
			rtime_sflag="-s"
		fi

		if [[ $MACH != $(mach) ]]; then
			echo "runtime checks not done during a cross-build" | \
				tee -a $LOGFILE >> $mail_msg_file
		else
			check_rtime -i -m -v $rtime_sflag -o -w $elf_ddir \
				    -D object_list  -f object_list \
				    -E runtime.err -I runtime.attr.raw
			if (( $? != 0 )); then
				build_extras_ok=n
			fi

			# check_rtime -I output needs to be sorted in order to
			# compare it to that from previous builds.
			sort $elf_ddir/runtime.attr.raw > $elf_ddir/runtime.attr
			rm $elf_ddir/runtime.attr.raw

			# Report errors
			if [[ -s $elf_ddir/runtime.err ]]; then
				tee -a $LOGFILE < $elf_ddir/runtime.err \
				    >> $mail_msg_file
				build_extras_ok=n
			fi

			# If there is an ELF-data directory from a previous
			# build, then diff the attr files. These files contain
			# information about dependencies, versioning, and
			# runpaths. There is some overlap with the ABI
			# checking done above, but this also flushes out
			# non-ABI interface differences along with the other
			# information.
			echo "\n==== Diff ELF runtime attributes" \
			     "(since last build) ====\n" | \
				tee -a $LOGFILE >> $mail_msg_file >> \
				    $mail_msg_file

			if [[ -f $elf_ddir.ref/runtime.attr ]]; then
				diff $elf_ddir.ref/runtime.attr \
				     $elf_ddir/runtime.attr \
				     >> $mail_msg_file
			fi
		fi
	fi

	# If -u set, copy contents of ELF-data.$MACH to the parent workspace.
	if [[ "$u_FLAG" == "y" ]]; then
		p_elf_ddir=$PARENT_WS/usr/src/ELF-data.$MACH

		# If parent lacks the ELF-data.$MACH directory, create it
		if [[ ! -d $p_elf_ddir ]]; then
			staffer mkdir -p $p_elf_ddir
		fi

		# These files are used asynchronously by other builds for ABI
		# verification, as above for the -A option. As such, we require
		# the file replacement to be atomic. Copy the data to a temp
		# file in the same filesystem and then rename into place.
		(
			cd $elf_ddir
			for elf_dfile in *; do
				staffer cp $elf_dfile \
				    ${p_elf_ddir}/${elf_dfile}.new
				staffer mv -f ${p_elf_ddir}/${elf_dfile}.new \
				    ${p_elf_ddir}/${elf_dfile}
			done
		)
	fi
fi

# "make check" begins

if [ "$i_CMD_LINE_FLAG" = "n" -a "$C_FLAG" = "y" ]; then
	# remove old check.out
	rm -f $SRC/check.out

	rm -f $SRC/check-${MACH}.out
	cd $SRC
	$MAKE -ek check ROOT="$checkroot" 2>&1 | tee -a $SRC/check-${MACH}.out \
	    >> $LOGFILE
	echo "\n==== cstyle/hdrchk errors ====\n" >> $mail_msg_file

	grep ":" $SRC/check-${MACH}.out |
		egrep -v ": (Entering|Leaving) directory " | \
		egrep -v "Ignoring unknown host" | \
		sort | uniq | tee $TMPDIR/check_errors >> $mail_msg_file

	if [[ -s $TMPDIR/check_errors ]]; then
		build_extras_ok=n
	fi
else
	echo "\n==== No '$MAKE check' ====\n" >> $LOGFILE
fi

echo "\n==== Find core files ====\n" | \
    tee -a $LOGFILE >> $mail_msg_file

find $abssrcdirs -name core -a -type f -exec file {} \; | \
	tee -a $LOGFILE >> $mail_msg_file

if [ "$f_FLAG" = "y" -a "$build_ok" = "y" ]; then
	echo "\n==== Diff unreferenced files (since last build) ====\n" \
	    | tee -a $LOGFILE >>$mail_msg_file
	rm -f $SRC/unref-${MACH}.ref
	if [ -f $SRC/unref-${MACH}.out ]; then
		mv $SRC/unref-${MACH}.out $SRC/unref-${MACH}.ref
	fi

	findunref -S $SCM_TYPE -t $SRC/.build.tstamp -s usr $CODEMGR_WS \
	    ${TOOLS}/findunref/exception_list 2>> $mail_msg_file | \
	    sort > $SRC/unref-${MACH}.out

	if [ ! -f $SRC/unref-${MACH}.ref ]; then
		cp $SRC/unref-${MACH}.out $SRC/unref-${MACH}.ref
	fi

	diff $SRC/unref-${MACH}.ref $SRC/unref-${MACH}.out >>$mail_msg_file
fi

# Verify that the usual lists of files, such as exception lists,
# contain only valid references to files.  If the build has failed,
# then don't check the proto area.
CHECK_PATHS=${CHECK_PATHS:-y}
if [ "$CHECK_PATHS" = y -a "$N_FLAG" != y ]; then
	echo "\n==== Check lists of files ====\n" | tee -a $LOGFILE \
		>>$mail_msg_file
	arg=-b
	[ "$build_ok" = y ] && arg=
	checkpaths $arg $checkroot > $SRC/check-paths.out 2>&1
	if [[ -s $SRC/check-paths.out ]]; then
		tee -a $LOGFILE < $SRC/check-paths.out >> $mail_msg_file
		build_extras_ok=n
	fi
fi

if [ "$M_FLAG" != "y" -a "$build_ok" = y ]; then
	echo "\n==== Impact on file permissions ====\n" \
		>> $mail_msg_file

	if [ -n "$abspkg" ]; then
		for d in "$abspkg"; do
			( cd $d/pkg ; $MAKE -e pmodes ) | \
			egrep -v ": (Entering|Leaving) directory " \
			>> $mail_msg_file
		done
	fi
fi

if [ "$w_FLAG" = "y" -a "$build_ok" = "y" ]; then
	if [[ "$MULTI_PROTO" == no || "$D_FLAG" == y ]]; then
		do_wsdiff DEBUG $ROOT.prev $ROOT
	fi

	if [[ "$MULTI_PROTO" == yes && "$F_FLAG" == n ]]; then
		do_wsdiff non-DEBUG $ROOT-nd.prev $ROOT-nd
	fi
fi

END_DATE=`date`

echo "==== Nightly build completed: $END_DATE ====" | \
    tee -a $LOGFILE >> $build_time_file

typeset -i10 hours
typeset -Z2 minutes
typeset -Z2 seconds

elapsed_time=$SECONDS
((hours = elapsed_time / 3600 ))
((minutes = elapsed_time / 60  % 60))
((seconds = elapsed_time % 60))

echo "\n==== Total build time ====" | \
    tee -a $LOGFILE >> $build_time_file
echo "\nreal    ${hours}:${minutes}:${seconds}" | \
    tee -a $LOGFILE >> $build_time_file

if [ "$u_FLAG" = "y" -a "$f_FLAG" = "y" -a "$build_ok" = "y" ]; then
	staffer cp ${SRC}/unref-${MACH}.out $PARENT_WS/usr/src/

	#
	# Produce a master list of unreferenced files -- ideally, we'd
	# generate the master just once after all of the nightlies
	# have finished, but there's no simple way to know when that
	# will be.  Instead, we assume that we're the last nightly to
	# finish and merge all of the unref-${MACH}.out files in
	# $PARENT_WS/usr/src/.  If we are in fact the final ${MACH} to
	# finish, then this file will be the authoritative master
	# list.  Otherwise, another ${MACH}'s nightly will eventually
	# overwrite ours with its own master, but in the meantime our
	# temporary "master" will be no worse than any older master
	# which was already on the parent.
	#

	set -- $PARENT_WS/usr/src/unref-*.out
	cp "$1" ${TMPDIR}/unref.merge
	shift

	for unreffile; do
		comm -12 ${TMPDIR}/unref.merge "$unreffile" > ${TMPDIR}/unref.$$
		mv ${TMPDIR}/unref.$$ ${TMPDIR}/unref.merge
	done

	staffer cp ${TMPDIR}/unref.merge $PARENT_WS/usr/src/unrefmaster.out
fi

#
# All done save for the sweeping up.
# (whichever exit we hit here will trigger the "cleanup" trap which
# optionally sends mail on completion).
#
if [[ "$build_ok" == "y" ]]; then
	if [[ "$W_FLAG" == "y" || "$build_extras_ok" == "y" ]]; then
		exit 0
	fi
fi

exit 1<|MERGE_RESOLUTION|>--- conflicted
+++ resolved
@@ -497,13 +497,10 @@
 	-i	Fast incremental options (no clobber, check)
 	-n      Do not do a bringover
 	+t	Use the build tools in $ONBLD_TOOLS/bin
-<<<<<<< HEAD
-	-T MACH Build for MACH (aarch64, i386)
-=======
 	-B WS	bringover from WS (directory or URL)
 	-b BR   bringover branch BR
 	-d WS	do build in WS (directory)
->>>>>>> a8f5dec3
+	-T MACH Build for MACH (aarch64, i386)
 	-V VERS set the build version string to VERS
 
 	<env_file>  file in Bourne shell syntax that sets and exports
@@ -573,11 +570,7 @@
 #
 
 OPTIND=1
-<<<<<<< HEAD
-while getopts +intT:V:W FLAG
-=======
-while getopts +b:B:d:intV:W FLAG
->>>>>>> a8f5dec3
+while getopts +b:B:d:intT:V:W FLAG
 do
 	case $FLAG in
 	  b )	BRINGOVER_BRANCH="$OPTARG"
