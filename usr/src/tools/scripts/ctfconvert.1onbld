--- conflicted
+++ resolved
@@ -10,11 +10,7 @@
 .\"
 .\" Copyright 2020 OmniOS Community Edition (OmniOSce) Association.
 .\"
-<<<<<<< HEAD
-.Dd November 04, 2020
-=======
 .Dd December 07, 2020
->>>>>>> a92282e4
 .Dt ctfconvert 1ONBLD
 .Os
 .Sh NAME
@@ -22,11 +18,7 @@
 .Nd Convert ELF object debug data to CTF container
 .Sh SYNOPSIS
 .Nm
-<<<<<<< HEAD
-.Op Fl ikms
-=======
 .Op Fl fikms
->>>>>>> a92282e4
 .Op Fl b Ar batchsize
 .Op Fl j Ar threads
 .Op Fl l Ar label | Fl L Ar labelenv
@@ -105,8 +97,6 @@
 The source files to ignore are specified as a list of file basenames (without
 any directory component) in
 .Ar ignorefile .
-<<<<<<< HEAD
-=======
 Each file should be listed on its own line, separated by a newline.
 It is not possible to encode a file name that contains a newline and any other
 white-space within the line is considered to be part of the file name being
@@ -117,7 +107,6 @@
 Empty lines and any line which has a
 .Sq #
 character in the first column are ignored.
->>>>>>> a92282e4
 .It Fl b Ar batchsize
 Batch-process this many compilation units from the source file at once (default
 256). This helps to reduce memory usage when processing large objects which
