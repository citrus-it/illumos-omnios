#
# CDDL HEADER START
#
# The contents of this file are subject to the terms of the
# Common Development and Distribution License (the "License").
# You may not use this file except in compliance with the License.
#
# You can obtain a copy of the license at usr/src/OPENSOLARIS.LICENSE
# or http://www.opensolaris.org/os/licensing.
# See the License for the specific language governing permissions
# and limitations under the License.
#
# When distributing Covered Code, include this CDDL HEADER in each
# file and include the License file at usr/src/OPENSOLARIS.LICENSE.
# If applicable, add the following below this CDDL HEADER, with the
# fields enclosed by brackets "[]" replaced with your own identifying
# information: Portions Copyright [yyyy] [name of copyright owner]
#
# CDDL HEADER END
#
#
# Copyright (c) 1999, 2010, Oracle and/or its affiliates. All rights reserved.
#
# Copyright 2010, Richard Lowe

SHELL=/usr/bin/ksh93

SHFILES= \
	Install \
	checkpaths \
	cstyle \
	elfcmp \
	genoffsets \
<<<<<<< HEAD
=======
	nightly \
	onu \
>>>>>>> 2d32a1dd
	protocmp.terse \

PERLFILES= \
	check_rtime \
	find_elf \
	interface_check \
	interface_cmp \
	validate_paths

PERLMODULES= \
	onbld_elfmod.pm \
	onbld_elfmod_vertype.pm


PYFILES= \
	cddlchk \
	copyrightchk \
	git-pbchk \
	hdrchk \
	mapfilechk \
	validate_pkg \
	wsdiff

SCRIPTLINKS= \
	git-nits

MAN1ONBLDFILES= \
	Install.1onbld \
	cddlchk.1onbld \
	checkpaths.1onbld \
	check_rtime.1onbld \
	cstyle.1onbld \
	find_elf.1onbld \
	git-pbchk.1onbld \
	hdrchk.1onbld \
	interface_check.1onbld \
	interface_cmp.1onbld \
<<<<<<< HEAD
=======
	jstyle.1onbld \
>>>>>>> 2d32a1dd
	mapfilechk.1onbld \
	wsdiff.1onbld

MAN1ONBLDLINKS= \
	git-nits.1onbld

ETCFILES= \
	its.conf \
	its.reg

EXCEPTFILES= \
	check_rtime \
	interface_check \
	interface_cmp

CLEANFILES = $(SHFILES) $(PERLFILES) $(PYFILES)

include ../Makefile.tools

ROOTONBLDSCRIPTLINKS = $(SCRIPTLINKS:%=$(ROOTONBLDBIN)/%)
ROOTONBLDMAN1ONBLDLINKS = $(MAN1ONBLDLINKS:%=$(ROOTONBLDMAN1ONBLD)/%)

$(ROOTONBLDETCFILES)		:= FILEMODE=	644
$(ROOTONBLDEXCEPTFILES)		:= FILEMODE=	644
$(ROOTONBLDPERLMODULES)		:= FILEMODE=	644
$(ROOTONBLDMAKEFILES)		:= FILEMODE=	644
$(ROOTONBLDMAN1ONBLDFILES)	:= FILEMODE=	644

.KEEP_STATE:

all:	$(SHFILES) $(PERLFILES) $(PERLMODULES) $(PYFILES) \
	$(MAN1ONBLDFILES)

$(ROOTONBLDBIN)/git-nits:
	$(RM) $(ROOTONBLDBIN)/git-nits
	$(SYMLINK) git-pbchk $(ROOTONBLDBIN)/git-nits

$(ROOTONBLDMAN1ONBLD)/git-nits.1onbld:
	$(RM) $(ROOTONBLDMAN1ONBLD)/git-nits.1onbld
	$(SYMLINK) git-pbchk.1onbld $(ROOTONBLDMAN1ONBLD)/git-nits.1onbld

install: all .WAIT $(ROOTONBLDSHFILES) $(ROOTONBLDPERLFILES)		\
		$(ROOTONBLDPERLMODULES) $(ROOTONBLDPYFILES)		\
		$(ROOTONBLDSCRIPTLINKS) $(ROOTONBLDMAN1ONBLDFILES)	\
		$(ROOTONBLDMAKEFILES) $(ROOTONBLDETCFILES)		\
		$(ROOTONBLDEXCEPTFILES) $(ROOTONBLDMAN1ONBLDLINKS)

clean:
	$(RM) $(CLEANFILES)

bldenv.1onbld: bldenv
	$(RM) "$@"
	(set +o errexit ; ksh93 $? --nroff ; true) 2>&1 | \
	sed -e 's/\.DS/.nf/g;s/\.DE/.fi/' \
	-e 's/\.TH BLDENV 1/.TH BLDENV 1ONBLD/' \
	-e 's/(1)/(1ONBLD)/' > "$@"

include ../Makefile.targ
<|MERGE_RESOLUTION|>--- conflicted
+++ resolved
@@ -31,11 +31,6 @@
 	cstyle \
 	elfcmp \
 	genoffsets \
-<<<<<<< HEAD
-=======
-	nightly \
-	onu \
->>>>>>> 2d32a1dd
 	protocmp.terse \
 
 PERLFILES= \
@@ -73,10 +68,6 @@
 	hdrchk.1onbld \
 	interface_check.1onbld \
 	interface_cmp.1onbld \
-<<<<<<< HEAD
-=======
-	jstyle.1onbld \
->>>>>>> 2d32a1dd
 	mapfilechk.1onbld \
 	wsdiff.1onbld
 
