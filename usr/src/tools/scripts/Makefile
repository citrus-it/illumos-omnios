#
# CDDL HEADER START
#
# The contents of this file are subject to the terms of the
# Common Development and Distribution License (the "License").
# You may not use this file except in compliance with the License.
#
# You can obtain a copy of the license at usr/src/OPENSOLARIS.LICENSE
# or http://www.opensolaris.org/os/licensing.
# See the License for the specific language governing permissions
# and limitations under the License.
#
# When distributing Covered Code, include this CDDL HEADER in each
# file and include the License file at usr/src/OPENSOLARIS.LICENSE.
# If applicable, add the following below this CDDL HEADER, with the
# fields enclosed by brackets "[]" replaced with your own identifying
# information: Portions Copyright [yyyy] [name of copyright owner]
#
# CDDL HEADER END
#
#
# Copyright (c) 1999, 2010, Oracle and/or its affiliates. All rights reserved.
#
# Copyright 2010, Richard Lowe

SHELL=/usr/bin/ksh93

SHFILES= \
	Install \
	checkpaths \
	cstyle \
	elfcmp \
	genoffsets \
	protocmp.terse \

PERLFILES= \
	check_rtime \
	find_elf \
	interface_check \
	interface_cmp \
	validate_paths

PERLMODULES= \
	onbld_elfmod.pm \
	onbld_elfmod_vertype.pm


PYFILES= \
	cddlchk \
	copyrightchk \
	git-pbchk \
	hdrchk \
	mapfilechk \
	validate_pkg \
	wscheck \
	wsdiff

SCRIPTLINKS= \
	git-nits

MAN1ONBLDFILES= \
	Install.1 \
	cddlchk.1 \
	checkpaths.1 \
	check_rtime.1 \
	cstyle.1 \
	find_elf.1 \
	git-pbchk.1 \
	hdrchk.1 \
	interface_check.1 \
	interface_cmp.1 \
	mapfilechk.1 \
	wsdiff.1

MAN1ONBLDLINKS= \
	git-nits.1

ETCFILES= \
	its.conf \
	its.reg

EXCEPTFILES= \
	check_rtime \
	interface_check \
	interface_cmp

CLEANFILES = $(SHFILES) $(PERLFILES) $(PYFILES)

include ../Makefile.tools

ROOTONBLDSCRIPTLINKS = $(SCRIPTLINKS:%=$(ROOTONBLDBIN)/%)
ROOTONBLDMAN1ONBLDLINKS = $(MAN1ONBLDLINKS:%=$(ROOTONBLDMAN1ONBLD)/%)

$(ROOTONBLDETCFILES)		:= FILEMODE=	644
$(ROOTONBLDEXCEPTFILES)		:= FILEMODE=	644
$(ROOTONBLDPERLMODULES)		:= FILEMODE=	644
$(ROOTONBLDMAKEFILES)		:= FILEMODE=	644
$(ROOTONBLDMAN1ONBLDFILES)	:= FILEMODE=	644

.KEEP_STATE:

all:	$(SHFILES) $(PERLFILES) $(PERLMODULES) $(PYFILES) \
	$(MAN1ONBLDFILES)

$(ROOTONBLDBIN)/git-nits:
	$(RM) $(ROOTONBLDBIN)/git-nits
	$(SYMLINK) git-pbchk $(ROOTONBLDBIN)/git-nits

$(ROOTONBLDMAN1ONBLD)/git-nits.1:
	$(RM) $(ROOTONBLDMAN1ONBLD)/git-nits.1
	$(SYMLINK) git-pbchk.1 $(ROOTONBLDMAN1ONBLD)/git-nits.1

install: all .WAIT $(ROOTONBLDSHFILES) $(ROOTONBLDPERLFILES)		\
		$(ROOTONBLDPERLMODULES) $(ROOTONBLDPYFILES)		\
		$(ROOTONBLDSCRIPTLINKS) $(ROOTONBLDMAN1ONBLDFILES)	\
		$(ROOTONBLDMAKEFILES) $(ROOTONBLDETCFILES)		\
		$(ROOTONBLDEXCEPTFILES) $(ROOTONBLDMAN1ONBLDLINKS)

clean:
	$(RM) $(CLEANFILES)

<<<<<<< HEAD
bldenv.1: bldenv
=======
bldenv: bldenv.sh stdenv.sh
	$(RM) "$@"
	sed -e '/# STDENV_START/ r stdenv.sh' bldenv.sh > "$@"
	# Check for shell lint and fail if we hit warnings
	shlintout="$$( /usr/bin/ksh93 -n "$@" 2>&1 )" ; \
		[[ "$${shlintout}" != "" ]] && \
		{ print -r -- "$${shlintout}" ;	false ; } || true
	$(CHMOD) +x "$@"

bldenv.1onbld: bldenv
>>>>>>> 0b09d754
	$(RM) "$@"
	(set +o errexit ; ksh93 $? --nroff ; true) 2>&1 | \
	sed -e 's/\.DS/.nf/g;s/\.DE/.fi/' \
	-e 's/\.TH BLDENV 1/.TH BLDENV 1ONBLD/' \
	-e 's/(1)/(1ONBLD)/' > "$@"

<<<<<<< HEAD
=======
nightly: nightly.sh stdenv.sh
	$(RM) "$@"
	sed -e '/# STDENV_START/ r stdenv.sh' nightly.sh > nightly
	$(CHMOD) +x "$@"

>>>>>>> 0b09d754
include ../Makefile.targ
<|MERGE_RESOLUTION|>--- conflicted
+++ resolved
@@ -119,32 +119,11 @@
 clean:
 	$(RM) $(CLEANFILES)
 
-<<<<<<< HEAD
 bldenv.1: bldenv
-=======
-bldenv: bldenv.sh stdenv.sh
-	$(RM) "$@"
-	sed -e '/# STDENV_START/ r stdenv.sh' bldenv.sh > "$@"
-	# Check for shell lint and fail if we hit warnings
-	shlintout="$$( /usr/bin/ksh93 -n "$@" 2>&1 )" ; \
-		[[ "$${shlintout}" != "" ]] && \
-		{ print -r -- "$${shlintout}" ;	false ; } || true
-	$(CHMOD) +x "$@"
-
-bldenv.1onbld: bldenv
->>>>>>> 0b09d754
 	$(RM) "$@"
 	(set +o errexit ; ksh93 $? --nroff ; true) 2>&1 | \
 	sed -e 's/\.DS/.nf/g;s/\.DE/.fi/' \
 	-e 's/\.TH BLDENV 1/.TH BLDENV 1ONBLD/' \
 	-e 's/(1)/(1ONBLD)/' > "$@"
 
-<<<<<<< HEAD
-=======
-nightly: nightly.sh stdenv.sh
-	$(RM) "$@"
-	sed -e '/# STDENV_START/ r stdenv.sh' nightly.sh > nightly
-	$(CHMOD) +x "$@"
-
->>>>>>> 0b09d754
 include ../Makefile.targ
