--- conflicted
+++ resolved
@@ -69,16 +69,6 @@
 	sets the environment up differently and may cause everything
 	to rebuild (because of different -I or -L paths).
 
-<<<<<<< HEAD
-cdm 
-	A Mercurial extension providing various commands useful for ON
-	development
-=======
-build_cscope
-	builds cscope databases in the uts, the platform subdirectories
-	of uts, and in usr/src. Uses cscope-fast.
->>>>>>> 2d32a1dd
-
 check_rtime
 	checks ELF attributes used by ELF dynamic objects in the proto area.
 	Used by 'nightly's -r option, to check a number of ELF runtime
@@ -125,15 +115,6 @@
 	checks headers for compliance with OS/Net standards (form, includes,
 	C++ guards).
 
-<<<<<<< HEAD
-=======
-install.bin
-	binary version of /usr/sbin/install. Used to be vastly faster
-	(since /usr/sbin/install is a shell script), but may only be a bit
-	faster now. One speedup includes avoiding the name service for the
-	well-known, never-changing password entries like 'root' and 'sys.'
-
->>>>>>> 2d32a1dd
 interface_check
 	detects and reports invalid versioning in ELF objects.
 	Optionally generates an interface description file for
