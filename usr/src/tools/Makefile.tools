--- conflicted
+++ resolved
@@ -44,17 +44,10 @@
 ROOTONBLDETCABI=	$(ROOTONBLD)/etc/abi
 ROOTONBLDETCEXCEPT=	$(ROOTONBLD)/etc/exception_lists
 
-<<<<<<< HEAD
-CC=			$(NATIVECC)
-CCC=			$(NATIVECCC)
-CFLAGS=			$(NATIVE_CFLAGS)
-CPPFLAGS=
-=======
 CC =			$(NATIVECC)
 CCC =			$(NATIVECCC)
 CFLAGS =		$(NATIVE_CFLAGS)
-CPPFLAGS=		-D_TS_ERRNO
->>>>>>> 6b8702c2
+CPPFLAGS=
 ELFSIGN_O=		$(TRUE)
 LDLIBS=
 LDFLAGS=		$(MAPFILE.PGA:%=-Wl,-M%)
