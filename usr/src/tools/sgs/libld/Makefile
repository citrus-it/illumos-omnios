--- conflicted
+++ resolved
@@ -37,7 +37,6 @@
 # that and just make sure to find everything relative to the tools proto
 # area.
 #
-<<<<<<< HEAD
 LDLIBS =
 
 CPPFLAGS +=  -DUSE_LIBLD_MALLOC -I$(SRC)/lib/libc/inc \
@@ -48,19 +47,8 @@
 
 DYNFLAGS +=	$(VERSREF) '-Wl,-R$$ORIGIN'
 
-=======
-LDLIBS =	-L../libconv -lconv -L$(ROOTONBLDLIBMACH64) -llddbg -lelf -lc
-NATIVE_LIBS +=	libc.so
-
-CPPFLAGS += -DUSE_LIBLD_MALLOC -I$(SRC)/lib/libc/inc \
-	    -I$(SRC)/uts/common/krtld -I$(SRC)/uts/sparc \
-	    -I$(SRC)/uts/common
-
-DYNFLAGS +=	$(VERSREF) '-Wl,-R$$ORIGIN'
-
 # Necessary because we're a non-debug build in a debug environment, because
 # of being in src/tools
->>>>>>> f657d0ee
 CERRWARN += -_gcc=-Wno-unused-but-set-variable
 
 include		$(SRC)/Makefile.native
