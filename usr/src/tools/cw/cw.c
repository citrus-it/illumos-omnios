
/*
 * CDDL HEADER START
 *
 * The contents of this file are subject to the terms of the
 * Common Development and Distribution License (the "License").
 * You may not use this file except in compliance with the License.
 *
 * You can obtain a copy of the license at usr/src/OPENSOLARIS.LICENSE
 * or http://www.opensolaris.org/os/licensing.
 * See the License for the specific language governing permissions
 * and limitations under the License.
 *
 * When distributing Covered Code, include this CDDL HEADER in each
 * file and include the License file at usr/src/OPENSOLARIS.LICENSE.
 * If applicable, add the following below this CDDL HEADER, with the
 * fields enclosed by brackets "[]" replaced with your own identifying
 * information: Portions Copyright [yyyy] [name of copyright owner]
 *
 * CDDL HEADER END
 */

/*
 * Copyright 2010 Sun Microsystems, Inc.  All rights reserved.
 * Use is subject to license terms.
 *
 * Copyright 2018 Richard Lowe.
 * Copyright 2019 Joyent, Inc.
 */

/*
 * Wrapper for the GNU C compiler to make it accept the Sun C compiler
 * arguments where possible.
 *
 * Since the translation is inexact, this is something of a work-in-progress.
 *
 */

<<<<<<< HEAD
/* If you modify this file, you must increment CW_VERSION */
#define	CW_VERSION	"8.1"
=======
/*
 * If you modify this file, you must increment CW_VERSION.
 * This is a semver, * incompatible changes should bump the major, anything
 * else the minor.
 */
#define	CW_VERSION	"8.0"
>>>>>>> b0bb0d63

/*
 * -#		Verbose mode
 * -###		Show compiler commands built by driver, no compilation
 * -A<name[(tokens)]>	Preprocessor predicate assertion
 * -C		Prevent preprocessor from removing comments
 * -c		Compile only - produce .o files, suppress linking
 * -cg92	Alias for -xtarget=ss1000
 * -D<name[=token]>	Associate name with token as if by #define
 * -d[y|n]	dynamic [-dy] or static [-dn] option to linker
 * -E		Compile source through preprocessor only, output to stdout
 * -erroff=<t>	Suppress warnings specified by tags t(%none, %all, <tag list>)
 * -errtags=<a>	Display messages with tags a(no, yes)
 * -errwarn=<t>	Treats warnings specified by tags t(%none, %all, <tag list>)
 *		as errors
 * -fast	Optimize using a selection of options
 * -fd		Report old-style function definitions and declarations
 * -fnonstd	Initialize floating-point hardware to non-standard preferences
 * -fns[=<yes|no>] Select non-standard floating point mode
 * -fprecision=<p> Set FP rounding precision mode p(single, double, extended)
 * -fround=<r>	Select the IEEE rounding mode in effect at startup
 * -fsimple[=<n>] Select floating-point optimization preferences <n>
 * -fsingle	Use single-precision arithmetic (-Xt and -Xs modes only)
 * -ftrap=<t>	Select floating-point trapping mode in effect at startup
 * -fstore	force floating pt. values to target precision on assignment
 * -g		Compile for debugging
 * -H		Print path name of each file included during compilation
 * -h <name>	Assign <name> to generated dynamic shared library
 * -I<dir>	Add <dir> to preprocessor #include file search path
 * -i		Passed to linker to ignore any LD_LIBRARY_PATH setting
 * -keeptmp	Keep temporary files created during compilation
 * -L<dir>	Pass to linker to add <dir> to the library search path
 * -l<name>	Link with library lib<name>.a or lib<name>.so
 * -mc		Remove duplicate strings from .comment section of output files
 * -mr		Remove all strings from .comment section of output files
 * -mr,"string"	Remove all strings and append "string" to .comment section
 * -mt		Specify options needed when compiling multi-threaded code
 * -native	Find available processor, generate code accordingly
 * -nofstore	Do not force floating pt. values to target precision
 *		on assignment
 * -norunpath	Do not build in a runtime path for shared libraries
 * -O		Use default optimization level (-xO2 or -xO3. Check man page.)
 * -o <outputfile> Set name of output file to <outputfile>
 * -P		Compile source through preprocessor only, output to .i  file
 * -p		Compile for profiling with prof
 * -Q[y|n]	Emit/don't emit identification info to output file
 * -R<dir[:dir]> Build runtime search path list into executable
 * -S		Compile and only generate assembly code (.s)
 * -s		Strip symbol table from the executable file
 * -t		Turn off duplicate symbol warnings when linking
 * -U<name>	Delete initial definition of preprocessor symbol <name>
 * -V		Report version number of each compilation phase
 * -v		Do stricter semantic checking
 * -W<c>,<arg>	Pass <arg> to specified component <c> (a,l,m,p,0,2,h,i,u)
 * -w		Suppress compiler warning messages
 * -Xa		Compile assuming ANSI C conformance, allow K & R extensions
 *		(default mode)
 * -Xs		Compile assuming (pre-ANSI) K & R C style code
 * -Xt		Compile assuming K & R conformance, allow ANSI C
 * -xarch=<a>	Specify target architecture instruction set
 * -xbuiltin[=<b>] When profitable inline, or substitute intrinisic functions
 *		for system functions, b={%all,%none}
 * -xCC		Accept C++ style comments
 * -xchip=<c>	Specify the target processor for use by the optimizer
 * -xcode=<c>	Generate different code for forming addresses
 * -xcrossfile[=<n>] Enable optimization and inlining across source files,
 *		n={0|1}
 * -xe		Perform only syntax/semantic checking, no code generation
 * -xF		Compile for later mapfile reordering or unused section
 *		elimination
 * -xhelp=<f>	Display on-line help information f(flags, readme, errors)
 * -xildoff	Cancel -xildon
 * -xildon	Enable use of the incremental linker, ild
 * -xinline=[<a>,...,<a>]  Attempt inlining of specified user routines,
 *		<a>={%auto,func,no%func}
 * -xlibmieee	Force IEEE 754 return values for math routines in
 *		exceptional cases
 * -xlibmil	Inline selected libm math routines for optimization
 * -xlic_lib=sunperf	Link in the Sun supplied performance libraries
 * -xlicinfo	Show license server information
 * -xmaxopt=[off,1,2,3,4,5] maximum optimization level allowed on #pragma opt
 * -xO<n>	Generate optimized code (n={1|2|3|4|5})
 * -xP		Print prototypes for function definitions
 * -xprofile=<p> Collect data for a profile or use a profile to optimize
 *		<p>={{collect,use}[:<path>],tcov}
 * -xregs=<r>	Control register allocation
 * -xs		Allow debugging without object (.o) files
 * -xsb		Compile for use with the WorkShop source browser
 * -xsbfast	Generate only WorkShop source browser info, no compilation
 * -xsfpconst	Represent unsuffixed floating point constants as single
 *		precision
 * -xspace	Do not do optimizations that increase code size
 * -xstrconst	Place string literals into read-only data segment
 * -xtarget=<t>	Specify target system for optimization
 * -xtemp=<dir>	Set directory for temporary files to <dir>
 * -xtime	Report the execution time for each compilation phase
 * -xunroll=n	Enable unrolling loops n times where possible
 * -Y<c>,<dir>	Specify <dir> for location of component <c> (a,l,m,p,0,h,i,u)
 * -YA,<dir>	Change default directory searched for components
 * -YI,<dir>	Change default directory searched for include files
 * -YP,<dir>	Change default directory for finding libraries files
 * -YS,<dir>	Change default directory for startup object files
 */

/*
 * Translation table:
 */
/*
 * -#				-v
 * -###				error
 * -A<name[(tokens)]>		pass-thru
 * -B<[static|dynamic]>		pass-thru (syntax error for anything else)
 * -C				pass-thru
 * -c				pass-thru
 * -cg92			-m32 -mcpu=v8 -mtune=supersparc (SPARC only)
 * -D<name[=token]>		pass-thru
 * -E				pass-thru
 * -erroff=E_EMPTY_TRANSLATION_UNIT ignore
 * -errtags=%all		-Wall
 * -errwarn=%all		-Werror else -Wno-error
 * -fast			error
 * -fd				error
 * -fnonstd			error
 * -fns[=<yes|no>]		error
 * -fprecision=<p>		error
 * -fround=<r>			error
 * -fsimple[=<n>]		error
 * -fsingle[=<n>]		error
 * -ftrap=<t>			error
 * -fstore			error
 * -g				pass-thru
 * -H				pass-thru
 * -I<dir>			pass-thru
 * -i				pass-thru
 * -keeptmp			-save-temps
 * -L<dir>			pass-thru
 * -l<name>			pass-thru
 * -mc				error
 * -mr				error
 * -mr,"string"			error
 * -mt				-D_REENTRANT
 * -native			error
 * -nofstore			error
 * -nolib			-nodefaultlibs
 * -norunpath			ignore
 * -O				-O1 (Check the man page to be certain)
 * -o <outputfile>		pass-thru
 * -P				-E -o filename.i (or error)
 * -p				pass-thru
 * -Q[y|n]			error
 * -R<dir[:dir]>		pass-thru
 * -S				pass-thru
 * -U<name>			pass-thru
 * -V				--version
 * -v				-Wall
 * -Wa,<arg>			pass-thru
 * -Wp,<arg>			pass-thru except -xc99=<a>
 * -Wl,<arg>			pass-thru
 * -W{m,0,2,h,i,u>		error/ignore
 * -xmodel=kernel		-ffreestanding -mcmodel=kernel -mno-red-zone
 * -Wu,-save_args		-msave-args
 * -w				pass-thru
 * -Xa				-std=iso9899:199409 or -ansi
 * -Xt				error
 * -Xs				-traditional -std=c89
 * -xarch=<a>			table
 * -xbuiltin[=<b>]		-fbuiltin (-fno-builtin otherwise)
 * -xCC				ignore
 * -xchip=<c>			table
 * -xcode=<c>			table
 * -xcrossfile[=<n>]		ignore
 * -xe				error
 * -xF				error
 * -xhelp=<f>			error
 * -xildoff			ignore
 * -xildon			ignore
 * -xinline			ignore
 * -xlibmieee			error
 * -xlibmil			error
 * -xlic_lib=sunperf		error
 * -xmaxopt=[...]		error
 * -xO<n>			-O<n>
 * -xP				error
 * -xprofile=<p>		error
 * -xregs=<r>			table
 * -xs				error
 * -xsb				error
 * -xsbfast			error
 * -xsfpconst			error
 * -xspace			ignore (-not -Os)
 * -xstrconst			ignore
 * -xtarget=<t>			table
 * -xtemp=<dir>			error
 * -xtime			error
 * -xtransition			-Wtransition
 * -xunroll=n			error
 * -Y<c>,<dir>			error
 * -YA,<dir>			error
 * -YI,<dir>			-nostdinc -I<dir>
 * -YP,<dir>			error
 * -YS,<dir>			error
 */

#include <ctype.h>
#include <err.h>
#include <errno.h>
#include <fcntl.h>
#include <getopt.h>
#include <stdio.h>
#include <stdlib.h>
#include <stdbool.h>
#include <string.h>
#include <unistd.h>
#include <dirent.h>

#include <sys/param.h>
#include <sys/stat.h>
#include <sys/types.h>
#include <sys/utsname.h>
#include <sys/wait.h>

#define	CW_F_CXX	0x01
#define	CW_F_SHADOW	0x02
#define	CW_F_EXEC	0x04
#define	CW_F_ECHO	0x08
#define	CW_F_XLATE	0x10
#define	CW_F_PROG	0x20

typedef enum cw_op {
	CW_O_NONE = 0,
	CW_O_PREPROCESS,
	CW_O_COMPILE,
	CW_O_LINK
} cw_op_t;

struct aelist {
	struct ae {
		struct ae *ae_next;
		char *ae_arg;
	} *ael_head, *ael_tail;
	int ael_argc;
};

typedef enum {
	GNU,
	SUN,
	SMATCH
} compiler_style_t;

typedef struct {
	char *c_name;
	char *c_path;
	compiler_style_t c_style;
} cw_compiler_t;

typedef struct cw_ictx {
	struct cw_ictx	*i_next;
	cw_compiler_t	*i_compiler;
	char		*i_linker;
	struct aelist	*i_ae;
	uint32_t	i_flags;
	int		i_oldargc;
	char		**i_oldargv;
	pid_t		i_pid;
	char		*i_tmpdir;
	char		*i_stderr;
} cw_ictx_t;

/*
 * Status values to indicate which Studio compiler and associated
 * flags are being used.
 */
#define	M32		0x01	/* -m32 - only on Studio 12 */
#define	M64		0x02	/* -m64 - only on Studio 12 */
#define	SS11		0x100	/* Studio 11 */
#define	SS12		0x200	/* Studio 12 */

#define	TRANS_ENTRY	5
/*
 * Translation table definition for the -xarch= flag. The "x_arg"
 * value is translated into the appropriate gcc flags according
 * to the values in x_trans[n]. The x_flags indicates what compiler
 * is being used and what flags have been set via the use of
 * "x_arg".
 */
typedef struct xarch_table {
	char	*x_arg;
	int	x_flags;
	char	*x_trans[TRANS_ENTRY];
} xarch_table_t;

/*
 * The translation table for the -xarch= flag used in the Studio compilers.
 */
static const xarch_table_t xtbl[] = {
#if defined(CW_TARGET_i386)
	{ "generic",	SS11, {NULL} },
	{ "generic64",	(SS11|M64), { "-m64", "-mtune=opteron" } },
	{ "amd64",	(SS11|M64), { "-m64", "-mtune=opteron" } },
	{ "386",	SS11,	{ "-march=i386" } },
	{ "pentium_pro", SS11,	{ "-march=pentiumpro" } },
	{ "sse",	SS11, { "-msse", "-mfpmath=sse" } },
	{ "sse2",	SS11, { "-msse2", "-mfpmath=sse" } },
#elif defined(CW_TARGET_sparc)
	{ "generic",	(SS11|M32), { "-m32", "-mcpu=v8" } },
	{ "generic64",	(SS11|M64), { "-m64", "-mcpu=v9" } },
	{ "v8",		(SS11|M32), { "-m32", "-mcpu=v8", "-mno-v8plus" } },
	{ "v8plus",	(SS11|M32), { "-m32", "-mcpu=v9", "-mv8plus" } },
	{ "v8plusa",	(SS11|M32), { "-m32", "-mcpu=ultrasparc", "-mv8plus",
			"-mvis" } },
	{ "v8plusb",	(SS11|M32), { "-m32", "-mcpu=ultrasparc3", "-mv8plus",
			"-mvis" } },
	{ "v9",		(SS11|M64), { "-m64", "-mcpu=v9" } },
	{ "v9a",	(SS11|M64), { "-m64", "-mcpu=ultrasparc", "-mvis" } },
	{ "v9b",	(SS11|M64), { "-m64", "-mcpu=ultrasparc3", "-mvis" } },
	{ "sparc",	SS12, { "-mcpu=v9", "-mv8plus" } },
	{ "sparcvis",	SS12, { "-mcpu=ultrasparc", "-mvis" } },
	{ "sparcvis2",	SS12, { "-mcpu=ultrasparc3", "-mvis" } }
#elif defined(CW_TARGET_aarch64)
	/* { "generic",	M32, { "-march=armv8-a", "-mabi=ilp32" } }, */
	{ "generic64",	M64, { "-march=armv8-a", "-mabi=lp64" } },
#endif
};

static int xtbl_size = sizeof (xtbl) / sizeof (xarch_table_t);

static const char *xchip_tbl[] = {
#if defined(CW_TARGET_i386)
	"386",		"-mtune=i386", NULL,
	"486",		"-mtune=i486", NULL,
	"pentium",	"-mtune=pentium", NULL,
	"pentium_pro",  "-mtune=pentiumpro", NULL,
#elif defined(CW_TARGET_sparc)
	"super",	"-mtune=supersparc", NULL,
	"ultra",	"-mtune=ultrasparc", NULL,
	"ultra3",	"-mtune=ultrasparc3", NULL,
#endif
	NULL,		NULL
};

static const char *xcode_tbl[] = {
#if defined(CW_TARGET_sparc)
	"abs32",	"-fno-pic", "-mcmodel=medlow", NULL,
	"abs44",	"-fno-pic", "-mcmodel=medmid", NULL,
	"abs64",	"-fno-pic", "-mcmodel=medany", NULL,
	"pic13",	"-fpic", NULL,
	"pic32",	"-fPIC", NULL,
#endif
	NULL,		NULL
};

static const char *xtarget_tbl[] = {
#if defined(CW_TARGET_i386)
	"pentium_pro",	"-march=pentiumpro", NULL,
#endif	/* i386 */
	NULL,		NULL
};

static const char *xregs_tbl[] = {
#if defined(CW_TARGET_sparc)
	"appl",		"-mapp-regs", NULL,
	"no%appl",	"-mno-app-regs", NULL,
	"float",	"-mfpu", NULL,
	"no%float",	"-mno-fpu", NULL,
#endif	/* sparc */
	NULL,		NULL
};

static void
nomem(void)
{
	errx(1, "out of memory");
}

static void
newae(struct aelist *ael, const char *arg)
{
	struct ae *ae;

	if ((ae = calloc(1, sizeof (*ae))) == NULL)
		nomem();
	ae->ae_arg = strdup(arg);
	if (ael->ael_tail == NULL)
		ael->ael_head = ae;
	else
		ael->ael_tail->ae_next = ae;
	ael->ael_tail = ae;
	ael->ael_argc++;
}

static cw_ictx_t *
newictx(void)
{
	cw_ictx_t *ctx = calloc(1, sizeof (cw_ictx_t));
	if (ctx)
		if ((ctx->i_ae = calloc(1, sizeof (struct aelist))) == NULL) {
			free(ctx);
			return (NULL);
		}

	return (ctx);
}

static void
error(const char *arg)
{
	errx(2, "error: mapping failed at or near arg '%s'", arg);
}

/*
 * Add the current favourite set of warnings to the gcc invocation.
 */
static void
warnings(struct aelist *h)
{
	static int warningsonce;

	if (warningsonce++)
		return;

	/*
	 * Enable as many warnings as exist, then disable those that we never
	 * ever want.
	 */
	newae(h, "-Wall");
	newae(h, "-Wextra");
}

static void
optim_disable(struct aelist *h, int level)
{
	if (level >= 2) {
		newae(h, "-fno-strict-aliasing");
		newae(h, "-fno-unit-at-a-time");
		newae(h, "-fno-optimize-sibling-calls");
	}
}

static void
Xsmode(struct aelist *h)
{
	static int xsonce;

	if (xsonce++)
		return;

	newae(h, "-traditional");
	newae(h, "-traditional-cpp");
}

static void
usage(void)
{
	extern char *__progname;
	(void) fprintf(stderr,
	    "usage: %s [-C] [--versions] --primary <compiler> "
	    "[--shadow <compiler>]... -- cflags...\n",
	    __progname);
	(void) fprintf(stderr, "compilers take the form: name,path,style\n"
	    " - name: a unique name usable in flag specifiers\n"
	    " - path: path to the compiler binary\n"
	    " - style: the style of flags expected: either sun or gnu\n");
	exit(2);
}

static int
xlate_xtb(struct aelist *h, const char *xarg)
{
	int	i, j;

	for (i = 0; i < xtbl_size; i++) {
		if (strcmp(xtbl[i].x_arg, xarg) == 0)
			break;
	}

	/*
	 * At the end of the table and so no matching "arg" entry
	 * found and so this must be a bad -xarch= flag.
	 */
	if (i == xtbl_size)
		error(xarg);

	for (j = 0; j < TRANS_ENTRY; j++) {
		if (xtbl[i].x_trans[j] != NULL)
			newae(h, xtbl[i].x_trans[j]);
		else
			break;
	}
	return (xtbl[i].x_flags);

}

static void
xlate(struct aelist *h, const char *xarg, const char **table)
{
	while (*table != NULL && strcmp(xarg, *table) != 0) {
		while (*table != NULL)
			table++;
		table++;
	}

	if (*table == NULL)
		error(xarg);

	table++;

	while (*table != NULL) {
		newae(h, *table);
		table++;
	}
}

/*
 * The compiler wants the output file to end in appropriate extension.  If
 * we're generating a name from whole cloth (path == NULL), we assume that
 * extension to be .o, otherwise we match the extension of the caller.
 */
static char *
discard_file_name(cw_ictx_t *ctx, const char *path)
{
	char *ret, *ext;
	char tmpl[] = "cwXXXXXX";

	if (path == NULL) {
		ext = ".o";
	} else {
		ext = strrchr(path, '.');
	}

	/*
	 * We need absolute control over where the temporary file goes, since
	 * we rely on it for cleanup so tempnam(3C) and tmpnam(3C) are
	 * inappropriate (they use TMPDIR, preferentially).
	 *
	 * mkstemp(3C) doesn't actually help us, since the temporary file
	 * isn't used by us, only its name.
	 */
	if (mktemp(tmpl) == NULL)
		nomem();

	(void) asprintf(&ret, "%s/%s%s", ctx->i_tmpdir, tmpl,
	    (ext != NULL) ? ext : "");

	if (ret == NULL)
		nomem();

	return (ret);
}

static bool
is_source_file(const char *path)
{
	char *ext = strrchr(path, '.');

	if ((ext == NULL) || (*(ext + 1) == '\0'))
		return (false);

	ext += 1;

	if ((strcasecmp(ext, "c") == 0) ||
	    (strcmp(ext, "cc") == 0) ||
	    (strcmp(ext, "i") == 0) ||
	    (strcasecmp(ext, "s") == 0) ||
	    (strcmp(ext, "cpp") == 0)) {
		return (true);
	}

	return (false);
}

static bool
is_asm_file(const char *path)
{
	char *ext = strrchr(path, '.');

	if ((ext == NULL) || (*(ext + 1) == '\0'))
		return (false);

	ext += 1;

	if (strcasecmp(ext, "s") == 0)
		return (true);

	return (false);
}

static void
do_gcc(cw_ictx_t *ctx)
{
	int c;
	int nolibc = 0;
	int in_output = 0, seen_o = 0, c_files = 0;
	cw_op_t op = CW_O_LINK;
	char *model = NULL;
	char *nameflag;
	int mflag = 0;

	if (ctx->i_flags & CW_F_PROG) {
		newae(ctx->i_ae, "--version");
		return;
	}

	newae(ctx->i_ae, "-fident");
	newae(ctx->i_ae, "-finline");
	newae(ctx->i_ae, "-fno-inline-functions");
	newae(ctx->i_ae, "-fno-builtin");
	newae(ctx->i_ae, "-fno-asm");
	newae(ctx->i_ae, "-fdiagnostics-show-option");
	newae(ctx->i_ae, "-nodefaultlibs");

#if defined(CW_TARGET_sparc)
	/*
	 * The SPARC ldd and std instructions require 8-byte alignment of
	 * their address operand.  gcc correctly uses them only when the
	 * ABI requires 8-byte alignment; unfortunately we have a number of
	 * pieces of buggy code that doesn't conform to the ABI.  This
	 * flag makes gcc work more like Studio with -xmemalign=4.
	 */
	newae(ctx->i_ae, "-mno-integer-ldd-std");
#endif

	/*
	 * This is needed because 'u' is defined
	 * under a conditional on 'sun'.  Should
	 * probably just remove the conditional,
	 * or make it be dependent on '__sun'.
	 *
	 * -Dunix is also missing in enhanced ANSI mode
	 */
	newae(ctx->i_ae, "-D__sun");

	if (asprintf(&nameflag, "-_%s=", ctx->i_compiler->c_name) == -1)
		nomem();

	/*
	 * Walk the argument list, translating as we go ..
	 */
	while (--ctx->i_oldargc > 0) {
		char *arg = *++ctx->i_oldargv;
		size_t arglen = strlen(arg);

		if (*arg == '-') {
			arglen--;
		} else {
			if (!in_output && is_source_file(arg))
				c_files++;

			/*
			 * Otherwise, filenames and partial arguments
			 * are passed through for gcc to chew on.  However,
			 * output is always discarded for the secondary
			 * compiler.
			 */
			if ((ctx->i_flags & CW_F_SHADOW) && in_output) {
				newae(ctx->i_ae, discard_file_name(ctx, arg));
			} else {
				newae(ctx->i_ae, arg);
			}
			in_output = 0;
			continue;
		}

		if (ctx->i_flags & CW_F_CXX) {
			if (strncmp(arg, "-_g++=", 6) == 0) {
				newae(ctx->i_ae, strchr(arg, '=') + 1);
				continue;
			}
			if (strncmp(arg, "-compat=", 8) == 0) {
				/* discard -compat=4 and -compat=5 */
				continue;
			}
			if (strcmp(arg, "-Qoption") == 0) {
				/* discard -Qoption and its two arguments */
				if (ctx->i_oldargc < 3)
					error(arg);
				ctx->i_oldargc -= 2;
				ctx->i_oldargv += 2;
				continue;
			}
			if (strcmp(arg, "-xwe") == 0) {
				/* turn warnings into errors */
				newae(ctx->i_ae, "-Werror");
				continue;
			}
			if (strcmp(arg, "-norunpath") == 0) {
				/* gcc has no corresponding option */
				continue;
			}
			if (strcmp(arg, "-nolib") == 0) {
				/* -nodefaultlibs is on by default */
				nolibc = 1;
				continue;
			}
#if defined(CW_TARGET_sparc)
			if (strcmp(arg, "-cg92") == 0) {
				mflag |= xlate_xtb(ctx->i_ae, "v8");
				xlate(ctx->i_ae, "super", xchip_tbl);
				continue;
			}
#endif	/* sparc */
		}

		switch ((c = arg[1])) {
		case '_':
			if ((strncmp(arg, nameflag, strlen(nameflag)) == 0) ||
			    (strncmp(arg, "-_gcc=", 6) == 0) ||
			    (strncmp(arg, "-_gnu=", 6) == 0)) {
				newae(ctx->i_ae, strchr(arg, '=') + 1);
			}
			break;
		case '#':
			if (arglen == 1) {
				newae(ctx->i_ae, "-v");
				break;
			}
			error(arg);
			break;
		case 'f':
			if ((strcmp(arg, "-fpic") == 0) ||
			    (strcmp(arg, "-fPIC") == 0)) {
				newae(ctx->i_ae, arg);
				break;
			}
			error(arg);
			break;
		case 'E':
			if (arglen == 1) {
				newae(ctx->i_ae, "-xc");
				newae(ctx->i_ae, arg);
				op = CW_O_PREPROCESS;
				nolibc = 1;
				break;
			}
			error(arg);
			break;
		case 'c':
		case 'S':
			if (arglen == 1) {
				op = CW_O_COMPILE;
				nolibc = 1;
			}
			/* FALLTHROUGH */
		case 'C':
		case 'H':
		case 'p':
			if (arglen == 1) {
				newae(ctx->i_ae, arg);
				break;
			}
			error(arg);
			break;
		case 'A':
		case 'g':
		case 'I':
		case 'i':
		case 'L':
		case 'l':
		case 'R':
		case 'U':
		case 'u':
		case 'w':
			newae(ctx->i_ae, arg);
			break;
		case 'o':
			seen_o = 1;
			if (arglen == 1) {
				in_output = 1;
				newae(ctx->i_ae, arg);
			} else if (ctx->i_flags & CW_F_SHADOW) {
				newae(ctx->i_ae, "-o");
				newae(ctx->i_ae, discard_file_name(ctx, arg));
			} else {
				newae(ctx->i_ae, arg);
			}
			break;
		case 'D':
			newae(ctx->i_ae, arg);
			/*
			 * XXX	Clearly a hack ... do we need _KADB too?
			 */
			if (strcmp(arg, "-D_KERNEL") == 0 ||
			    strcmp(arg, "-D_BOOT") == 0)
				newae(ctx->i_ae, "-ffreestanding");
			break;
		case 'd':
			if (strcmp(arg, "-dalign") == 0) {
				/*
				 * -dalign forces alignment in some cases;
				 * gcc does not need any flag to do this.
				 */
				break;
			}
			error(arg);
			break;
		case 'e':
			if (strcmp(arg,
			    "-erroff=E_EMPTY_TRANSLATION_UNIT") == 0) {
				/*
				 * Accept but ignore this -- gcc doesn't
				 * seem to complain about empty translation
				 * units
				 */
				break;
			}
			/* XX64 -- ignore all -erroff= options, for now */
			if (strncmp(arg, "-erroff=", 8) == 0)
				break;
			if (strcmp(arg, "-errtags=yes") == 0) {
				warnings(ctx->i_ae);
				break;
			}
			if (strcmp(arg, "-errwarn=%all") == 0) {
				newae(ctx->i_ae, "-Werror");
				break;
			}
			error(arg);
			break;
		case 'k':
			if (strcmp(arg, "-keeptmp") == 0) {
				newae(ctx->i_ae, "-save-temps");
				break;
			}
			error(arg);
			break;
		case 'm':
			if (strcmp(arg, "-mt") == 0) {
				newae(ctx->i_ae, "-D_REENTRANT");
				break;
			}
			if (strcmp(arg, "-m64") == 0) {
#if !defined(CW_TARGET_aarch64)
				newae(ctx->i_ae, "-m64");
#endif
#if defined(CW_TARGET_i386)
				newae(ctx->i_ae, "-mtune=opteron");
#endif
				mflag |= M64;
				break;
			}
			if (strcmp(arg, "-m32") == 0) {
#if defined(CW_TARGET_aarch64)
				error(arg);
#else
				newae(ctx->i_ae, "-m32");
				mflag |= M32;
#endif
				break;
			}
			error(arg);
			break;
		case 'O':
			if (arglen == 1) {
				newae(ctx->i_ae, "-O");
				break;
			}
			error(arg);
			break;
		case 'P':
			/*
			 * We could do '-E -o filename.i', but that's hard,
			 * and we don't need it for the case that's triggering
			 * this addition.  We'll require the user to specify
			 * -o in the Makefile.  If they don't they'll find out
			 * in a hurry.
			 */
			newae(ctx->i_ae, "-E");
			op = CW_O_PREPROCESS;
			nolibc = 1;
			break;
		case 's':
			if (strcmp(arg, "-shared") == 0) {
				newae(ctx->i_ae, "-shared");
				nolibc = 1;
				break;
			}
			error(arg);
			break;

		case 'V':
			if (arglen == 1) {
				ctx->i_flags &= ~CW_F_ECHO;
				newae(ctx->i_ae, "--version");
				break;
			}
			error(arg);
			break;
		case 'v':
			if (arglen == 1) {
				warnings(ctx->i_ae);
				break;
			}
			error(arg);
			break;
		case 'W':
			if (strncmp(arg, "-Wp,-xc99", 9) == 0) {
				/*
				 * gcc's preprocessor will accept c99
				 * regardless, so accept and ignore.
				 */
				break;
			}
			if (strncmp(arg, "-Wa,", 4) == 0 ||
			    strncmp(arg, "-Wp,", 4) == 0 ||
			    strncmp(arg, "-Wl,", 4) == 0) {
				newae(ctx->i_ae, arg);
				break;
			}
			if (strcmp(arg, "-W0,-noglobal") == 0 ||
			    strcmp(arg, "-W0,-xglobalstatic") == 0) {
				/*
				 * gcc doesn't prefix local symbols
				 * in debug mode, so this is not needed.
				 */
				break;
			}
			if (strcmp(arg, "-W0,-Lt") == 0) {
				/*
				 * Generate tests at the top of loops.
				 * There is no direct gcc equivalent, ignore.
				 */
				break;
			}
			if (strcmp(arg, "-W2,-xwrap_int") == 0) {
				/*
				 * Use the legacy behaviour (pre-SS11)
				 * for integer wrapping.
				 * gcc does not need this.
				 */
				break;
			}
			if (strcmp(arg, "-Wd,-xsafe=unboundsym") == 0) {
				/*
				 * Prevents optimizing away checks for
				 * unbound weak symbol addresses.  gcc does
				 * not do this, so it's not needed.
				 */
				break;
			}
			if (strncmp(arg, "-Wc,-xcode=", 11) == 0) {
				xlate(ctx->i_ae, arg + 11, xcode_tbl);
				break;
			}
			if (strncmp(arg, "-Wc,-Qiselect", 13) == 0) {
				/*
				 * Prevents insertion of register symbols.
				 * gcc doesn't do this, so ignore it.
				 */
				break;
			}
			if (strcmp(arg, "-Wc,-Qassembler-ounrefsym=0") == 0) {
				/*
				 * Prevents optimizing away of static variables.
				 * gcc does not do this, so it's not needed.
				 */
				break;
			}
#if defined(CW_TARGET_i386)
			if (strcmp(arg, "-Wu,-save_args") == 0) {
				newae(ctx->i_ae, "-msave-args");
				break;
			}
#endif	/* i386 */
			error(arg);
			break;
		case 'X':
			if (strcmp(arg, "-Xa") == 0 ||
			    strcmp(arg, "-Xt") == 0) {
				break;
			}
			if (strcmp(arg, "-Xs") == 0) {
				Xsmode(ctx->i_ae);
				break;
			}
			error(arg);
			break;
		case 'x':
			if (arglen == 1)
				error(arg);
			switch (arg[2]) {
			case 'a':
				if (strncmp(arg, "-xarch=", 7) == 0) {
					mflag |= xlate_xtb(ctx->i_ae, arg + 7);
					break;
				}
				error(arg);
				break;
			case 'b':
				if (strncmp(arg, "-xbuiltin=", 10) == 0) {
					if (strcmp(arg + 10, "%all"))
						newae(ctx->i_ae, "-fbuiltin");
					break;
				}
				error(arg);
				break;
			case 'C':
				/* Accept C++ style comments -- ignore */
				if (strcmp(arg, "-xCC") == 0)
					break;
				error(arg);
				break;
			case 'c':
				if (strncmp(arg, "-xc99=%all", 10) == 0) {
					newae(ctx->i_ae, "-std=gnu99");
					break;
				}
				if (strncmp(arg, "-xc99=%none", 11) == 0) {
					newae(ctx->i_ae, "-std=gnu89");
					break;
				}
				if (strncmp(arg, "-xchip=", 7) == 0) {
					xlate(ctx->i_ae, arg + 7, xchip_tbl);
					break;
				}
				if (strncmp(arg, "-xcode=", 7) == 0) {
					xlate(ctx->i_ae, arg + 7, xcode_tbl);
					break;
				}
				if (strncmp(arg, "-xcrossfile", 11) == 0)
					break;
				error(arg);
				break;
			case 'F':
				/*
				 * Compile for mapfile reordering, or unused
				 * section elimination, syntax can be -xF or
				 * more complex, like -xF=%all -- ignore.
				 */
				if (strncmp(arg, "-xF", 3) == 0)
					break;
				error(arg);
				break;
			case 'i':
				if (strncmp(arg, "-xinline", 8) == 0)
					/* No inlining; ignore */
					break;
				if (strcmp(arg, "-xildon") == 0 ||
				    strcmp(arg, "-xildoff") == 0)
					/* No incremental linking; ignore */
					break;
				error(arg);
				break;
#if defined(CW_TARGET_i386)
			case 'm':
				if (strcmp(arg, "-xmodel=kernel") == 0) {
					newae(ctx->i_ae, "-ffreestanding");
					newae(ctx->i_ae, "-mno-red-zone");
					model = "-mcmodel=kernel";
					nolibc = 1;
					break;
				}
				error(arg);
				break;
#endif	/* i386 */
			case 'O':
				if (strncmp(arg, "-xO", 3) == 0) {
					size_t len = strlen(arg);
					char *s = NULL;
					int c = *(arg + 3);
					int level;

					if (len != 4 || !isdigit(c))
						error(arg);

					level = atoi(arg + 3);
					if (level > 5)
						error(arg);
					if (level >= 2) {
						/*
						 * For gcc-3.4.x at -O2 we
						 * need to disable optimizations
						 * that break ON.
						 */
						optim_disable(ctx->i_ae, level);
						/*
						 * limit -xO3 to -O2 as well.
						 */
						level = 2;
					}
					if (asprintf(&s, "-O%d", level) == -1)
						nomem();
					newae(ctx->i_ae, s);
					free(s);
					break;
				}
				error(arg);
				break;
			case 'r':
				if (strncmp(arg, "-xregs=", 7) == 0) {
					xlate(ctx->i_ae, arg + 7, xregs_tbl);
					break;
				}
				error(arg);
				break;
			case 's':
				if (strcmp(arg, "-xs") == 0 ||
				    strcmp(arg, "-xspace") == 0 ||
				    strcmp(arg, "-xstrconst") == 0)
					break;
				error(arg);
				break;
			case 't':
				if (strncmp(arg, "-xtarget=", 9) == 0) {
					xlate(ctx->i_ae, arg + 9, xtarget_tbl);
					break;
				}
				error(arg);
				break;
			case 'e':
			case 'h':
			case 'l':
			default:
				error(arg);
				break;
			}
			break;
		case 'Y':
			if (arglen == 1) {
				if ((arg = *++ctx->i_oldargv) == NULL ||
				    *arg == '\0')
					error("-Y");
				ctx->i_oldargc--;
				arglen = strlen(arg + 1);
			} else {
				arg += 2;
			}
			/* Just ignore -YS,... for now */
			if (strncmp(arg, "S,", 2) == 0)
				break;
			if (strncmp(arg, "I,", 2) == 0) {
				char *s = strdup(arg);
				s[0] = '-';
				s[1] = 'I';
				newae(ctx->i_ae, "-nostdinc");
				newae(ctx->i_ae, s);
				free(s);
				break;
			}
			error(arg);
			break;
		case 'Q':
			/*
			 * We could map -Qy into -Wl,-Qy etc.
			 */
		default:
			error(arg);
			break;
		}
	}

	free(nameflag);

	/*
	 * When compiling multiple source files in a single invocation some
	 * compilers output objects into the current directory with
	 * predictable and conventional names.
	 *
	 * We prevent any attempt to compile multiple files at once so that
	 * any such objects created by a shadow can't escape into a later
	 * link-edit.
	 */
	if (c_files > 1 && op != CW_O_PREPROCESS) {
		errx(2, "multiple source files are "
		    "allowed only with -E or -P");
	}

	/*
	 * Make sure that we do not have any unintended interactions between
	 * the xarch options passed in and the version of the Studio compiler
	 * used.
	 */
	if ((mflag & (SS11|SS12)) == (SS11|SS12)) {
		errx(2,
		    "Conflicting \"-xarch=\" flags (both Studio 11 and 12)\n");
	}

	switch (mflag) {
	case 0:
		/* FALLTHROUGH */
	case M32:
#if defined(CW_TARGET_sparc)
		/*
		 * Only -m32 is defined and so put in the missing xarch
		 * translation.
		 */
		newae(ctx->i_ae, "-mcpu=v8");
		newae(ctx->i_ae, "-mno-v8plus");
#endif
		break;
	case M64:
#if defined(CW_TARGET_sparc)
		/*
		 * Only -m64 is defined and so put in the missing xarch
		 * translation.
		 */
		newae(ctx->i_ae, "-mcpu=v9");
#endif
		break;
	case SS12:
#if defined(CW_TARGET_sparc)
		/* no -m32/-m64 flag used - this is an error for sparc builds */
		(void) fprintf(stderr, "No -m32/-m64 flag defined\n");
		exit(2);
#endif
		break;
	case SS11:
		/* FALLTHROUGH */
	case (SS11|M32):
	case (SS11|M64):
		break;
	case (SS12|M32):
#if defined(CW_TARGET_sparc)
		/*
		 * Need to add in further 32 bit options because with SS12
		 * the xarch=sparcvis option can be applied to 32 or 64
		 * bit, and so the translatation table (xtbl) cannot handle
		 * that.
		 */
		newae(ctx->i_ae, "-mv8plus");
#endif
		break;
	case (SS12|M64):
		break;
	default:
		(void) fprintf(stderr,
		    "Incompatible -xarch= and/or -m32/-m64 options used.\n");
		exit(2);
	}

	if (ctx->i_flags & CW_F_SHADOW) {
		if (op == CW_O_PREPROCESS)
			exit(0);
		else if (op == CW_O_LINK && c_files == 0)
			exit(0);
	}

	if (model != NULL)
		newae(ctx->i_ae, model);
	if (!nolibc)
		newae(ctx->i_ae, "-lc");
	if (!seen_o && (ctx->i_flags & CW_F_SHADOW)) {
		newae(ctx->i_ae, "-o");
		newae(ctx->i_ae, discard_file_name(ctx, NULL));
	}
}

static void
do_smatch(cw_ictx_t *ctx)
{
	if (ctx->i_flags & CW_F_PROG) {
		newae(ctx->i_ae, "--version");
		return;
	}

	/*
	 * Some sources shouldn't run smatch at all.
	 */
	for (int i = 0; i < ctx->i_oldargc; i++) {
		char *arg = ctx->i_oldargv[i];

		if (strcmp(arg, "-_smatch=off") == 0) {
			ctx->i_flags &= ~(CW_F_EXEC | CW_F_ECHO);
			return;
		}

		/* smatch can't handle asm */
		if ((arg[0] != '-') && is_asm_file(arg)) {
			ctx->i_flags &= ~(CW_F_EXEC | CW_F_ECHO);
			return;
		}
	}

	/*
	 * smatch can handle gcc's options.
	 */
	do_gcc(ctx);
}

static void
do_cc(cw_ictx_t *ctx)
{
	int in_output = 0, seen_o = 0, c_files = 0;
	cw_op_t op = CW_O_LINK;
	char *nameflag;

	if (ctx->i_flags & CW_F_PROG) {
		newae(ctx->i_ae, "-V");
		return;
	}

	if (asprintf(&nameflag, "-_%s=", ctx->i_compiler->c_name) == -1)
		nomem();

	while (--ctx->i_oldargc > 0) {
		char *arg = *++ctx->i_oldargv;

		if (strncmp(arg, "-_CC=", 5) == 0) {
			newae(ctx->i_ae, strchr(arg, '=') + 1);
			continue;
		}

		if (*arg != '-') {
			if (!in_output && is_source_file(arg))
				c_files++;

			if (in_output == 0 || !(ctx->i_flags & CW_F_SHADOW)) {
				newae(ctx->i_ae, arg);
			} else {
				in_output = 0;
				newae(ctx->i_ae, discard_file_name(ctx, arg));
			}
			continue;
		}
		switch (*(arg + 1)) {
		case '_':
			if ((strncmp(arg, nameflag, strlen(nameflag)) == 0) ||
			    (strncmp(arg, "-_cc=", 5) == 0) ||
			    (strncmp(arg, "-_sun=", 6) == 0)) {
				newae(ctx->i_ae, strchr(arg, '=') + 1);
			}
			break;

		case 'V':
			ctx->i_flags &= ~CW_F_ECHO;
			newae(ctx->i_ae, arg);
			break;
		case 'o':
			seen_o = 1;
			if (strlen(arg) == 2) {
				in_output = 1;
				newae(ctx->i_ae, arg);
			} else if (ctx->i_flags & CW_F_SHADOW) {
				newae(ctx->i_ae, "-o");
				newae(ctx->i_ae, discard_file_name(ctx, arg));
			} else {
				newae(ctx->i_ae, arg);
			}
			break;
		case 'c':
		case 'S':
			if (strlen(arg) == 2)
				op = CW_O_COMPILE;
			newae(ctx->i_ae, arg);
			break;
		case 'E':
		case 'P':
			if (strlen(arg) == 2)
				op = CW_O_PREPROCESS;
		/*FALLTHROUGH*/
		default:
			newae(ctx->i_ae, arg);
		}
	}

	free(nameflag);

	/* See the comment on this same code in do_gcc() */
	if (c_files > 1 && op != CW_O_PREPROCESS) {
		errx(2, "multiple source files are "
		    "allowed only with -E or -P");
	}

	if (ctx->i_flags & CW_F_SHADOW) {
		if (op == CW_O_PREPROCESS)
			exit(0);
		else if (op == CW_O_LINK && c_files == 0)
			exit(0);
	}

	if (!seen_o && (ctx->i_flags & CW_F_SHADOW)) {
		newae(ctx->i_ae, "-o");
		newae(ctx->i_ae, discard_file_name(ctx, NULL));
	}
}

static void
prepctx(cw_ictx_t *ctx)
{
	newae(ctx->i_ae, ctx->i_compiler->c_path);

	if (ctx->i_flags & CW_F_PROG) {
		(void) printf("%s: %s\n", (ctx->i_flags & CW_F_SHADOW) ?
		    "shadow" : "primary", ctx->i_compiler->c_path);
		(void) fflush(stdout);
	}

	/*
	 * If LD_ALTEXEC is already set, the expectation would be that that
	 * link-editor is run, as such we need to leave it the environment
	 * alone and let that happen.
	 */
	if ((ctx->i_linker != NULL) && (getenv("LD_ALTEXEC") == NULL))
		setenv("LD_ALTEXEC", ctx->i_linker, 1);

	if (!(ctx->i_flags & CW_F_XLATE))
		return;

	switch (ctx->i_compiler->c_style) {
	case SUN:
		do_cc(ctx);
		break;
	case GNU:
		do_gcc(ctx);
		break;
	case SMATCH:
		do_smatch(ctx);
		break;
	}
}

static int
invoke(cw_ictx_t *ctx)
{
	char **newargv, *makeflags;
	int ac;
	struct ae *a;

	newargv = calloc(ctx->i_ae->ael_argc + 1, sizeof (*newargv));
	if (newargv == NULL)
		nomem();

	/*
	 * Check to see if the silent make flag is present (-s), if so, do not
	 * echo. The MAKEFLAGS environment variable is set by dmake. By
	 * observation it appears to place short flags without any arguments
	 * first followed by any long form flags or flags with arguments.
	 */
	makeflags = getenv("MAKEFLAGS");
	if (makeflags != NULL) {
		size_t makeflags_len = strlen(makeflags);
		for (size_t i = 0; i < makeflags_len; i++) {
			if (makeflags[i] == 's') {
				ctx->i_flags &= ~CW_F_ECHO;
				break;
			}
			/* end of short flags */
			if (makeflags[i] == ' ')
				break;
		}
	}

	if (ctx->i_flags & CW_F_ECHO)
		(void) fprintf(stderr, "+ ");

	for (ac = 0, a = ctx->i_ae->ael_head; a; a = a->ae_next, ac++) {
		newargv[ac] = a->ae_arg;
		if (ctx->i_flags & CW_F_ECHO)
			(void) fprintf(stderr, "%s ", a->ae_arg);
		if (a == ctx->i_ae->ael_tail)
			break;
	}

	if (ctx->i_flags & CW_F_ECHO) {
		(void) fprintf(stderr, "\n");
		(void) fflush(stderr);
	}

	if (!(ctx->i_flags & CW_F_EXEC))
		return (0);

	/*
	 * We must fix up the environment here so that the dependency files are
	 * not trampled by the shadow compiler. Also take care of GCC
	 * environment variables that will throw off gcc. This assumes a primary
	 * gcc.
	 */
	if ((ctx->i_flags & CW_F_SHADOW) &&
	    (unsetenv("SUNPRO_DEPENDENCIES") != 0 ||
	    unsetenv("DEPENDENCIES_OUTPUT") != 0 ||
	    unsetenv("GCC_ROOT") != 0)) {
		(void) fprintf(stderr, "error: environment setup failed: %s\n",
		    strerror(errno));
		return (-1);
	}

	(void) execv(newargv[0], newargv);
	warn("couldn't run %s", newargv[0]);

	return (-1);
}

static int
reap(cw_ictx_t *ctx)
{
	int status, ret = 0;
	char buf[1024];
	struct stat s;

	/*
	 * Only wait for one specific child.
	 */
	if (ctx->i_pid <= 0)
		return (-1);

	do {
		if (waitpid(ctx->i_pid, &status, 0) < 0) {
			warn("cannot reap child");
			return (-1);
		}
		if (status != 0) {
			if (WIFSIGNALED(status)) {
				ret = -WTERMSIG(status);
				break;
			} else if (WIFEXITED(status)) {
				ret = WEXITSTATUS(status);
				break;
			}
		}
	} while (!WIFEXITED(status) && !WIFSIGNALED(status));

	if (stat(ctx->i_stderr, &s) < 0) {
		warn("stat failed on child cleanup");
		return (-1);
	}
	if (s.st_size != 0) {
		FILE *f;

		if ((f = fopen(ctx->i_stderr, "r")) != NULL) {
			while (fgets(buf, sizeof (buf), f))
				(void) fprintf(stderr, "%s", buf);
			(void) fflush(stderr);
			(void) fclose(f);
		}
	}
	(void) unlink(ctx->i_stderr);
	free(ctx->i_stderr);

	/*
	 * cc returns an error code when given -V; we want that to succeed.
	 */
	if (ctx->i_flags & CW_F_PROG)
		return (0);

	return (ret);
}

static int
exec_ctx(cw_ictx_t *ctx, int block)
{
	if ((ctx->i_stderr = tempnam(ctx->i_tmpdir, "cw")) == NULL) {
		nomem();
		return (-1);
	}

	if ((ctx->i_pid = fork()) == 0) {
		int fd;

		(void) fclose(stderr);
		if ((fd = open(ctx->i_stderr, O_WRONLY | O_CREAT | O_EXCL,
		    0666)) < 0) {
			err(1, "open failed for standard error");
		}
		if (dup2(fd, 2) < 0) {
			err(1, "dup2 failed for standard error");
		}
		if (fd != 2)
			(void) close(fd);
		if (freopen("/dev/fd/2", "w", stderr) == NULL) {
			err(1, "freopen failed for /dev/fd/2");
		}

		prepctx(ctx);
		exit(invoke(ctx));
	}

	if (ctx->i_pid < 0) {
		err(1, "fork failed");
	}

	if (block)
		return (reap(ctx));

	return (0);
}

static void
parse_compiler(const char *spec, cw_compiler_t *compiler)
{
	char *tspec, *token;

	if ((tspec = strdup(spec)) == NULL)
		nomem();

	if ((token = strsep(&tspec, ",")) == NULL)
		errx(1, "Compiler is missing a name: %s", spec);
	compiler->c_name = token;

	if ((token = strsep(&tspec, ",")) == NULL)
		errx(1, "Compiler is missing a path: %s", spec);
	compiler->c_path = token;

	if ((token = strsep(&tspec, ",")) == NULL)
		errx(1, "Compiler is missing a style: %s", spec);

	if ((strcasecmp(token, "gnu") == 0) ||
	    (strcasecmp(token, "gcc") == 0)) {
		compiler->c_style = GNU;
	} else if ((strcasecmp(token, "sun") == 0) ||
	    (strcasecmp(token, "cc") == 0)) {
		compiler->c_style = SUN;
	} else if ((strcasecmp(token, "smatch") == 0)) {
		compiler->c_style = SMATCH;
	} else {
		errx(1, "unknown compiler style: %s", token);
	}

	if (tspec != NULL)
		errx(1, "Excess tokens in compiler: %s", spec);
}

static void
cleanup(cw_ictx_t *ctx)
{
	DIR *dirp;
	struct dirent *dp;
	char buf[MAXPATHLEN];

	if ((dirp = opendir(ctx->i_tmpdir)) == NULL) {
		if (errno != ENOENT) {
			err(1, "couldn't open temp directory: %s",
			    ctx->i_tmpdir);
		} else {
			return;
		}
	}

	errno = 0;
	while ((dp = readdir(dirp)) != NULL) {
		(void) snprintf(buf, MAXPATHLEN, "%s/%s", ctx->i_tmpdir,
		    dp->d_name);

		if (strcmp(dp->d_name, ".") == 0 ||
		    strcmp(dp->d_name, "..") == 0) {
			continue;
		}

		if (unlink(buf) == -1)
			err(1, "failed to unlink temp file: %s", dp->d_name);
		errno = 0;
	}

	if (errno != 0) {
		err(1, "failed to read temporary directory: %s",
		    ctx->i_tmpdir);
	}

	(void) closedir(dirp);
	if (rmdir(ctx->i_tmpdir) != 0) {
		err(1, "failed to unlink temporary directory: %s",
		    ctx->i_tmpdir);
	}
}

int
main(int argc, char **argv)
{
	int ch;
	cw_compiler_t primary = { NULL, NULL, 0 };
	cw_compiler_t shadows[10];
	int nshadows = 0;
	int ret = 0;
	bool do_serial;
	bool do_exec;
	bool vflg = false;
	bool Cflg = false;
	bool cflg = false;
	bool nflg = false;
	char *tmpdir;

	cw_ictx_t *main_ctx;

	static struct option longopts[] = {
		{ "compiler", no_argument, NULL, 'c' },
		{ "linker", required_argument, NULL, 'l' },
		{ "noecho", no_argument, NULL, 'n' },
		{ "primary", required_argument, NULL, 'p' },
		{ "shadow", required_argument, NULL, 's' },
		{ "versions", no_argument, NULL, 'v' },
		{ NULL, 0, NULL, 0 },
	};


	if ((main_ctx = newictx()) == NULL)
		nomem();

	while ((ch = getopt_long(argc, argv, "C", longopts, NULL)) != -1) {
		switch (ch) {
		case 'c':
			cflg = true;
			break;
		case 'C':
			Cflg = true;
			break;
		case 'l':
			if ((main_ctx->i_linker = strdup(optarg)) == NULL)
				nomem();
			break;
		case 'n':
			nflg = true;
			break;
		case 'p':
			if (primary.c_path != NULL) {
				warnx("Only one primary compiler may "
				    "be specified");
				usage();
			}

			parse_compiler(optarg, &primary);
			break;
		case 's':
			if (nshadows >= 10)
				errx(1, "May only use 10 shadows at "
				    "the moment");
			parse_compiler(optarg, &shadows[nshadows]);
			nshadows++;
			break;
		case 'v':
			vflg = true;
			break;
		default:
			(void) fprintf(stderr, "Did you forget '--'?\n");
			usage();
		}
	}

	if (primary.c_path == NULL) {
		warnx("A primary compiler must be specified");
		usage();
	}

	do_serial = getenv("CW_SHADOW_SERIAL") != NULL;
	do_exec = getenv("CW_NO_EXEC") == NULL;

	/* Leave room for argv[0] */
	argc -= (optind - 1);
	argv += (optind - 1);

	main_ctx->i_oldargc = argc;
	main_ctx->i_oldargv = argv;
	main_ctx->i_flags = CW_F_XLATE;
	if (nflg == 0)
		main_ctx->i_flags |= CW_F_ECHO;
	if (do_exec)
		main_ctx->i_flags |= CW_F_EXEC;
	if (Cflg)
		main_ctx->i_flags |= CW_F_CXX;
	main_ctx->i_compiler = &primary;

	if (cflg) {
		(void) fputs(primary.c_path, stdout);
	}

	if (vflg) {
		(void) printf("cw version %s\n", CW_VERSION);
		(void) fflush(stdout);
		main_ctx->i_flags &= ~CW_F_ECHO;
		main_ctx->i_flags |= CW_F_PROG | CW_F_EXEC;
		do_serial = 1;
	}

	tmpdir = getenv("TMPDIR");
	if (tmpdir == NULL)
		tmpdir = "/tmp";

	if (asprintf(&main_ctx->i_tmpdir, "%s/cw.XXXXXX", tmpdir) == -1)
		nomem();

	if ((main_ctx->i_tmpdir = mkdtemp(main_ctx->i_tmpdir)) == NULL)
		errx(1, "failed to create temporary directory");

	ret |= exec_ctx(main_ctx, do_serial);

	for (int i = 0; i < nshadows; i++) {
		int r;
		cw_ictx_t *shadow_ctx;

		if ((shadow_ctx = newictx()) == NULL)
			nomem();

		(void) memcpy(shadow_ctx, main_ctx, sizeof (cw_ictx_t));

		shadow_ctx->i_flags |= CW_F_SHADOW;
		shadow_ctx->i_compiler = &shadows[i];

		r = exec_ctx(shadow_ctx, do_serial);
		if (r == 0) {
			shadow_ctx->i_next = main_ctx->i_next;
			main_ctx->i_next = shadow_ctx;
		}
		ret |= r;
	}

	if (!do_serial) {
		cw_ictx_t *next = main_ctx;
		while (next != NULL) {
			cw_ictx_t *toreap = next;
			next = next->i_next;
			ret |= reap(toreap);
		}
	}

	cleanup(main_ctx);
	return (ret);
}<|MERGE_RESOLUTION|>--- conflicted
+++ resolved
@@ -36,17 +36,12 @@
  *
  */
 
-<<<<<<< HEAD
-/* If you modify this file, you must increment CW_VERSION */
-#define	CW_VERSION	"8.1"
-=======
 /*
  * If you modify this file, you must increment CW_VERSION.
  * This is a semver, * incompatible changes should bump the major, anything
  * else the minor.
  */
-#define	CW_VERSION	"8.0"
->>>>>>> b0bb0d63
+#define	CW_VERSION	"8.1"
 
 /*
  * -#		Verbose mode
