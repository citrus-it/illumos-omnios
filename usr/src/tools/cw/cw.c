/*
 * CDDL HEADER START
 *
 * The contents of this file are subject to the terms of the
 * Common Development and Distribution License (the "License").
 * You may not use this file except in compliance with the License.
 *
 * You can obtain a copy of the license at usr/src/OPENSOLARIS.LICENSE
 * or http://www.opensolaris.org/os/licensing.
 * See the License for the specific language governing permissions
 * and limitations under the License.
 *
 * When distributing Covered Code, include this CDDL HEADER in each
 * file and include the License file at usr/src/OPENSOLARIS.LICENSE.
 * If applicable, add the following below this CDDL HEADER, with the
 * fields enclosed by brackets "[]" replaced with your own identifying
 * information: Portions Copyright [yyyy] [name of copyright owner]
 *
 * CDDL HEADER END
 */

/*
 * Copyright 2011, Richard Lowe.
 */
/*
 * Copyright 2010 Sun Microsystems, Inc.  All rights reserved.
 * Use is subject to license terms.
 */

/*
 * Wrapper for the GNU C compiler to make it accept the Sun C compiler
 * arguments where possible.
 *
 * Since the translation is inexact, this is something of a work-in-progress.
 *
 */

/* If you modify this file, you must increment CW_VERSION */
#define	CW_VERSION	"1.30"

/*
 * -A<name[(tokens)]>	Preprocessor predicate assertion
 * -B<[static|dynamic]>	Specify dynamic or static binding
 * -C		Prevent preprocessor from removing comments
 * -c		Compile only - produce .o files, suppress linking
 * -D<name[=token]>	Associate name with token as if by #define
 * -E		Compile source through preprocessor only, output to stdout
 * -errtags=<a>	Display messages with tags a(no, yes)
 *		as errors
 * -flags	Show this summary of compiler options
 * -g		Compile for debugging
 * -H		Print path name of each file included during compilation
 * -h <name>	Assign <name> to generated dynamic shared library
 * -I<dir>	Add <dir> to preprocessor #include file search path
 * -i		Passed to linker to ignore any LD_LIBRARY_PATH setting
 * -keeptmp	Keep temporary files created during compilation
 * -KPIC	Compile position independent code with 32-bit addresses
 * -Kpic	Compile position independent code
 * -L<dir>	Pass to linker to add <dir> to the library search path
 * -l<name>	Link with library lib<name>.a or lib<name>.so
 * -mc		Remove duplicate strings from .comment section of output files
 * -mr		Remove all strings from .comment section of output files
 * -mr,"string"	Remove all strings and append "string" to .comment section
 * -mt		Specify options needed when compiling multi-threaded code
 * -native	Find available processor, generate code accordingly
 * -O		Use default optimization level (-xO2 or -xO3. Check man page.)
 * -o <outputfile> Set name of output file to <outputfile>
 * -p		Compile for profiling with prof
 * -R<dir[:dir]> Build runtime search path list into executable
 * -S		Compile and only generate assembly code (.s)
 * -U<name>	Delete initial definition of preprocessor symbol <name>
 * -V		Report version number of each compilation phase
 * -v		Do stricter semantic checking
 * -W<c>,<arg>	Pass <arg> to specified component <c> (a,l,m,p,0,2,h,i,u)
 * -w		Suppress compiler warning messages
 * -Xc		Compile assuming strict ANSI C conformance
 * -xarch=<a>	Specify target architecture instruction set
 *		for system functions, b={%all,%none}
 * -xe		Perform only syntax/semantic checking, no code generation
 * -xlicinfo	Show license server information
 * -xM		Generate makefile dependencies
 * -xM1		Generate makefile dependencies, but exclude /usr/include
 * -xmaxopt=[off,1,2,3,4,5] maximum optimization level allowed on #pragma opt
 * -xprofile=<p> Collect data for a profile or use a profile to optimize
 *		<p>={{collect,use}[:<path>],tcov}
 * -xsb		Compile for use with the WorkShop source browser
 * -xsbfast	Generate only WorkShop source browser info, no compilation
 * -Y<c>,<dir>	Specify <dir> for location of component <c> (a,l,m,p,0,h,i,u)
 * -YA,<dir>	Change default directory searched for components
 * -YI,<dir>	Change default directory searched for include files
 */

/*
 * Translation table:
 */
/*
 * -#				-v
 * -A<name[(tokens)]>		pass-thru
 * -B<[static|dynamic]>		pass-thru (syntax error for anything else)
 * -C				pass-thru
 * -c				pass-thru
 * -D<name[=token]>		pass-thru
 * -E				pass-thru
 * -errtags=%all		-Wall
 * -flags			--help
 * -g				pass-thru
 * -H				pass-thru
 * -h <name>			pass-thru
 * -I<dir>			pass-thru
 * -i				pass-thru
 * -KPIC			-fPIC
 * -Kpic			-fpic
 * -L<dir>			pass-thru
 * -l<name>			pass-thru
 * -mc				error
 * -mr				error
 * -mr,"string"			error
 * -mt				-D_REENTRANT
 * -native			error
 * -O				-O1 (Check the man page to be certain)
 * -o <outputfile>		pass-thru
 * -p				pass-thru
 * -R<dir[:dir]>		pass-thru
 * -S				pass-thru
 * -U<name>			pass-thru
 * -V				--version
 * -v				-Wall
 * -Wa,<arg>			pass-thru
 * -Wp,<arg>			pass-thru
 * -Wl,<arg>			pass-thru
 * -W{m,0,2,h,i,u>		error/ignore
 * -Wu,-xmodel=kernel		-ffreestanding -mcmodel=kernel -mno-red-zone
 * -xmodel=kernel		-ffreestanding -mcmodel=kernel -mno-red-zone
 * -w				pass-thru
 * -Xc				-ansi -pedantic
 * -xarch=<a>			table
 * -xe				error
 * -xM				-M
 * -xM1				-MM
 * -xmaxopt=[...]		error
 * -xprofile=<p>		error
 * -xsb				error
 * -xsbfast			error
 * -W0,-xdbggen=no%usedonly	-fno-eliminate-unused-debug-symbols
 *				-fno-eliminate-unused-debug-types
 * -Y<c>,<dir>			error
 * -YA,<dir>			error
 * -YI,<dir>			-nostdinc -I<dir>
 */

#include <stdio.h>
#include <sys/types.h>
#include <unistd.h>
#include <string.h>
#include <stdlib.h>
#include <ctype.h>
#include <fcntl.h>
#include <errno.h>
#include <stdarg.h>
#include <sys/utsname.h>
#include <sys/param.h>
#include <sys/isa_defs.h>
#include <sys/wait.h>
#include <sys/stat.h>

#define	CW_F_CXX	0x01
#define	CW_F_EXEC	0x04
#define	CW_F_ECHO	0x08
#define	CW_F_XLATE	0x10
#define	CW_F_PROG	0x20

typedef enum cw_compiler {
	CW_C_GCC = 0,
} cw_compiler_t;

static const char *cmds[] = {
	"gcc", "g++"
};

static char default_dir[2][MAXPATHLEN] = {
	DEFAULT_GCC_DIR,
};

#define	CC(ctx) (ctx)->i_compiler

#define	CIDX(compiler, flags)	\
	((int)(compiler) << 1) + ((flags) & CW_F_CXX ? 1 : 0)

typedef enum cw_op {
	CW_O_NONE = 0,
	CW_O_PREPROCESS,
	CW_O_COMPILE,
	CW_O_LINK
} cw_op_t;

struct aelist {
	struct ae {
		struct ae *ae_next;
		char *ae_arg;
	} *ael_head, *ael_tail;
	int ael_argc;
};

typedef struct cw_ictx {
	cw_compiler_t	i_compiler;
	struct aelist	*i_ae;
	uint32_t	i_flags;
	int		i_oldargc;
	char		**i_oldargv;
	pid_t		i_pid;
	char		*i_stderr;
} cw_ictx_t;

/*
 * Status values to indicate which Studio compiler and associated
 * flags are being used.
 */
#define	M32		0x01	/* -m32 - only on Studio 12 */
#define	M64		0x02	/* -m64 - only on Studio 12 */

#define	TRANS_ENTRY	5
/*
 * Translation table definition for the -xarch= flag. The "x_arg"
 * value is translated into the appropriate gcc flags according
 * to the values in x_trans[n]. The x_flags indicates what compiler
 * is being used and what flags have been set via the use of
 * "x_arg".
 */
typedef struct xarch_table {
	char	*x_arg;
	int	x_flags;
	char	*x_trans[TRANS_ENTRY];
} xarch_table_t;

static const char *progname;

static void
nomem(void)
{
	(void) fprintf(stderr, "%s: error: out of memory\n", progname);
	exit(1);
}

static void
cw_perror(const char *fmt, ...)
{
	va_list ap;
	int saved_errno = errno;

	(void) fprintf(stderr, "%s: error: ", progname);

	va_start(ap, fmt);
	(void) vfprintf(stderr, fmt, ap);
	va_end(ap);

	(void) fprintf(stderr, " (%s)\n", strerror(saved_errno));
}

static void
newae(struct aelist *ael, const char *arg)
{
	struct ae *ae;

	if ((ae = calloc(sizeof (*ae), 1)) == NULL)
		nomem();
	ae->ae_arg = strdup(arg);
	if (ael->ael_tail == NULL)
		ael->ael_head = ae;
	else
		ael->ael_tail->ae_next = ae;
	ael->ael_tail = ae;
	ael->ael_argc++;
}

static cw_ictx_t *
newictx(void)
{
	cw_ictx_t *ctx = calloc(sizeof (cw_ictx_t), 1);
	if (ctx)
		if ((ctx->i_ae = calloc(sizeof (struct aelist), 1)) == NULL) {
			free(ctx);
			return (NULL);
		}

	return (ctx);
}

static void
error(const char *arg)
{
	(void) fprintf(stderr,
	    "%s: error: mapping failed at or near arg '%s'\n", progname, arg);
	exit(2);
}

static void
usage()
{
	(void) fprintf(stderr,
	    "usage: %s { -_gcc | -_g++ } ...\n",
	    progname);
	exit(2);
}

static void
do_gcc(cw_ictx_t *ctx)
{
	int c;
	int pic = 0, nolibc = 0;
	int in_output = 0, seen_o = 0, c_files = 0;
	char *model = NULL;
	int	mflag = 0;

	if (ctx->i_flags & CW_F_PROG) {
		newae(ctx->i_ae, "--version");
		return;
	}

	/*
	 * Walk the argument list, translating as we go ..
	 */

	while (--ctx->i_oldargc > 0) {
		char *arg = *++ctx->i_oldargv;
		size_t arglen = strlen(arg);

		if (*arg == '-') {
			arglen--;
		} else {
			/*
			 * Discard inline files that gcc doesn't grok
			 */
			if (!in_output && arglen > 3 &&
			    strcmp(arg + arglen - 3, ".il") == 0)
				continue;

			if (!in_output && arglen > 2 &&
			    arg[arglen - 2] == '.' &&
			    (arg[arglen - 1] == 'S' || arg[arglen - 1] == 's' ||
			    arg[arglen - 1] == 'c' || arg[arglen - 1] == 'i'))
				c_files++;

			/*
			 * Otherwise, filenames and partial arguments
			 * are passed through for gcc to chew on.
			 */
			newae(ctx->i_ae, arg);
			in_output = 0;
			continue;
		}

		switch ((c = arg[1])) {
		case '_':
			if (strcmp(arg, "-_noecho") == 0)
				ctx->i_flags &= ~CW_F_ECHO;
			else if (strncmp(arg, "-_gcc=", 6) == 0 ||
			    strncmp(arg, "-_g++=", 6) == 0)
				newae(ctx->i_ae, arg + 6);
			else
				error(arg);

			if (strcmp(arg, "-_gcc=-shared") == 0)
				nolibc = 1;
			break;
		case 'g':
			newae(ctx->i_ae, "-gdwarf-2");
			break;
		case 'E':
			if (arglen == 1) {
				newae(ctx->i_ae, "-xc");
				newae(ctx->i_ae, arg);
				nolibc = 1;
				break;
			}
			error(arg);
			break;
		case 'c':
		case 'S':
			if (arglen == 1) {
				nolibc = 1;
			}
			/* FALLTHROUGH */
		case 'C':
		case 'H':
		case 'p':
		case 'O':
			if (arglen == 1) {
				newae(ctx->i_ae, arg);
				break;
			}
			error(arg);
			break;
		case 'A':
		case 'h':
		case 'I':
		case 'i':
		case 'L':
		case 'l':
		case 'R':
		case 'U':
		case 'u':
		case 'w':
			newae(ctx->i_ae, arg);
			break;
		case 'o':
			seen_o = 1;
			if (arglen == 1) {
				in_output = 1;
				newae(ctx->i_ae, arg);
			} else {
				newae(ctx->i_ae, arg);
			}
			break;
		case 'D':
			newae(ctx->i_ae, arg);
			/*
			 * XXX	Clearly a hack ... do we need _KADB too?
			 */
			if (strcmp(arg, "-D_KERNEL") == 0 ||
			    strcmp(arg, "-D_BOOT") == 0)
				newae(ctx->i_ae, "-ffreestanding");
			break;
<<<<<<< HEAD
		case 'G':
			newae(ctx->i_ae, "-shared");
			nolibc = 1;
			break;
=======
>>>>>>> f8507a37
		case 'K':
			if (arglen == 1) {
				if ((arg = *++ctx->i_oldargv) == NULL ||
				    *arg == '\0')
					error("-K");
				ctx->i_oldargc--;
			} else {
				arg += 2;
			}
			if (strcmp(arg, "pic") == 0) {
				newae(ctx->i_ae, "-fpic");
				pic = 1;
				break;
			}
			if (strcmp(arg, "PIC") == 0) {
				newae(ctx->i_ae, "-fPIC");
				pic = 1;
				break;
			}
			error("-K");
			break;
		case 'm':
			if (strcmp(arg, "-m64") == 0) {
				newae(ctx->i_ae, "-m64");
#if defined(__x86)
				newae(ctx->i_ae, "-mtune=opteron");
#endif
				mflag |= M64;
				break;
			}
			if (strcmp(arg, "-m32") == 0) {
				newae(ctx->i_ae, "-m32");
				mflag |= M32;
				break;
			}
			error(arg);
			break;
		case 'B':	/* linker options */
		case 'M':
		case 'z':
			{
				char *opt;
				size_t len;
				char *s;

				if (arglen == 1) {
					opt = *++ctx->i_oldargv;
					if (opt == NULL || *opt == '\0')
						error(arg);
					ctx->i_oldargc--;
				} else {
					opt = arg + 2;
				}
				len = strlen(opt) + 7;
				if ((s = malloc(len)) == NULL)
					nomem();
				(void) snprintf(s, len, "-Wl,-%c%s", c, opt);
				newae(ctx->i_ae, s);
				free(s);
			}
			break;
<<<<<<< HEAD
		case 'P':
			/*
			 * We could do '-E -o filename.i', but that's hard,
			 * and we don't need it for the case that's triggering
			 * this addition.  We'll require the user to specify
			 * -o in the Makefile.  If they don't they'll find out
			 * in a hurry.
			 */
			newae(ctx->i_ae, "-E");
			nolibc = 1;
			break;
		case 't':
			if (arglen == 1) {
				newae(ctx->i_ae, "-Wl,-t");
				break;
			}
			error(arg);
			break;
=======
>>>>>>> f8507a37
		case 'W':
			if (strncmp(arg, "-Wa,", 4) == 0 ||
			    strncmp(arg, "-Wp,", 4) == 0 ||
			    strncmp(arg, "-Wl,", 4) == 0) {
				newae(ctx->i_ae, arg);
				break;
			}
#if defined(__x86)
			if (strcmp(arg, "-Wu,-xmodel=kernel") == 0) {
				newae(ctx->i_ae, "-ffreestanding");
				newae(ctx->i_ae, "-mno-red-zone");
				model = "-mcmodel=kernel";
				nolibc = 1;
				break;
			}
#endif	/* __x86 */
			error(arg);
			break;
		case 'x':
			if (arglen == 1)
				error(arg);
			switch (arg[2]) {
#if defined(__x86)
			case 'm':
				if (strcmp(arg, "-xmodel=kernel") == 0) {
					newae(ctx->i_ae, "-ffreestanding");
					newae(ctx->i_ae, "-mno-red-zone");
					model = "-mcmodel=kernel";
					nolibc = 1;
					break;
				}
				error(arg);
				break;
#endif	/* __x86 */
			default:
				error(arg);
				break;
			}
			break;
		case 'Y':
			if (arglen == 1) {
				if ((arg = *++ctx->i_oldargv) == NULL ||
				    *arg == '\0')
					error("-Y");
				ctx->i_oldargc--;
				arglen = strlen(arg + 1);
			} else {
				arg += 2;
			}
			if (strncmp(arg, "I,", 2) == 0) {
				char *s = strdup(arg);
				s[0] = '-';
				s[1] = 'I';
				newae(ctx->i_ae, "-nostdinc");
				newae(ctx->i_ae, s);
				free(s);
				break;
			}
			error(arg);
			break;
		default:
			error(arg);
			break;
		}
	}

	switch (mflag) {
	case 0:
		/* FALLTHROUGH */
	case M32:
#if defined(__sparc)
		/*
		 * Only -m32 is defined and so put in the missing xarch
		 * translation.
		 */
		newae(ctx->i_ae, "-mcpu=v8");
		newae(ctx->i_ae, "-mno-v8plus");
#endif
		break;
	case M64:
#if defined(__sparc)
		/*
		 * Only -m64 is defined and so put in the missing xarch
		 * translation.
		 */
		newae(ctx->i_ae, "-mcpu=v9");
#endif
		break;
	default:
		(void) fprintf(stderr,
		    "Incompatible -xarch= and/or -m32/-m64 options used.\n");
		exit(2);
	}

	if (model && !pic)
		newae(ctx->i_ae, model);
	if (!nolibc)
		newae(ctx->i_ae, "-lc");
}

static void
prepctx(cw_ictx_t *ctx)
{
	const char *dir = NULL, *cmd;
	char *program = NULL;
	size_t len;

	switch (CIDX(CC(ctx), ctx->i_flags)) {
		case CIDX(CW_C_GCC, 0):
			program = getenv("CW_GCC");
			dir = getenv("CW_GCC_DIR");
			break;
		case CIDX(CW_C_GCC, CW_F_CXX):
			program = getenv("CW_GPLUSPLUS");
			dir = getenv("CW_GPLUSPLUS_DIR");
			break;
	}

	if (program == NULL) {
		if (dir == NULL)
			dir = default_dir[CC(ctx)];
		cmd = cmds[CIDX(CC(ctx), ctx->i_flags)];
		len = strlen(dir) + strlen(cmd) + 2;
		if ((program = malloc(len)) == NULL)
			nomem();
		(void) snprintf(program, len, "%s/%s", dir, cmd);
	}

	newae(ctx->i_ae, program);

	if (ctx->i_flags & CW_F_PROG) {
		(void) printf("compiler: %s\n", program);
		(void) fflush(stdout);
	}

	if (!(ctx->i_flags & CW_F_XLATE))
		return;

	switch (CC(ctx)) {
	case CW_C_GCC:
		do_gcc(ctx);
		break;
	}
}

static int
invoke(cw_ictx_t *ctx)
{
	char **newargv;
	int ac;
	struct ae *a;

	if ((newargv = calloc(sizeof (*newargv), ctx->i_ae->ael_argc + 1)) ==
	    NULL)
		nomem();

	if (ctx->i_flags & CW_F_ECHO)
		(void) fprintf(stderr, "+ ");

	for (ac = 0, a = ctx->i_ae->ael_head; a; a = a->ae_next, ac++) {
		newargv[ac] = a->ae_arg;
		if (ctx->i_flags & CW_F_ECHO)
			(void) fprintf(stderr, "%s ", a->ae_arg);
		if (a == ctx->i_ae->ael_tail)
			break;
	}

	if (ctx->i_flags & CW_F_ECHO) {
		(void) fprintf(stderr, "\n");
		(void) fflush(stderr);
	}

	if (!(ctx->i_flags & CW_F_EXEC))
		return (0);

	(void) execv(newargv[0], newargv);
	cw_perror("couldn't run %s", newargv[0]);

	return (-1);
}

static int
reap(cw_ictx_t *ctx)
{
	int status, ret = 0;
	char buf[1024];
	struct stat s;

	/*
	 * Only wait for one specific child.
	 */
	if (ctx->i_pid <= 0)
		return (-1);

	do {
		if (waitpid(ctx->i_pid, &status, 0) < 0) {
			cw_perror("cannot reap child");
			return (-1);
		}
		if (status != 0) {
			if (WIFSIGNALED(status)) {
				ret = -WTERMSIG(status);
				break;
			} else if (WIFEXITED(status)) {
				ret = WEXITSTATUS(status);
				break;
			}
		}
	} while (!WIFEXITED(status) && !WIFSIGNALED(status));

	if (stat(ctx->i_stderr, &s) < 0) {
		cw_perror("stat failed on child cleanup");
		return (-1);
	}
	if (s.st_size != 0) {
		FILE *f;

		if ((f = fopen(ctx->i_stderr, "r")) != NULL) {
			while (fgets(buf, sizeof (buf), f))
				(void) fprintf(stderr, "%s", buf);
			(void) fflush(stderr);
			(void) fclose(f);
		}
	}
	(void) unlink(ctx->i_stderr);
	free(ctx->i_stderr);

	/*
	 * cc returns an error code when given -V; we want that to succeed.
	 */
	if (ctx->i_flags & CW_F_PROG)
		return (0);

	return (ret);
}

static int
exec_ctx(cw_ictx_t *ctx, int block)
{
	char *file;

	/*
	 * To avoid offending cc's sensibilities, the name of its output
	 * file must end in '.o'.
	 */
	if ((file = tempnam(NULL, ".cw")) == NULL) {
		nomem();
		return (-1);
	}
	free(file);

	if ((ctx->i_stderr = tempnam(NULL, ".cw")) == NULL) {
		nomem();
		return (-1);
	}

	if ((ctx->i_pid = fork()) == 0) {
		int fd;

		(void) fclose(stderr);
		if ((fd = open(ctx->i_stderr, O_WRONLY | O_CREAT | O_EXCL,
		    0666)) < 0) {
			cw_perror("open failed for standard error");
			exit(1);
		}
		if (dup2(fd, 2) < 0) {
			cw_perror("dup2 failed for standard error");
			exit(1);
		}
		if (fd != 2)
			(void) close(fd);
		if (freopen("/dev/fd/2", "w", stderr) == NULL) {
			cw_perror("freopen failed for /dev/fd/2");
			exit(1);
		}
		prepctx(ctx);
		exit(invoke(ctx));
	}

	if (ctx->i_pid < 0) {
		cw_perror("fork failed");
		return (1);
	}

	if (block)
		return (reap(ctx));

	return (0);
}

int
main(int argc, char **argv)
{
	cw_ictx_t *ctx = newictx();
	cw_ictx_t *ctx_shadow = newictx();
	const char *dir;
	int do_reap = 0;
	int ret = 0;

	if ((progname = strrchr(argv[0], '/')) == NULL)
		progname = argv[0];
	else
		progname++;

	if (ctx == NULL || ctx_shadow == NULL)
		nomem();

	ctx->i_flags = CW_F_ECHO|CW_F_XLATE;

	/*
	 * Figure out where to get our tools from.  This depends on
	 * the environment variables set at run time.
	 */
	if ((dir = getenv("GCC_ROOT")) != NULL) {
		(void) snprintf(default_dir[CW_C_GCC], MAXPATHLEN,
		    "%s/bin", dir);
	}

	if (getenv("CW_NO_EXEC") == NULL)
		ctx->i_flags |= CW_F_EXEC;

	/*
	 * The first argument must be one of "-_gcc", or "-_g++"
	 */
	if (argc == 1)
		usage();
	argc--;
	argv++;
	if (strcmp(argv[0], "-_gcc") == 0) {
		ctx->i_compiler = CW_C_GCC;
	} else if (strcmp(argv[0], "-_g++") == 0) {
		ctx->i_compiler = CW_C_GCC;
		ctx->i_flags |= CW_F_CXX;
	} else {
		/* assume "-_gcc" by default */
		argc++;
		argv--;
		ctx->i_compiler = CW_C_GCC;
	}

	ctx->i_oldargc = argc;
	ctx->i_oldargv = argv;

	ret |= exec_ctx(ctx, do_reap);

	if (!do_reap)
		ret |= reap(ctx);

	return (ret);
}<|MERGE_RESOLUTION|>--- conflicted
+++ resolved
@@ -420,13 +420,6 @@
 			    strcmp(arg, "-D_BOOT") == 0)
 				newae(ctx->i_ae, "-ffreestanding");
 			break;
-<<<<<<< HEAD
-		case 'G':
-			newae(ctx->i_ae, "-shared");
-			nolibc = 1;
-			break;
-=======
->>>>>>> f8507a37
 		case 'K':
 			if (arglen == 1) {
 				if ((arg = *++ctx->i_oldargv) == NULL ||
@@ -488,27 +481,6 @@
 				free(s);
 			}
 			break;
-<<<<<<< HEAD
-		case 'P':
-			/*
-			 * We could do '-E -o filename.i', but that's hard,
-			 * and we don't need it for the case that's triggering
-			 * this addition.  We'll require the user to specify
-			 * -o in the Makefile.  If they don't they'll find out
-			 * in a hurry.
-			 */
-			newae(ctx->i_ae, "-E");
-			nolibc = 1;
-			break;
-		case 't':
-			if (arglen == 1) {
-				newae(ctx->i_ae, "-Wl,-t");
-				break;
-			}
-			error(arg);
-			break;
-=======
->>>>>>> f8507a37
 		case 'W':
 			if (strncmp(arg, "-Wa,", 4) == 0 ||
 			    strncmp(arg, "-Wp,", 4) == 0 ||
