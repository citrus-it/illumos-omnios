
/*
 * CDDL HEADER START
 *
 * The contents of this file are subject to the terms of the
 * Common Development and Distribution License (the "License").
 * You may not use this file except in compliance with the License.
 *
 * You can obtain a copy of the license at usr/src/OPENSOLARIS.LICENSE
 * or http://www.opensolaris.org/os/licensing.
 * See the License for the specific language governing permissions
 * and limitations under the License.
 *
 * When distributing Covered Code, include this CDDL HEADER in each
 * file and include the License file at usr/src/OPENSOLARIS.LICENSE.
 * If applicable, add the following below this CDDL HEADER, with the
 * fields enclosed by brackets "[]" replaced with your own identifying
 * information: Portions Copyright [yyyy] [name of copyright owner]
 *
 * CDDL HEADER END
 */

/*
 * Copyright 2010 Sun Microsystems, Inc.  All rights reserved.
 * Use is subject to license terms.
 *
 * Copyright 2018 Richard Lowe.
 * Copyright 2019 Joyent, Inc.
 */

/*
 * Wrapper for the GNU C compiler to make it accept the Sun C compiler
 * arguments where possible.
 *
 * Since the translation is inexact, this is something of a work-in-progress.
 *
 */

/* If you modify this file, you must increment CW_VERSION */
<<<<<<< HEAD
#define	CW_VERSION	"6.3"
=======
#define	CW_VERSION	"7.1"
>>>>>>> 8b26092d

/*
 * -#		Verbose mode
 * -###		Show compiler commands built by driver, no compilation
 * -A<name[(tokens)]>	Preprocessor predicate assertion
 * -C		Prevent preprocessor from removing comments
 * -c		Compile only - produce .o files, suppress linking
 * -cg92	Alias for -xtarget=ss1000
 * -D<name[=token]>	Associate name with token as if by #define
 * -d[y|n]	dynamic [-dy] or static [-dn] option to linker
 * -E		Compile source through preprocessor only, output to stdout
 * -erroff=<t>	Suppress warnings specified by tags t(%none, %all, <tag list>)
 * -errtags=<a>	Display messages with tags a(no, yes)
 * -errwarn=<t>	Treats warnings specified by tags t(%none, %all, <tag list>)
 *		as errors
 * -fast	Optimize using a selection of options
 * -fd		Report old-style function definitions and declarations
 * -fnonstd	Initialize floating-point hardware to non-standard preferences
 * -fns[=<yes|no>] Select non-standard floating point mode
 * -fprecision=<p> Set FP rounding precision mode p(single, double, extended)
 * -fround=<r>	Select the IEEE rounding mode in effect at startup
 * -fsimple[=<n>] Select floating-point optimization preferences <n>
 * -fsingle	Use single-precision arithmetic (-Xt and -Xs modes only)
 * -ftrap=<t>	Select floating-point trapping mode in effect at startup
 * -fstore	force floating pt. values to target precision on assignment
 * -g		Compile for debugging
 * -H		Print path name of each file included during compilation
 * -h <name>	Assign <name> to generated dynamic shared library
 * -I<dir>	Add <dir> to preprocessor #include file search path
 * -i		Passed to linker to ignore any LD_LIBRARY_PATH setting
 * -keeptmp	Keep temporary files created during compilation
 * -L<dir>	Pass to linker to add <dir> to the library search path
 * -l<name>	Link with library lib<name>.a or lib<name>.so
 * -mc		Remove duplicate strings from .comment section of output files
 * -mr		Remove all strings from .comment section of output files
 * -mr,"string"	Remove all strings and append "string" to .comment section
 * -mt		Specify options needed when compiling multi-threaded code
 * -native	Find available processor, generate code accordingly
 * -nofstore	Do not force floating pt. values to target precision
 *		on assignment
 * -norunpath	Do not build in a runtime path for shared libraries
 * -O		Use default optimization level (-xO2 or -xO3. Check man page.)
 * -o <outputfile> Set name of output file to <outputfile>
 * -P		Compile source through preprocessor only, output to .i  file
 * -p		Compile for profiling with prof
 * -Q[y|n]	Emit/don't emit identification info to output file
 * -R<dir[:dir]> Build runtime search path list into executable
 * -S		Compile and only generate assembly code (.s)
 * -s		Strip symbol table from the executable file
 * -t		Turn off duplicate symbol warnings when linking
 * -U<name>	Delete initial definition of preprocessor symbol <name>
 * -V		Report version number of each compilation phase
 * -v		Do stricter semantic checking
 * -W<c>,<arg>	Pass <arg> to specified component <c> (a,l,m,p,0,2,h,i,u)
 * -w		Suppress compiler warning messages
 * -Xa		Compile assuming ANSI C conformance, allow K & R extensions
 *		(default mode)
 * -Xs		Compile assuming (pre-ANSI) K & R C style code
 * -Xt		Compile assuming K & R conformance, allow ANSI C
 * -xarch=<a>	Specify target architecture instruction set
 * -xbuiltin[=<b>] When profitable inline, or substitute intrinisic functions
 *		for system functions, b={%all,%none}
 * -xCC		Accept C++ style comments
 * -xchip=<c>	Specify the target processor for use by the optimizer
 * -xcode=<c>	Generate different code for forming addresses
 * -xcrossfile[=<n>] Enable optimization and inlining across source files,
 *		n={0|1}
 * -xe		Perform only syntax/semantic checking, no code generation
 * -xF		Compile for later mapfile reordering or unused section
 *		elimination
 * -xhelp=<f>	Display on-line help information f(flags, readme, errors)
 * -xildoff	Cancel -xildon
 * -xildon	Enable use of the incremental linker, ild
 * -xinline=[<a>,...,<a>]  Attempt inlining of specified user routines,
 *		<a>={%auto,func,no%func}
 * -xlibmieee	Force IEEE 754 return values for math routines in
 *		exceptional cases
 * -xlibmil	Inline selected libm math routines for optimization
 * -xlic_lib=sunperf	Link in the Sun supplied performance libraries
 * -xlicinfo	Show license server information
 * -xmaxopt=[off,1,2,3,4,5] maximum optimization level allowed on #pragma opt
 * -xO<n>	Generate optimized code (n={1|2|3|4|5})
 * -xP		Print prototypes for function definitions
 * -xprofile=<p> Collect data for a profile or use a profile to optimize
 *		<p>={{collect,use}[:<path>],tcov}
 * -xregs=<r>	Control register allocation
 * -xs		Allow debugging without object (.o) files
 * -xsb		Compile for use with the WorkShop source browser
 * -xsbfast	Generate only WorkShop source browser info, no compilation
 * -xsfpconst	Represent unsuffixed floating point constants as single
 *		precision
 * -xspace	Do not do optimizations that increase code size
 * -xstrconst	Place string literals into read-only data segment
 * -xtarget=<t>	Specify target system for optimization
 * -xtemp=<dir>	Set directory for temporary files to <dir>
 * -xtime	Report the execution time for each compilation phase
 * -xunroll=n	Enable unrolling loops n times where possible
 * -Y<c>,<dir>	Specify <dir> for location of component <c> (a,l,m,p,0,h,i,u)
 * -YA,<dir>	Change default directory searched for components
 * -YI,<dir>	Change default directory searched for include files
 * -YP,<dir>	Change default directory for finding libraries files
 * -YS,<dir>	Change default directory for startup object files
 */

/*
 * Translation table:
 */
/*
 * -#				-v
 * -###				error
 * -A<name[(tokens)]>		pass-thru
 * -B<[static|dynamic]>		pass-thru (syntax error for anything else)
 * -C				pass-thru
 * -c				pass-thru
 * -cg92			-m32 -mcpu=v8 -mtune=supersparc (SPARC only)
 * -D<name[=token]>		pass-thru
 * -E				pass-thru
 * -erroff=E_EMPTY_TRANSLATION_UNIT ignore
 * -errtags=%all		-Wall
 * -errwarn=%all		-Werror else -Wno-error
 * -fast			error
 * -fd				error
 * -fnonstd			error
 * -fns[=<yes|no>]		error
 * -fprecision=<p>		error
 * -fround=<r>			error
 * -fsimple[=<n>]		error
 * -fsingle[=<n>]		error
 * -ftrap=<t>			error
 * -fstore			error
 * -g				pass-thru
 * -H				pass-thru
 * -I<dir>			pass-thru
 * -i				pass-thru
 * -keeptmp			-save-temps
 * -L<dir>			pass-thru
 * -l<name>			pass-thru
 * -mc				error
 * -mr				error
 * -mr,"string"			error
 * -mt				-D_REENTRANT
 * -native			error
 * -nofstore			error
 * -nolib			-nodefaultlibs
 * -norunpath			ignore
 * -O				-O1 (Check the man page to be certain)
 * -o <outputfile>		pass-thru
 * -P				-E -o filename.i (or error)
 * -p				pass-thru
 * -Q[y|n]			error
 * -R<dir[:dir]>		pass-thru
 * -S				pass-thru
 * -U<name>			pass-thru
 * -V				--version
 * -v				-Wall
 * -Wa,<arg>			pass-thru
 * -Wp,<arg>			pass-thru except -xc99=<a>
 * -Wl,<arg>			pass-thru
 * -W{m,0,2,h,i,u>		error/ignore
 * -xmodel=kernel		-ffreestanding -mcmodel=kernel -mno-red-zone
 * -Wu,-save_args		-msave-args
 * -w				pass-thru
 * -Xa				-std=iso9899:199409 or -ansi
 * -Xt				error
 * -Xs				-traditional -std=c89
 * -xarch=<a>			table
 * -xbuiltin[=<b>]		-fbuiltin (-fno-builtin otherwise)
 * -xCC				ignore
 * -xchip=<c>			table
 * -xcode=<c>			table
 * -xcrossfile[=<n>]		ignore
 * -xe				error
 * -xF				error
 * -xhelp=<f>			error
 * -xildoff			ignore
 * -xildon			ignore
 * -xinline			ignore
 * -xlibmieee			error
 * -xlibmil			error
 * -xlic_lib=sunperf		error
 * -xmaxopt=[...]		error
 * -xO<n>			-O<n>
 * -xP				error
 * -xprofile=<p>		error
 * -xregs=<r>			table
 * -xs				error
 * -xsb				error
 * -xsbfast			error
 * -xsfpconst			error
 * -xspace			ignore (-not -Os)
 * -xstrconst			ignore
 * -xtarget=<t>			table
 * -xtemp=<dir>			error
 * -xtime			error
 * -xtransition			-Wtransition
 * -xunroll=n			error
 * -Y<c>,<dir>			error
 * -YA,<dir>			error
 * -YI,<dir>			-nostdinc -I<dir>
 * -YP,<dir>			error
 * -YS,<dir>			error
 */

#include <ctype.h>
#include <err.h>
#include <errno.h>
#include <fcntl.h>
#include <getopt.h>
#include <stdio.h>
#include <stdlib.h>
#include <stdbool.h>
#include <string.h>
#include <unistd.h>
#include <dirent.h>

#include <sys/param.h>
#include <sys/stat.h>
#include <sys/types.h>
#include <sys/utsname.h>
#include <sys/wait.h>

#define	CW_F_CXX	0x01
#define	CW_F_SHADOW	0x02
#define	CW_F_EXEC	0x04
#define	CW_F_ECHO	0x08
#define	CW_F_XLATE	0x10
#define	CW_F_PROG	0x20

typedef enum cw_op {
	CW_O_NONE = 0,
	CW_O_PREPROCESS,
	CW_O_COMPILE,
	CW_O_LINK
} cw_op_t;

struct aelist {
	struct ae {
		struct ae *ae_next;
		char *ae_arg;
	} *ael_head, *ael_tail;
	int ael_argc;
};

typedef enum {
	GNU,
	SUN,
	SMATCH
} compiler_style_t;

typedef struct {
	char *c_name;
	char *c_path;
	compiler_style_t c_style;
} cw_compiler_t;

typedef struct cw_ictx {
	struct cw_ictx	*i_next;
	cw_compiler_t	*i_compiler;
	char		*i_linker;
	struct aelist	*i_ae;
	uint32_t	i_flags;
	int		i_oldargc;
	char		**i_oldargv;
	pid_t		i_pid;
	char		*i_tmpdir;
	char		*i_stderr;
} cw_ictx_t;

/*
 * Status values to indicate which Studio compiler and associated
 * flags are being used.
 */
#define	M32		0x01	/* -m32 - only on Studio 12 */
#define	M64		0x02	/* -m64 - only on Studio 12 */
#define	SS11		0x100	/* Studio 11 */
#define	SS12		0x200	/* Studio 12 */

#define	TRANS_ENTRY	5
/*
 * Translation table definition for the -xarch= flag. The "x_arg"
 * value is translated into the appropriate gcc flags according
 * to the values in x_trans[n]. The x_flags indicates what compiler
 * is being used and what flags have been set via the use of
 * "x_arg".
 */
typedef struct xarch_table {
	char	*x_arg;
	int	x_flags;
	char	*x_trans[TRANS_ENTRY];
} xarch_table_t;

/*
 * The translation table for the -xarch= flag used in the Studio compilers.
 */
static const xarch_table_t xtbl[] = {
#if defined(CW_TARGET_i386)
	{ "generic",	SS11, {NULL} },
	{ "generic64",	(SS11|M64), { "-m64", "-mtune=opteron" } },
	{ "amd64",	(SS11|M64), { "-m64", "-mtune=opteron" } },
	{ "386",	SS11,	{ "-march=i386" } },
	{ "pentium_pro", SS11,	{ "-march=pentiumpro" } },
	{ "sse",	SS11, { "-msse", "-mfpmath=sse" } },
	{ "sse2",	SS11, { "-msse2", "-mfpmath=sse" } },
#elif defined(CW_TARGET_sparc)
	{ "generic",	(SS11|M32), { "-m32", "-mcpu=v8" } },
	{ "generic64",	(SS11|M64), { "-m64", "-mcpu=v9" } },
	{ "v8",		(SS11|M32), { "-m32", "-mcpu=v8", "-mno-v8plus" } },
	{ "v8plus",	(SS11|M32), { "-m32", "-mcpu=v9", "-mv8plus" } },
	{ "v8plusa",	(SS11|M32), { "-m32", "-mcpu=ultrasparc", "-mv8plus",
			"-mvis" } },
	{ "v8plusb",	(SS11|M32), { "-m32", "-mcpu=ultrasparc3", "-mv8plus",
			"-mvis" } },
	{ "v9",		(SS11|M64), { "-m64", "-mcpu=v9" } },
	{ "v9a",	(SS11|M64), { "-m64", "-mcpu=ultrasparc", "-mvis" } },
	{ "v9b",	(SS11|M64), { "-m64", "-mcpu=ultrasparc3", "-mvis" } },
	{ "sparc",	SS12, { "-mcpu=v9", "-mv8plus" } },
	{ "sparcvis",	SS12, { "-mcpu=ultrasparc", "-mvis" } },
	{ "sparcvis2",	SS12, { "-mcpu=ultrasparc3", "-mvis" } }
#elif defined(CW_TARGET_aarch64)
	/* { "generic",	M32, { "-march=armv8-a", "-mabi=ilp32" } }, */
	{ "generic64",	M64, { "-march=armv8-a", "-mabi=lp64" } },
#endif
};

static int xtbl_size = sizeof (xtbl) / sizeof (xarch_table_t);

static const char *xchip_tbl[] = {
#if defined(CW_TARGET_i386)
	"386",		"-mtune=i386", NULL,
	"486",		"-mtune=i486", NULL,
	"pentium",	"-mtune=pentium", NULL,
	"pentium_pro",  "-mtune=pentiumpro", NULL,
#elif defined(CW_TARGET_sparc)
	"super",	"-mtune=supersparc", NULL,
	"ultra",	"-mtune=ultrasparc", NULL,
	"ultra3",	"-mtune=ultrasparc3", NULL,
#endif
	NULL,		NULL
};

static const char *xcode_tbl[] = {
#if defined(CW_TARGET_sparc)
	"abs32",	"-fno-pic", "-mcmodel=medlow", NULL,
	"abs44",	"-fno-pic", "-mcmodel=medmid", NULL,
	"abs64",	"-fno-pic", "-mcmodel=medany", NULL,
	"pic13",	"-fpic", NULL,
	"pic32",	"-fPIC", NULL,
#endif
	NULL,		NULL
};

static const char *xtarget_tbl[] = {
#if defined(CW_TARGET_i386)
	"pentium_pro",	"-march=pentiumpro", NULL,
#endif	/* i386 */
	NULL,		NULL
};

static const char *xregs_tbl[] = {
#if defined(CW_TARGET_sparc)
	"appl",		"-mapp-regs", NULL,
	"no%appl",	"-mno-app-regs", NULL,
	"float",	"-mfpu", NULL,
	"no%float",	"-mno-fpu", NULL,
#endif	/* sparc */
	NULL,		NULL
};

static void
nomem(void)
{
	errx(1, "out of memory");
}

static void
newae(struct aelist *ael, const char *arg)
{
	struct ae *ae;

	if ((ae = calloc(1, sizeof (*ae))) == NULL)
		nomem();
	ae->ae_arg = strdup(arg);
	if (ael->ael_tail == NULL)
		ael->ael_head = ae;
	else
		ael->ael_tail->ae_next = ae;
	ael->ael_tail = ae;
	ael->ael_argc++;
}

static cw_ictx_t *
newictx(void)
{
	cw_ictx_t *ctx = calloc(1, sizeof (cw_ictx_t));
	if (ctx)
		if ((ctx->i_ae = calloc(1, sizeof (struct aelist))) == NULL) {
			free(ctx);
			return (NULL);
		}

	return (ctx);
}

static void
error(const char *arg)
{
	errx(2, "error: mapping failed at or near arg '%s'", arg);
}

/*
 * Add the current favourite set of warnings to the gcc invocation.
 */
static void
warnings(struct aelist *h)
{
	static int warningsonce;

	if (warningsonce++)
		return;

	/*
	 * Enable as many warnings as exist, then disable those that we never
	 * ever want.
	 */
	newae(h, "-Wall");
	newae(h, "-Wextra");
}

static void
optim_disable(struct aelist *h, int level)
{
	if (level >= 2) {
		newae(h, "-fno-strict-aliasing");
		newae(h, "-fno-unit-at-a-time");
		newae(h, "-fno-optimize-sibling-calls");
	}
}

static void
Xsmode(struct aelist *h)
{
	static int xsonce;

	if (xsonce++)
		return;

	newae(h, "-traditional");
	newae(h, "-traditional-cpp");
}

static void
usage(void)
{
	extern char *__progname;
	(void) fprintf(stderr,
	    "usage: %s [-C] [--versions] --primary <compiler> "
	    "[--shadow <compiler>]... -- cflags...\n",
	    __progname);
	(void) fprintf(stderr, "compilers take the form: name,path,style\n"
	    " - name: a unique name usable in flag specifiers\n"
	    " - path: path to the compiler binary\n"
	    " - style: the style of flags expected: either sun or gnu\n");
	exit(2);
}

static int
xlate_xtb(struct aelist *h, const char *xarg)
{
	int	i, j;

	for (i = 0; i < xtbl_size; i++) {
		if (strcmp(xtbl[i].x_arg, xarg) == 0)
			break;
	}

	/*
	 * At the end of the table and so no matching "arg" entry
	 * found and so this must be a bad -xarch= flag.
	 */
	if (i == xtbl_size)
		error(xarg);

	for (j = 0; j < TRANS_ENTRY; j++) {
		if (xtbl[i].x_trans[j] != NULL)
			newae(h, xtbl[i].x_trans[j]);
		else
			break;
	}
	return (xtbl[i].x_flags);

}

static void
xlate(struct aelist *h, const char *xarg, const char **table)
{
	while (*table != NULL && strcmp(xarg, *table) != 0) {
		while (*table != NULL)
			table++;
		table++;
	}

	if (*table == NULL)
		error(xarg);

	table++;

	while (*table != NULL) {
		newae(h, *table);
		table++;
	}
}

/*
 * The compiler wants the output file to end in appropriate extension.  If
 * we're generating a name from whole cloth (path == NULL), we assume that
 * extension to be .o, otherwise we match the extension of the caller.
 */
static char *
discard_file_name(cw_ictx_t *ctx, const char *path)
{
	char *ret, *ext;
	char tmpl[] = "cwXXXXXX";

	if (path == NULL) {
		ext = ".o";
	} else {
		ext = strrchr(path, '.');
	}

	/*
	 * We need absolute control over where the temporary file goes, since
	 * we rely on it for cleanup so tempnam(3C) and tmpnam(3C) are
	 * inappropriate (they use TMPDIR, preferentially).
	 *
	 * mkstemp(3C) doesn't actually help us, since the temporary file
	 * isn't used by us, only its name.
	 */
	if (mktemp(tmpl) == NULL)
		nomem();

	(void) asprintf(&ret, "%s/%s%s", ctx->i_tmpdir, tmpl,
	    (ext != NULL) ? ext : "");

	if (ret == NULL)
		nomem();

	return (ret);
}

static bool
is_source_file(const char *path)
{
	char *ext = strrchr(path, '.');

	if ((ext == NULL) || (*(ext + 1) == '\0'))
		return (false);

	ext += 1;

	if ((strcasecmp(ext, "c") == 0) ||
	    (strcmp(ext, "cc") == 0) ||
	    (strcmp(ext, "i") == 0) ||
	    (strcasecmp(ext, "s") == 0) ||
	    (strcmp(ext, "cpp") == 0)) {
		return (true);
	}

	return (false);
}


static void
do_gcc(cw_ictx_t *ctx)
{
	int c;
	int nolibc = 0;
	int in_output = 0, seen_o = 0, c_files = 0;
	cw_op_t op = CW_O_LINK;
	char *model = NULL;
	char *nameflag;
	int mflag = 0;

	if (ctx->i_flags & CW_F_PROG) {
		newae(ctx->i_ae, "--version");
		return;
	}

	newae(ctx->i_ae, "-fident");
	newae(ctx->i_ae, "-finline");
	newae(ctx->i_ae, "-fno-inline-functions");
	newae(ctx->i_ae, "-fno-builtin");
	newae(ctx->i_ae, "-fno-asm");
	newae(ctx->i_ae, "-fdiagnostics-show-option");
	newae(ctx->i_ae, "-nodefaultlibs");

#if defined(CW_TARGET_sparc)
	/*
	 * The SPARC ldd and std instructions require 8-byte alignment of
	 * their address operand.  gcc correctly uses them only when the
	 * ABI requires 8-byte alignment; unfortunately we have a number of
	 * pieces of buggy code that doesn't conform to the ABI.  This
	 * flag makes gcc work more like Studio with -xmemalign=4.
	 */
	newae(ctx->i_ae, "-mno-integer-ldd-std");
#endif

	/*
	 * This is needed because 'u' is defined
	 * under a conditional on 'sun'.  Should
	 * probably just remove the conditional,
	 * or make it be dependent on '__sun'.
	 *
	 * -Dunix is also missing in enhanced ANSI mode
	 */
	newae(ctx->i_ae, "-D__sun");

	if (asprintf(&nameflag, "-_%s=", ctx->i_compiler->c_name) == -1)
		nomem();

	/*
	 * Walk the argument list, translating as we go ..
	 */
	while (--ctx->i_oldargc > 0) {
		char *arg = *++ctx->i_oldargv;
		size_t arglen = strlen(arg);

		if (*arg == '-') {
			arglen--;
		} else {
			if (!in_output && is_source_file(arg))
				c_files++;

			/*
			 * Otherwise, filenames and partial arguments
			 * are passed through for gcc to chew on.  However,
			 * output is always discarded for the secondary
			 * compiler.
			 */
			if ((ctx->i_flags & CW_F_SHADOW) && in_output) {
				newae(ctx->i_ae, discard_file_name(ctx, arg));
			} else {
				newae(ctx->i_ae, arg);
			}
			in_output = 0;
			continue;
		}

		if (ctx->i_flags & CW_F_CXX) {
			if (strncmp(arg, "-_g++=", 6) == 0) {
				newae(ctx->i_ae, strchr(arg, '=') + 1);
				continue;
			}
			if (strncmp(arg, "-compat=", 8) == 0) {
				/* discard -compat=4 and -compat=5 */
				continue;
			}
			if (strcmp(arg, "-Qoption") == 0) {
				/* discard -Qoption and its two arguments */
				if (ctx->i_oldargc < 3)
					error(arg);
				ctx->i_oldargc -= 2;
				ctx->i_oldargv += 2;
				continue;
			}
			if (strcmp(arg, "-xwe") == 0) {
				/* turn warnings into errors */
				newae(ctx->i_ae, "-Werror");
				continue;
			}
			if (strcmp(arg, "-norunpath") == 0) {
				/* gcc has no corresponding option */
				continue;
			}
			if (strcmp(arg, "-nolib") == 0) {
				/* -nodefaultlibs is on by default */
				nolibc = 1;
				continue;
			}
#if defined(CW_TARGET_sparc)
			if (strcmp(arg, "-cg92") == 0) {
				mflag |= xlate_xtb(ctx->i_ae, "v8");
				xlate(ctx->i_ae, "super", xchip_tbl);
				continue;
			}
#endif	/* sparc */
		}

		switch ((c = arg[1])) {
		case '_':
			if ((strncmp(arg, nameflag, strlen(nameflag)) == 0) ||
			    (strncmp(arg, "-_gcc=", 6) == 0) ||
			    (strncmp(arg, "-_gnu=", 6) == 0)) {
				newae(ctx->i_ae, strchr(arg, '=') + 1);
			}
			break;
		case '#':
			if (arglen == 1) {
				newae(ctx->i_ae, "-v");
				break;
			}
			error(arg);
			break;
		case 'f':
			if ((strcmp(arg, "-fpic") == 0) ||
			    (strcmp(arg, "-fPIC") == 0)) {
				newae(ctx->i_ae, arg);
				break;
			}
			error(arg);
			break;
		case 'E':
			if (arglen == 1) {
				newae(ctx->i_ae, "-xc");
				newae(ctx->i_ae, arg);
				op = CW_O_PREPROCESS;
				nolibc = 1;
				break;
			}
			error(arg);
			break;
		case 'c':
		case 'S':
			if (arglen == 1) {
				op = CW_O_COMPILE;
				nolibc = 1;
			}
			/* FALLTHROUGH */
		case 'C':
		case 'H':
		case 'p':
			if (arglen == 1) {
				newae(ctx->i_ae, arg);
				break;
			}
			error(arg);
			break;
		case 'A':
		case 'g':
		case 'I':
		case 'i':
		case 'L':
		case 'l':
		case 'R':
		case 'U':
		case 'u':
		case 'w':
			newae(ctx->i_ae, arg);
			break;
		case 'o':
			seen_o = 1;
			if (arglen == 1) {
				in_output = 1;
				newae(ctx->i_ae, arg);
			} else if (ctx->i_flags & CW_F_SHADOW) {
				newae(ctx->i_ae, "-o");
				newae(ctx->i_ae, discard_file_name(ctx, arg));
			} else {
				newae(ctx->i_ae, arg);
			}
			break;
		case 'D':
			newae(ctx->i_ae, arg);
			/*
			 * XXX	Clearly a hack ... do we need _KADB too?
			 */
			if (strcmp(arg, "-D_KERNEL") == 0 ||
			    strcmp(arg, "-D_BOOT") == 0)
				newae(ctx->i_ae, "-ffreestanding");
			break;
		case 'd':
			if (strcmp(arg, "-dalign") == 0) {
				/*
				 * -dalign forces alignment in some cases;
				 * gcc does not need any flag to do this.
				 */
				break;
			}
			error(arg);
			break;
		case 'e':
			if (strcmp(arg,
			    "-erroff=E_EMPTY_TRANSLATION_UNIT") == 0) {
				/*
				 * Accept but ignore this -- gcc doesn't
				 * seem to complain about empty translation
				 * units
				 */
				break;
			}
			/* XX64 -- ignore all -erroff= options, for now */
			if (strncmp(arg, "-erroff=", 8) == 0)
				break;
			if (strcmp(arg, "-errtags=yes") == 0) {
				warnings(ctx->i_ae);
				break;
			}
			if (strcmp(arg, "-errwarn=%all") == 0) {
				newae(ctx->i_ae, "-Werror");
				break;
			}
			error(arg);
			break;
		case 'k':
			if (strcmp(arg, "-keeptmp") == 0) {
				newae(ctx->i_ae, "-save-temps");
				break;
			}
			error(arg);
			break;
		case 'm':
			if (strcmp(arg, "-mt") == 0) {
				newae(ctx->i_ae, "-D_REENTRANT");
				break;
			}
			if (strcmp(arg, "-m64") == 0) {
#if !defined(CW_TARGET_aarch64)
				newae(ctx->i_ae, "-m64");
#endif
#if defined(CW_TARGET_i386)
				newae(ctx->i_ae, "-mtune=opteron");
#endif
				mflag |= M64;
				break;
			}
			if (strcmp(arg, "-m32") == 0) {
#if defined(CW_TARGET_aarch64)
				error(arg);
#else
				newae(ctx->i_ae, "-m32");
				mflag |= M32;
#endif
				break;
			}
			error(arg);
			break;
		case 'O':
			if (arglen == 1) {
				newae(ctx->i_ae, "-O");
				break;
			}
			error(arg);
			break;
		case 'P':
			/*
			 * We could do '-E -o filename.i', but that's hard,
			 * and we don't need it for the case that's triggering
			 * this addition.  We'll require the user to specify
			 * -o in the Makefile.  If they don't they'll find out
			 * in a hurry.
			 */
			newae(ctx->i_ae, "-E");
			op = CW_O_PREPROCESS;
			nolibc = 1;
			break;
		case 's':
			if (strcmp(arg, "-shared") == 0) {
				newae(ctx->i_ae, "-shared");
				nolibc = 1;
				break;
			}
			error(arg);
			break;

		case 'V':
			if (arglen == 1) {
				ctx->i_flags &= ~CW_F_ECHO;
				newae(ctx->i_ae, "--version");
				break;
			}
			error(arg);
			break;
		case 'v':
			if (arglen == 1) {
				warnings(ctx->i_ae);
				break;
			}
			error(arg);
			break;
		case 'W':
			if (strncmp(arg, "-Wp,-xc99", 9) == 0) {
				/*
				 * gcc's preprocessor will accept c99
				 * regardless, so accept and ignore.
				 */
				break;
			}
			if (strncmp(arg, "-Wa,", 4) == 0 ||
			    strncmp(arg, "-Wp,", 4) == 0 ||
			    strncmp(arg, "-Wl,", 4) == 0) {
				newae(ctx->i_ae, arg);
				break;
			}
			if (strcmp(arg, "-W0,-noglobal") == 0 ||
			    strcmp(arg, "-W0,-xglobalstatic") == 0) {
				/*
				 * gcc doesn't prefix local symbols
				 * in debug mode, so this is not needed.
				 */
				break;
			}
			if (strcmp(arg, "-W0,-Lt") == 0) {
				/*
				 * Generate tests at the top of loops.
				 * There is no direct gcc equivalent, ignore.
				 */
				break;
			}
			if (strcmp(arg, "-W2,-xwrap_int") == 0) {
				/*
				 * Use the legacy behaviour (pre-SS11)
				 * for integer wrapping.
				 * gcc does not need this.
				 */
				break;
			}
			if (strcmp(arg, "-Wd,-xsafe=unboundsym") == 0) {
				/*
				 * Prevents optimizing away checks for
				 * unbound weak symbol addresses.  gcc does
				 * not do this, so it's not needed.
				 */
				break;
			}
			if (strncmp(arg, "-Wc,-xcode=", 11) == 0) {
				xlate(ctx->i_ae, arg + 11, xcode_tbl);
				break;
			}
			if (strncmp(arg, "-Wc,-Qiselect", 13) == 0) {
				/*
				 * Prevents insertion of register symbols.
				 * gcc doesn't do this, so ignore it.
				 */
				break;
			}
			if (strcmp(arg, "-Wc,-Qassembler-ounrefsym=0") == 0) {
				/*
				 * Prevents optimizing away of static variables.
				 * gcc does not do this, so it's not needed.
				 */
				break;
			}
#if defined(CW_TARGET_i386)
			if (strcmp(arg, "-Wu,-save_args") == 0) {
				newae(ctx->i_ae, "-msave-args");
				break;
			}
#endif	/* i386 */
			error(arg);
			break;
		case 'X':
			if (strcmp(arg, "-Xa") == 0 ||
			    strcmp(arg, "-Xt") == 0) {
				break;
			}
			if (strcmp(arg, "-Xs") == 0) {
				Xsmode(ctx->i_ae);
				break;
			}
			error(arg);
			break;
		case 'x':
			if (arglen == 1)
				error(arg);
			switch (arg[2]) {
			case 'a':
				if (strncmp(arg, "-xarch=", 7) == 0) {
					mflag |= xlate_xtb(ctx->i_ae, arg + 7);
					break;
				}
				error(arg);
				break;
			case 'b':
				if (strncmp(arg, "-xbuiltin=", 10) == 0) {
					if (strcmp(arg + 10, "%all"))
						newae(ctx->i_ae, "-fbuiltin");
					break;
				}
				error(arg);
				break;
			case 'C':
				/* Accept C++ style comments -- ignore */
				if (strcmp(arg, "-xCC") == 0)
					break;
				error(arg);
				break;
			case 'c':
				if (strncmp(arg, "-xc99=%all", 10) == 0) {
					newae(ctx->i_ae, "-std=gnu99");
					break;
				}
				if (strncmp(arg, "-xc99=%none", 11) == 0) {
					newae(ctx->i_ae, "-std=gnu89");
					break;
				}
				if (strncmp(arg, "-xchip=", 7) == 0) {
					xlate(ctx->i_ae, arg + 7, xchip_tbl);
					break;
				}
				if (strncmp(arg, "-xcode=", 7) == 0) {
					xlate(ctx->i_ae, arg + 7, xcode_tbl);
					break;
				}
				if (strncmp(arg, "-xcrossfile", 11) == 0)
					break;
				error(arg);
				break;
			case 'F':
				/*
				 * Compile for mapfile reordering, or unused
				 * section elimination, syntax can be -xF or
				 * more complex, like -xF=%all -- ignore.
				 */
				if (strncmp(arg, "-xF", 3) == 0)
					break;
				error(arg);
				break;
			case 'i':
				if (strncmp(arg, "-xinline", 8) == 0)
					/* No inlining; ignore */
					break;
				if (strcmp(arg, "-xildon") == 0 ||
				    strcmp(arg, "-xildoff") == 0)
					/* No incremental linking; ignore */
					break;
				error(arg);
				break;
#if defined(CW_TARGET_i386)
			case 'm':
				if (strcmp(arg, "-xmodel=kernel") == 0) {
					newae(ctx->i_ae, "-ffreestanding");
					newae(ctx->i_ae, "-mno-red-zone");
					model = "-mcmodel=kernel";
					nolibc = 1;
					break;
				}
				error(arg);
				break;
#endif	/* i386 */
			case 'O':
				if (strncmp(arg, "-xO", 3) == 0) {
					size_t len = strlen(arg);
					char *s = NULL;
					int c = *(arg + 3);
					int level;

					if (len != 4 || !isdigit(c))
						error(arg);

					level = atoi(arg + 3);
					if (level > 5)
						error(arg);
					if (level >= 2) {
						/*
						 * For gcc-3.4.x at -O2 we
						 * need to disable optimizations
						 * that break ON.
						 */
						optim_disable(ctx->i_ae, level);
						/*
						 * limit -xO3 to -O2 as well.
						 */
						level = 2;
					}
					if (asprintf(&s, "-O%d", level) == -1)
						nomem();
					newae(ctx->i_ae, s);
					free(s);
					break;
				}
				error(arg);
				break;
			case 'r':
				if (strncmp(arg, "-xregs=", 7) == 0) {
					xlate(ctx->i_ae, arg + 7, xregs_tbl);
					break;
				}
				error(arg);
				break;
			case 's':
				if (strcmp(arg, "-xs") == 0 ||
				    strcmp(arg, "-xspace") == 0 ||
				    strcmp(arg, "-xstrconst") == 0)
					break;
				error(arg);
				break;
			case 't':
				if (strncmp(arg, "-xtarget=", 9) == 0) {
					xlate(ctx->i_ae, arg + 9, xtarget_tbl);
					break;
				}
				error(arg);
				break;
			case 'e':
			case 'h':
			case 'l':
			default:
				error(arg);
				break;
			}
			break;
		case 'Y':
			if (arglen == 1) {
				if ((arg = *++ctx->i_oldargv) == NULL ||
				    *arg == '\0')
					error("-Y");
				ctx->i_oldargc--;
				arglen = strlen(arg + 1);
			} else {
				arg += 2;
			}
			/* Just ignore -YS,... for now */
			if (strncmp(arg, "S,", 2) == 0)
				break;
			if (strncmp(arg, "I,", 2) == 0) {
				char *s = strdup(arg);
				s[0] = '-';
				s[1] = 'I';
				newae(ctx->i_ae, "-nostdinc");
				newae(ctx->i_ae, s);
				free(s);
				break;
			}
			error(arg);
			break;
		case 'Q':
			/*
			 * We could map -Qy into -Wl,-Qy etc.
			 */
		default:
			error(arg);
			break;
		}
	}

	free(nameflag);

	/*
	 * When compiling multiple source files in a single invocation some
	 * compilers output objects into the current directory with
	 * predictable and conventional names.
	 *
	 * We prevent any attempt to compile multiple files at once so that
	 * any such objects created by a shadow can't escape into a later
	 * link-edit.
	 */
	if (c_files > 1 && op != CW_O_PREPROCESS) {
		errx(2, "multiple source files are "
		    "allowed only with -E or -P");
	}

	/*
	 * Make sure that we do not have any unintended interactions between
	 * the xarch options passed in and the version of the Studio compiler
	 * used.
	 */
	if ((mflag & (SS11|SS12)) == (SS11|SS12)) {
		errx(2,
		    "Conflicting \"-xarch=\" flags (both Studio 11 and 12)\n");
	}

	switch (mflag) {
	case 0:
		/* FALLTHROUGH */
	case M32:
#if defined(CW_TARGET_sparc)
		/*
		 * Only -m32 is defined and so put in the missing xarch
		 * translation.
		 */
		newae(ctx->i_ae, "-mcpu=v8");
		newae(ctx->i_ae, "-mno-v8plus");
#endif
		break;
	case M64:
#if defined(CW_TARGET_sparc)
		/*
		 * Only -m64 is defined and so put in the missing xarch
		 * translation.
		 */
		newae(ctx->i_ae, "-mcpu=v9");
#endif
		break;
	case SS12:
#if defined(CW_TARGET_sparc)
		/* no -m32/-m64 flag used - this is an error for sparc builds */
		(void) fprintf(stderr, "No -m32/-m64 flag defined\n");
		exit(2);
#endif
		break;
	case SS11:
		/* FALLTHROUGH */
	case (SS11|M32):
	case (SS11|M64):
		break;
	case (SS12|M32):
#if defined(CW_TARGET_sparc)
		/*
		 * Need to add in further 32 bit options because with SS12
		 * the xarch=sparcvis option can be applied to 32 or 64
		 * bit, and so the translatation table (xtbl) cannot handle
		 * that.
		 */
		newae(ctx->i_ae, "-mv8plus");
#endif
		break;
	case (SS12|M64):
		break;
	default:
		(void) fprintf(stderr,
		    "Incompatible -xarch= and/or -m32/-m64 options used.\n");
		exit(2);
	}

	if (ctx->i_flags & CW_F_SHADOW) {
		if (op == CW_O_PREPROCESS)
			exit(0);
		else if (op == CW_O_LINK && c_files == 0)
			exit(0);
	}

	if (model != NULL)
		newae(ctx->i_ae, model);
	if (!nolibc)
		newae(ctx->i_ae, "-lc");
	if (!seen_o && (ctx->i_flags & CW_F_SHADOW)) {
		newae(ctx->i_ae, "-o");
		newae(ctx->i_ae, discard_file_name(ctx, NULL));
	}
}

static void
do_smatch(cw_ictx_t *ctx)
{
	if (ctx->i_flags & CW_F_PROG) {
		newae(ctx->i_ae, "--version");
		return;
	}

	/*
	 * Some sources shouldn't run smatch at all.
	 */
	for (int i = 0; i < ctx->i_oldargc; i++) {
		char *arg = ctx->i_oldargv[i];

		if (strcmp(arg, "-_smatch=off") == 0) {
			ctx->i_flags &= ~ (CW_F_EXEC | CW_F_ECHO);
			return;
		}
	}

	/*
	 * smatch can handle gcc's options.
	 */
	do_gcc(ctx);
}

static void
do_cc(cw_ictx_t *ctx)
{
	int in_output = 0, seen_o = 0, c_files = 0;
	cw_op_t op = CW_O_LINK;
	char *nameflag;

	if (ctx->i_flags & CW_F_PROG) {
		newae(ctx->i_ae, "-V");
		return;
	}

	if (asprintf(&nameflag, "-_%s=", ctx->i_compiler->c_name) == -1)
		nomem();

	while (--ctx->i_oldargc > 0) {
		char *arg = *++ctx->i_oldargv;

		if (strncmp(arg, "-_CC=", 5) == 0) {
			newae(ctx->i_ae, strchr(arg, '=') + 1);
			continue;
		}

		if (*arg != '-') {
			if (!in_output && is_source_file(arg))
				c_files++;

			if (in_output == 0 || !(ctx->i_flags & CW_F_SHADOW)) {
				newae(ctx->i_ae, arg);
			} else {
				in_output = 0;
				newae(ctx->i_ae, discard_file_name(ctx, arg));
			}
			continue;
		}
		switch (*(arg + 1)) {
		case '_':
			if ((strncmp(arg, nameflag, strlen(nameflag)) == 0) ||
			    (strncmp(arg, "-_cc=", 5) == 0) ||
			    (strncmp(arg, "-_sun=", 6) == 0)) {
				newae(ctx->i_ae, strchr(arg, '=') + 1);
			}
			break;

		case 'V':
			ctx->i_flags &= ~CW_F_ECHO;
			newae(ctx->i_ae, arg);
			break;
		case 'o':
			seen_o = 1;
			if (strlen(arg) == 2) {
				in_output = 1;
				newae(ctx->i_ae, arg);
			} else if (ctx->i_flags & CW_F_SHADOW) {
				newae(ctx->i_ae, "-o");
				newae(ctx->i_ae, discard_file_name(ctx, arg));
			} else {
				newae(ctx->i_ae, arg);
			}
			break;
		case 'c':
		case 'S':
			if (strlen(arg) == 2)
				op = CW_O_COMPILE;
			newae(ctx->i_ae, arg);
			break;
		case 'E':
		case 'P':
			if (strlen(arg) == 2)
				op = CW_O_PREPROCESS;
		/*FALLTHROUGH*/
		default:
			newae(ctx->i_ae, arg);
		}
	}

	free(nameflag);

	/* See the comment on this same code in do_gcc() */
	if (c_files > 1 && op != CW_O_PREPROCESS) {
		errx(2, "multiple source files are "
		    "allowed only with -E or -P");
	}

	if (ctx->i_flags & CW_F_SHADOW) {
		if (op == CW_O_PREPROCESS)
			exit(0);
		else if (op == CW_O_LINK && c_files == 0)
			exit(0);
	}

	if (!seen_o && (ctx->i_flags & CW_F_SHADOW)) {
		newae(ctx->i_ae, "-o");
		newae(ctx->i_ae, discard_file_name(ctx, NULL));
	}
}

static void
prepctx(cw_ictx_t *ctx)
{
	newae(ctx->i_ae, ctx->i_compiler->c_path);

	if (ctx->i_flags & CW_F_PROG) {
		(void) printf("%s: %s\n", (ctx->i_flags & CW_F_SHADOW) ?
		    "shadow" : "primary", ctx->i_compiler->c_path);
		(void) fflush(stdout);
	}

	/*
	 * If LD_ALTEXEC is already set, the expectation would be that that
	 * link-editor is run, as such we need to leave it the environment
	 * alone and let that happen.
	 */
	if ((ctx->i_linker != NULL) && (getenv("LD_ALTEXEC") == NULL))
		setenv("LD_ALTEXEC", ctx->i_linker, 1);

	if (!(ctx->i_flags & CW_F_XLATE))
		return;

	switch (ctx->i_compiler->c_style) {
	case SUN:
		do_cc(ctx);
		break;
	case GNU:
		do_gcc(ctx);
		break;
	case SMATCH:
		do_smatch(ctx);
		break;
	}
}

static int
invoke(cw_ictx_t *ctx)
{
	char **newargv, *makeflags;
	int ac;
	struct ae *a;

	newargv = calloc(ctx->i_ae->ael_argc + 1, sizeof (*newargv));
	if (newargv == NULL)
		nomem();

	/*
	 * Check to see if the silent make flag is present (-s), if so, do not
	 * echo. The MAKEFLAGS environment variable is set by dmake. By
	 * observation it appears to place short flags without any arguments
	 * first followed by any long form flags or flags with arguments.
	 */
	makeflags = getenv("MAKEFLAGS");
	if (makeflags != NULL) {
		size_t makeflags_len = strlen(makeflags);
		for (size_t i = 0; i < makeflags_len; i++) {
			if (makeflags[i] == 's') {
				ctx->i_flags &= ~CW_F_ECHO;
				break;
			}
			/* end of short flags */
			if (makeflags[i] == ' ')
				break;
		}
	}

	if (ctx->i_flags & CW_F_ECHO)
		(void) fprintf(stderr, "+ ");

	for (ac = 0, a = ctx->i_ae->ael_head; a; a = a->ae_next, ac++) {
		newargv[ac] = a->ae_arg;
		if (ctx->i_flags & CW_F_ECHO)
			(void) fprintf(stderr, "%s ", a->ae_arg);
		if (a == ctx->i_ae->ael_tail)
			break;
	}

	if (ctx->i_flags & CW_F_ECHO) {
		(void) fprintf(stderr, "\n");
		(void) fflush(stderr);
	}

	if (!(ctx->i_flags & CW_F_EXEC))
		return (0);

	/*
	 * We must fix up the environment here so that the dependency files are
	 * not trampled by the shadow compiler. Also take care of GCC
	 * environment variables that will throw off gcc. This assumes a primary
	 * gcc.
	 */
	if ((ctx->i_flags & CW_F_SHADOW) &&
	    (unsetenv("SUNPRO_DEPENDENCIES") != 0 ||
	    unsetenv("DEPENDENCIES_OUTPUT") != 0 ||
	    unsetenv("GCC_ROOT") != 0)) {
		(void) fprintf(stderr, "error: environment setup failed: %s\n",
		    strerror(errno));
		return (-1);
	}

	(void) execv(newargv[0], newargv);
	warn("couldn't run %s", newargv[0]);

	return (-1);
}

static int
reap(cw_ictx_t *ctx)
{
	int status, ret = 0;
	char buf[1024];
	struct stat s;

	/*
	 * Only wait for one specific child.
	 */
	if (ctx->i_pid <= 0)
		return (-1);

	do {
		if (waitpid(ctx->i_pid, &status, 0) < 0) {
			warn("cannot reap child");
			return (-1);
		}
		if (status != 0) {
			if (WIFSIGNALED(status)) {
				ret = -WTERMSIG(status);
				break;
			} else if (WIFEXITED(status)) {
				ret = WEXITSTATUS(status);
				break;
			}
		}
	} while (!WIFEXITED(status) && !WIFSIGNALED(status));

	if (stat(ctx->i_stderr, &s) < 0) {
		warn("stat failed on child cleanup");
		return (-1);
	}
	if (s.st_size != 0) {
		FILE *f;

		if ((f = fopen(ctx->i_stderr, "r")) != NULL) {
			while (fgets(buf, sizeof (buf), f))
				(void) fprintf(stderr, "%s", buf);
			(void) fflush(stderr);
			(void) fclose(f);
		}
	}
	(void) unlink(ctx->i_stderr);
	free(ctx->i_stderr);

	/*
	 * cc returns an error code when given -V; we want that to succeed.
	 */
	if (ctx->i_flags & CW_F_PROG)
		return (0);

	return (ret);
}

static int
exec_ctx(cw_ictx_t *ctx, int block)
{
	if ((ctx->i_stderr = tempnam(ctx->i_tmpdir, "cw")) == NULL) {
		nomem();
		return (-1);
	}

	if ((ctx->i_pid = fork()) == 0) {
		int fd;

		(void) fclose(stderr);
		if ((fd = open(ctx->i_stderr, O_WRONLY | O_CREAT | O_EXCL,
		    0666)) < 0) {
			err(1, "open failed for standard error");
		}
		if (dup2(fd, 2) < 0) {
			err(1, "dup2 failed for standard error");
		}
		if (fd != 2)
			(void) close(fd);
		if (freopen("/dev/fd/2", "w", stderr) == NULL) {
			err(1, "freopen failed for /dev/fd/2");
		}

		prepctx(ctx);
		exit(invoke(ctx));
	}

	if (ctx->i_pid < 0) {
		err(1, "fork failed");
	}

	if (block)
		return (reap(ctx));

	return (0);
}

static void
parse_compiler(const char *spec, cw_compiler_t *compiler)
{
	char *tspec, *token;

	if ((tspec = strdup(spec)) == NULL)
		nomem();

	if ((token = strsep(&tspec, ",")) == NULL)
		errx(1, "Compiler is missing a name: %s", spec);
	compiler->c_name = token;

	if ((token = strsep(&tspec, ",")) == NULL)
		errx(1, "Compiler is missing a path: %s", spec);
	compiler->c_path = token;

	if ((token = strsep(&tspec, ",")) == NULL)
		errx(1, "Compiler is missing a style: %s", spec);

	if ((strcasecmp(token, "gnu") == 0) ||
	    (strcasecmp(token, "gcc") == 0)) {
		compiler->c_style = GNU;
	} else if ((strcasecmp(token, "sun") == 0) ||
	    (strcasecmp(token, "cc") == 0)) {
		compiler->c_style = SUN;
	} else if ((strcasecmp(token, "smatch") == 0)) {
		compiler->c_style = SMATCH;
	} else {
		errx(1, "unknown compiler style: %s", token);
	}

	if (tspec != NULL)
		errx(1, "Excess tokens in compiler: %s", spec);
}

static void
cleanup(cw_ictx_t *ctx)
{
	DIR *dirp;
	struct dirent *dp;
	char buf[MAXPATHLEN];

	if ((dirp = opendir(ctx->i_tmpdir)) == NULL) {
		if (errno != ENOENT) {
			err(1, "couldn't open temp directory: %s",
			    ctx->i_tmpdir);
		} else {
			return;
		}
	}

	errno = 0;
	while ((dp = readdir(dirp)) != NULL) {
		(void) snprintf(buf, MAXPATHLEN, "%s/%s", ctx->i_tmpdir,
		    dp->d_name);

		if (strcmp(dp->d_name, ".") == 0 ||
		    strcmp(dp->d_name, "..") == 0) {
			continue;
		}

		if (unlink(buf) == -1)
			err(1, "failed to unlink temp file: %s", dp->d_name);
		errno = 0;
	}

	if (errno != 0) {
		err(1, "failed to read temporary directory: %s",
		    ctx->i_tmpdir);
	}

	(void) closedir(dirp);
	if (rmdir(ctx->i_tmpdir) != 0) {
		err(1, "failed to unlink temporary directory: %s",
		    ctx->i_tmpdir);
	}
}

int
main(int argc, char **argv)
{
	int ch;
	cw_compiler_t primary = { NULL, NULL, 0 };
	cw_compiler_t shadows[10];
	int nshadows = 0;
	int ret = 0;
	bool do_serial;
	bool do_exec;
	bool vflg = false;
	bool Cflg = false;
	bool cflg = false;
	bool nflg = false;
	char *tmpdir;

	cw_ictx_t *main_ctx;

	static struct option longopts[] = {
		{ "compiler", no_argument, NULL, 'c' },
		{ "linker", required_argument, NULL, 'l' },
		{ "noecho", no_argument, NULL, 'n' },
		{ "primary", required_argument, NULL, 'p' },
		{ "shadow", required_argument, NULL, 's' },
		{ "versions", no_argument, NULL, 'v' },
		{ NULL, 0, NULL, 0 },
	};


	if ((main_ctx = newictx()) == NULL)
		nomem();

	while ((ch = getopt_long(argc, argv, "C", longopts, NULL)) != -1) {
		switch (ch) {
		case 'c':
			cflg = true;
			break;
		case 'C':
			Cflg = true;
			break;
		case 'l':
			if ((main_ctx->i_linker = strdup(optarg)) == NULL)
				nomem();
			break;
		case 'n':
			nflg = true;
			break;
		case 'p':
			if (primary.c_path != NULL) {
				warnx("Only one primary compiler may "
				    "be specified");
				usage();
			}

			parse_compiler(optarg, &primary);
			break;
		case 's':
			if (nshadows >= 10)
				errx(1, "May only use 10 shadows at "
				    "the moment");
			parse_compiler(optarg, &shadows[nshadows]);
			nshadows++;
			break;
		case 'v':
			vflg = true;
			break;
		default:
			(void) fprintf(stderr, "Did you forget '--'?\n");
			usage();
		}
	}

	if (primary.c_path == NULL) {
		warnx("A primary compiler must be specified");
		usage();
	}

	do_serial = getenv("CW_SHADOW_SERIAL") != NULL;
	do_exec = getenv("CW_NO_EXEC") == NULL;

	/* Leave room for argv[0] */
	argc -= (optind - 1);
	argv += (optind - 1);

	main_ctx->i_oldargc = argc;
	main_ctx->i_oldargv = argv;
	main_ctx->i_flags = CW_F_XLATE;
	if (nflg == 0)
		main_ctx->i_flags |= CW_F_ECHO;
	if (do_exec)
		main_ctx->i_flags |= CW_F_EXEC;
	if (Cflg)
		main_ctx->i_flags |= CW_F_CXX;
	main_ctx->i_compiler = &primary;

	if (cflg) {
		(void) fputs(primary.c_path, stdout);
	}

	if (vflg) {
		(void) printf("cw version %s\n", CW_VERSION);
		(void) fflush(stdout);
		main_ctx->i_flags &= ~CW_F_ECHO;
		main_ctx->i_flags |= CW_F_PROG | CW_F_EXEC;
		do_serial = 1;
	}

	tmpdir = getenv("TMPDIR");
	if (tmpdir == NULL)
		tmpdir = "/tmp";

	if (asprintf(&main_ctx->i_tmpdir, "%s/cw.XXXXXX", tmpdir) == -1)
		nomem();

	if ((main_ctx->i_tmpdir = mkdtemp(main_ctx->i_tmpdir)) == NULL)
		errx(1, "failed to create temporary directory");

	ret |= exec_ctx(main_ctx, do_serial);

	for (int i = 0; i < nshadows; i++) {
		int r;
		cw_ictx_t *shadow_ctx;

		if ((shadow_ctx = newictx()) == NULL)
			nomem();

		(void) memcpy(shadow_ctx, main_ctx, sizeof (cw_ictx_t));

		shadow_ctx->i_flags |= CW_F_SHADOW;
		shadow_ctx->i_compiler = &shadows[i];

		r = exec_ctx(shadow_ctx, do_serial);
		if (r == 0) {
			shadow_ctx->i_next = main_ctx->i_next;
			main_ctx->i_next = shadow_ctx;
		}
		ret |= r;
	}

	if (!do_serial) {
		cw_ictx_t *next = main_ctx;
		while (next != NULL) {
			cw_ictx_t *toreap = next;
			next = next->i_next;
			ret |= reap(toreap);
		}
	}

	cleanup(main_ctx);
	return (ret);
}<|MERGE_RESOLUTION|>--- conflicted
+++ resolved
@@ -37,11 +37,7 @@
  */
 
 /* If you modify this file, you must increment CW_VERSION */
-<<<<<<< HEAD
-#define	CW_VERSION	"6.3"
-=======
-#define	CW_VERSION	"7.1"
->>>>>>> 8b26092d
+#define	CW_VERSION	"8.1"
 
 /*
  * -#		Verbose mode
