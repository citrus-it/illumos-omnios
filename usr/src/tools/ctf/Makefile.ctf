--- conflicted
+++ resolved
@@ -46,11 +46,6 @@
 	-I$(NATIVE_ADJUNCT)/include
 
 CPPFLAGS += $(HDRDIRS)
-<<<<<<< HEAD
 CERRWARN += -Wno-parentheses
-=======
-CFLAGS += $(CCVERBOSE)
-CERRWARN += -_gcc=-Wno-parentheses
 
-SMOFF += all_func_returns
->>>>>>> dc5e7685
+SMOFF += all_func_returns