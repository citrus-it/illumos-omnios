--- conflicted
+++ resolved
@@ -43,11 +43,7 @@
 	-I/usr/include \
 	-I$(SRC)/uts/common \
 	-I$(SRC)/common/ctf \
-<<<<<<< HEAD
-	-I$(ADJUNCT_PROTO)/usr/include
-=======
 	-I$(NATIVE_ADJUNCT)/include
->>>>>>> 2385a442
 
 CPPFLAGS += $(HDRDIRS)
 CFLAGS += $(CCVERBOSE)
