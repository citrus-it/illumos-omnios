#
# This file and its contents are supplied under the terms of the
# Common Development and Distribution License ("CDDL"), version 1.0.
# You may only use this file in accordance with the terms of version
# 1.0 of the CDDL.
#
# A full copy of the text of the CDDL should have accompanied this
# source.  A copy of the CDDL is also available via the Internet at
# http://www.illumos.org/license/CDDL.
#

#
# Copyright 2018 Joyent, Inc.
#

include $(SRC)/lib/libctf/Makefile.shared.com
include ../../Makefile.ctf

CSTD = $(CSTD_GNU99)
C99LMODE = -Xc99=%all

CPPFLAGS +=	-I$(SRC)/lib/libctf/common/ \
		-I$(SRC)/lib/libdwarf/common/ \
		-I$(SRC)/lib/mergeq \
		-include ../../common/ctf_headers.h \
		-DCTF_OLD_VERSIONS \
		-DCTF_TOOLS_BUILD
LDLIBS += -lc -lelf -L$(ROOTONBLDLIBMACH) -ldwarf -lavl
NATIVE_LIBS += libelf.so libavl.so libc.so
DYNFLAGS += '-R$$ORIGIN/../../lib/$(MACH)'

<<<<<<< HEAD
# We can't directly build this library with CTF information as the CTF tools
# themselves depend upon it, and so aren't built yet. However, we can include
# DWARF debug data and avoid stripping the objects so they can be converted
# and re-installed via the 'installctf' target later.
CTFCONVERT_O= :
$(DYNLIB) := CTFMERGE_POST= :
CFLAGS += $(CTF_FLAGS)
STRIP_STABS = :
=======
# As a bootstrapping issue, we can't use the real mapfile because we build
# early in tools and thus don't have support for assertions.
MAPFILES=
>>>>>>> 5920236b

.KEEP_STATE:

all: $(LIBS)

install_libs: $(ROOTONBLDLIBMACH)/libctf.so.1 $(ROOTONBLDLIBMACH)/libctf.so
install: all install_libs

ctfconvert_lib: FRC
	-$(CTFCONVERT) -k $(CTFCVTFLAGS) $(DYNLIB)
	$(STRIP) -x $(DYNLIB)
	$(TOUCH) $(DYNLIB)

installctf: ctfconvert_lib install

$(ROOTONBLDLIBMACH)/%: %
	$(INS.file)

$(ROOTONBLDLIBMACH)/$(LIBLINKS): $(ROOTONBLDLIBMACH)/$(LIBLINKS)$(VERS)
	$(INS.liblink)

FRC:

include $(SRC)/lib/Makefile.targ
include $(SRC)/lib/libctf/Makefile.shared.targ<|MERGE_RESOLUTION|>--- conflicted
+++ resolved
@@ -29,7 +29,6 @@
 NATIVE_LIBS += libelf.so libavl.so libc.so
 DYNFLAGS += '-R$$ORIGIN/../../lib/$(MACH)'
 
-<<<<<<< HEAD
 # We can't directly build this library with CTF information as the CTF tools
 # themselves depend upon it, and so aren't built yet. However, we can include
 # DWARF debug data and avoid stripping the objects so they can be converted
@@ -38,11 +37,10 @@
 $(DYNLIB) := CTFMERGE_POST= :
 CFLAGS += $(CTF_FLAGS)
 STRIP_STABS = :
-=======
+
 # As a bootstrapping issue, we can't use the real mapfile because we build
 # early in tools and thus don't have support for assertions.
 MAPFILES=
->>>>>>> 5920236b
 
 .KEEP_STATE:
 
