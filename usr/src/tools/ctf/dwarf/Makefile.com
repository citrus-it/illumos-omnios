--- conflicted
+++ resolved
@@ -139,13 +139,4 @@
 
 FRC:
 
-<<<<<<< HEAD
-include $(SRC)/lib/Makefile.targ
-=======
-# We can't provide CTF information for libdwarf, as the CTF tools themselves
-# depond upon it, and so aren't built yet.
-$(DYNLIB) := CTFMERGE_POST= :
-CTFCONVERT_O= :
-
-include $(SRC)/lib/Makefile.targ
->>>>>>> 29afde7e
+include $(SRC)/lib/Makefile.targ