--- conflicted
+++ resolved
@@ -37,16 +37,12 @@
 
 .KEEP_STATE:
 
-<<<<<<< HEAD
-all clean clobber install: dwarf .WAIT $(SUBDIRS)
-=======
 ctfmerge: libctf
 ctfdiff: libctf
 ctfdump: libctf
 ctfconvert: libctf
 
-all clean clobber install lint: dwarf .WAIT $(SUBDIRS)
->>>>>>> 78156fe0
+all clean clobber install: dwarf .WAIT $(SUBDIRS)
 
 dwarf $(SUBDIRS): FRC
 	@cd $@; pwd; $(MAKE) $(TARGET)
