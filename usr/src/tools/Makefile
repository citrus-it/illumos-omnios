--- conflicted
+++ resolved
@@ -51,7 +51,6 @@
 	ctf
 
 COMMON_SUBDIRS=		\
-	aw		\
 	codesign	\
 	cscope-fast	\
 	env		\
@@ -96,13 +95,6 @@
 	mbh_patch		\
 	btxld
 
-<<<<<<< HEAD
-$(INTEL_BLD)sgs: aw
-
-$(AARCH64_BLD)sgs: aw
-
-=======
->>>>>>> b0bb0d63
 SUBDIRS=			\
 	$($(MACH)_SUBDIRS)	\
 	$(COMMON_SUBDIRS)	\
