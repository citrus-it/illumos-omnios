--- conflicted
+++ resolved
@@ -41,15 +41,9 @@
 	depcheck \
 	env \
 	findunref \
-<<<<<<< HEAD
-	ips2deb \
-	ndrgen \
-	onbld \
-	pmodes \
-=======
->>>>>>> e7e978b1
 	gk \
 	install.bin \
+	ips2deb \
 	lintdump \
 	make \
 	ndrgen \
