--- conflicted
+++ resolved
@@ -11,11 +11,8 @@
 
 #
 # Copyright 2017 Toomas Soome <tsoome@me.com>
-<<<<<<< HEAD
 # Copyright 2019 Joyent, Inc.
-=======
 # Copyright 2023 OmniOS Community Edition (OmniOSce) Association.
->>>>>>> 85fe9a71
 #
 
 CMDDIR=		$(SRC)/cmd/vtfontcvt
