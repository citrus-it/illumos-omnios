--- conflicted
+++ resolved
@@ -82,7 +82,6 @@
 		-I$(STANDDIR)/$(MACH) -I$(SYSDIR)/common $(ARCHDIRS) \
 		-I$(SYSDIR)/sun4 -I$(SYSDIR)/$(KARCH)
 
-<<<<<<< HEAD
 CPPINCS_aarch64= -YI,$(STANDDIR)/lib/sa \
 		-I$(STANDDIR) -I$(SRCDIR) -I$(CMNDIR) \
 		-I$(STANDDIR)/$(MACH) -I$(SYSDIR)/common $(ARCHDIRS) \
@@ -90,12 +89,7 @@
 
 CPPFLAGS =	$(CPPDEFS) $(CPPINCS_$(MACH))
 AS_CPPFLAGS =	$(CPPDEFS) $(CPPINCS_$(MACH):-YI,%=-I%)
-ASFLAGS =	-P -D__STDC__ -D_ASM
-=======
-CPPFLAGS =	$(CPPDEFS) $(CPPINCS)
-AS_CPPFLAGS =	$(CPPDEFS) $(CPPINCS:-YI,%=-I%)
 ASFLAGS =	-D__STDC__ -D_ASM
->>>>>>> b0bb0d63
 
 #
 # While things are pretty much 32-bit lint-clean, there are a ton of
