/*
 * CDDL HEADER START
 *
 * The contents of this file are subject to the terms of the
 * Common Development and Distribution License (the "License").
 * You may not use this file except in compliance with the License.
 *
 * You can obtain a copy of the license at usr/src/OPENSOLARIS.LICENSE
 * or http://www.opensolaris.org/os/licensing.
 * See the License for the specific language governing permissions
 * and limitations under the License.
 *
 * When distributing Covered Code, include this CDDL HEADER in each
 * file and include the License file at usr/src/OPENSOLARIS.LICENSE.
 * If applicable, add the following below this CDDL HEADER, with the
 * fields enclosed by brackets "[]" replaced with your own identifying
 * information: Portions Copyright [yyyy] [name of copyright owner]
 *
 * CDDL HEADER END
 */

/*
 * Copyright (c) 2008, 2010, Oracle and/or its affiliates. All rights reserved.
 */

/*
 * ACL conversion support for smbfs
 * (To/from NT/ZFS-style ACLs.)
 */

#include <sys/types.h>
#include <sys/errno.h>
#include <sys/acl.h>
#include <sys/byteorder.h>

#ifdef _KERNEL

#include <sys/cred.h>
#include <sys/cmn_err.h>
#include <sys/kmem.h>
#include <sys/sunddi.h>
#include <sys/vnode.h>
#include <sys/vfs.h>

#include <sys/kidmap.h>

#else	/* _KERNEL */

#include <stdio.h>
#include <stdlib.h>
#include <strings.h>

#include <idmap.h>

#endif	/* _KERNEL */

#include <netsmb/mchain.h>
#include <netsmb/smb.h>
#include "smbfs_ntacl.h"

#define	NT_SD_REVISION	1
#define	NT_ACL_REVISION	2

#ifdef _KERNEL
#define	MALLOC(size) kmem_alloc(size, KM_SLEEP)
#define	FREESZ(p, sz) kmem_free(p, sz)
#else	/* _KERNEL */
#define	MALLOC(size) malloc(size)
<<<<<<< HEAD
#define	FREESZ(p, sz) free(p)
=======
/*
 * Define FREESZ() as inline function so the compiler will not
 * trigger variable set but not used warning for sz in calling function.
 */
/* ARGSUSED */
static inline void
FREESZ(void *p, size_t sz __unused)
{
	free(p);
}
>>>>>>> 8c331166
#endif	/* _KERNEL */

#define	ERRCHK(expr)	if ((error = expr) != 0) goto errout

/*
 * Security IDentifier (SID)
 */
static void
ifree_sid(i_ntsid_t *sid)
{
	size_t sz;

	if (sid == NULL)
		return;

	sz = I_SID_SIZE(sid->sid_subauthcount);
	FREESZ(sid, sz);
}

static int
md_get_sid(mdchain_t *mdp, i_ntsid_t **sidp)
{
	i_ntsid_t *sid = NULL;
	uint8_t revision, subauthcount;
	uint32_t *subauthp;
	size_t sidsz;
	int error, i;

	if ((error = md_get_uint8(mdp, &revision)) != 0)
		return (error);
	if ((error = md_get_uint8(mdp, &subauthcount)) != 0)
		return (error);

	sidsz = I_SID_SIZE(subauthcount);

	if ((sid = MALLOC(sidsz)) == NULL)
		return (ENOMEM);

	bzero(sid, sidsz);
	sid->sid_revision = revision;
	sid->sid_subauthcount = subauthcount;
	ERRCHK(md_get_mem(mdp, sid->sid_authority, 6, MB_MSYSTEM));

	subauthp = &sid->sid_subauthvec[0];
	for (i = 0; i < subauthcount; i++) {
		ERRCHK(md_get_uint32le(mdp, subauthp));
		subauthp++;
	}

	/* Success! */
	*sidp = sid;
	return (0);

errout:
	ifree_sid(sid);
	return (error);
}

static int
mb_put_sid(mbchain_t *mbp, i_ntsid_t *sid)
{
	uint32_t *subauthp;
	int error, i;

	if (sid == NULL)
		return (EINVAL);

	ERRCHK(mb_put_uint8(mbp, sid->sid_revision));
	ERRCHK(mb_put_uint8(mbp, sid->sid_subauthcount));
	ERRCHK(mb_put_mem(mbp, sid->sid_authority, 6, MB_MSYSTEM));

	subauthp = &sid->sid_subauthvec[0];
	for (i = 0; i < sid->sid_subauthcount; i++) {
		ERRCHK(mb_put_uint32le(mbp, *subauthp));
		subauthp++;
	}

	/* Success! */
	return (0);

errout:
	return (error);
}


/*
 * Access Control Entry (ACE)
 */
static void
ifree_ace(i_ntace_t *ace)
{

	if (ace == NULL)
		return;

	switch (ace->ace_hdr.ace_type) {
	case ACCESS_ALLOWED_ACE_TYPE:
	case ACCESS_DENIED_ACE_TYPE:
	case SYSTEM_AUDIT_ACE_TYPE:
	case SYSTEM_ALARM_ACE_TYPE:
		ifree_sid(ace->ace_v2.ace_sid);
		FREESZ(ace, sizeof (i_ntace_v2_t));
		break;
	/* other types todo */
	default:
		break;
	}
}

static int
md_get_ace(mdchain_t *mdp, i_ntace_t **acep)
{
	mdchain_t tmp_md;
	i_ntace_hdr_t ace_hdr;
	i_ntace_t *ace = NULL;
	uint16_t alloc_size;
	int error;

	/*
	 * The ACE is realy variable length,
	 * with format determined by the type.
	 *
	 * There may also be padding after it, so
	 * decode it using a copy of the mdchain,
	 * and then consume the specified length.
	 */
	tmp_md = *mdp;

	/* Fixed-size ACE header */
	ERRCHK(md_get_uint8(&tmp_md, &ace_hdr.ace_type));
	ERRCHK(md_get_uint8(&tmp_md, &ace_hdr.ace_flags));
	ERRCHK(md_get_uint16le(&tmp_md, &ace_hdr.ace_size));

	switch (ace_hdr.ace_type) {
	case ACCESS_ALLOWED_ACE_TYPE:
	case ACCESS_DENIED_ACE_TYPE:
	case SYSTEM_AUDIT_ACE_TYPE:
	case SYSTEM_ALARM_ACE_TYPE:
		alloc_size = sizeof (i_ntace_v2_t);
		if ((ace = MALLOC(alloc_size)) == NULL)
			return (ENOMEM);
		bzero(ace, alloc_size);
		/* ACE header */
		ace->ace_hdr.ace_type = ace_hdr.ace_type;
		ace->ace_hdr.ace_flags = ace_hdr.ace_flags;
		ace->ace_hdr.ace_size = alloc_size;
		/* Type-specific data. */
		ERRCHK(md_get_uint32le(&tmp_md, &ace->ace_v2.ace_rights));
		ERRCHK(md_get_sid(&tmp_md, &ace->ace_v2.ace_sid));
		break;

	/* other types todo */
	default:
		error = EIO;
		goto errout;
	}

	/* Now actually consume ace_hdr.ace_size */
	ERRCHK(md_get_mem(mdp, NULL, ace_hdr.ace_size, MB_MSYSTEM));

	/* Success! */
	*acep = ace;
	return (0);

errout:
	ifree_ace(ace);
	return (error);
}

static int
mb_put_ace(mbchain_t *mbp, i_ntace_t *ace)
{
	int cnt0, error;
	uint16_t ace_len, *ace_len_p;

	if (ace == NULL)
		return (EINVAL);

	cnt0 = mbp->mb_count;

	/*
	 * Put the (fixed-size) ACE header
	 * Will fill in the length later.
	 */
	ERRCHK(mb_put_uint8(mbp, ace->ace_hdr.ace_type));
	ERRCHK(mb_put_uint8(mbp, ace->ace_hdr.ace_flags));
	ace_len_p = mb_reserve(mbp, sizeof (*ace_len_p));
	if (ace_len_p == NULL) {
		error = ENOMEM;
		goto errout;
	}

	switch (ace->ace_hdr.ace_type) {
	case ACCESS_ALLOWED_ACE_TYPE:
	case ACCESS_DENIED_ACE_TYPE:
	case SYSTEM_AUDIT_ACE_TYPE:
	case SYSTEM_ALARM_ACE_TYPE:
		/* Put type-specific data. */
		ERRCHK(mb_put_uint32le(mbp, ace->ace_v2.ace_rights));
		ERRCHK(mb_put_sid(mbp, ace->ace_v2.ace_sid));
		break;

	/* other types todo */
	default:
		error = EIO;
		goto errout;
	}

	/* Fill in the (OtW) ACE length. */
	ace_len = mbp->mb_count - cnt0;
	*ace_len_p = htoles(ace_len);

	/* Success! */
	return (0);

errout:
	return (error);
}


/*
 * Access Control List (ACL)
 */

/* Not an OTW structure, so size can be at our convenience. */
#define	I_ACL_SIZE(cnt)	(sizeof (i_ntacl_t) + (cnt) * sizeof (void *))

static void
ifree_acl(i_ntacl_t *acl)
{
	i_ntace_t **acep;
	size_t sz;
	int i;

	if (acl == NULL)
		return;

	acep = &acl->acl_acevec[0];
	for (i = 0; i < acl->acl_acecount; i++) {
		ifree_ace(*acep);
		acep++;
	}
	sz = I_ACL_SIZE(acl->acl_acecount);
	FREESZ(acl, sz);
}

static int
md_get_acl(mdchain_t *mdp, i_ntacl_t **aclp)
{
	i_ntacl_t *acl = NULL;
	i_ntace_t **acep;
	uint8_t revision;
	uint16_t acl_len, acecount;
	size_t aclsz;
	int i, error;

	if ((error = md_get_uint8(mdp, &revision)) != 0)
		return (error);
	if ((error = md_get_uint8(mdp, NULL)) != 0) /* pad1 */
		return (error);
	if ((error = md_get_uint16le(mdp, &acl_len)) != 0)
		return (error);
	if ((error = md_get_uint16le(mdp, &acecount)) != 0)
		return (error);
	if ((error = md_get_uint16le(mdp, NULL)) != 0) /* pad2 */
		return (error);

	aclsz = I_ACL_SIZE(acecount);
	if ((acl = MALLOC(aclsz)) == NULL)
		return (ENOMEM);
	bzero(acl, aclsz);
	acl->acl_revision = revision;
	acl->acl_acecount = acecount;

	acep = &acl->acl_acevec[0];
	for (i = 0; i < acl->acl_acecount; i++) {
		ERRCHK(md_get_ace(mdp, acep));
		acep++;
	}
	/*
	 * There may be more data here, but
	 * the caller takes care of that.
	 */

	/* Success! */
	*aclp = acl;
	return (0);

errout:
	ifree_acl(acl);
	return (error);
}

static int
mb_put_acl(mbchain_t *mbp, i_ntacl_t *acl)
{
	i_ntace_t **acep;
	uint16_t acl_len, *acl_len_p;
	int i, cnt0, error;

	cnt0 = mbp->mb_count;

	ERRCHK(mb_put_uint8(mbp, acl->acl_revision));
	ERRCHK(mb_put_uint8(mbp, 0)); /* pad1 */
	acl_len_p = mb_reserve(mbp, sizeof (*acl_len_p));
	if (acl_len_p == NULL) {
		error = ENOMEM;
		goto errout;
	}
	ERRCHK(mb_put_uint16le(mbp, acl->acl_acecount));
	ERRCHK(mb_put_uint16le(mbp, 0)); /* pad2 */

	acep = &acl->acl_acevec[0];
	for (i = 0; i < acl->acl_acecount; i++) {
		ERRCHK(mb_put_ace(mbp, *acep));
		acep++;
	}

	/* Fill in acl_len_p */
	acl_len = mbp->mb_count - cnt0;
	*acl_len_p = htoles(acl_len);

	/* Success! */
	return (0);

errout:
	return (error);
}


/*
 * Security Descriptor
 */
void
smbfs_acl_free_sd(i_ntsd_t *sd)
{

	if (sd == NULL)
		return;

	ifree_sid(sd->sd_owner);
	ifree_sid(sd->sd_group);
	ifree_acl(sd->sd_sacl);
	ifree_acl(sd->sd_dacl);

	FREESZ(sd, sizeof (*sd));
}

/*
 * Import a raw SD (mb chain) into "internal" form.
 * (like "absolute" form per. NT docs)
 * Returns allocated data in sdp
 *
 * Note: does NOT consume all the mdp data, so the
 * caller has to take care of that if necessary.
 */
int
md_get_ntsd(mdchain_t *mdp, i_ntsd_t **sdp)
{
	i_ntsd_t *sd = NULL;
	mdchain_t top_md, tmp_md;
	uint32_t owneroff, groupoff, sacloff, dacloff;
	int error;

	if ((sd = MALLOC(sizeof (*sd))) == NULL)
		return (ENOMEM);
	bzero(sd, sizeof (*sd));

	/*
	 * Offsets below are relative to this point,
	 * so save the mdp state for use below.
	 */
	top_md = *mdp;

	ERRCHK(md_get_uint8(mdp, &sd->sd_revision));
	ERRCHK(md_get_uint8(mdp, &sd->sd_rmctl));
	ERRCHK(md_get_uint16le(mdp, &sd->sd_flags));
	ERRCHK(md_get_uint32le(mdp, &owneroff));
	ERRCHK(md_get_uint32le(mdp, &groupoff));
	ERRCHK(md_get_uint32le(mdp, &sacloff));
	ERRCHK(md_get_uint32le(mdp, &dacloff));

	/*
	 * The SD is "self-relative" on the wire,
	 * but not after this decodes it.
	 */
	sd->sd_flags &= ~SD_SELF_RELATIVE;

	/*
	 * For each section make a temporary copy of the
	 * top_md state, advance to the given offset, and
	 * pass that to the lower md_get_xxx functions.
	 * These could be marshalled in any order, but
	 * are normally found in the order shown here.
	 */
	if (sacloff) {
		tmp_md = top_md;
		md_get_mem(&tmp_md, NULL, sacloff, MB_MSYSTEM);
		ERRCHK(md_get_acl(&tmp_md, &sd->sd_sacl));
	}
	if (dacloff) {
		tmp_md = top_md;
		md_get_mem(&tmp_md, NULL, dacloff, MB_MSYSTEM);
		ERRCHK(md_get_acl(&tmp_md, &sd->sd_dacl));
	}
	if (owneroff) {
		tmp_md = top_md;
		md_get_mem(&tmp_md, NULL, owneroff, MB_MSYSTEM);
		ERRCHK(md_get_sid(&tmp_md, &sd->sd_owner));
	}
	if (groupoff) {
		tmp_md = top_md;
		md_get_mem(&tmp_md, NULL, groupoff, MB_MSYSTEM);
		ERRCHK(md_get_sid(&tmp_md, &sd->sd_group));
	}

	/* Success! */
	*sdp = sd;
	return (0);

errout:
	smbfs_acl_free_sd(sd);
	return (error);
}

/*
 * Export an "internal" SD into an raw SD (mb chain).
 * (a.k.a "self-relative" form per. NT docs)
 * Returns allocated mbchain in mbp.
 */
int
mb_put_ntsd(mbchain_t *mbp, i_ntsd_t *sd)
{
	uint32_t *owneroffp, *groupoffp, *sacloffp, *dacloffp;
	uint32_t owneroff, groupoff, sacloff, dacloff;
	uint16_t flags;
	int cnt0, error;

	cnt0 = mbp->mb_count;
	owneroff = groupoff = sacloff = dacloff = 0;

	/* The SD is "self-relative" on the wire. */
	flags = sd->sd_flags | SD_SELF_RELATIVE;

	ERRCHK(mb_put_uint8(mbp, sd->sd_revision));
	ERRCHK(mb_put_uint8(mbp, sd->sd_rmctl));
	ERRCHK(mb_put_uint16le(mbp, flags));

	owneroffp = mb_reserve(mbp, sizeof (*owneroffp));
	groupoffp = mb_reserve(mbp, sizeof (*groupoffp));
	sacloffp  = mb_reserve(mbp, sizeof (*sacloffp));
	dacloffp  = mb_reserve(mbp, sizeof (*dacloffp));
	if (owneroffp == NULL || groupoffp == NULL ||
	    sacloffp == NULL || dacloffp == NULL) {
		error = ENOMEM;
		goto errout;
	}

	/*
	 * These could be marshalled in any order, but
	 * are normally found in the order shown here.
	 */
	if (sd->sd_sacl) {
		sacloff = mbp->mb_count - cnt0;
		ERRCHK(mb_put_acl(mbp, sd->sd_sacl));
	}
	if (sd->sd_dacl) {
		dacloff = mbp->mb_count - cnt0;
		ERRCHK(mb_put_acl(mbp, sd->sd_dacl));
	}
	if (sd->sd_owner) {
		owneroff = mbp->mb_count - cnt0;
		ERRCHK(mb_put_sid(mbp, sd->sd_owner));
	}
	if (sd->sd_group) {
		groupoff = mbp->mb_count - cnt0;
		ERRCHK(mb_put_sid(mbp, sd->sd_group));
	}

	/* Fill in the offsets */
	*owneroffp = htolel(owneroff);
	*groupoffp = htolel(groupoff);
	*sacloffp  = htolel(sacloff);
	*dacloffp  = htolel(dacloff);

	/* Success! */
	return (0);

errout:
	return (error);
}

/*
 * ================================================================
 * Support for ACL fetch, including conversions
 * from Windows ACLs to NFSv4-style ACLs.
 * ================================================================
 */

#define	GENERIC_RIGHTS_MASK \
	(GENERIC_RIGHT_READ_ACCESS | GENERIC_RIGHT_WRITE_ACCESS |\
	GENERIC_RIGHT_EXECUTE_ACCESS | GENERIC_RIGHT_ALL_ACCESS)

/*
 * Table for converting NT GENERIC_RIGHT_... to specific rights
 * appropriate for objects of type file.
 */
struct gen2fsr {
	uint32_t	gf_generic;
	uint32_t	gf_specific;
};
static const struct gen2fsr
smbfs_gen2fsr[] = {
	{
		GENERIC_RIGHT_READ_ACCESS,
		STD_RIGHT_SYNCHRONIZE_ACCESS |
		STD_RIGHT_READ_CONTROL_ACCESS |
		SA_RIGHT_FILE_READ_ATTRIBUTES |
		SA_RIGHT_FILE_READ_EA |
		SA_RIGHT_FILE_READ_DATA },
	{
		GENERIC_RIGHT_WRITE_ACCESS,
		STD_RIGHT_SYNCHRONIZE_ACCESS |
		STD_RIGHT_READ_CONTROL_ACCESS |
		SA_RIGHT_FILE_WRITE_ATTRIBUTES |
		SA_RIGHT_FILE_WRITE_EA |
		SA_RIGHT_FILE_APPEND_DATA |
		SA_RIGHT_FILE_WRITE_DATA },
	{
		GENERIC_RIGHT_EXECUTE_ACCESS,
		STD_RIGHT_SYNCHRONIZE_ACCESS |
		STD_RIGHT_READ_CONTROL_ACCESS |
		SA_RIGHT_FILE_READ_ATTRIBUTES |
		SA_RIGHT_FILE_EXECUTE },
	{
		GENERIC_RIGHT_ALL_ACCESS,
		STD_RIGHT_SYNCHRONIZE_ACCESS |
		STD_RIGHT_WRITE_OWNER_ACCESS |
		STD_RIGHT_WRITE_DAC_ACCESS |
		STD_RIGHT_READ_CONTROL_ACCESS |
		STD_RIGHT_DELETE_ACCESS |
		SA_RIGHT_FILE_ALL_ACCESS },
	{ 0, 0 }
};

/*
 * Table for translating ZFS ACE flags to NT ACE flags.
 * The low four bits are the same, but not others.
 */
struct zaf2naf {
	uint16_t	za_flag;
	uint8_t		na_flag;
};
static const struct zaf2naf
smbfs_zaf2naf[] = {
	{ ACE_FILE_INHERIT_ACE,		OBJECT_INHERIT_ACE_FLAG },
	{ ACE_DIRECTORY_INHERIT_ACE,	CONTAINER_INHERIT_ACE_FLAG },
	{ ACE_NO_PROPAGATE_INHERIT_ACE,	NO_PROPAGATE_INHERIT_ACE_FLAG },
	{ ACE_INHERIT_ONLY_ACE,		INHERIT_ONLY_ACE_FLAG },
	{ ACE_INHERITED_ACE,		INHERITED_ACE_FLAG },
	{ ACE_SUCCESSFUL_ACCESS_ACE_FLAG, SUCCESSFUL_ACCESS_ACE_FLAG },
	{ ACE_FAILED_ACCESS_ACE_FLAG,	FAILED_ACCESS_ACE_FLAG },
	{ 0, 0 }
};

/*
 * Convert an NT SID to a string. Optionally return the
 * last sub-authority (or "relative ID" -- RID) in *ridp
 * and truncate the output string after the domain part.
 * If ridp==NULL, the output string is the whole SID,
 * including both the domain and RID.
 *
 * Return length written, or -1 on error.
 */
int
smbfs_sid2str(i_ntsid_t *sid,
	char *obuf, size_t osz, uint32_t *ridp)
{
	char *s = obuf;
	uint64_t auth = 0;
	uint_t i, n;
	uint32_t subs, *ip;

	n = snprintf(s, osz, "S-%u", sid->sid_revision);
	if (n > osz)
		return (-1);
	s += n; osz -= n;

	for (i = 0; i < 6; i++)
		auth = (auth << 8) | sid->sid_authority[i];
	n = snprintf(s, osz, "-%llu", (u_longlong_t)auth);
	if (n > osz)
		return (-1);
	s += n; osz -= n;

	subs = sid->sid_subauthcount;
	if (subs < 1 || subs > 15)
		return (-1);
	if (ridp)
		subs--;

	ip = &sid->sid_subauthvec[0];
	for (; subs; subs--, ip++) {
		n = snprintf(s, osz, "-%u", *ip);
		if (n > osz)
			return (-1);
		s += n; osz -= n;
	}
	if (ridp)
		*ridp = *ip;

	/* LINTED E_PTRDIFF_OVERFLOW */
	return (s - obuf);
}

/*
 * Our interface to the idmap service.
 *
 * The idmap API is _almost_ the same between
 * kernel and user-level.  But not quite...
 * Hope this improves readability below.
 */
#ifdef	_KERNEL

#define	I_getuidbysid(GH, SPP, RID, UIDP, SP) \
	kidmap_batch_getuidbysid(GH, SPP, RID, UIDP, SP)

#define	I_getgidbysid(GH, SPP, RID, GIDP, SP) \
	kidmap_batch_getgidbysid(GH, SPP, RID, GIDP, SP)

#define	I_getpidbysid(GH, SPP, RID, PIDP, ISUP, SP) \
	kidmap_batch_getpidbysid(GH, SPP, RID, PIDP, ISUP, SP)

#define	I_getmappings kidmap_get_mappings

#else /* _KERNEL */

#define	I_getuidbysid(GH, SPP, RID, UIDP, SP) \
	idmap_get_uidbysid(GH, SPP, RID, 0, UIDP, SP)

#define	I_getgidbysid(GH, SPP, RID, GIDP, SP) \
	idmap_get_gidbysid(GH, SPP, RID, 0, GIDP, SP)

#define	I_getpidbysid(GH, SPP, RID, PIDP, ISUP, SP) \
	idmap_get_pidbysid(GH, SPP, RID, 0, PIDP, ISUP, SP)

#define	I_getmappings idmap_get_mappings

#endif /* _KERNEL */


/*
 * The idmap request types, chosen so they also
 * match the values returned in mi_isuser.
 */
#define	IDM_TYPE_ANY	-1
#define	IDM_TYPE_GROUP	0
#define	IDM_TYPE_USER	1

/*
 * A sentinel value for mi_isuser (below) to indicate
 * that the SID is the well-known "Everyone" (S-1-1-0).
 * The idmap library only uses -1, 0, 1, so this value
 * is arbitrary but must not overlap w/ idmap values.
 * XXX: Could use a way for idmap to tell us when
 * it recognizes this well-known SID.
 */
#define	IDM_EVERYONE	11

struct mapinfo2uid {
	uid_t	mi_uid; /* or gid, or pid */
	int	mi_isuser; /* IDM_TYPE */
	idmap_stat mi_status;
};

/*
 * Build an idmap request.  Cleanup is
 * handled by the caller (error or not)
 */
static int
mkrq_idmap_sid2ux(
	idmap_get_handle_t *idmap_gh,
	struct mapinfo2uid *mip,
	i_ntsid_t *sid,
	int req_type)
{
	char strbuf[256];
	char *sid_prefix;
	uint32_t	rid;
	idmap_stat	idms;

	if (smbfs_sid2str(sid, strbuf, sizeof (strbuf), &rid) < 0)
		return (EINVAL);
	sid_prefix = strbuf;

	/*
	 * Give the "Everyone" group special treatment.
	 */
	if (strcmp(sid_prefix, "S-1-1") == 0 && rid == 0) {
		/* This is "Everyone" */
		mip->mi_uid = (uid_t)-1;
		mip->mi_isuser = IDM_EVERYONE;
		mip->mi_status = 0;
		return (0);
	}

	switch (req_type) {

	case IDM_TYPE_USER:
		mip->mi_isuser = req_type;
		idms = I_getuidbysid(idmap_gh, sid_prefix, rid,
		    &mip->mi_uid, &mip->mi_status);
		break;

	case IDM_TYPE_GROUP:
		mip->mi_isuser = req_type;
		idms = I_getgidbysid(idmap_gh, sid_prefix, rid,
		    &mip->mi_uid, &mip->mi_status);
		break;

	case IDM_TYPE_ANY:
		idms = I_getpidbysid(idmap_gh, sid_prefix, rid,
		    &mip->mi_uid, &mip->mi_isuser, &mip->mi_status);
		break;

	default:
		idms = IDMAP_ERR_OTHER;
		break;
	}

	if (idms != IDMAP_SUCCESS)
		return (EINVAL);

	return (0);
}

/*
 * Convert an NT ACE to a ZFS ACE.
 * ACE type was already validated.
 */
static void
ntace2zace(ace_t *zacep, i_ntace_t *ntace, struct mapinfo2uid *mip)
{
	const struct zaf2naf *znaf;
	uid_t zwho;
	uint32_t zamask;
	uint16_t zflags;

	/*
	 * Set the "ID type" flags in the ZFS ace flags.
	 */
	zflags = 0;
	switch (mip->mi_isuser) {
	case IDM_EVERYONE:
		zflags = ACE_EVERYONE;
		zwho = (uid_t)-1;
		break;

	case IDM_TYPE_GROUP: /* it's a GID */
		zflags = ACE_IDENTIFIER_GROUP;
		zwho = mip->mi_uid;
		break;

	default:
	case IDM_TYPE_USER: /* it's a UID */
		zflags = 0;
		zwho = mip->mi_uid;
		break;
	}

	/*
	 * Translate NT ACE flags to ZFS ACE flags.
	 */
	for (znaf = smbfs_zaf2naf; znaf->za_flag; znaf++)
		if (ntace->ace_hdr.ace_flags & znaf->na_flag)
			zflags |= znaf->za_flag;

	/*
	 * The "normal" access mask bits are the same, but
	 * if the ACE has any GENERIC_RIGHT_... convert those
	 * to specific rights.  GENERIC bits are rarely seen,
	 * but reportedly can happen with inherit-only ACEs.
	 */
	zamask = ntace->ace_v2.ace_rights & ACE_ALL_PERMS;
	if (ntace->ace_v2.ace_rights & GENERIC_RIGHTS_MASK) {
		const struct gen2fsr *gf;
		for (gf = smbfs_gen2fsr; gf->gf_generic; gf++)
			if (ntace->ace_v2.ace_rights & gf->gf_generic)
				zamask |= gf->gf_specific;
	}

	/*
	 * Fill in the ZFS-style ACE
	 */
	zacep->a_who = zwho;
	zacep->a_access_mask = zamask;
	zacep->a_flags = zflags;
	zacep->a_type = ntace->ace_hdr.ace_type;
}

/*
 * Convert an internal SD to a ZFS-style ACL.
 * Note optional args: vsa/acl, uidp, gidp.
 *
 * This makes two passes over the SD, the first building a
 * "batch" request for idmap with results in mapinfo, the
 * second building a ZFS-style ACL using the idmap results.
 */
int
smbfs_acl_sd2zfs(
	i_ntsd_t *sd,
#ifdef	_KERNEL
	vsecattr_t *acl_info,
#else /* _KERNEL */
	acl_t *acl_info,
#endif /* _KERNEL */
	uid_t *uidp, gid_t *gidp)
{
	struct mapinfo2uid *mip, *mapinfo = NULL;
	int error, i, mapcnt, zacecnt, zacl_size;
	ace_t *zacep0, *zacep;
	uid_t own_uid = (uid_t)-1;
	gid_t own_gid = (gid_t)-1;
	i_ntacl_t *ntacl;
	i_ntace_t **ntacep;
	idmap_get_handle_t *idmap_gh = NULL;
	idmap_stat	idms;

	/*
	 * sanity checks
	 */
	if (acl_info) {
#ifndef	_KERNEL
		if (acl_info->acl_type != ACE_T ||
		    acl_info->acl_aclp != NULL ||
		    acl_info->acl_entry_size != sizeof (ace_t))
			return (EINVAL);
#endif /* _KERNEL */
		if ((sd->sd_flags & SD_DACL_PRESENT) == 0)
			return (EINVAL);
	}

	/*
	 * How many SID mappings will we need?
	 */
	mapcnt = 0;
	if (sd->sd_owner)
		mapcnt++;
	if (sd->sd_group)
		mapcnt++;
	if ((sd->sd_flags & SD_SACL_PRESENT) &&
	    (sd->sd_sacl != NULL))
		mapcnt += sd->sd_sacl->acl_acecount;
	if ((sd->sd_flags & SD_DACL_PRESENT) &&
	    (sd->sd_dacl != NULL))
		mapcnt += sd->sd_dacl->acl_acecount;
	if (mapcnt == 0) {
		/*
		 * We have a NULL DACL, SACL, and don't
		 * have an owner or group, so there's no
		 * idmap work to do.  This is very rare,
		 * so rather than complicate things below,
		 * pretend we need one mapping slot.
		 */
		mapcnt = 1;
	}

	mapinfo = MALLOC(mapcnt * sizeof (*mapinfo));
	if (mapinfo == NULL) {
		error = ENOMEM;
		goto errout;
	}
	bzero(mapinfo, mapcnt * sizeof (*mapinfo));


	/*
	 * Get an imap "batch" request handle.
	 */
#ifdef	_KERNEL
	idmap_gh = kidmap_get_create(curproc->p_zone);
#else /* _KERNEL */
	idms = idmap_get_create(&idmap_gh);
	if (idms != IDMAP_SUCCESS) {
		error = ENOTACTIVE;
		goto errout;
	}
#endif /* _KERNEL */

	/*
	 * Build our request to the idmap deamon,
	 * getting Unix IDs for every SID.
	 */
	mip = mapinfo;
	if (sd->sd_owner) {
		error = mkrq_idmap_sid2ux(idmap_gh, mip,
		    sd->sd_owner, IDM_TYPE_USER);
		if (error)
			goto errout;
		mip++;
	}
	if (sd->sd_group) {
		error = mkrq_idmap_sid2ux(idmap_gh, mip,
		    sd->sd_group, IDM_TYPE_GROUP);
		if (error)
			goto errout;
		mip++;
	}
	if ((sd->sd_flags & SD_SACL_PRESENT) &&
	    (sd->sd_sacl != NULL)) {
		ntacl = sd->sd_sacl;
		ntacep = &ntacl->acl_acevec[0];
		for (i = 0; i < ntacl->acl_acecount; i++) {
			error = mkrq_idmap_sid2ux(idmap_gh, mip,
			    (*ntacep)->ace_v2.ace_sid, IDM_TYPE_ANY);
			if (error)
				goto errout;
			ntacep++;
			mip++;
		}
	}
	if ((sd->sd_flags & SD_DACL_PRESENT) &&
	    (sd->sd_dacl != NULL)) {
		ntacl = sd->sd_dacl;
		ntacep = &ntacl->acl_acevec[0];
		for (i = 0; i < ntacl->acl_acecount; i++) {
			error = mkrq_idmap_sid2ux(idmap_gh, mip,
			    (*ntacep)->ace_v2.ace_sid, IDM_TYPE_ANY);
			if (error)
				goto errout;
			ntacep++;
			mip++;
		}
	}

	if (mip != mapinfo) {
		idms = I_getmappings(idmap_gh);
		if (idms != IDMAP_SUCCESS) {
			/* creative error choice */
			error = EIDRM;
			goto errout;
		}
	}

	/*
	 * With any luck, we now have Unix user/group IDs
	 * for every Windows SID in the security descriptor.
	 * The remaining work is just format conversion.
	 */
	mip = mapinfo;
	if (sd->sd_owner) {
		own_uid = mip->mi_uid;
		mip++;
	}
	if (sd->sd_group) {
		own_gid = mip->mi_uid;
		mip++;
	}

	if (uidp)
		*uidp = own_uid;
	if (gidp)
		*gidp = own_gid;

	if (acl_info == NULL) {
		/* Caller only wanted uid/gid */
		goto done;
	}

	/*
	 * Build the ZFS-style ACL
	 * First, allocate the most ZFS ACEs we'll need.
	 */
	zacecnt = 0;
	if ((sd->sd_flags & SD_SACL_PRESENT) &&
	    (sd->sd_sacl != NULL))
		zacecnt += sd->sd_sacl->acl_acecount;

	/* NB, have: (sd->sd_flags & SD_DACL_PRESENT) */
	if ((sd->sd_dacl != NULL) &&
	    (sd->sd_dacl->acl_acecount > 0)) {
		zacecnt += sd->sd_dacl->acl_acecount;
	} else {
		/*
		 * DACL is NULL or empty. Either way,
		 * we'll need to add a ZFS ACE below.
		 */
		zacecnt++;
	}
	zacl_size = zacecnt * sizeof (ace_t);
	zacep0 = MALLOC(zacl_size);
	if (zacep0 == NULL) {
		error = ENOMEM;
		goto errout;
	}
	zacep = zacep0;

	if ((sd->sd_flags & SD_SACL_PRESENT) &&
	    (sd->sd_sacl != NULL)) {
		ntacl = sd->sd_sacl;
		ntacep = &ntacl->acl_acevec[0];
		for (i = 0; i < ntacl->acl_acecount; i++) {
			ntace2zace(zacep, *ntacep, mip);
			zacep++;
			ntacep++;
			mip++;
		}
	}

	/* NB, have: (sd->sd_flags & SD_DACL_PRESENT) */
	if (sd->sd_dacl != NULL) {
		ntacl = sd->sd_dacl;
		ntacep = &ntacl->acl_acevec[0];
		for (i = 0; i < ntacl->acl_acecount; i++) {
			ntace2zace(zacep, *ntacep, mip);
			zacep++;
			ntacep++;
			mip++;
		}
	}
	if (sd->sd_dacl == NULL) {
		/*
		 * The SD has a NULL DACL.  That means
		 * everyone@, full-control
		 */
		zacep->a_who = (uid_t)-1;
		zacep->a_access_mask = ACE_ALL_PERMS;
		zacep->a_flags = ACE_EVERYONE;
		zacep->a_type = ACCESS_ALLOWED_ACE_TYPE;
	} else if (sd->sd_dacl->acl_acecount == 0) {
		/*
		 * The SD has an Empty DACL.  We need
		 * at least one ACE, so add one giving
		 * the owner the usual implied access.
		 */
		zacep->a_who = (uid_t)-1;
		zacep->a_access_mask = ACE_READ_ATTRIBUTES | \
		    ACE_READ_ACL | ACE_WRITE_ACL;
		zacep->a_flags = ACE_OWNER;
		zacep->a_type = ACCESS_ALLOWED_ACE_TYPE;
	}

#ifdef _KERNEL
	acl_info->vsa_aclcnt = zacecnt;
	acl_info->vsa_aclentp = zacep0;
	acl_info->vsa_aclentsz = zacl_size;
#else	/* _KERNEL */
	acl_info->acl_cnt = zacecnt;
	acl_info->acl_aclp = zacep0;
#endif	/* _KERNEL */

done:
	error = 0;

errout:
	if (mapinfo != NULL)
		FREESZ(mapinfo, mapcnt * sizeof (*mapinfo));
#ifdef	_KERNEL
	if (idmap_gh != NULL)
		kidmap_get_destroy(idmap_gh);
#else /* _KERNEL */
	if (idmap_gh != NULL)
		idmap_get_destroy(idmap_gh);
#endif /* _KERNEL */

	return (error);
}


/*
 * ================================================================
 * Support for ACL store, including conversions
 * from NFSv4-style ACLs to Windows ACLs.
 * ================================================================
 */

/*
 * Convert a "sid-prefix" string plus RID into an NT SID.
 *
 * If successful, sets *osid and returns zero,
 * otherwise returns an errno value.
 */
int
smbfs_str2sid(const char *sid_prefix, uint32_t *ridp, i_ntsid_t **osidp)
{
	i_ntsid_t *sid = NULL;
	u_longlong_t auth = 0;
	ulong_t sa;
	uint8_t sacnt;
	const char *p;
	char *np;
	size_t size;
	int i;
	int err;

	if (sid_prefix == NULL)
		return (EINVAL);

	p = sid_prefix;
	if (strncmp(p, "S-1-", 4) != 0)
		return (EINVAL);
	p += 4;

	/* Parse the "authority" */
#ifdef	_KERNEL
	err = ddi_strtoull(p, &np, 10, &auth);
	if (err != 0)
		return (err);
#else	/* _KERNEL */
	auth = strtoull(p, &np, 10);
	if (p == np)
		return (EINVAL);
#endif	/* _KERNEL */

	/*
	 * Count the sub-authorities.  Here, np points to
	 * the "-" before the first sub-authority.
	 */
	sacnt = 0;
	for (p = np; *p; p++) {
		if (*p == '-')
			sacnt++;
	}
	if (ridp != NULL)
		sacnt++;

	/* Allocate the internal SID. */
	size = I_SID_SIZE(sacnt);
	sid = MALLOC(size);
	if (sid == NULL)
		return (ENOMEM);
	bzero(sid, size);

	/* Fill it in. */
	sid->sid_revision = 1;
	sid->sid_subauthcount = sacnt;
	for (i = 5; i >= 0; i--) {
		sid->sid_authority[i] = auth & 0xFF;
		auth = auth >> 8;
	}

	err = EINVAL;
	if (ridp != NULL)
		sacnt--; /* Last SA not from string */
	p = np;
	for (i = 0; i < sacnt; i++) {
		if (*p != '-') {
			err = EINVAL;
			goto out;
		}
		p++;
#ifdef	_KERNEL
		err = ddi_strtoul(p, &np, 10, &sa);
		if (err != 0)
			goto out;
#else	/* _KERNEL */
		sa = strtoul(p, &np, 10);
		if (p == np) {
			err = EINVAL;
			goto out;
		}
#endif	/* _KERNEL */
		sid->sid_subauthvec[i] = (uint32_t)sa;
		p = np;
	}
	if (*p != '\0')
		goto out;
	if (ridp != NULL)
		sid->sid_subauthvec[i] = *ridp;
	err = 0;

out:
	if (err)
		FREESZ(sid, size);
	else
		*osidp = sid;

	return (err);
}

/*
 * The idmap API is _almost_ the same between
 * kernel and user-level.  But not quite...
 * Hope this improves readability below.
 */
#ifdef	_KERNEL

#define	I_getsidbyuid(GH, UID, SPP, RP, ST) \
	kidmap_batch_getsidbyuid(GH, UID, SPP, RP, ST)

#define	I_getsidbygid(GH, GID, SPP, RP, ST) \
	kidmap_batch_getsidbygid(GH, GID, SPP, RP, ST)

#else /* _KERNEL */

#define	I_getsidbyuid(GH, UID, SPP, RP, ST) \
	idmap_get_sidbyuid(GH, UID, 0, SPP, RP, ST)

#define	I_getsidbygid(GH, GID, SPP, RP, ST) \
	idmap_get_sidbygid(GH, GID, 0, SPP, RP, ST)

#endif /* _KERNEL */

struct mapinfo2sid {
	/* Yet another kernel vs. user difference. */
#ifdef	_KERNEL
	const char *mi_dsid;	/* domain SID */
#else /* _KERNEL */
	char *mi_dsid;
#endif /* _KERNEL */
	uint32_t mi_rid;	/* relative ID */
	idmap_stat mi_status;
};

/*
 * Build an idmap request.  Cleanup is
 * handled by the caller (error or not)
 */
static int
mkrq_idmap_ux2sid(
	idmap_get_handle_t *idmap_gh,
	struct mapinfo2sid *mip,
	uid_t	uid, /* or gid */
	int req_type)
{
	idmap_stat	idms;

	switch (req_type) {

	case IDM_TYPE_USER:
		if (uid == (uid_t)-1)
			return (EINVAL);
		idms = I_getsidbyuid(idmap_gh, uid,
		    &mip->mi_dsid, &mip->mi_rid, &mip->mi_status);
		break;

	case IDM_TYPE_GROUP:
		if (uid == (uid_t)-1)
			return (EINVAL);
		idms = I_getsidbygid(idmap_gh, uid,
		    &mip->mi_dsid, &mip->mi_rid, &mip->mi_status);
		break;

	case IDM_EVERYONE:
		mip->mi_dsid = "S-1-1";
		mip->mi_rid = 0;
		mip->mi_status = 0;
		idms = IDMAP_SUCCESS;
		break;

	default:
		idms = IDMAP_ERR_OTHER;
		break;
	}

	if (idms != IDMAP_SUCCESS)
		return (EINVAL);

	return (0);
}

/*
 * Convert a ZFS ACE to an NT ACE.
 * ACE type was already validated.
 */
static int
zace2ntace(i_ntace_t **ntacep, ace_t *zacep, struct mapinfo2sid *mip)
{
	const struct zaf2naf *znaf;
	uint8_t aflags;
	uint16_t alloc_size;
	uint32_t rights;
	i_ntace_t *ntace = NULL;
	i_ntsid_t *sid = NULL;
	int error;

	if (mip->mi_dsid == NULL || mip->mi_status != 0) {
		return (EINVAL);
	}

	/*
	 * Translate ZFS ACE flags to NT ACE flags.
	 */
	aflags = 0;
	for (znaf = smbfs_zaf2naf; znaf->za_flag; znaf++)
		if (zacep->a_flags & znaf->za_flag)
			aflags |= znaf->na_flag;

	/*
	 * The access rights bits are OK as-is.
	 */
	rights = zacep->a_access_mask;

	/*
	 * Make sure we can get the SID.
	 * Note: allocates sid.
	 */
	error = smbfs_str2sid(mip->mi_dsid, &mip->mi_rid, &sid);
	if (error)
		return (error);

	/*
	 * Allocate the NT ACE and fill it in.
	 */
	alloc_size = sizeof (i_ntace_v2_t);
	if ((ntace = MALLOC(alloc_size)) == NULL) {
		ifree_sid(sid);
		return (ENOMEM);
	}
	bzero(ntace, alloc_size);

	ntace->ace_hdr.ace_type = zacep->a_type;
	ntace->ace_hdr.ace_flags = aflags;
	ntace->ace_hdr.ace_size = alloc_size;
	ntace->ace_v2.ace_rights = rights;
	ntace->ace_v2.ace_sid = sid;

	*ntacep = ntace;
	return (0);
}

/*
 * Convert a ZFS-style ACL to an internal SD.
 * Set owner/group too if selector indicates.
 * Always need to pass uid+gid, either the new
 * (when setting them) or existing, so that any
 * owner@ or group@ ACEs can be translated.
 *
 * This makes two passes over the ZFS ACL.  The first builds a
 * "batch" request for idmap with results in mapinfo, and the
 * second builds the NT SD using the idmap SID results.
 */
int
smbfs_acl_zfs2sd(
#ifdef	_KERNEL
	vsecattr_t *acl_info,
#else /* _KERNEL */
	acl_t *acl_info,
#endif /* _KERNEL */
	uid_t own_uid,
	gid_t own_gid,
	uint32_t selector,
	i_ntsd_t **sdp)
{
	struct mapinfo2sid *mip, *mip_acl, *mapinfo = NULL;
	int aclsz, error, i, mapcnt;
	int dacl_acecnt = 0;
	int sacl_acecnt = 0;
	int zacecnt = 0;
	ace_t *zacevec = NULL;
	ace_t *zacep;
	i_ntsd_t *sd = NULL;
	i_ntacl_t *acl = NULL;
	i_ntace_t **acep = NULL;
	idmap_get_handle_t *idmap_gh = NULL;
	idmap_stat	idms;

	/*
	 * First, get all the UID+GID to SID mappings.
	 * How many?  Also sanity checks.
	 */
	mapcnt = 0;
	if (selector & OWNER_SECURITY_INFORMATION) {
		if (own_uid == (uid_t)-1)
			return (EINVAL);
		mapcnt++;
	}
	if (selector & GROUP_SECURITY_INFORMATION) {
		if (own_gid == (gid_t)-1)
			return (EINVAL);
		mapcnt++;
	}
	if (selector & (DACL_SECURITY_INFORMATION |
	    SACL_SECURITY_INFORMATION)) {
		if (acl_info == NULL)
			return (EINVAL);
		if (own_uid == (uid_t)-1)
			return (EINVAL);
		if (own_gid == (gid_t)-1)
			return (EINVAL);
#ifdef	_KERNEL
		if ((acl_info->vsa_mask & VSA_ACE) == 0)
			return (EINVAL);
		zacecnt = acl_info->vsa_aclcnt;
		zacevec = acl_info->vsa_aclentp;
#else	/* _KERNEL */
		if (acl_info->acl_type != ACE_T ||
		    acl_info->acl_entry_size != sizeof (ace_t))
			return (EINVAL);
		zacecnt = acl_info->acl_cnt;
		zacevec = acl_info->acl_aclp;
#endif	/* _KERNEL */
		if (zacecnt == 0 || zacevec == NULL)
			return (EINVAL);
		mapcnt += zacecnt;
	}
	if (mapcnt == 0)
		return (EINVAL);
	mapinfo = MALLOC(mapcnt * sizeof (*mapinfo));
	if (mapinfo == NULL)
		return (ENOMEM);
	bzero(mapinfo, mapcnt * sizeof (*mapinfo));
	/* no more returns until errout */

	/*
	 * Get an imap "batch" request handle.
	 */
#ifdef	_KERNEL
	idmap_gh = kidmap_get_create(curproc->p_zone);
#else /* _KERNEL */
	idms = idmap_get_create(&idmap_gh);
	if (idms != IDMAP_SUCCESS) {
		error = ENOTACTIVE;
		goto errout;
	}
#endif /* _KERNEL */

	/*
	 * Build our request to the idmap deamon,
	 * getting SIDs for every Unix UID/GID.
	 * Also count DACL and SACL ACEs here.
	 */
	mip = mapinfo;
	if (selector & OWNER_SECURITY_INFORMATION) {
		error = mkrq_idmap_ux2sid(idmap_gh, mip,
		    own_uid, IDM_TYPE_USER);
		if (error)
			goto errout;
		mip++;
	}
	if (selector & GROUP_SECURITY_INFORMATION) {
		error = mkrq_idmap_ux2sid(idmap_gh, mip,
		    own_gid, IDM_TYPE_GROUP);
		if (error)
			goto errout;
		mip++;
	}
	if (selector & (DACL_SECURITY_INFORMATION |
	    SACL_SECURITY_INFORMATION)) {
		int rqtype;
		uid_t uid;

		zacep = zacevec;
		for (i = 0; i < zacecnt; i++) {

			switch (zacep->a_type) {
			case ACE_ACCESS_ALLOWED_ACE_TYPE:
			case ACE_ACCESS_DENIED_ACE_TYPE:
				dacl_acecnt++;
				break;
			case ACE_SYSTEM_AUDIT_ACE_TYPE:
			case ACE_SYSTEM_ALARM_ACE_TYPE:
				sacl_acecnt++;
				break;
			/* other types todo */
			}

			if (zacep->a_flags & ACE_EVERYONE) {
				rqtype = IDM_EVERYONE;
				uid = (uid_t)-1;
			} else if (zacep->a_flags & ACE_GROUP) {
				/* owning group (a_who = -1) */
				rqtype = IDM_TYPE_GROUP;
				uid = (uid_t)own_gid;
			} else if (zacep->a_flags & ACE_OWNER) {
				/* owning user (a_who = -1) */
				rqtype = IDM_TYPE_USER;
				uid = (uid_t)own_uid;
			} else if (zacep->a_flags & ACE_IDENTIFIER_GROUP) {
				/* regular group */
				rqtype = IDM_TYPE_GROUP;
				uid = zacep->a_who;
			} else {
				rqtype = IDM_TYPE_USER;
				uid = zacep->a_who;
			}

			error = mkrq_idmap_ux2sid(idmap_gh, mip, uid, rqtype);
			if (error)
				goto errout;
			zacep++;
			mip++;
		}
	}

	idms = I_getmappings(idmap_gh);
	if (idms != IDMAP_SUCCESS) {
		/* creative error choice */
		error = EIDRM;
		goto errout;
	}

	/*
	 * With any luck, we now have a Windows SID for
	 * every Unix UID or GID in the NFS/ZFS ACL.
	 * The remaining work is just format conversion,
	 * memory allocation, etc.
	 */
	if ((sd = MALLOC(sizeof (*sd))) == NULL) {
		error = ENOMEM;
		goto errout;
	}
	bzero(sd, sizeof (*sd));
	sd->sd_revision = NT_SD_REVISION;

	mip = mapinfo;
	if (selector & OWNER_SECURITY_INFORMATION) {
		error = smbfs_str2sid(mip->mi_dsid, &mip->mi_rid,
		    &sd->sd_owner);
		mip++;
	}
	if (selector & GROUP_SECURITY_INFORMATION) {
		error = smbfs_str2sid(mip->mi_dsid, &mip->mi_rid,
		    &sd->sd_group);
		mip++;
	}

	/*
	 * If setting both DACL and SACL, we will
	 * make two passes starting here in mapinfo.
	 */
	mip_acl = mip;

	if (selector & DACL_SECURITY_INFORMATION) {
		/*
		 * Caller wants to set the DACL.
		 */
		aclsz = I_ACL_SIZE(dacl_acecnt);
		if ((acl = MALLOC(aclsz)) == NULL) {
			error = ENOMEM;
			goto errout;
		}
		bzero(acl, aclsz);

		acl->acl_revision = NT_ACL_REVISION;
		acl->acl_acecount = (uint16_t)dacl_acecnt;
		acep = &acl->acl_acevec[0];

		/* 1st pass - scan for DACL ACE types. */
		mip = mip_acl;
		zacep = zacevec;
		for (i = 0; i < zacecnt; i++) {

			switch (zacep->a_type) {
			case ACE_ACCESS_ALLOWED_ACE_TYPE:
			case ACE_ACCESS_DENIED_ACE_TYPE:
				error = zace2ntace(acep, zacep, mip);
				if (error != 0)
					goto errout;
				acep++;
				break;

			case ACE_SYSTEM_AUDIT_ACE_TYPE:
			case ACE_SYSTEM_ALARM_ACE_TYPE:
				break;
			/* other types todo */
			}
			zacep++;
			mip++;
		}
		sd->sd_dacl = acl;
		acl = NULL;
		sd->sd_flags |= SD_DACL_PRESENT;
	}

	if (selector & SACL_SECURITY_INFORMATION) {
		/*
		 * Caller wants to set the SACL.
		 */
		aclsz = I_ACL_SIZE(sacl_acecnt);
		if ((acl = MALLOC(aclsz)) == NULL) {
			error = ENOMEM;
			goto errout;
		}
		bzero(acl, aclsz);

		acl->acl_revision = NT_ACL_REVISION;
		acl->acl_acecount = (uint16_t)sacl_acecnt;
		acep = &acl->acl_acevec[0];

		/* 2nd pass - scan for SACL ACE types. */
		mip = mip_acl;
		zacep = zacevec;
		for (i = 0; i < zacecnt; i++) {

			switch (zacep->a_type) {
			case ACE_ACCESS_ALLOWED_ACE_TYPE:
			case ACE_ACCESS_DENIED_ACE_TYPE:
				break;

			case ACE_SYSTEM_AUDIT_ACE_TYPE:
			case ACE_SYSTEM_ALARM_ACE_TYPE:
				error = zace2ntace(acep, zacep, mip);
				if (error != 0)
					goto errout;
				acep++;
				break;
			/* other types todo */
			}
			zacep++;
			mip++;
		}
		sd->sd_sacl = acl;
		acl = NULL;
		sd->sd_flags |= SD_SACL_PRESENT;
	}

	*sdp = sd;
	error = 0;

errout:
	if (error != 0) {
		if (acl != NULL)
			ifree_acl(acl);
		if (sd != NULL)
			smbfs_acl_free_sd(sd);
	}
	if (mapinfo != NULL)
		FREESZ(mapinfo, mapcnt * sizeof (*mapinfo));
#ifdef	_KERNEL
	if (idmap_gh != NULL)
		kidmap_get_destroy(idmap_gh);
#else /* _KERNEL */
	if (idmap_gh != NULL)
		idmap_get_destroy(idmap_gh);
#endif /* _KERNEL */

	return (error);
}<|MERGE_RESOLUTION|>--- conflicted
+++ resolved
@@ -66,9 +66,7 @@
 #define	FREESZ(p, sz) kmem_free(p, sz)
 #else	/* _KERNEL */
 #define	MALLOC(size) malloc(size)
-<<<<<<< HEAD
-#define	FREESZ(p, sz) free(p)
-=======
+
 /*
  * Define FREESZ() as inline function so the compiler will not
  * trigger variable set but not used warning for sz in calling function.
@@ -79,7 +77,7 @@
 {
 	free(p);
 }
->>>>>>> 8c331166
+
 #endif	/* _KERNEL */
 
 #define	ERRCHK(expr)	if ((error = expr) != 0) goto errout
