--- conflicted
+++ resolved
@@ -23,12 +23,8 @@
  * Copyright (c) 2011, 2015 by Delphix. All rights reserved.
  * Copyright (c) 2013 by Saso Kiselkov. All rights reserved.
  * Copyright (c) 2013, Joyent, Inc. All rights reserved.
-<<<<<<< HEAD
+ * Copyright (c) 2014 Integros [integros.com]
  * Copyright 2016 Nexenta Systems, Inc. All rights reserved.
-=======
- * Copyright (c) 2014, Nexenta Systems, Inc. All rights reserved.
- * Copyright (c) 2014 Integros [integros.com]
->>>>>>> 6e7bd672
  */
 
 #ifdef _KERNEL
@@ -286,8 +282,7 @@
 	zfeature_register(SPA_FEATURE_EDONR,
 	    "org.illumos:edonr", "edonr",
 	    "Edon-R hash algorithm.",
-<<<<<<< HEAD
-	    ZFEATURE_FLAG_PER_DATASET, NULL);
+	    ZFEATURE_FLAG_PER_DATASET, edonr_deps);
 
 	zfeature_register(SPA_FEATURE_META_DEVICES,
 	    "com.nexenta:meta_devices", "meta_devices",
@@ -302,7 +297,4 @@
 	zfeature_register(SPA_FEATURE_WRC,
 	    "com.nexenta:wrcache", "wrcache",
 	    "Write back cache support", 0, NULL);
-=======
-	    ZFEATURE_FLAG_PER_DATASET, edonr_deps);
->>>>>>> 6e7bd672
 }