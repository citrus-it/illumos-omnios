/*
 * CDDL HEADER START
 *
 * The contents of this file are subject to the terms of the
 * Common Development and Distribution License (the "License").
 * You may not use this file except in compliance with the License.
 *
 * You can obtain a copy of the license at usr/src/OPENSOLARIS.LICENSE
 * or http://www.opensolaris.org/os/licensing.
 * See the License for the specific language governing permissions
 * and limitations under the License.
 *
 * When distributing Covered Code, include this CDDL HEADER in each
 * file and include the License file at usr/src/OPENSOLARIS.LICENSE.
 * If applicable, add the following below this CDDL HEADER, with the
 * fields enclosed by brackets "[]" replaced with your own identifying
 * information: Portions Copyright [yyyy] [name of copyright owner]
 *
 * CDDL HEADER END
 */

/*
 * Copyright (c) 2013 by Delphix. All rights reserved.
 * Copyright (c) 2013 by Saso Kiselkov. All rights reserved.
 * Copyright (c) 2013, Joyent, Inc. All rights reserved.
 * Copyright 2013 Nexenta Systems, Inc. All rights reserved.
 */

#ifdef _KERNEL
#include <sys/systm.h>
#else
#include <errno.h>
#include <string.h>
#endif
#include <sys/debug.h>
#include <sys/fs/zfs.h>
#include <sys/inttypes.h>
#include <sys/types.h>
#include "zfeature_common.h"

/*
 * Set to disable all feature checks while opening pools, allowing pools with
 * unsupported features to be opened. Set for testing only.
 */
boolean_t zfeature_checks_disable = B_FALSE;

zfeature_info_t spa_feature_table[SPA_FEATURES];

/*
 * Valid characters for feature guids. This list is mainly for aesthetic
 * purposes and could be expanded in the future. There are different allowed
 * characters in the guids reverse dns portion (before the colon) and its
 * short name (after the colon).
 */
static int
valid_char(char c, boolean_t after_colon)
{
	return ((c >= 'a' && c <= 'z') ||
	    (c >= '0' && c <= '9') ||
	    c == (after_colon ? '_' : '.'));
}

/*
 * Every feature guid must contain exactly one colon which separates a reverse
 * dns organization name from the feature's "short" name (e.g.
 * "com.company:feature_name").
 */
boolean_t
zfeature_is_valid_guid(const char *name)
{
	int i;
	boolean_t has_colon = B_FALSE;

	i = 0;
	while (name[i] != '\0') {
		char c = name[i++];
		if (c == ':') {
			if (has_colon)
				return (B_FALSE);
			has_colon = B_TRUE;
			continue;
		}
		if (!valid_char(c, has_colon))
			return (B_FALSE);
	}

	return (has_colon);
}

boolean_t
zfeature_is_supported(const char *guid)
{
	if (zfeature_checks_disable)
		return (B_TRUE);

	for (spa_feature_t i = 0; i < SPA_FEATURES; i++) {
		zfeature_info_t *feature = &spa_feature_table[i];
		if (strcmp(guid, feature->fi_guid) == 0)
			return (B_TRUE);
	}
	return (B_FALSE);
}

int
zfeature_lookup_name(const char *name, spa_feature_t *res)
{
	for (spa_feature_t i = 0; i < SPA_FEATURES; i++) {
		zfeature_info_t *feature = &spa_feature_table[i];
		if (strcmp(name, feature->fi_uname) == 0) {
			if (res != NULL)
				*res = i;
			return (0);
		}
	}

	return (ENOENT);
}

boolean_t
zfeature_depends_on(spa_feature_t fid, spa_feature_t check) {
	zfeature_info_t *feature = &spa_feature_table[fid];

	for (int i = 0; feature->fi_depends[i] != SPA_FEATURE_NONE; i++) {
		if (feature->fi_depends[i] == check)
			return (B_TRUE);
	}
	return (B_FALSE);
}

static void
zfeature_register(spa_feature_t fid, const char *guid, const char *name,
    const char *desc, boolean_t readonly, boolean_t mos,
    boolean_t activate_on_enable, const spa_feature_t *deps)
{
	zfeature_info_t *feature = &spa_feature_table[fid];
	static spa_feature_t nodeps[] = { SPA_FEATURE_NONE };

	ASSERT(name != NULL);
	ASSERT(desc != NULL);
	ASSERT(!readonly || !mos);
	ASSERT3U(fid, <, SPA_FEATURES);
	ASSERT(zfeature_is_valid_guid(guid));

	if (deps == NULL)
		deps = nodeps;

	feature->fi_feature = fid;
	feature->fi_guid = guid;
	feature->fi_uname = name;
	feature->fi_desc = desc;
	feature->fi_can_readonly = readonly;
	feature->fi_mos = mos;
	feature->fi_activate_on_enable = activate_on_enable;
	feature->fi_depends = deps;
}

spa_feature_t cos_deps[] = { SPA_FEATURE_VDEV_PROPS, SPA_FEATURE_NONE };

void
zpool_feature_init(void)
{
	zfeature_register(SPA_FEATURE_ASYNC_DESTROY,
	    "com.delphix:async_destroy", "async_destroy",
	    "Destroy filesystems asynchronously.", B_TRUE, B_FALSE,
	    B_FALSE, NULL);

	zfeature_register(SPA_FEATURE_EMPTY_BPOBJ,
	    "com.delphix:empty_bpobj", "empty_bpobj",
	    "Snapshots use less space.", B_TRUE, B_FALSE,
	    B_FALSE, NULL);

	zfeature_register(SPA_FEATURE_LZ4_COMPRESS,
	    "org.illumos:lz4_compress", "lz4_compress",
	    "LZ4 compression algorithm support.", B_FALSE, B_FALSE,
	    B_FALSE, NULL);

	zfeature_register(SPA_FEATURE_MULTI_VDEV_CRASH_DUMP,
	    "com.joyent:multi_vdev_crash_dump", "multi_vdev_crash_dump",
	    "Crash dumps to multiple vdev pools.", B_FALSE, B_FALSE,
	    B_FALSE, NULL);

	zfeature_register(SPA_FEATURE_SPACEMAP_HISTOGRAM,
	    "com.delphix:spacemap_histogram", "spacemap_histogram",
	    "Spacemaps maintain space histograms.", B_TRUE, B_FALSE,
	    B_FALSE, NULL);

	zfeature_register(SPA_FEATURE_ENABLED_TXG,
	    "com.delphix:enabled_txg", "enabled_txg",
	    "Record txg at which a feature is enabled", B_TRUE, B_FALSE,
	    B_FALSE, NULL);

	static spa_feature_t hole_birth_deps[] = { SPA_FEATURE_ENABLED_TXG,
	    SPA_FEATURE_NONE };
	zfeature_register(SPA_FEATURE_HOLE_BIRTH,
	    "com.delphix:hole_birth", "hole_birth",
	    "Retain hole birth txg for more precise zfs send",
	    B_FALSE, B_TRUE, B_TRUE, hole_birth_deps);

	zfeature_register(SPA_FEATURE_EXTENSIBLE_DATASET,
	    "com.delphix:extensible_dataset", "extensible_dataset",
	    "Enhanced dataset functionality, used by other features.",
	    B_FALSE, B_FALSE, B_FALSE, NULL);

	static const spa_feature_t bookmarks_deps[] = {
		SPA_FEATURE_EXTENSIBLE_DATASET,
		SPA_FEATURE_NONE
	};
	zfeature_register(SPA_FEATURE_BOOKMARKS,
	    "com.delphix:bookmarks", "bookmarks",
	    "\"zfs bookmark\" command",
	    B_TRUE, B_FALSE, B_FALSE, bookmarks_deps);

	static const spa_feature_t filesystem_limits_deps[] = {
	    SPA_FEATURE_EXTENSIBLE_DATASET,
	    SPA_FEATURE_NONE
	};
	zfeature_register(SPA_FEATURE_FS_SS_LIMIT,
	    "com.joyent:filesystem_limits", "filesystem_limits",
	    "Filesystem and snapshot limits.", B_TRUE, B_FALSE, B_FALSE,
	    filesystem_limits_deps);

<<<<<<< HEAD
	zfeature_register(SPA_FEATURE_META_DEVICES,
	    "com.nexenta:meta_devices", "meta_devices",
	    "Dedicated devices for metadata.", B_TRUE, B_FALSE, B_FALSE, NULL);
	zfeature_register(SPA_FEATURE_VDEV_PROPS,
	    "com.nexenta:vdev_properties", "vdev_properties",
	    "Vdev-specific properties.", B_TRUE, B_FALSE, B_FALSE, NULL);
	zfeature_register(SPA_FEATURE_COS_PROPS,
	    "com.nexenta:class_of_storage", "class_of_storage",
	    "Properties for groups of vdevs.", B_TRUE, B_FALSE, B_FALSE,
	    cos_deps);
	zfeature_register(SPA_FEATURE_SHA1CRC32,
	    "com.nexenta:checksum_sha1crc32", "checksum_sha1crc32",
	    "Support for sha1crc32 checksum.", B_FALSE, B_FALSE, B_FALSE, NULL);
=======
	zfeature_register(SPA_FEATURE_EMBEDDED_DATA,
	    "com.delphix:embedded_data", "embedded_data",
	    "Blocks which compress very well use even less space.",
	    B_FALSE, B_TRUE, B_TRUE, NULL);
>>>>>>> b89e420a
}<|MERGE_RESOLUTION|>--- conflicted
+++ resolved
@@ -219,7 +219,11 @@
 	    "Filesystem and snapshot limits.", B_TRUE, B_FALSE, B_FALSE,
 	    filesystem_limits_deps);
 
-<<<<<<< HEAD
+	zfeature_register(SPA_FEATURE_EMBEDDED_DATA,
+	    "com.delphix:embedded_data", "embedded_data",
+	    "Blocks which compress very well use even less space.",
+	    B_FALSE, B_TRUE, B_TRUE, NULL);
+
 	zfeature_register(SPA_FEATURE_META_DEVICES,
 	    "com.nexenta:meta_devices", "meta_devices",
 	    "Dedicated devices for metadata.", B_TRUE, B_FALSE, B_FALSE, NULL);
@@ -233,10 +237,4 @@
 	zfeature_register(SPA_FEATURE_SHA1CRC32,
 	    "com.nexenta:checksum_sha1crc32", "checksum_sha1crc32",
 	    "Support for sha1crc32 checksum.", B_FALSE, B_FALSE, B_FALSE, NULL);
-=======
-	zfeature_register(SPA_FEATURE_EMBEDDED_DATA,
-	    "com.delphix:embedded_data", "embedded_data",
-	    "Blocks which compress very well use even less space.",
-	    B_FALSE, B_TRUE, B_TRUE, NULL);
->>>>>>> b89e420a
 }