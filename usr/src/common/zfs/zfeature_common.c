/*
 * CDDL HEADER START
 *
 * The contents of this file are subject to the terms of the
 * Common Development and Distribution License (the "License").
 * You may not use this file except in compliance with the License.
 *
 * You can obtain a copy of the license at usr/src/OPENSOLARIS.LICENSE
 * or http://www.opensolaris.org/os/licensing.
 * See the License for the specific language governing permissions
 * and limitations under the License.
 *
 * When distributing Covered Code, include this CDDL HEADER in each
 * file and include the License file at usr/src/OPENSOLARIS.LICENSE.
 * If applicable, add the following below this CDDL HEADER, with the
 * fields enclosed by brackets "[]" replaced with your own identifying
 * information: Portions Copyright [yyyy] [name of copyright owner]
 *
 * CDDL HEADER END
 */

/*
 * Copyright (c) 2013 by Delphix. All rights reserved.
 * Copyright (c) 2013 by Saso Kiselkov. All rights reserved.
 * Copyright (c) 2013, Joyent, Inc. All rights reserved.
 */

#ifdef _KERNEL
#include <sys/systm.h>
#else
#include <errno.h>
#include <string.h>
#endif
#include <sys/debug.h>
#include <sys/fs/zfs.h>
#include <sys/inttypes.h>
#include <sys/types.h>
#include "zfeature_common.h"

/*
 * Set to disable all feature checks while opening pools, allowing pools with
 * unsupported features to be opened. Set for testing only.
 */
boolean_t zfeature_checks_disable = B_FALSE;

zfeature_info_t spa_feature_table[SPA_FEATURES];

/*
 * Valid characters for feature guids. This list is mainly for aesthetic
 * purposes and could be expanded in the future. There are different allowed
 * characters in the guids reverse dns portion (before the colon) and its
 * short name (after the colon).
 */
static int
valid_char(char c, boolean_t after_colon)
{
	return ((c >= 'a' && c <= 'z') ||
	    (c >= '0' && c <= '9') ||
	    c == (after_colon ? '_' : '.'));
}

/*
 * Every feature guid must contain exactly one colon which separates a reverse
 * dns organization name from the feature's "short" name (e.g.
 * "com.company:feature_name").
 */
boolean_t
zfeature_is_valid_guid(const char *name)
{
	int i;
	boolean_t has_colon = B_FALSE;

	i = 0;
	while (name[i] != '\0') {
		char c = name[i++];
		if (c == ':') {
			if (has_colon)
				return (B_FALSE);
			has_colon = B_TRUE;
			continue;
		}
		if (!valid_char(c, has_colon))
			return (B_FALSE);
	}

	return (has_colon);
}

boolean_t
zfeature_is_supported(const char *guid)
{
	if (zfeature_checks_disable)
		return (B_TRUE);

	for (spa_feature_t i = 0; i < SPA_FEATURES; i++) {
		zfeature_info_t *feature = &spa_feature_table[i];
		if (strcmp(guid, feature->fi_guid) == 0)
			return (B_TRUE);
	}
	return (B_FALSE);
}

int
zfeature_lookup_name(const char *name, spa_feature_t *res)
{
	for (spa_feature_t i = 0; i < SPA_FEATURES; i++) {
		zfeature_info_t *feature = &spa_feature_table[i];
		if (strcmp(name, feature->fi_uname) == 0) {
			if (res != NULL)
				*res = i;
			return (0);
		}
	}

	return (ENOENT);
}

boolean_t
zfeature_depends_on(spa_feature_t fid, spa_feature_t check) {
	zfeature_info_t *feature = &spa_feature_table[fid];

	for (int i = 0; feature->fi_depends[i] != SPA_FEATURE_NONE; i++) {
		if (feature->fi_depends[i] == check)
			return (B_TRUE);
	}
	return (B_FALSE);
}

static void
zfeature_register(spa_feature_t fid, const char *guid, const char *name,
    const char *desc, boolean_t readonly, boolean_t mos,
    boolean_t activate_on_enable, const spa_feature_t *deps)
{
	zfeature_info_t *feature = &spa_feature_table[fid];
	static spa_feature_t nodeps[] = { SPA_FEATURE_NONE };

	ASSERT(name != NULL);
	ASSERT(desc != NULL);
	ASSERT(!readonly || !mos);
	ASSERT3U(fid, <, SPA_FEATURES);
	ASSERT(zfeature_is_valid_guid(guid));

	if (deps == NULL)
		deps = nodeps;

	feature->fi_feature = fid;
	feature->fi_guid = guid;
	feature->fi_uname = name;
	feature->fi_desc = desc;
	feature->fi_can_readonly = readonly;
	feature->fi_mos = mos;
	feature->fi_activate_on_enable = activate_on_enable;
	feature->fi_depends = deps;
}

void
zpool_feature_init(void)
{
	zfeature_register(SPA_FEATURE_ASYNC_DESTROY,
	    "com.delphix:async_destroy", "async_destroy",
	    "Destroy filesystems asynchronously.", B_TRUE, B_FALSE,
	    B_FALSE, NULL);

	zfeature_register(SPA_FEATURE_EMPTY_BPOBJ,
	    "com.delphix:empty_bpobj", "empty_bpobj",
	    "Snapshots use less space.", B_TRUE, B_FALSE,
	    B_FALSE, NULL);

	zfeature_register(SPA_FEATURE_LZ4_COMPRESS,
	    "org.illumos:lz4_compress", "lz4_compress",
<<<<<<< HEAD
	    "LZ4 compression algorithm support.", B_FALSE, B_FALSE,
	    B_FALSE, NULL);

	zfeature_register(SPA_FEATURE_SPACEMAP_HISTOGRAM,
	    "com.delphix:spacemap_histogram", "spacemap_histogram",
	    "Spacemaps maintain space histograms.", B_TRUE, B_FALSE,
	    B_FALSE, NULL);

	zfeature_register(SPA_FEATURE_ENABLED_TXG,
	    "com.delphix:enabled_txg", "enabled_txg",
	    "Record txg at which a feature is enabled", B_TRUE, B_FALSE,
	    B_FALSE, NULL);

	static spa_feature_t hole_birth_deps[] = { SPA_FEATURE_ENABLED_TXG,
	    SPA_FEATURE_NONE };
	zfeature_register(SPA_FEATURE_HOLE_BIRTH,
	    "com.delphix:hole_birth", "hole_birth",
	    "Retain hole birth txg for more precise zfs send",
	    B_FALSE, B_TRUE, B_TRUE, hole_birth_deps);

	zfeature_register(SPA_FEATURE_EXTENSIBLE_DATASET,
	    "com.delphix:extensible_dataset", "extensible_dataset",
	    "Enhanced dataset functionality, used by other features.",
	    B_FALSE, B_FALSE, B_FALSE, NULL);
=======
	    "LZ4 compression algorithm support.", B_FALSE, B_FALSE, NULL);
	zfeature_register(SPA_FEATURE_MULTI_VDEV_CRASH_DUMP,
	    "com.joyent:multi_vdev_crash_dump", "multi_vdev_crash_dump",
	    "Crash dumps to multiple vdev pools.", B_FALSE, B_FALSE, NULL);
>>>>>>> f72291e4
}<|MERGE_RESOLUTION|>--- conflicted
+++ resolved
@@ -168,9 +168,13 @@
 
 	zfeature_register(SPA_FEATURE_LZ4_COMPRESS,
 	    "org.illumos:lz4_compress", "lz4_compress",
-<<<<<<< HEAD
 	    "LZ4 compression algorithm support.", B_FALSE, B_FALSE,
 	    B_FALSE, NULL);
+
+	zfeature_register(SPA_FEATURE_MULTI_VDEV_CRASH_DUMP,
+	    "com.joyent:multi_vdev_crash_dump", "multi_vdev_crash_dump",
+	    "Crash dumps to multiple vdev pools.", B_FALSE, B_FALSE, B_FALSE,
+	    NULL);
 
 	zfeature_register(SPA_FEATURE_SPACEMAP_HISTOGRAM,
 	    "com.delphix:spacemap_histogram", "spacemap_histogram",
@@ -193,10 +197,4 @@
 	    "com.delphix:extensible_dataset", "extensible_dataset",
 	    "Enhanced dataset functionality, used by other features.",
 	    B_FALSE, B_FALSE, B_FALSE, NULL);
-=======
-	    "LZ4 compression algorithm support.", B_FALSE, B_FALSE, NULL);
-	zfeature_register(SPA_FEATURE_MULTI_VDEV_CRASH_DUMP,
-	    "com.joyent:multi_vdev_crash_dump", "multi_vdev_crash_dump",
-	    "Crash dumps to multiple vdev pools.", B_FALSE, B_FALSE, NULL);
->>>>>>> f72291e4
 }