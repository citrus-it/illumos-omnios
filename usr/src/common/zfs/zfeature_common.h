--- conflicted
+++ resolved
@@ -22,11 +22,7 @@
 /*
  * Copyright (c) 2012 by Delphix. All rights reserved.
  * Copyright (c) 2013 by Saso Kiselkov. All rights reserved.
-<<<<<<< HEAD
- * Copyright (c) 2013 Joyent, Inc. All rights reserved.
-=======
  * Copyright (c) 2013, Joyent, Inc. All rights reserved.
->>>>>>> 9edf9ebd
  */
 
 #ifndef _ZFEATURE_COMMON_H
@@ -59,10 +55,7 @@
 	SPA_FEATURE_ASYNC_DESTROY,
 	SPA_FEATURE_EMPTY_BPOBJ,
 	SPA_FEATURE_LZ4_COMPRESS,
-<<<<<<< HEAD
 	SPA_FEATURE_FS_SS_LIMIT,
-=======
->>>>>>> 9edf9ebd
 	SPA_FEATURE_MULTI_VDEV_CRASH_DUMP,
 	SPA_FEATURES
 } spa_feature_t;
