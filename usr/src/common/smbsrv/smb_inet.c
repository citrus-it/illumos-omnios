--- conflicted
+++ resolved
@@ -101,32 +101,11 @@
 const char *
 smb_inet_ntop(smb_inaddr_t *addr, char *buf, int size)
 {
-	/* Lint avoidance */
 #ifdef	_KERNEL
 	int sz = size;
-<<<<<<< HEAD
-
-	/*
-	 * Until kernel/net/ip/inet_ntop.c is fixed so it
-	 * no longer uses leading zeros printing IPv4 addresses,
-	 * we need to handle IPv4 ourselves.  If we leave the
-	 * leading zeros, Windows clients get errors trying to
-	 * resolve those address strings to names.  After:
-	 * https://www.illumos.org/issues/5980 is fixed,
-	 * this work-around can be removed.
-	 */
-	if (addr->a_family == AF_INET) {
-		uint8_t *p = (void *) &addr->a_ipv4;
-		(void) snprintf(buf, size, "%d.%d.%d.%d",
-		    p[0], p[1], p[2], p[3]);
-		return (buf);
-	}
-#endif	/* _KERNEL */
-=======
 #else
 	size_t sz = (size_t)size;
 #endif
->>>>>>> 0b905b49
 
 	return ((char *)inet_ntop(addr->a_family, addr, buf, sz));
 }