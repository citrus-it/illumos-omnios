/*
 * CDDL HEADER START
 *
 * The contents of this file are subject to the terms of the
 * Common Development and Distribution License (the "License").
 * You may not use this file except in compliance with the License.
 *
 * You can obtain a copy of the license at usr/src/OPENSOLARIS.LICENSE
 * or http://www.opensolaris.org/os/licensing.
 * See the License for the specific language governing permissions
 * and limitations under the License.
 *
 * When distributing Covered Code, include this CDDL HEADER in each
 * file and include the License file at usr/src/OPENSOLARIS.LICENSE.
 * If applicable, add the following below this CDDL HEADER, with the
 * fields enclosed by brackets "[]" replaced with your own identifying
 * information: Portions Copyright [yyyy] [name of copyright owner]
 *
 * CDDL HEADER END
 */
/*
 * Copyright 2009 Sun Microsystems, Inc.  All rights reserved.
 * Use is subject to license terms.
 */

/*
<<<<<<< HEAD
 * Copyright (c) 2015 by Delphix. All rights reserved.
=======
 * Copyright (c) 2014 by Delphix. All rights reserved.
 * Copyright 2015 Nexenta Systems, Inc.  All rights reserved.
>>>>>>> e7c874af
 */

/*
 * AVL - generic AVL tree implementation for kernel use
 *
 * A complete description of AVL trees can be found in many CS textbooks.
 *
 * Here is a very brief overview. An AVL tree is a binary search tree that is
 * almost perfectly balanced. By "almost" perfectly balanced, we mean that at
 * any given node, the left and right subtrees are allowed to differ in height
 * by at most 1 level.
 *
 * This relaxation from a perfectly balanced binary tree allows doing
 * insertion and deletion relatively efficiently. Searching the tree is
 * still a fast operation, roughly O(log(N)).
 *
 * The key to insertion and deletion is a set of tree manipulations called
 * rotations, which bring unbalanced subtrees back into the semi-balanced state.
 *
 * This implementation of AVL trees has the following peculiarities:
 *
 *	- The AVL specific data structures are physically embedded as fields
 *	  in the "using" data structures.  To maintain generality the code
 *	  must constantly translate between "avl_node_t *" and containing
 *	  data structure "void *"s by adding/subtracting the avl_offset.
 *
 *	- Since the AVL data is always embedded in other structures, there is
 *	  no locking or memory allocation in the AVL routines. This must be
 *	  provided for by the enclosing data structure's semantics. Typically,
 *	  avl_insert()/_add()/_remove()/avl_insert_here() require some kind of
 *	  exclusive write lock. Other operations require a read lock.
 *
 *      - The implementation uses iteration instead of explicit recursion,
 *	  since it is intended to run on limited size kernel stacks. Since
 *	  there is no recursion stack present to move "up" in the tree,
 *	  there is an explicit "parent" link in the avl_node_t.
 *
 *      - The left/right children pointers of a node are in an array.
 *	  In the code, variables (instead of constants) are used to represent
 *	  left and right indices.  The implementation is written as if it only
 *	  dealt with left handed manipulations.  By changing the value assigned
 *	  to "left", the code also works for right handed trees.  The
 *	  following variables/terms are frequently used:
 *
 *		int left;	// 0 when dealing with left children,
 *				// 1 for dealing with right children
 *
 *		int left_heavy;	// -1 when left subtree is taller at some node,
 *				// +1 when right subtree is taller
 *
 *		int right;	// will be the opposite of left (0 or 1)
 *		int right_heavy;// will be the opposite of left_heavy (-1 or 1)
 *
 *		int direction;  // 0 for "<" (ie. left child); 1 for ">" (right)
 *
 *	  Though it is a little more confusing to read the code, the approach
 *	  allows using half as much code (and hence cache footprint) for tree
 *	  manipulations and eliminates many conditional branches.
 *
 *	- The avl_index_t is an opaque "cookie" used to find nodes at or
 *	  adjacent to where a new value would be inserted in the tree. The value
 *	  is a modified "avl_node_t *".  The bottom bit (normally 0 for a
 *	  pointer) is set to indicate if that the new node has a value greater
 *	  than the value of the indicated "avl_node_t *".
 *
 * Note - in addition to userland (e.g. libavl and libutil) and the kernel
 * (e.g. genunix), avl.c is compiled into ld.so and kmdb's genunix module,
 * which each have their own compilation environments and subsequent
 * requirements. Each of these environments must be considered when adding
 * dependencies from avl.c.
 */

#include <sys/types.h>
#include <sys/param.h>
#include <sys/debug.h>
#include <sys/avl.h>
#include <sys/cmn_err.h>

/*
 * Small arrays to translate between balance (or diff) values and child indices.
 *
 * Code that deals with binary tree data structures will randomly use
 * left and right children when examining a tree.  C "if()" statements
 * which evaluate randomly suffer from very poor hardware branch prediction.
 * In this code we avoid some of the branch mispredictions by using the
 * following translation arrays. They replace random branches with an
 * additional memory reference. Since the translation arrays are both very
 * small the data should remain efficiently in cache.
 */
static const int  avl_child2balance[2]	= {-1, 1};
static const int  avl_balance2child[]	= {0, 0, 1};


/*
 * Walk from one node to the previous valued node (ie. an infix walk
 * towards the left). At any given node we do one of 2 things:
 *
 * - If there is a left child, go to it, then to it's rightmost descendant.
 *
 * - otherwise we return through parent nodes until we've come from a right
 *   child.
 *
 * Return Value:
 * NULL - if at the end of the nodes
 * otherwise next node
 */
void *
avl_walk(avl_tree_t *tree, void	*oldnode, int left)
{
	size_t off = tree->avl_offset;
	avl_node_t *node = AVL_DATA2NODE(oldnode, off);
	int right = 1 - left;
	int was_child;


	/*
	 * nowhere to walk to if tree is empty
	 */
	if (node == NULL)
		return (NULL);

	/*
	 * Visit the previous valued node. There are two possibilities:
	 *
	 * If this node has a left child, go down one left, then all
	 * the way right.
	 */
	if (node->avl_child[left] != NULL) {
		for (node = node->avl_child[left];
		    node->avl_child[right] != NULL;
		    node = node->avl_child[right])
			;
	/*
	 * Otherwise, return thru left children as far as we can.
	 */
	} else {
		for (;;) {
			was_child = AVL_XCHILD(node);
			node = AVL_XPARENT(node);
			if (node == NULL)
				return (NULL);
			if (was_child == right)
				break;
		}
	}

	return (AVL_NODE2DATA(node, off));
}

/*
 * Return the lowest valued node in a tree or NULL.
 * (leftmost child from root of tree)
 */
void *
avl_first(avl_tree_t *tree)
{
	avl_node_t *node;
	avl_node_t *prev = NULL;
	size_t off = tree->avl_offset;

	for (node = tree->avl_root; node != NULL; node = node->avl_child[0])
		prev = node;

	if (prev != NULL)
		return (AVL_NODE2DATA(prev, off));
	return (NULL);
}

/*
 * Return the highest valued node in a tree or NULL.
 * (rightmost child from root of tree)
 */
void *
avl_last(avl_tree_t *tree)
{
	avl_node_t *node;
	avl_node_t *prev = NULL;
	size_t off = tree->avl_offset;

	for (node = tree->avl_root; node != NULL; node = node->avl_child[1])
		prev = node;

	if (prev != NULL)
		return (AVL_NODE2DATA(prev, off));
	return (NULL);
}

/*
 * Access the node immediately before or after an insertion point.
 *
 * "avl_index_t" is a (avl_node_t *) with the bottom bit indicating a child
 *
 * Return value:
 *	NULL: no node in the given direction
 *	"void *"  of the found tree node
 */
void *
avl_nearest(avl_tree_t *tree, avl_index_t where, int direction)
{
	int child = AVL_INDEX2CHILD(where);
	avl_node_t *node = AVL_INDEX2NODE(where);
	void *data;
	size_t off = tree->avl_offset;

	if (node == NULL) {
		ASSERT(tree->avl_root == NULL);
		return (NULL);
	}
	data = AVL_NODE2DATA(node, off);
	if (child != direction)
		return (data);

	return (avl_walk(tree, data, direction));
}


/*
 * Search for the node which contains "value".  The algorithm is a
 * simple binary tree search.
 *
 * return value:
 *	NULL: the value is not in the AVL tree
 *		*where (if not NULL)  is set to indicate the insertion point
 *	"void *"  of the found tree node
 */
void *
avl_find(avl_tree_t *tree, const void *value, avl_index_t *where)
{
	avl_node_t *node;
	avl_node_t *prev = NULL;
	int child = 0;
	int diff;
	size_t off = tree->avl_offset;

	for (node = tree->avl_root; node != NULL;
	    node = node->avl_child[child]) {

		prev = node;

		diff = tree->avl_compar(value, AVL_NODE2DATA(node, off));
		ASSERT(-1 <= diff && diff <= 1);
		if (diff == 0) {
#ifdef DEBUG
			if (where != NULL)
				*where = 0;
#endif
			return (AVL_NODE2DATA(node, off));
		}
		child = avl_balance2child[1 + diff];

	}

	if (where != NULL)
		*where = AVL_MKINDEX(prev, child);

	return (NULL);
}


/*
 * Perform a rotation to restore balance at the subtree given by depth.
 *
 * This routine is used by both insertion and deletion. The return value
 * indicates:
 *	 0 : subtree did not change height
 *	!0 : subtree was reduced in height
 *
 * The code is written as if handling left rotations, right rotations are
 * symmetric and handled by swapping values of variables right/left[_heavy]
 *
 * On input balance is the "new" balance at "node". This value is either
 * -2 or +2.
 */
static int
avl_rotation(avl_tree_t *tree, avl_node_t *node, int balance)
{
	int left = !(balance < 0);	/* when balance = -2, left will be 0 */
	int right = 1 - left;
	int left_heavy = balance >> 1;
	int right_heavy = -left_heavy;
	avl_node_t *parent = AVL_XPARENT(node);
	avl_node_t *child = node->avl_child[left];
	avl_node_t *cright;
	avl_node_t *gchild;
	avl_node_t *gright;
	avl_node_t *gleft;
	int which_child = AVL_XCHILD(node);
	int child_bal = AVL_XBALANCE(child);

	/* BEGIN CSTYLED */
	/*
	 * case 1 : node is overly left heavy, the left child is balanced or
	 * also left heavy. This requires the following rotation.
	 *
	 *                   (node bal:-2)
	 *                    /           \
	 *                   /             \
	 *              (child bal:0 or -1)
	 *              /    \
	 *             /      \
	 *                     cright
	 *
	 * becomes:
	 *
	 *              (child bal:1 or 0)
	 *              /        \
	 *             /          \
	 *                        (node bal:-1 or 0)
	 *                         /     \
	 *                        /       \
	 *                     cright
	 *
	 * we detect this situation by noting that child's balance is not
	 * right_heavy.
	 */
	/* END CSTYLED */
	if (child_bal != right_heavy) {

		/*
		 * compute new balance of nodes
		 *
		 * If child used to be left heavy (now balanced) we reduced
		 * the height of this sub-tree -- used in "return...;" below
		 */
		child_bal += right_heavy; /* adjust towards right */

		/*
		 * move "cright" to be node's left child
		 */
		cright = child->avl_child[right];
		node->avl_child[left] = cright;
		if (cright != NULL) {
			AVL_SETPARENT(cright, node);
			AVL_SETCHILD(cright, left);
		}

		/*
		 * move node to be child's right child
		 */
		child->avl_child[right] = node;
		AVL_SETBALANCE(node, -child_bal);
		AVL_SETCHILD(node, right);
		AVL_SETPARENT(node, child);

		/*
		 * update the pointer into this subtree
		 */
		AVL_SETBALANCE(child, child_bal);
		AVL_SETCHILD(child, which_child);
		AVL_SETPARENT(child, parent);
		if (parent != NULL)
			parent->avl_child[which_child] = child;
		else
			tree->avl_root = child;

		return (child_bal == 0);
	}

	/* BEGIN CSTYLED */
	/*
	 * case 2 : When node is left heavy, but child is right heavy we use
	 * a different rotation.
	 *
	 *                   (node b:-2)
	 *                    /   \
	 *                   /     \
	 *                  /       \
	 *             (child b:+1)
	 *              /     \
	 *             /       \
	 *                   (gchild b: != 0)
	 *                     /  \
	 *                    /    \
	 *                 gleft   gright
	 *
	 * becomes:
	 *
	 *              (gchild b:0)
	 *              /       \
	 *             /         \
	 *            /           \
	 *        (child b:?)   (node b:?)
	 *         /  \          /   \
	 *        /    \        /     \
	 *            gleft   gright
	 *
	 * computing the new balances is more complicated. As an example:
	 *	 if gchild was right_heavy, then child is now left heavy
	 *		else it is balanced
	 */
	/* END CSTYLED */
	gchild = child->avl_child[right];
	gleft = gchild->avl_child[left];
	gright = gchild->avl_child[right];

	/*
	 * move gright to left child of node and
	 *
	 * move gleft to right child of node
	 */
	node->avl_child[left] = gright;
	if (gright != NULL) {
		AVL_SETPARENT(gright, node);
		AVL_SETCHILD(gright, left);
	}

	child->avl_child[right] = gleft;
	if (gleft != NULL) {
		AVL_SETPARENT(gleft, child);
		AVL_SETCHILD(gleft, right);
	}

	/*
	 * move child to left child of gchild and
	 *
	 * move node to right child of gchild and
	 *
	 * fixup parent of all this to point to gchild
	 */
	balance = AVL_XBALANCE(gchild);
	gchild->avl_child[left] = child;
	AVL_SETBALANCE(child, (balance == right_heavy ? left_heavy : 0));
	AVL_SETPARENT(child, gchild);
	AVL_SETCHILD(child, left);

	gchild->avl_child[right] = node;
	AVL_SETBALANCE(node, (balance == left_heavy ? right_heavy : 0));
	AVL_SETPARENT(node, gchild);
	AVL_SETCHILD(node, right);

	AVL_SETBALANCE(gchild, 0);
	AVL_SETPARENT(gchild, parent);
	AVL_SETCHILD(gchild, which_child);
	if (parent != NULL)
		parent->avl_child[which_child] = gchild;
	else
		tree->avl_root = gchild;

	return (1);	/* the new tree is always shorter */
}


/*
 * Insert a new node into an AVL tree at the specified (from avl_find()) place.
 *
 * Newly inserted nodes are always leaf nodes in the tree, since avl_find()
 * searches out to the leaf positions.  The avl_index_t indicates the node
 * which will be the parent of the new node.
 *
 * After the node is inserted, a single rotation further up the tree may
 * be necessary to maintain an acceptable AVL balance.
 */
void
avl_insert(avl_tree_t *tree, void *new_data, avl_index_t where)
{
	avl_node_t *node;
	avl_node_t *parent = AVL_INDEX2NODE(where);
	int old_balance;
	int new_balance;
	int which_child = AVL_INDEX2CHILD(where);
	size_t off = tree->avl_offset;

	ASSERT(tree);
#ifdef _LP64
	ASSERT(((uintptr_t)new_data & 0x7) == 0);
#endif

	node = AVL_DATA2NODE(new_data, off);

	/*
	 * First, add the node to the tree at the indicated position.
	 */
	++tree->avl_numnodes;

	node->avl_child[0] = NULL;
	node->avl_child[1] = NULL;

	AVL_SETCHILD(node, which_child);
	AVL_SETBALANCE(node, 0);
	AVL_SETPARENT(node, parent);
	if (parent != NULL) {
		ASSERT(parent->avl_child[which_child] == NULL);
		parent->avl_child[which_child] = node;
	} else {
		ASSERT(tree->avl_root == NULL);
		tree->avl_root = node;
	}
	/*
	 * Now, back up the tree modifying the balance of all nodes above the
	 * insertion point. If we get to a highly unbalanced ancestor, we
	 * need to do a rotation.  If we back out of the tree we are done.
	 * If we brought any subtree into perfect balance (0), we are also done.
	 */
	for (;;) {
		node = parent;
		if (node == NULL)
			return;

		/*
		 * Compute the new balance
		 */
		old_balance = AVL_XBALANCE(node);
		new_balance = old_balance + avl_child2balance[which_child];

		/*
		 * If we introduced equal balance, then we are done immediately
		 */
		if (new_balance == 0) {
			AVL_SETBALANCE(node, 0);
			return;
		}

		/*
		 * If both old and new are not zero we went
		 * from -1 to -2 balance, do a rotation.
		 */
		if (old_balance != 0)
			break;

		AVL_SETBALANCE(node, new_balance);
		parent = AVL_XPARENT(node);
		which_child = AVL_XCHILD(node);
	}

	/*
	 * perform a rotation to fix the tree and return
	 */
	(void) avl_rotation(tree, node, new_balance);
}

/*
 * Insert "new_data" in "tree" in the given "direction" either after or
 * before (AVL_AFTER, AVL_BEFORE) the data "here".
 *
 * Insertions can only be done at empty leaf points in the tree, therefore
 * if the given child of the node is already present we move to either
 * the AVL_PREV or AVL_NEXT and reverse the insertion direction. Since
 * every other node in the tree is a leaf, this always works.
 *
 * To help developers using this interface, we assert that the new node
 * is correctly ordered at every step of the way in DEBUG kernels.
 */
void
avl_insert_here(
	avl_tree_t *tree,
	void *new_data,
	void *here,
	int direction)
{
	avl_node_t *node;
	int child = direction;	/* rely on AVL_BEFORE == 0, AVL_AFTER == 1 */
#ifdef DEBUG
	int diff;
#endif

	ASSERT(tree != NULL);
	ASSERT(new_data != NULL);
	ASSERT(here != NULL);
	ASSERT(direction == AVL_BEFORE || direction == AVL_AFTER);

	/*
	 * If corresponding child of node is not NULL, go to the neighboring
	 * node and reverse the insertion direction.
	 */
	node = AVL_DATA2NODE(here, tree->avl_offset);

#ifdef DEBUG
	diff = tree->avl_compar(new_data, here);
	ASSERT(-1 <= diff && diff <= 1);
	ASSERT(diff != 0);
	ASSERT(diff > 0 ? child == 1 : child == 0);
#endif

	if (node->avl_child[child] != NULL) {
		node = node->avl_child[child];
		child = 1 - child;
		while (node->avl_child[child] != NULL) {
#ifdef DEBUG
			diff = tree->avl_compar(new_data,
			    AVL_NODE2DATA(node, tree->avl_offset));
			ASSERT(-1 <= diff && diff <= 1);
			ASSERT(diff != 0);
			ASSERT(diff > 0 ? child == 1 : child == 0);
#endif
			node = node->avl_child[child];
		}
#ifdef DEBUG
		diff = tree->avl_compar(new_data,
		    AVL_NODE2DATA(node, tree->avl_offset));
		ASSERT(-1 <= diff && diff <= 1);
		ASSERT(diff != 0);
		ASSERT(diff > 0 ? child == 1 : child == 0);
#endif
	}
	ASSERT(node->avl_child[child] == NULL);

	avl_insert(tree, new_data, AVL_MKINDEX(node, child));
}

/*
 * Add a new node to an AVL tree.
 */
void
avl_add(avl_tree_t *tree, void *new_node)
{
	avl_index_t where;

	/*
	 * This is unfortunate.  We want to call panic() here, even for
	 * non-DEBUG kernels.  In userland, however, we can't depend on anything
	 * in libc or else the rtld build process gets confused.
	 * Thankfully, rtld provides us with its own assfail() so we can use
	 * that here.  We use assfail() directly to get a nice error message
	 * in the core - much like what panic() does for crashdumps.
	 */
	if (avl_find(tree, new_node, &where) != NULL)
#ifdef _KERNEL
		panic("avl_find() succeeded inside avl_add()");
#else
		(void) assfail("avl_find() succeeded inside avl_add()",
		    __FILE__, __LINE__);
#endif
	avl_insert(tree, new_node, where);
}

/*
 * Delete a node from the AVL tree.  Deletion is similar to insertion, but
 * with 2 complications.
 *
 * First, we may be deleting an interior node. Consider the following subtree:
 *
 *     d           c            c
 *    / \         / \          / \
 *   b   e       b   e        b   e
 *  / \	        / \          /
 * a   c       a            a
 *
 * When we are deleting node (d), we find and bring up an adjacent valued leaf
 * node, say (c), to take the interior node's place. In the code this is
 * handled by temporarily swapping (d) and (c) in the tree and then using
 * common code to delete (d) from the leaf position.
 *
 * Secondly, an interior deletion from a deep tree may require more than one
 * rotation to fix the balance. This is handled by moving up the tree through
 * parents and applying rotations as needed. The return value from
 * avl_rotation() is used to detect when a subtree did not change overall
 * height due to a rotation.
 */
void
avl_remove(avl_tree_t *tree, void *data)
{
	avl_node_t *delete;
	avl_node_t *parent;
	avl_node_t *node;
	avl_node_t tmp;
	int old_balance;
	int new_balance;
	int left;
	int right;
	int which_child;
	size_t off = tree->avl_offset;

	ASSERT(tree);

	delete = AVL_DATA2NODE(data, off);

	/*
	 * Deletion is easiest with a node that has at most 1 child.
	 * We swap a node with 2 children with a sequentially valued
	 * neighbor node. That node will have at most 1 child. Note this
	 * has no effect on the ordering of the remaining nodes.
	 *
	 * As an optimization, we choose the greater neighbor if the tree
	 * is right heavy, otherwise the left neighbor. This reduces the
	 * number of rotations needed.
	 */
	if (delete->avl_child[0] != NULL && delete->avl_child[1] != NULL) {

		/*
		 * choose node to swap from whichever side is taller
		 */
		old_balance = AVL_XBALANCE(delete);
		left = avl_balance2child[old_balance + 1];
		right = 1 - left;

		/*
		 * get to the previous value'd node
		 * (down 1 left, as far as possible right)
		 */
		for (node = delete->avl_child[left];
		    node->avl_child[right] != NULL;
		    node = node->avl_child[right])
			;

		/*
		 * create a temp placeholder for 'node'
		 * move 'node' to delete's spot in the tree
		 */
		tmp = *node;

		*node = *delete;
		if (node->avl_child[left] == node)
			node->avl_child[left] = &tmp;

		parent = AVL_XPARENT(node);
		if (parent != NULL)
			parent->avl_child[AVL_XCHILD(node)] = node;
		else
			tree->avl_root = node;
		AVL_SETPARENT(node->avl_child[left], node);
		AVL_SETPARENT(node->avl_child[right], node);

		/*
		 * Put tmp where node used to be (just temporary).
		 * It always has a parent and at most 1 child.
		 */
		delete = &tmp;
		parent = AVL_XPARENT(delete);
		parent->avl_child[AVL_XCHILD(delete)] = delete;
		which_child = (delete->avl_child[1] != 0);
		if (delete->avl_child[which_child] != NULL)
			AVL_SETPARENT(delete->avl_child[which_child], delete);
	}


	/*
	 * Here we know "delete" is at least partially a leaf node. It can
	 * be easily removed from the tree.
	 */
	ASSERT(tree->avl_numnodes > 0);
	--tree->avl_numnodes;
	parent = AVL_XPARENT(delete);
	which_child = AVL_XCHILD(delete);
	if (delete->avl_child[0] != NULL)
		node = delete->avl_child[0];
	else
		node = delete->avl_child[1];

	/*
	 * Connect parent directly to node (leaving out delete).
	 */
	if (node != NULL) {
		AVL_SETPARENT(node, parent);
		AVL_SETCHILD(node, which_child);
	}
	if (parent == NULL) {
		tree->avl_root = node;
		return;
	}
	parent->avl_child[which_child] = node;


	/*
	 * Since the subtree is now shorter, begin adjusting parent balances
	 * and performing any needed rotations.
	 */
	do {

		/*
		 * Move up the tree and adjust the balance
		 *
		 * Capture the parent and which_child values for the next
		 * iteration before any rotations occur.
		 */
		node = parent;
		old_balance = AVL_XBALANCE(node);
		new_balance = old_balance - avl_child2balance[which_child];
		parent = AVL_XPARENT(node);
		which_child = AVL_XCHILD(node);

		/*
		 * If a node was in perfect balance but isn't anymore then
		 * we can stop, since the height didn't change above this point
		 * due to a deletion.
		 */
		if (old_balance == 0) {
			AVL_SETBALANCE(node, new_balance);
			break;
		}

		/*
		 * If the new balance is zero, we don't need to rotate
		 * else
		 * need a rotation to fix the balance.
		 * If the rotation doesn't change the height
		 * of the sub-tree we have finished adjusting.
		 */
		if (new_balance == 0)
			AVL_SETBALANCE(node, new_balance);
		else if (!avl_rotation(tree, node, new_balance))
			break;
	} while (parent != NULL);
}

#define	AVL_REINSERT(tree, obj)		\
	avl_remove((tree), (obj));	\
	avl_add((tree), (obj))

boolean_t
avl_update_lt(avl_tree_t *t, void *obj)
{
	void *neighbor;

	ASSERT(((neighbor = AVL_NEXT(t, obj)) == NULL) ||
	    (t->avl_compar(obj, neighbor) <= 0));

	neighbor = AVL_PREV(t, obj);
	if ((neighbor != NULL) && (t->avl_compar(obj, neighbor) < 0)) {
		AVL_REINSERT(t, obj);
		return (B_TRUE);
	}

	return (B_FALSE);
}

boolean_t
avl_update_gt(avl_tree_t *t, void *obj)
{
	void *neighbor;

	ASSERT(((neighbor = AVL_PREV(t, obj)) == NULL) ||
	    (t->avl_compar(obj, neighbor) >= 0));

	neighbor = AVL_NEXT(t, obj);
	if ((neighbor != NULL) && (t->avl_compar(obj, neighbor) > 0)) {
		AVL_REINSERT(t, obj);
		return (B_TRUE);
	}

	return (B_FALSE);
}

boolean_t
avl_update(avl_tree_t *t, void *obj)
{
	void *neighbor;

	neighbor = AVL_PREV(t, obj);
	if ((neighbor != NULL) && (t->avl_compar(obj, neighbor) < 0)) {
		AVL_REINSERT(t, obj);
		return (B_TRUE);
	}

	neighbor = AVL_NEXT(t, obj);
	if ((neighbor != NULL) && (t->avl_compar(obj, neighbor) > 0)) {
		AVL_REINSERT(t, obj);
		return (B_TRUE);
	}

	return (B_FALSE);
}

void
avl_swap(avl_tree_t *tree1, avl_tree_t *tree2)
{
	avl_node_t *temp_node;
	ulong_t temp_numnodes;

	ASSERT3P(tree1->avl_compar, ==, tree2->avl_compar);
	ASSERT3U(tree1->avl_offset, ==, tree2->avl_offset);
	ASSERT3U(tree1->avl_size, ==, tree2->avl_size);

	temp_node = tree1->avl_root;
	temp_numnodes = tree1->avl_numnodes;
	tree1->avl_root = tree2->avl_root;
	tree1->avl_numnodes = tree2->avl_numnodes;
	tree2->avl_root = temp_node;
	tree2->avl_numnodes = temp_numnodes;
}

/*
 * initialize a new AVL tree
 */
void
avl_create(avl_tree_t *tree, int (*compar) (const void *, const void *),
    size_t size, size_t offset)
{
	ASSERT(tree);
	ASSERT(compar);
	ASSERT(size > 0);
	ASSERT(size >= offset + sizeof (avl_node_t));
#ifdef _LP64
	ASSERT((offset & 0x7) == 0);
#endif

	tree->avl_compar = compar;
	tree->avl_root = NULL;
	tree->avl_numnodes = 0;
	tree->avl_size = size;
	tree->avl_offset = offset;
}

/*
 * Delete a tree.
 */
/* ARGSUSED */
void
avl_destroy(avl_tree_t *tree)
{
	ASSERT(tree);
	ASSERT(tree->avl_numnodes == 0);
	ASSERT(tree->avl_root == NULL);
}


/*
 * Return the number of nodes in an AVL tree.
 */
ulong_t
avl_numnodes(avl_tree_t *tree)
{
	ASSERT(tree);
	return (tree->avl_numnodes);
}

boolean_t
avl_is_empty(avl_tree_t *tree)
{
	ASSERT(tree);
	return (tree->avl_numnodes == 0);
}

#define	CHILDBIT	(1L)

/*
 * Post-order tree walk used to visit all tree nodes and destroy the tree
 * in post order. This is used for removing all the nodes from a tree without
 * paying any cost for rebalancing it.
 *
 * example:
 *
 *	void *cookie = NULL;
 *	my_data_t *node;
 *
 *	while ((node = avl_destroy_nodes(tree, &cookie)) != NULL)
 *		free(node);
 *	avl_destroy(tree);
 *
 * The cookie is really an avl_node_t to the current node's parent and
 * an indication of which child you looked at last.
 *
 * On input, a cookie value of CHILDBIT indicates the tree is done.
 */
void *
avl_destroy_nodes(avl_tree_t *tree, void **cookie)
{
	avl_node_t	*node;
	avl_node_t	*parent;
	int		child;
	void		*first;
	size_t		off = tree->avl_offset;

	/*
	 * Initial calls go to the first node or it's right descendant.
	 */
	if (*cookie == NULL) {
		first = avl_first(tree);

		/*
		 * deal with an empty tree
		 */
		if (first == NULL) {
			*cookie = (void *)CHILDBIT;
			return (NULL);
		}

		node = AVL_DATA2NODE(first, off);
		parent = AVL_XPARENT(node);
		goto check_right_side;
	}

	/*
	 * If there is no parent to return to we are done.
	 */
	parent = (avl_node_t *)((uintptr_t)(*cookie) & ~CHILDBIT);
	if (parent == NULL) {
		if (tree->avl_root != NULL) {
			ASSERT(tree->avl_numnodes == 1);
			tree->avl_root = NULL;
			tree->avl_numnodes = 0;
		}
		return (NULL);
	}

	/*
	 * Remove the child pointer we just visited from the parent and tree.
	 */
	child = (uintptr_t)(*cookie) & CHILDBIT;
	parent->avl_child[child] = NULL;
	ASSERT(tree->avl_numnodes > 1);
	--tree->avl_numnodes;

	/*
	 * If we just did a right child or there isn't one, go up to parent.
	 */
	if (child == 1 || parent->avl_child[1] == NULL) {
		node = parent;
		parent = AVL_XPARENT(parent);
		goto done;
	}

	/*
	 * Do parent's right child, then leftmost descendent.
	 */
	node = parent->avl_child[1];
	while (node->avl_child[0] != NULL) {
		parent = node;
		node = node->avl_child[0];
	}

	/*
	 * If here, we moved to a left child. It may have one
	 * child on the right (when balance == +1).
	 */
check_right_side:
	if (node->avl_child[1] != NULL) {
		ASSERT(AVL_XBALANCE(node) == 1);
		parent = node;
		node = node->avl_child[1];
		ASSERT(node->avl_child[0] == NULL &&
		    node->avl_child[1] == NULL);
	} else {
		ASSERT(AVL_XBALANCE(node) <= 0);
	}

done:
	if (parent == NULL) {
		*cookie = (void *)CHILDBIT;
		ASSERT(node == tree->avl_root);
	} else {
		*cookie = (void *)((uintptr_t)parent | AVL_XCHILD(node));
	}

	return (AVL_NODE2DATA(node, off));
}<|MERGE_RESOLUTION|>--- conflicted
+++ resolved
@@ -24,12 +24,8 @@
  */
 
 /*
-<<<<<<< HEAD
  * Copyright (c) 2015 by Delphix. All rights reserved.
-=======
- * Copyright (c) 2014 by Delphix. All rights reserved.
  * Copyright 2015 Nexenta Systems, Inc.  All rights reserved.
->>>>>>> e7c874af
  */
 
 /*
@@ -956,8 +952,8 @@
 
 /*
  * Post-order tree walk used to visit all tree nodes and destroy the tree
- * in post order. This is used for removing all the nodes from a tree without
- * paying any cost for rebalancing it.
+ * in post order. This is used for destroying a tree without paying any cost
+ * for rebalancing it.
  *
  * example:
  *
