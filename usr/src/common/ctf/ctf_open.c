--- conflicted
+++ resolved
@@ -1000,13 +1000,8 @@
 }
 
 /*
-<<<<<<< HEAD
- * Return the label of the parent CTF container, if one exists.  Otherwise
- * return NULL.
-=======
  * Return the label of the parent CTF container, if one exists. Otherwise return
  * NULL.
->>>>>>> 78156fe0
  */
 const char *
 ctf_parent_label(ctf_file_t *fp)
