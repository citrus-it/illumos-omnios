--- conflicted
+++ resolved
@@ -59,22 +59,12 @@
 $(ROOTMAILXRC) :=	FILEMODE =	0644
 
 CPPFLAGS=	-Ihdr -DUSG -DOPTIM $(CPPFLAGS.master)
-<<<<<<< HEAD
 CERRWARN +=	-Wno-parentheses
 CERRWARN +=	-Wno-uninitialized
 CERRWARN +=	-Wno-unused-variable
 CERRWARN +=	-Wno-clobbered
-LDLIBS +=	-lmail -lcmdutils
+LDLIBS +=	-lmail -lcustr
 LDFLAGS +=	$(MAPFILE.NGB:%=-Wl,-M%)
-=======
-CERRWARN +=	-_gcc=-Wno-parentheses
-CERRWARN +=	-_gcc=-Wno-uninitialized
-CERRWARN +=	-_gcc=-Wno-unused-variable
-CERRWARN +=	-_gcc=-Wno-clobbered
-LINTFLAGS=	-hb
-LDLIBS +=	-lmail -lcustr
-LDFLAGS +=	$(MAPFILE.NGB:%=-M%)
->>>>>>> 4a3b0527
 
 CLOBBERFILES += $(MAILXHELP)
 
