#
# CDDL HEADER START
#
# The contents of this file are subject to the terms of the
# Common Development and Distribution License (the "License").
# You may not use this file except in compliance with the License.
#
# You can obtain a copy of the license at usr/src/OPENSOLARIS.LICENSE
# or http://www.opensolaris.org/os/licensing.
# See the License for the specific language governing permissions
# and limitations under the License.
#
# When distributing Covered Code, include this CDDL HEADER in each
# file and include the License file at usr/src/OPENSOLARIS.LICENSE.
# If applicable, add the following below this CDDL HEADER, with the
# fields enclosed by brackets "[]" replaced with your own identifying
# information: Portions Copyright [yyyy] [name of copyright owner]
#
# CDDL HEADER END
#
#
# Copyright 2007 Sun Microsystems, Inc.  All rights reserved.
# Use is subject to license terms.
#
# Copyright 2025 Hans Rosenfeld

.KEEP_STATE:
.SUFFIXES:

include ../../Makefile.cmd

COMMON_DIR=	../common	# for Makefile.com
OBJS =		rcapadm.o $(COMMON_OBJS)
SRCS =		$(OBJS:%.o=%.c)

COMMON_OBJS =	rcapd_stat.o utils.o rcapd_conf.o
CLEANFILES =	$(OBJS) $(COMMON_OBJS:%.o=%.c)

<<<<<<< HEAD
$(NOT_RELEASE_BUILD)CPPFLAGS 	+= -DDEBUG
CPPFLAGS 			+= -I$(COMMON_DIR)
LDLIBS 				+= -lscf -lzonecfg

LINTFLAGS 			+= $(LDLIBS) -mnu
=======
$(NOT_RELEASE_BUILD)CPPFLAGS	+= -DDEBUG
CPPFLAGS			+= -I$(COMMON_DIR)
LDLIBS				+= -lumem -lscf -lzonecfg
>>>>>>> ee653ea2

PROG =		rcapadm

POFILES =	$(OBJS:%.o=%.po)
POFILE =	p$(PROG).po

all: $(PROG)

include ../Makefile.com

$(PROG): $(OBJS) $(MAPFILE.NGB)
	$(LINK.c) $(OBJS) -o $@ $(LDLIBS)
	$(POST_PROCESS)

$(POFILE): $(POFILES)
	$(RM) $@
	$(CAT) $(POFILES) > $@

clean:
	$(RM) $(CLEANFILES)

$(ROOTUSRSBIN):
	$(MKDIR) -p $(ROOTUSRSBIN)

install: all $(ROOTUSRSBIN) $(ROOTUSRSBINPROG)

include ../../Makefile.targ<|MERGE_RESOLUTION|>--- conflicted
+++ resolved
@@ -36,17 +36,9 @@
 COMMON_OBJS =	rcapd_stat.o utils.o rcapd_conf.o
 CLEANFILES =	$(OBJS) $(COMMON_OBJS:%.o=%.c)
 
-<<<<<<< HEAD
 $(NOT_RELEASE_BUILD)CPPFLAGS 	+= -DDEBUG
 CPPFLAGS 			+= -I$(COMMON_DIR)
 LDLIBS 				+= -lscf -lzonecfg
-
-LINTFLAGS 			+= $(LDLIBS) -mnu
-=======
-$(NOT_RELEASE_BUILD)CPPFLAGS	+= -DDEBUG
-CPPFLAGS			+= -I$(COMMON_DIR)
-LDLIBS				+= -lumem -lscf -lzonecfg
->>>>>>> ee653ea2
 
 PROG =		rcapadm
 
