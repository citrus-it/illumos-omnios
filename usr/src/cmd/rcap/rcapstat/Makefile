#
# CDDL HEADER START
#
# The contents of this file are subject to the terms of the
# Common Development and Distribution License (the "License").
# You may not use this file except in compliance with the License.
#
# You can obtain a copy of the license at usr/src/OPENSOLARIS.LICENSE
# or http://www.opensolaris.org/os/licensing.
# See the License for the specific language governing permissions
# and limitations under the License.
#
# When distributing Covered Code, include this CDDL HEADER in each
# file and include the License file at usr/src/OPENSOLARIS.LICENSE.
# If applicable, add the following below this CDDL HEADER, with the
# fields enclosed by brackets "[]" replaced with your own identifying
# information: Portions Copyright [yyyy] [name of copyright owner]
#
# CDDL HEADER END
#
#
# Copyright 2009 Sun Microsystems, Inc.  All rights reserved.
# Use is subject to license terms.
#
# Copyright 2025 Hans Rosenfeld

.KEEP_STATE:
.SUFFIXES:

include ../../Makefile.cmd

COMMON_DIR=	../common	# for Makefile.com
PROG =		rcapstat
OBJS =		rcapstat.o $(COMMON_OBJS)
SRCS =		$(OBJS:%.o=%.c)

include $(SRC)/cmd/stat/Makefile.stat

COMMON_OBJS =	utils.o rcapd_conf.o
CLEANFILES +=	$(OBJS) $(COMMON_OBJS:%.o=%.c)

$(NOT_RELEASE_BUILD)CPPFLAGS	+= -DDEBUG
<<<<<<< HEAD
CPPFLAGS			+= -I$(COMMON_DIR) -I$(STATCOMMONDIR)
LDLIBS				+= -lumem -lscf
LDFLAGS				+= $(MAPFILE.NGB:%=-Wl,-M%)

PROG =				rcapstat
OBJS =				$(SRCS:%.c=%.o) rcapd_conf.o
=======
CPPFLAGS			+= -I$(COMMON_DIR)
LDLIBS				+= -lumem -lzonecfg -lscf
>>>>>>> ee653ea2

POFILES =			$(OBJS:%.o=%.po)
POFILE =			p$(PROG).po

all: $(PROG) $(MAPFILE.NGB)

include ../Makefile.com

$(PROG): $(OBJS)
	$(LINK.c) $(OBJS) -o $@ $(LDLIBS)
	$(POST_PROCESS)

$(POFILE): $(POFILES)
	$(RM) $@
	$(CAT) $(POFILES) > $@

clean:
	$(RM) $(CLEANFILES)

$(ROOTBIN):
	$(MKDIR) -p $(ROOTBIN)

install: all $(ROOTBIN) $(ROOTPROG)

include ../../Makefile.targ<|MERGE_RESOLUTION|>--- conflicted
+++ resolved
@@ -40,17 +40,8 @@
 CLEANFILES +=	$(OBJS) $(COMMON_OBJS:%.o=%.c)
 
 $(NOT_RELEASE_BUILD)CPPFLAGS	+= -DDEBUG
-<<<<<<< HEAD
 CPPFLAGS			+= -I$(COMMON_DIR) -I$(STATCOMMONDIR)
 LDLIBS				+= -lumem -lscf
-LDFLAGS				+= $(MAPFILE.NGB:%=-Wl,-M%)
-
-PROG =				rcapstat
-OBJS =				$(SRCS:%.c=%.o) rcapd_conf.o
-=======
-CPPFLAGS			+= -I$(COMMON_DIR)
-LDLIBS				+= -lumem -lzonecfg -lscf
->>>>>>> ee653ea2
 
 POFILES =			$(OBJS:%.o=%.po)
 POFILE =			p$(PROG).po
