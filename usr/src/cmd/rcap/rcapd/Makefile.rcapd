#
# CDDL HEADER START
#
# The contents of this file are subject to the terms of the
# Common Development and Distribution License (the "License").
# You may not use this file except in compliance with the License.
#
# You can obtain a copy of the license at usr/src/OPENSOLARIS.LICENSE
# or http://www.opensolaris.org/os/licensing.
# See the License for the specific language governing permissions
# and limitations under the License.
#
# When distributing Covered Code, include this CDDL HEADER in each
# file and include the License file at usr/src/OPENSOLARIS.LICENSE.
# If applicable, add the following below this CDDL HEADER, with the
# fields enclosed by brackets "[]" replaced with your own identifying
# information: Portions Copyright [yyyy] [name of copyright owner]
#
# CDDL HEADER END
#
#
# Copyright 2007 Sun Microsystems, Inc.  All rights reserved.
# Use is subject to license terms.
#

.KEEP_STATE:
.SUFFIXES:

#
# subdirs must define COMMON_DIR and include Makefile.com
#

# For PROG and ROOT* variables
include	../Makefile.ins

SRCS =	rcapd_main.c \
	rcapd_collection.c \
	rcapd_collection_project.c \
	rcapd_collection_zone.c \
	rcapd_mapping.c \
	rcapd_rfd.c \
	rcapd_scanner.c \
	rcapd_stat.c \
	utils.c

<<<<<<< HEAD
$(NOT_RELEASE_BUILD)CPPFLAGS 	+= -DDEBUG
=======
LINTSRCS = ../rcapd_main.c \
	../rcapd_collection.c \
	../rcapd_collection_project.c \
	../rcapd_collection_zone.c \
	../rcapd_mapping.c \
	../rcapd_rfd.c \
	../rcapd_scanner.c \
	$(COMMON_DIR)/rcapd_stat.c \
	$(COMMON_DIR)/utils.c

$(NOT_RELEASE_BUILD)CPPFLAGS	+= -DDEBUG
>>>>>>> dec267e7
CPPFLAGS			+= -DDEBUG_MSG
CPPFLAGS			+= -I$(COMMON_DIR)
LDLIBS				+= -lkstat -lproc -lproject -lzonecfg -lumem -lscf
LDLIBS				+= $(EXTRA_LDLIBS)


OBJS =			$(SRCS:%.c=%.o) rcapd_conf.o

POFILES =		$(OBJS:%.o=%.po)
POFILE =		$(PROG).po

CLOBBERFILES +=		$(POFILES) $(POFILE)

.NO_PARALLEL:
.PARALLEL: $(OBJS)

all: $(PROG)

$(PROG): $(OBJS)
	$(LINK.c) $(OBJS) -o $@ $(LDLIBS)
	$(POST_PROCESS)

%.o: ../%.c
	$(COMPILE.c) $<
%.po: ../%.c
	$(COMPILE.cpp) $< > $<.i
	$(BUILD.po)


clean:
	$(RM) $(OBJS)
	$(RM) rcapd_conf.c

$(POFILE): $(POFILES)
	$(RM) $@
	$(CAT) $(POFILES) > $@

$(ROOTUSRLIBRCAP)/%: $(ROOTUSRLIBRCAP) %
	$(INS.file)
$(ROOTUSRLIBRCAP32)/%: $(ROOTUSRLIBRCAP32) %
	$(INS.file)
$(ROOTUSRLIBRCAP64)/%: $(ROOTUSRLIBRCAP64) %
	$(INS.file)

include ../../../Makefile.targ<|MERGE_RESOLUTION|>--- conflicted
+++ resolved
@@ -43,21 +43,7 @@
 	rcapd_stat.c \
 	utils.c
 
-<<<<<<< HEAD
-$(NOT_RELEASE_BUILD)CPPFLAGS 	+= -DDEBUG
-=======
-LINTSRCS = ../rcapd_main.c \
-	../rcapd_collection.c \
-	../rcapd_collection_project.c \
-	../rcapd_collection_zone.c \
-	../rcapd_mapping.c \
-	../rcapd_rfd.c \
-	../rcapd_scanner.c \
-	$(COMMON_DIR)/rcapd_stat.c \
-	$(COMMON_DIR)/utils.c
-
 $(NOT_RELEASE_BUILD)CPPFLAGS	+= -DDEBUG
->>>>>>> dec267e7
 CPPFLAGS			+= -DDEBUG_MSG
 CPPFLAGS			+= -I$(COMMON_DIR)
 LDLIBS				+= -lkstat -lproc -lproject -lzonecfg -lumem -lscf
