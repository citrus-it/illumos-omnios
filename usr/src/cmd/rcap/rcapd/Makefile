--- conflicted
+++ resolved
@@ -49,23 +49,11 @@
 	rcapd_stat.c \
 	utils.c
 
-LINTSRCS = rcapd_main.c \
-	rcapd_collection.c \
-	rcapd_collection_project.c \
-	rcapd_collection_zone.c \
-	rcapd_mapping.c \
-	rcapd_rfd.c \
-	rcapd_scanner.c \
-	$(COMMON_DIR)/rcapd_stat.c \
-	$(COMMON_DIR)/utils.c
-
 $(NOT_RELEASE_BUILD)CPPFLAGS	+= -DDEBUG
 CPPFLAGS			+= -DDEBUG_MSG
 CPPFLAGS			+= -I$(COMMON_DIR)
 LDLIBS			+= -lkstat -lproc -lproject -lzonecfg -lumem -lscf
 LDLIBS			+= $(EXTRA_LDLIBS)
-
-LINTFLAGS64		+= -u
 
 OBJS =			$(SRCS:%.c=%.o) rcapd_conf.o
 
@@ -81,32 +69,17 @@
 
 all: $(PROG)
 
-<<<<<<< HEAD
-all := TARGET = all
-clean := TARGET = clean
-clobber := TARGET = clobber
-install := TARGET = install
-_msg := TARGET = _msg
-=======
 install: all $(ROOTUSRLIBRCAPPROG) $(ROOTUSRLIBRCAP) $(ROOTMANIFEST)
->>>>>>> db1c88f6
 
 $(PROG): $(OBJS)
 	$(LINK.c) $(OBJS) -o $@ $(LDLIBS)
 	$(POST_PROCESS)
 
-<<<<<<< HEAD
-all clean clobber: $(SUBDIRS)
-=======
 check: $(CHKMANIFEST)
->>>>>>> db1c88f6
 
 clean:
 	$(RM) $(OBJS)
 	$(RM) rcapd_conf.c
-
-lint:
-	$(LINT.c) $(LINTSRCS) $(LDLIBS)
 
 $(POFILE): $(POFILES)
 	$(RM) $@
