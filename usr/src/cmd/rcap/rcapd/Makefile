#
# CDDL HEADER START
#
# The contents of this file are subject to the terms of the
# Common Development and Distribution License (the "License").
# You may not use this file except in compliance with the License.
#
# You can obtain a copy of the license at usr/src/OPENSOLARIS.LICENSE
# or http://www.opensolaris.org/os/licensing.
# See the License for the specific language governing permissions
# and limitations under the License.
#
# When distributing Covered Code, include this CDDL HEADER in each
# file and include the License file at usr/src/OPENSOLARIS.LICENSE.
# If applicable, add the following below this CDDL HEADER, with the
# fields enclosed by brackets "[]" replaced with your own identifying
# information: Portions Copyright [yyyy] [name of copyright owner]
#
# CDDL HEADER END
#
#
# Copyright 2007 Sun Microsystems, Inc.  All rights reserved.
# Use is subject to license terms.
#
<<<<<<< HEAD
# Copyright 2020 Joyent, Inc.
#
=======
# Copyright 2025 Hans Rosenfeld
>>>>>>> ae6f0652

include ../../Makefile.cmd
include ../../Makefile.cmd.64

.KEEP_STATE:

PROG				= rcapd
ROOTUSRLIBRCAP			= $(ROOT)/usr/lib/rcap
ROOTUSRLIBRCAPPROG		= $(ROOTUSRLIBRCAP)/$(PROG)

COMMON_DIR=	../common

MANIFEST = rcap.xml
ROOTMANIFESTDIR = $(ROOTSVCSYSTEM)
$(ROOTSVCSYSTEM)/rcap.xml := FILEMODE = 0444


SRCS =	rcapd_main.c \
	rcapd_collection.c \
	rcapd_collection_project.c \
	rcapd_collection_zone.c \
	rcapd_mapping.c \
	rcapd_rfd.c \
	rcapd_scanner.c \
	rcapd_stat.c \
	utils.c

LINTSRCS = rcapd_main.c \
	rcapd_collection.c \
	rcapd_collection_project.c \
	rcapd_collection_zone.c \
	rcapd_mapping.c \
	rcapd_rfd.c \
	rcapd_scanner.c \
	$(COMMON_DIR)/rcapd_stat.c \
	$(COMMON_DIR)/utils.c

$(NOT_RELEASE_BUILD)CPPFLAGS	+= -DDEBUG
CPPFLAGS			+= -DDEBUG_MSG
CPPFLAGS			+= -I$(COMMON_DIR)
LDLIBS			+= -lkstat -lproc -lproject -lumem -lscf
LDLIBS			+= $(EXTRA_LDLIBS)

OBJS =			$(SRCS:%.c=%.o) rcapd_conf.o

POFILES =		$(OBJS:%.o=%.po)
POFILE =		$(PROG).po

CLOBBERFILES +=		$(POFILES) $(POFILE)

include ../Makefile.com

all: $(PROG)

install: all $(ROOTUSRLIBRCAPPROG) $(ROOTUSRLIBRCAP) $(ROOTMANIFEST)

$(PROG): $(OBJS)
	$(LINK.c) $(OBJS) -o $@ $(LDLIBS)
	$(POST_PROCESS)

check: $(CHKMANIFEST)

clean:
	$(RM) $(OBJS)
	$(RM) rcapd_conf.c

$(POFILE): $(POFILES)
	$(RM) $@
	$(CAT) $(POFILES) > $@

$(ROOTUSRLIBRCAP)/%: $(ROOTUSRLIBRCAP) %
	$(INS.file)

include ../../Makefile.targ<|MERGE_RESOLUTION|>--- conflicted
+++ resolved
@@ -22,12 +22,9 @@
 # Copyright 2007 Sun Microsystems, Inc.  All rights reserved.
 # Use is subject to license terms.
 #
-<<<<<<< HEAD
 # Copyright 2020 Joyent, Inc.
+# Copyright 2025 Hans Rosenfeld
 #
-=======
-# Copyright 2025 Hans Rosenfeld
->>>>>>> ae6f0652
 
 include ../../Makefile.cmd
 include ../../Makefile.cmd.64
