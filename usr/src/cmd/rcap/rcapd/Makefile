#
# CDDL HEADER START
#
# The contents of this file are subject to the terms of the
# Common Development and Distribution License (the "License").
# You may not use this file except in compliance with the License.
#
# You can obtain a copy of the license at usr/src/OPENSOLARIS.LICENSE
# or http://www.opensolaris.org/os/licensing.
# See the License for the specific language governing permissions
# and limitations under the License.
#
# When distributing Covered Code, include this CDDL HEADER in each
# file and include the License file at usr/src/OPENSOLARIS.LICENSE.
# If applicable, add the following below this CDDL HEADER, with the
# fields enclosed by brackets "[]" replaced with your own identifying
# information: Portions Copyright [yyyy] [name of copyright owner]
#
# CDDL HEADER END
#
#
# Copyright 2009 Sun Microsystems, Inc.  All rights reserved.
# Use is subject to license terms.
#

MANIFEST =	rcap.xml

include		../../Makefile.cmd

ROOTMANIFESTDIR =	$(ROOTSVCSYSTEM)

$(ROOTSVCSYSTEM)/rcap.xml := FILEMODE = 0444

.KEEP_STATE:

SUBDIRS =		$(MACH)
$(BUILD64)SUBDIRS +=	$(MACH64)

MSGSUBDIRS=		$(MACH)

all := TARGET = all
clean := TARGET = clean
clobber := TARGET = clobber
install := TARGET = install
_msg := TARGET = _msg

<<<<<<< HEAD
all clean clobber: $(SUBDIRS)
=======
include		Makefile.ins

all clean clobber lint: $(SUBDIRS)
>>>>>>> dec267e7

install:	all $(SUBDIRS) $(ROOTMANIFEST) $(ISAEXEC)
	-$(RM) $(ROOTUSRLIBRCAPPROG)
	$(LN) $(ISAEXEC) $(ROOTUSRLIBRCAPPROG)

check:		$(CHKMANIFEST)

_msg: $(MSGSUBDIRS)

$(SUBDIRS): FRC
	@cd $@; pwd; VERSION='$(VERSION)' $(MAKE) $(TARGET)

FRC:<|MERGE_RESOLUTION|>--- conflicted
+++ resolved
@@ -44,13 +44,9 @@
 install := TARGET = install
 _msg := TARGET = _msg
 
-<<<<<<< HEAD
-all clean clobber: $(SUBDIRS)
-=======
 include		Makefile.ins
 
-all clean clobber lint: $(SUBDIRS)
->>>>>>> dec267e7
+all clean clobber: $(SUBDIRS)
 
 install:	all $(SUBDIRS) $(ROOTMANIFEST) $(ISAEXEC)
 	-$(RM) $(ROOTUSRLIBRCAPPROG)
