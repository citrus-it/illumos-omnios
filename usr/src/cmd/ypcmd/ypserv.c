/*
 * CDDL HEADER START
 *
 * The contents of this file are subject to the terms of the
 * Common Development and Distribution License, Version 1.0 only
 * (the "License").  You may not use this file except in compliance
 * with the License.
 *
 * You can obtain a copy of the license at usr/src/OPENSOLARIS.LICENSE
 * or http://www.opensolaris.org/os/licensing.
 * See the License for the specific language governing permissions
 * and limitations under the License.
 *
 * When distributing Covered Code, include this CDDL HEADER in each
 * file and include the License file at usr/src/OPENSOLARIS.LICENSE.
 * If applicable, add the following below this CDDL HEADER, with the
 * fields enclosed by brackets "[]" replaced with your own identifying
 * information: Portions Copyright [yyyy] [name of copyright owner]
 *
 * CDDL HEADER END
 */
/*
 * Copyright 2017 Gary Mills
 * Copyright 2004 Sun Microsystems, Inc.  All rights reserved.
 * Use is subject to license terms.
 */

/*	Copyright (c) 1983, 1984, 1985, 1986, 1987, 1988, 1989 AT&T	*/
/*	  All Rights Reserved  	*/

/*
 * Portions of this source code were derived from Berkeley 4.3 BSD
 * under license from the Regents of the University of California.
 */

/*
 * This contains the mainline code for the YP server.  Data
 * structures which are process-global are also in this module.
 */

/* this is so that ypserv will compile under 5.5 */
#define	_SVID_GETTOD
#include <sys/time.h>
extern int gettimeofday(struct timeval *);

#include "ypsym.h"
#include <sys/types.h>
#include <sys/wait.h>
#include <fcntl.h>
#include <rpc/rpc.h>
#include <netconfig.h>
#include <netdir.h>
#include <sys/select.h>
#include <stdlib.h>
#include <unistd.h>
#include <stdio.h>
#include <stdarg.h>
#include <signal.h>
#include "shim.h"
#include "yptol.h"
#include <syslog.h>

static char register_failed[] = "ypserv:  Unable to register service for ";
bool silent = TRUE;

/*
 * client_setup_failure will be TRUE, if setup of the
 * connection to rpc.nisd_resolv failed
 */
bool client_setup_failure = FALSE;

/* N2L options */
bool init_dit = FALSE;
bool init_containers = FALSE;
bool init_maps = FALSE;
char **ldapCLA = NULL;

/* For DNS forwarding command line option (-d) */
bool dnsforward = FALSE;
int resolv_pid = 0;
CLIENT *resolv_client = NULL;
char *resolv_tp = "ticots";

#ifdef MINUS_C_OPTION
/* For cluster support (-c) */
bool multiflag = FALSE;
#endif

static char logfile[] = "/var/yp/ypserv.log";
void logprintf(char *format, ...);

static void ypexit(void);
static void ypinit(int argc, char **argv);
static void ypdispatch(struct svc_req *rqstp, SVCXPRT *transp);
static void ypolddispatch(struct svc_req *rqstp, SVCXPRT *transp);
static void ypget_command_line_args(int argc, char **argv);
extern void setup_resolv(bool *fwding, int *child,
			CLIENT **client, char *tp_type, long prognum);
static void cleanup_resolv(int);

/*
 * This is the main line code for the yp server.
 */
int
main(int argc, char **argv)
{
	if (geteuid() != 0) {
		fprintf(stderr, "must be root to run %s\n", argv[0]);
		exit(1);
	}

	/* Set up shop */
	ypinit(argc, argv);

	/* If requested set up the N2L maps. May take a while */
	if (init_dit)
		if (FAILURE == dump_maps_to_dit(init_containers)) {
			fprintf(stderr, "Fatal error dumping maps to DIT."
			" See syslog and LDAP server logs for details.\n");
			exit(1);
		}

	if (init_maps)
		if (FAILURE == dump_dit_to_maps()) {
			fprintf(stderr, "Fatal error dumping DIT to maps."
			" See syslog and LDAP server logs for details.\n");
			exit(1);
		}

	/*
	 * If we were asked to init the maps now exit. User will then use
	 * ypstart to restart ypserv and all the other NIS daemons.
	 */
	if (init_dit || init_maps) {
		printf("Map setup complete. Please now restart NIS daemons "
			"with ypstart.\n");
		exit(0);
	}

	svc_run();

	/*
	 * This is stupid, but the compiler likes to warn us about the
	 * absence of returns from main()
	 */
	return (0);
}

typedef struct {
	char		*netid;
	int		fd;
	int		olddispatch;	/* Register on protocol version 1 ? */
	int		class;		/* Other services that must succeed */
	SVCXPRT		*xprt;
	int		ok;		/* Registered successfully ? */
} ypservice_t;

ypservice_t	service[] = {
	{ "udp", -1, 1, 4, 0, 0 },
	{ "tcp", -1, 1, 4, 0, 0 },
	{ "udp6", -1, 0, 6, 0, 0 },
	{ "tcp6", -1, 0, 6, 0, 0 }
};

#define	MAXSERVICES	(sizeof (service)/sizeof (service[0]))

int		service_classes[MAXSERVICES];

/*
 * Does startup processing for the yp server.
 */
static void
ypinit(int argc, char **argv)
{
	int pid;
	int stat;
	struct sigaction act;
	int ufd, tfd;
	SVCXPRT *utransp, *ttransp;
	struct netconfig *nconf;
	int connmaxrec = RPC_MAXDATASIZE;
	int i, j, services = 0;


	/*
	 * Init yptol flags. Will get redone by init_lock_system() but we need
	 * to know if we should parse yptol cmd line options.
	 */
	init_yptol_flag();

	ypget_command_line_args(argc, argv);

	if (silent) {
		pid = (int)fork();

		if (pid == -1) {
		    logprintf("ypserv:  ypinit fork failure.\n");
		    ypexit();
		}

		if (pid != 0) {
		    exit(0);
		}
	}

	if (!init_lock_system(FALSE)) {
		ypexit();
	}

	get_secure_nets(argv[0]);

	if (silent) {
		closelog();
		closefrom(3);
	}

	if (yptol_mode) {
		stat = parseConfig(ldapCLA, NTOL_MAP_FILE);
		if (stat == 1) {
			logprintf("NIS to LDAP mapping inactive.\n");
		} else if (stat != 0) {
			logprintf("Aborting after NIS to LDAP mapping "
							"error.\n");
			fflush(stderr);
			exit(-1);
		}
	}

	if (silent) {
		freopen("/dev/null", "r", stdin);
		if (access(logfile, _IOWRT)) {
		    freopen("/dev/null", "w", stdout);
		    freopen("/dev/null", "w", stderr);
		} else {
		    freopen(logfile, "a", stdout);
		    freopen(logfile, "a", stderr);
		}

<<<<<<< HEAD
		t = open("/dev/tty", O_RDWR);
=======
		(void) open("/dev/tty", 2);
>>>>>>> a058d1cc

		setpgrp();
	}

#ifdef	SYSVCONFIG
	sigset(SIGHUP, (void (*)())sysvconfig);
#else
	sigset(SIGHUP, SIG_IGN);
#endif

	/*
	 * Setting disposition to SIG_IGN will not create zombies when child
	 * processes terminate.
	 */
	sigset(SIGCHLD, SIG_IGN);

	act.sa_handler = cleanup_resolv;
	sigemptyset(&act.sa_mask);
	act.sa_flags = SA_RESETHAND;
	sigaction(SIGTERM, &act, NULL);
	sigaction(SIGQUIT, &act, NULL);
	sigaction(SIGABRT, &act, NULL);
	sigaction(SIGBUS, &act, NULL);
	sigaction(SIGSEGV, &act, NULL);

	/*
	 * Set non-blocking mode and maximum record size for
	 * connection oriented RPC transports.
	 */
	if (!rpc_control(RPC_SVC_CONNMAXREC_SET, &connmaxrec)) {
		logprintf("unable to set maximum RPC record size");
	}

	svc_unreg(YPPROG, YPVERS);
	svc_unreg(YPPROG, YPVERS_ORIG);

	for (i = 0; i < sizeof (service)/sizeof (ypservice_t); i++) {

		service_classes[i] = -1;

		if ((nconf = getnetconfigent(service[i].netid)) == NULL) {
			logprintf("getnetconfigent(\"%s\") failed\n",
					service[i].netid);
			continue;
		}

		if ((service[i].fd = t_open(nconf->nc_device, O_RDWR, NULL)) <
			0) {
			logprintf("t_open failed for %s\n", service[i].netid);
			freenetconfigent(nconf);
			continue;
		}

		if (netdir_options(nconf, ND_SET_RESERVEDPORT, service[i].fd,
			NULL) < 0) {
			logprintf("could not set reserved port for %s\n",
				service[i].netid);
			(void) close(service[i].fd);
			service[i].fd = -1;
			freenetconfigent(nconf);
			continue;
		}

		if ((service[i].xprt = svc_tli_create(service[i].fd, nconf,
			NULL, 0, 0)) == NULL) {
			logprintf("svc_tli_create failed for %s\n",
				service[i].netid);
			(void) close(service[i].fd);
			service[i].fd = -1;
			freenetconfigent(nconf);
			continue;
		}

		if (!svc_reg(service[i].xprt, YPPROG, YPVERS, ypdispatch,
			nconf)) {
			logprintf("%s %s\n", service[i].netid, register_failed);
			svc_destroy(service[i].xprt);
			service[i].xprt = 0;
			(void) close(service[i].fd);
			service[i].fd = -1;
			freenetconfigent(nconf);
			continue;
		}

		if (service[i].olddispatch && !svc_reg(service[i].xprt, YPPROG,
					YPVERS_ORIG, ypolddispatch, nconf)) {
			logprintf("old %s %s\n",
				service[i].netid, register_failed);
			/* Can only unregister prognum/versnum */
			svc_destroy(service[i].xprt);
			service[i].xprt = 0;
			(void) close(service[i].fd);
			service[i].fd = -1;
			freenetconfigent(nconf);
			continue;
		}

		services++;
		service[i].ok = 1;
		service_classes[i] = service[i].class;

		freenetconfigent(nconf);

	}

	/*
	 * Check if we managed to register enough services to continue.
	 * It's OK if we managed to register all IPv4 services but no
	 * IPv6, or the other way around, but not if we (say) registered
	 * IPv4 UDP but not TCP.
	 */
	if (services > 0) {
		for (j = 0; j < MAXSERVICES; j++) {
			if (service_classes[j] >= 0) {
				/*
				 * Must have all services of this class
				 * registered.
				 */
				for (i = 0; i < MAXSERVICES; i++) {
					if (service[i].ok == 0 &&
						service[i].class ==
						service_classes[j]) {
						logprintf(
			"unable to register all services for class %d\n",
							service[i].class);
						ypexit();
					}
				}
			}
		}
	} else {
		logprintf("unable to register any services\n");
		ypexit();
	}

	/* Now we setup circuit_n or yp_all() and yp_update() will not work */
	if (!svc_create(ypdispatch, YPPROG, YPVERS, "circuit_n")) {
		logprintf("circuit_n %s\n", register_failed);
		ypexit();
	}

	if (dnsforward) {
		setup_resolv(&dnsforward, &resolv_pid,
				&resolv_client, resolv_tp, 0);
		if (resolv_client == NULL)
			client_setup_failure = TRUE;
	}
}

void
cleanup_resolv(int sig)
{
	if (resolv_pid)
		kill(resolv_pid, sig);

	kill(getpid(), sig);
}

/*
 * This picks up any command line args passed from the process invocation.
 */
static void
ypget_command_line_args(int argc, char **argv)
{
	for (argv++; --argc; argv++) {

		if ((*argv)[0] == '-') {

			switch ((*argv)[1]) {
#ifdef	MINUS_C_OPTION
			case 'c':
				multiflag = TRUE;
				break;
#endif
			case 'd':
				if (access("/etc/resolv.conf", F_OK) == -1) {
					fprintf(stderr,
			"No /etc/resolv.conf file, -d option ignored\n");
				} else {
					dnsforward = TRUE;
				}
				break;
			case 'I':
				init_containers = TRUE;
				/* ... and also do -i stuff */
			case 'i':
				if (yptol_mode) {
					init_dit = TRUE;
				} else {
					fprintf(stderr, "-%c option is illegal "
					"if not in NIS to LDAP mode. Exiting\n",
						(*argv)[1]);
					fflush(stderr);
					exit(-1);
				}

				/* Handle -ir */
				if ('r' != (*argv)[2])
					break;

			case 'r':
				if (yptol_mode) {
					init_maps = TRUE;
				} else {
					fprintf(stderr, "-r option is illegal "
						"if not in NIS to LDAP mode. "
						"Exiting\n");
					fflush(stderr);
					exit(-1);
				}
				break;
			case 'v':
				silent = FALSE;
				break;
			}
		}
	}

	/* If setting up don't run silent or demonize */
	if (init_dit || init_maps)
		silent = FALSE;

}

/*
 * This dispatches to server action routines based on the input procedure
 * number.  ypdispatch is called from the RPC function svc_run.
 */
static void
ypdispatch(struct svc_req *rqstp, SVCXPRT *transp)
{
	sigset_t set, oset;


#ifdef	SYSVCONFIG
	/* prepare to answer questions about system v filesystem aliases */
	sysvconfig();
#endif

	sigemptyset(&set);
	sigaddset(&set, SIGCHLD);
	sigprocmask(SIG_BLOCK, &set, &oset);

	switch (rqstp->rq_proc) {

	case YPPROC_NULL:

		if (!svc_sendreply(transp, xdr_void, 0))
			logprintf("ypserv:  Can't reply to rpc call.\n");
		break;

	case YPPROC_DOMAIN:
		ypdomain(transp, TRUE);
		break;

	case YPPROC_DOMAIN_NONACK:
		ypdomain(transp, FALSE);
		break;

	case YPPROC_MATCH:
		ypmatch(transp, rqstp);
		break;

	case YPPROC_FIRST:
		ypfirst(transp);
		break;

	case YPPROC_NEXT:
		ypnext(transp);
		break;

	case YPPROC_XFR:
		ypxfr(transp, YPPROC_XFR);
		break;

	case YPPROC_NEWXFR:
		ypxfr(transp, YPPROC_NEWXFR);
		break;

	case YPPROC_CLEAR:
		ypclr_current_map();

		if (!svc_sendreply(transp, xdr_void, 0))
			logprintf("ypserv:  Can't reply to rpc call.\n");
		break;

	case YPPROC_ALL:
		ypall(transp);
		break;

	case YPPROC_MASTER:
		ypmaster(transp);
		break;

	case YPPROC_ORDER:
		yporder(transp);
		break;

	case YPPROC_MAPLIST:
		ypmaplist(transp);
		break;

	default:
		svcerr_noproc(transp);
		break;

	}

	sigprocmask(SIG_SETMASK, &oset, (sigset_t *)NULL);

}

static void
ypolddispatch(struct svc_req *rqstp, SVCXPRT *transp)
{
	sigset_t set, oset;

	sigemptyset(&set);
	sigaddset(&set, SIGCHLD);
	sigprocmask(SIG_BLOCK, &set, &oset);

	switch (rqstp->rq_proc) {

	case YPOLDPROC_NULL:
		if (!svc_sendreply(transp, xdr_void, 0))
			logprintf("ypserv:  Can't replay to rpc call.\n");
		break;

	case YPOLDPROC_DOMAIN:
		ypdomain(transp, TRUE);
		break;

	case YPOLDPROC_DOMAIN_NONACK:
		ypdomain(transp, FALSE);
		break;

	case YPOLDPROC_MATCH:
		ypoldmatch(transp, rqstp);
		break;

	case YPOLDPROC_FIRST:
		ypoldfirst(transp);
		break;

	case YPOLDPROC_NEXT:
		ypoldnext(transp);
		break;

	case YPOLDPROC_POLL:
		ypoldpoll(transp);
		break;

	case YPOLDPROC_PUSH:
		ypoldpush(transp);
		break;

	case YPOLDPROC_PULL:
		ypoldpull(transp);
		break;

	case YPOLDPROC_GET:
		ypoldget(transp);

	default:
		svcerr_noproc(transp);
		break;
	}

	sigprocmask(SIG_SETMASK, &oset, (sigset_t *)NULL);
}

/*
 * This flushes output to stderr, then aborts the server process to leave a
 * core dump.
 */
static void
ypexit(void)
{
	fflush(stderr);
	abort();
}

/*
 * This constructs a logging record.
 */
void
logprintf(char *format, ...)
{
	va_list ap;
	struct timeval t;

	va_start(ap, format);

	if (silent) {
		gettimeofday(&t);
		fseek(stderr, 0, 2);
		fprintf(stderr, "%19.19s: ", ctime(&t.tv_sec));
	}

	vfprintf(stderr, format, ap);
	va_end(ap);
	fflush(stderr);
}<|MERGE_RESOLUTION|>--- conflicted
+++ resolved
@@ -236,11 +236,7 @@
 		    freopen(logfile, "a", stderr);
 		}
 
-<<<<<<< HEAD
-		t = open("/dev/tty", O_RDWR);
-=======
-		(void) open("/dev/tty", 2);
->>>>>>> a058d1cc
+		(void) open("/dev/tty", O_RDWR);
 
 		setpgrp();
 	}
