#
# CDDL HEADER START
#
# The contents of this file are subject to the terms of the
# Common Development and Distribution License (the "License").
# You may not use this file except in compliance with the License.
#
# You can obtain a copy of the license at usr/src/OPENSOLARIS.LICENSE
# or http://www.opensolaris.org/os/licensing.
# See the License for the specific language governing permissions
# and limitations under the License.
#
# When distributing Covered Code, include this CDDL HEADER in each
# file and include the License file at usr/src/OPENSOLARIS.LICENSE.
# If applicable, add the following below this CDDL HEADER, with the
# fields enclosed by brackets "[]" replaced with your own identifying
# information: Portions Copyright [yyyy] [name of copyright owner]
#
# CDDL HEADER END
#
#
# Copyright 2009 Sun Microsystems, Inc.  All rights reserved.
# Use is subject to license terms.
#
# Copyright (c) 2018, Joyent, Inc.

DAEMON_SRCS =	powerd.c sysstat.c
DAEMON_OBJS =	$(DAEMON_SRCS:%.c=%.o)
DAEMON =	powerd
PMCFG_SRCS = 	conf.c parse.c handlers.c
PMCFG_OBJS =	$(PMCFG_SRCS:%.c=%.o)
PMCFG = 	pmconfig
SUSPEND_SRCS = 	sys-suspend.c pm_pam_conv.c
SUSPEND_OBJS =	$(SUSPEND_SRCS:%.c=%.o)
SUSPEND = 	sys-suspend
SRCS = 		$(DAEMON_SRCS) $(PMCFG_SRCS) $(SUSPEND_SRCS)
OBJS = 		$(SRCS:%.c=%.o)
PROG =		$(DAEMON) $(PMCFG) $(SUSPEND)
POWERCONF=	power.conf
ETCFILES =	$(POWERCONF)
POWERPERM =	power
DEFAULTFILES =	power.dfl

MANIFEST=	power.xml
SVCMETHOD=	svc-power

include ../Makefile.cmd

ROOTMANIFESTDIR =	$(ROOTSVCSYSTEM)

TEXT_DOMAIN=	SUNW_OST_OSCMD

XGETFLAGS +=    -a -x power_all.xcl
POFILE=		power_all.po
POFILES=	$(PMCFG_SRCS:%.c=%.po) $(SUSPEND_SRCS:%.c=%.po)

# pmconfig only needs libdevinfo on sparc
sparc_LDEVINFO=	-ldevinfo -lefi -ladm -lzfs -lnvpair
i386_LDEVINFO=

LDEVINFO=	-ldevinfo

DAEMON_LDLIBS =	$(LDLIBS.cmd) -lkstat $(LDEVINFO)
PMCFG_LDLIBS =	$(LDLIBS.cmd) -lsmbios -lkstat $($(MACH)_LDEVINFO)
SUSPEND_LDLIBS = $(LDLIBS.cmd) -lpam -lsecdb

ROOTUSRSBINPMCFG= $(PMCFG:%=$(ROOTUSRSBIN)/%)
$(ROOTUSRSBINPMCFG) := FILEMODE= 4555
ROOTUSRBINSUSPEND= $(SUSPEND:%=$(ROOTBIN)/%)
$(ROOTUSRBINSUSPEND) := FILEMODE= 4555

ROOTLIBPOWER= $(ROOTLIB)/power
ROOTLIBPOWERDAEMON= $(DAEMON:%=$(ROOTLIBPOWER)/%)
$(ROOTLIBPOWER) := FILEMODE= 755
$(ROOTLIBPOWERDAEMON) := FILEMODE= 555

ROOTETCFILES= $(ETCFILES:%=$(ROOTETC)/%)
$(ROOTETCFILES) := FILEMODE= 644

<<<<<<< HEAD
=======
#
# lint pass one enforcement
#
CFLAGS += $(CCVERBOSE)

SMOFF += signed

>>>>>>> c653bb47
.PARALLEL: $(OBJS)

.KEEP_STATE:

all: $(PROG) $(POWERPERM).dfl $(ETCFILES)

install clean:

$(POWERCONF): $(POWERCONF).$(MACH)

$(DAEMON_OBJS): $(DAEMON_SRCS)
	$(CC) $(CFLAGS) $(CPPFLAGS) -o $@ -c $<

$(DAEMON): $(DAEMON_OBJS)
	$(CC) -o $@ $(CFLAGS) $(DAEMON_OBJS) $(LDFLAGS) $(DAEMON_LDLIBS)
	$(POST_PROCESS)

$(PMCFG_OBJS): pmconfig.h

$(PMCFG): $(PMCFG_OBJS)
	$(LINK.c) -o $@ $(PMCFG_OBJS) $(PMCFG_LDLIBS)
	$(POST_PROCESS)

$(SUSPEND): $(SUSPEND_OBJS)
	$(LINK.c) -o $@ $(SUSPEND_OBJS) $(SUSPEND_LDLIBS)
	$(POST_PROCESS)

install: all $(ROOTUSRSBINPMCFG) $(ROOTLIBPOWERDAEMON) $(ROOTUSRBINSUSPEND) \
	$(ROOTETCFILES) $(ROOTETCDEFAULTFILES) \
	$(ROOTMANIFEST) $(ROOTSVCMETHOD)

$(ROOTLIBPOWER):
	$(INS.dir)

$(ROOTLIBPOWER)/%:	%
	$(INS.file)

$(ROOTLIBPOWERDAEMON): $(ROOTLIBPOWER)

$(POFILE):	$(POFILES)
	$(RM)	$@
	cat	$(POFILES)	> $@

check:	$(CHKMANIFEST)

clean:
	$(RM) $(OBJS) $(POWERCONF)
	$(RM) $(POFILE) $(POFILES)

cstyle:
	$(CSTYLE) $(SRCS)

%:	%.$(MACH)
	$(RM) $@
	cat $< > $@

include ../Makefile.targ<|MERGE_RESOLUTION|>--- conflicted
+++ resolved
@@ -77,16 +77,8 @@
 ROOTETCFILES= $(ETCFILES:%=$(ROOTETC)/%)
 $(ROOTETCFILES) := FILEMODE= 644
 
-<<<<<<< HEAD
-=======
-#
-# lint pass one enforcement
-#
-CFLAGS += $(CCVERBOSE)
-
 SMOFF += signed
 
->>>>>>> c653bb47
 .PARALLEL: $(OBJS)
 
 .KEEP_STATE:
