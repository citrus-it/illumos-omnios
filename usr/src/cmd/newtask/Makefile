#
# CDDL HEADER START
#
# The contents of this file are subject to the terms of the
# Common Development and Distribution License (the "License").
# You may not use this file except in compliance with the License.
#
# You can obtain a copy of the license at usr/src/OPENSOLARIS.LICENSE
# or http://www.opensolaris.org/os/licensing.
# See the License for the specific language governing permissions
# and limitations under the License.
#
# When distributing Covered Code, include this CDDL HEADER in each
# file and include the License file at usr/src/OPENSOLARIS.LICENSE.
# If applicable, add the following below this CDDL HEADER, with the
# fields enclosed by brackets "[]" replaced with your own identifying
# information: Portions Copyright [yyyy] [name of copyright owner]
#
# CDDL HEADER END
#
#
# Copyright 2009 Sun Microsystems, Inc.  All rights reserved.
# Use is subject to license terms.
#

PROG= newtask
OBJS= newtask.o utils.o

include ../Makefile.cmd
include ../Makefile.cmd.64

FILEMODE= 4555
LDLIBS += -lproc -lproject -lsecdb

CFLAGS += $(CCVERBOSE)

CERRWARN += -_gcc=-Wno-parentheses
CERRWARN += $(CNOWARN_UNINIT)

<<<<<<< HEAD
$(BUILD32)SUBDIRS= $(MACH)
$(BUILD64)SUBDIRS += $(MACH64)
=======
CPPFLAGS += -I.
>>>>>>> fdcec61a

ROOTLINK = $(PROG:%=$(ROOTBIN64)/%)

.KEEP_STATE:

all:	$(PROG)

install: $(ROOTPROG) $(ROOTLINK)

$(ROOTLINK):
	$(RM) $@; $(SYMLINK) ../../bin/$(@F) $@

$(PROG):	$(OBJS)
	$(LINK.c) $(OBJS) -o $@ $(LDLIBS)
	$(POST_PROCESS)

clean:
	$(RM) $(OBJS)

include ../Makefile.targ<|MERGE_RESOLUTION|>--- conflicted
+++ resolved
@@ -37,14 +37,9 @@
 CERRWARN += -_gcc=-Wno-parentheses
 CERRWARN += $(CNOWARN_UNINIT)
 
-<<<<<<< HEAD
-$(BUILD32)SUBDIRS= $(MACH)
-$(BUILD64)SUBDIRS += $(MACH64)
-=======
 CPPFLAGS += -I.
->>>>>>> fdcec61a
 
-ROOTLINK = $(PROG:%=$(ROOTBIN64)/%)
+$(NOT_AARCH64_BLD)ROOTLINK = $(PROG:%=$(ROOTBIN64)/%)
 
 .KEEP_STATE:
 
