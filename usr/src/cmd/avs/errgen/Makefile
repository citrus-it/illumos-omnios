# CDDL HEADER START
#
# The contents of this file are subject to the terms of the
# Common Development and Distribution License (the "License").
# You may not use this file except in compliance with the License.
#
# You can obtain a copy of the license at usr/src/OPENSOLARIS.LICENSE
# or http://www.opensolaris.org/os/licensing.
# See the License for the specific language governing permissions
# and limitations under the License.
#
# When distributing Covered Code, include this CDDL HEADER in each
# file and include the License file at usr/src/OPENSOLARIS.LICENSE.
# If applicable, add the following below this CDDL HEADER, with the
# fields enclosed by brackets "[]" replaced with your own identifying
# information: Portions Copyright [yyyy] [name of copyright owner]
#
# CDDL HEADER END
#
#
# Copyright 2009 Sun Microsystems, Inc.  All rights reserved.
# Use is subject to license terms.
#
DYNPROG=	errgen

include ../../Makefile.cmd
include ../Makefile.com

PROG=	$(DYNPROG)

OBJS=	errgen.o

CFLAGS += $(CCVERBOSE)
CERRWARN += -_gcc=-Wno-switch
LINTFLAGS += -erroff=E_SEC_SPRINTF_UNBOUNDED_COPY
CLOBBERFILES += $(DYNPROG)

.KEEP_STATE:

.PARALLEL: $(OBJS)

all: $(PROG)

install: all

lint:	lint_PROG

clean:
<<<<<<< HEAD
	-$(RM) $(OBJS)
=======
	$(RM) $(OBJS)
>>>>>>> 7de6f2c0

$(PROG):	$(OBJS)
	$(NATIVECC) $(CFLAGS) $(OBJS) -o $@
	$(POST_PROCESS)

include	../../Makefile.targ<|MERGE_RESOLUTION|>--- conflicted
+++ resolved
@@ -46,11 +46,7 @@
 lint:	lint_PROG
 
 clean:
-<<<<<<< HEAD
-	-$(RM) $(OBJS)
-=======
 	$(RM) $(OBJS)
->>>>>>> 7de6f2c0
 
 $(PROG):	$(OBJS)
 	$(NATIVECC) $(CFLAGS) $(OBJS) -o $@
