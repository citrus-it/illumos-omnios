--- conflicted
+++ resolved
@@ -384,10 +384,7 @@
  * the case, we end up warning them and suggest that they may want to use the -n
  * flag.
  */
-<<<<<<< HEAD
-=======
 /* ARGSUSED */
->>>>>>> afee3dc6
 static void *
 ns_warning_thr(void *unsued)
 {
