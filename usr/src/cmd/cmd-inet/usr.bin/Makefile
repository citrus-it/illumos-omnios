--- conflicted
+++ resolved
@@ -31,27 +31,10 @@
 ALL=		$(PROG)
 SRCS=		$(ALL:%=%.c)
 
-<<<<<<< HEAD
 SUBDIRS=	chat dns-sd ftp netstat \
 		pppd pppdump pppstats talk telnet tftp
 SUBDIR1=	talk 
 MSGSUBDIRS=	talk
-=======
-SUBDIRS=	chat dns-sd ftp nc nca netstat \
-		pppd pppdump pppstats rdist talk telnet tftp
-SUBDIR1=	talk
-MSGSUBDIRS=	nca talk
-
-# As programs get lint-clean, add them here.  Eventually.
-# This hack should go away, and all in PROG should be lint-clean.
-LINTCLEAN=	rlogin.c rsh.c rcp.c rdate.c rwho.c whois.c
-
-# Likewise, as subdirs get lint-clean, add them here.  Once
-# they're all clean, replace the dependency of the lint target
-# with SUBDIRS.  Also (sigh) deal with the commented-out build lines
-# for the lint rule.
-LINTSUBDIRS=	nca netstat pppd pppstats tftp
->>>>>>> c653bb47
 
 include ../../Makefile.cmd
 include ../Makefile.cmd-inet
@@ -64,59 +47,11 @@
 clobber:=	TARGET= clobber
 
 CPPFLAGS +=	-DSYSV -DSTRNET -DBSD_COMP -I$(CMDINETCOMMONDIR)
-<<<<<<< HEAD
 CERRWARN +=	-Wno-parentheses
 CERRWARN +=	-Wno-uninitialized
 CERRWARN +=	-Wno-unused-function
-=======
-CERRWARN +=	-_gcc=-Wno-parentheses
-CERRWARN +=	-_gcc=-Wno-uninitialized
-CERRWARN +=	-_gcc=-Wno-unused-function
 
 ruptime :=     SMOFF += leaks
-
-# Eventually just plain CFLAGS should be += -v, but not until all in
-# PROGS are lint clean.
-$(LINTCLEAN)	:=	CFLAGS += $(CCVERBOSE)
-
-finger :=	CFLAGS += $(CCVERBOSE)
-# Enable large file support for reading the lastlog file.
-finger :=	CPPFLAGS += -D_FILE_OFFSET_BITS=64
-
-finger :=		LDLIBS += -lnsl -lcurses -lsocket
-rcp lint-rcp :=		LDLIBS += -lsocket -lsec -lsendfile
-rdate lint-rdate:=	LDLIBS += -lsocket
-rlogin lint-rlogin :=	LDLIBS += -lnsl -lsocket
-rsh lint-rsh :=		LDLIBS += -lsocket
-whois lint-whois :=	LDLIBS += -lsocket
-
-include  $(SRC)/lib/gss_mechs/mech_krb5/Makefile.mech_krb5
-$(KCMDPROGS)	:=	LDLIBS += -lnsl -lmech_krb5
-$(KCMDPROGS)	:=	LDFLAGS += $(ZIGNORE) $(KRUNPATH) \
-				-L$(ROOT)$(KLIBDIR_DO) \
-				-L$(ROOT)$(KLIBDIR_GL)
-KCMDLINTS=	$(KCMDPROGS:%=lint-%)
-
-$(COMMONPOFILES) \
-rlogin.po rcp.po rsh.po \
-$(KCMDPROGS) \
-$(KCMDLINTS)	:=	CPPFLAGS += -DKERBEROS \
-			-I$(CMDINETCOMMONDIR) \
-			-I$(SRC)/lib/gss_mechs/mech_krb5 \
-			-I$(SRC)/uts/common/gssapi/mechs/krb5/include \
-			-I$(SRC)/lib/gss_mechs/mech_krb5/include \
-			-I$(SRC)/lib/gss_mechs/mech_krb5/include/krb5
-
-# "-erroff=E_NAME_USED_NOT_DEF2" and "-erroff=E_NAME_DEF_NOT_USED2"
-# are required because lint problems in the Kerberos 5 framework.
-$(KCMDLINTS)	:=	LINTFLAGS += -lnsl \
-			-erroff=E_NAME_USED_NOT_DEF2 \
-			-erroff=E_NAME_DEF_NOT_USED2
-
-# Extra source files to lint with
-LINTXTRA=
-$(KCMDLINTS)	:=	LINTXTRA += $(COMMONSRCS)
->>>>>>> c653bb47
 
 finger :=		LDLIBS += -lncurses
 
@@ -124,50 +59,7 @@
 
 all: $(ALL) $(SUBDIRS)
 
-<<<<<<< HEAD
 install: all .WAIT $(ROOTPROG) $(SUBDIRS)
-=======
-install: all .WAIT $(ROOTPROG) $(ROOTSUIDPROG) \
-	$(SUBDIRS) $(ROOTSUNWRCP) $(ROOTRSHSYMLINK) $(ROOTREMSHSYMLINK)
-
-# Messaging - copy $POFILES to $POFILE to work with the parent directory
-# Makefile's '_msg' target.
-#
-_msg: $(MSGSUBDIRS) $(POFILES)
-	$(RM) $(POFILE)
-	$(CAT) $(POFILES)	> $(POFILE)
-
-$(COMMONPOFILES): $(COMMONSRCS)
-	$(COMPILE.cpp) $(COMMONSRCS) > $(@:.po=.c).i
-	$(XGETTEXT) $(XGETFLAGS) $(@:.po=.c).i
-	$(RM) $@
-	sed "/^domain/d" < messages.po  > $@
-	$(RM) messages.po $(@:.po=.c).i
-
-$(COMMONOBJS): $(COMMONSRCS)
-	$(COMPILE.c) $(COMMONSRCS)
-
-rlogin: rlogin.o $(COMMONOBJS)
-	$(LINK.c) $@.o $(COMMONOBJS) -o $@ $(LDLIBS)
-	$(POST_PROCESS)
-
-rcp: rcp.o $(COMMONOBJS)
-	$(LINK.c) $@.o $(COMMONOBJS) -o $@ $(LDLIBS)
-	$(POST_PROCESS)
-
-rsh: rsh.o $(COMMONOBJS)
-	$(LINK.c) $@.o $(COMMONOBJS) -o $@ $(LDLIBS)
-	$(POST_PROCESS)
-
-$(ROOTSUNWRCP):
-	$(RM) $@; $(SYMLINK) ../bin/rcp $@
-
-$(ROOTRSHSYMLINK):
-	$(RM) $@; $(SYMLINK) ../bin/rsh $@
-
-$(ROOTREMSHSYMLINK):
-	$(RM) $@; $(SYMLINK) rsh $@
->>>>>>> c653bb47
 
 $(SUBDIRS): FRC
 	@cd $@; pwd; $(MAKE) $(MFLAGS) $(TARGET)
@@ -180,15 +72,4 @@
 
 clobber: $(SUBDIRS) clobber_local
 clobber_local: clean_local
-<<<<<<< HEAD
-	$(RM) $(CLOBBERFILES) 
-=======
-	$(RM) $(CLOBBERFILES)
-
-LINTLOCALS=	$(LINTCLEAN:%.c=lint-%)
-
-lint:	$(LINTSUBDIRS) $(LINTLOCALS)
-
-$(LINTLOCALS):
-	$(LINT.c) $(@:lint-%=%.c) $(LINTXTRA) $(LDLIBS)
->>>>>>> c653bb47
+	$(RM) $(CLOBBERFILES)