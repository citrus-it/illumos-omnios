#
# CDDL HEADER START
#
# The contents of this file are subject to the terms of the
# Common Development and Distribution License (the "License").
# You may not use this file except in compliance with the License.
#
# You can obtain a copy of the license at usr/src/OPENSOLARIS.LICENSE
# or http://www.opensolaris.org/os/licensing.
# See the License for the specific language governing permissions
# and limitations under the License.
#
# When distributing Covered Code, include this CDDL HEADER in each
# file and include the License file at usr/src/OPENSOLARIS.LICENSE.
# If applicable, add the following below this CDDL HEADER, with the
# fields enclosed by brackets "[]" replaced with your own identifying
# information: Portions Copyright [yyyy] [name of copyright owner]
#
# CDDL HEADER END
#
#
# Copyright 2010 Sun Microsystems, Inc.  All rights reserved.
# Use is subject to license terms.
#
#

PROG =		ipadm
ROOTFS_PROG =	$(PROG)
LOCALOBJS=	ipadm.o
COMMONOBJS=
OBJS=		$(LOCALOBJS) $(COMMONOBJS)

include ../../../Makefile.cmd
include ../../Makefile.cmd-inet

XGETFLAGS +=	-a -x $(PROG).xcl
LOCALSRCS=	$(LOCALOBJS:%.o=%.c)
COMMONSRCS=	$(CMDINETCOMMONDIR)/$(COMMONOBJS:%.o=%.c)
SRCS=		$(LOCALSRCS) $(COMMONSRCS)

CPPFLAGS +=	-I$(CMDINETCOMMONDIR)
<<<<<<< HEAD
CERRWARN +=	-Wno-unused-label
CERRWARN +=	-Wno-uninitialized
=======
>>>>>>> 64f9afd1
LDLIBS +=       -lofmt -linetutil -lipadm -lnvpair

ROOTUSRSBINLINKS = $(PROG:%=$(ROOTUSRSBIN)/%)

# these #defines are required to use UNIX 98 interfaces
_D_UNIX98_EXTN= -D_XOPEN_SOURCE=500 -D__EXTENSIONS__

$(OBJS)		:= CPPFLAGS +=	$(_D_UNIX98_EXTN)


$(ROOTCFGDIR)/ipadm.conf := FILEMODE= 644

#
# Instrument ipadm with CTF data to ease debugging.
#
CTFCONVERT_HOOK = && $(CTFCONVERT_O)
CTFMERGE_HOOK = && $(CTFMERGE) -L VERSION -o $@ $(OBJS)
$(OBJS) := CFLAGS += $(CTF_FLAGS)

.KEEP_STATE:

all:	$(ROOTFS_PROG)

$(PROG):	$(OBJS)
	$(LINK.c) $(OBJS) -o $@ $(LDLIBS) $(CTFMERGE_HOOK)
	$(POST_PROCESS)

install: all $(ROOTSBINPROG) $(ROOTCFGDIR) $(ROOTCFGFILES) $(ROOTUSRSBINLINKS)

$(ROOTUSRSBINLINKS):
	-$(RM) $@; $(SYMLINK) ../../sbin/$(@F) $@

clean:
	$(RM) $(OBJS)


$(ROOTCFGDIR):
	$(INS.dir)

$(ROOTCFGDIR)/%: $(ROOTCFGDIR) %
	$(INS.file)

include ../../../Makefile.targ<|MERGE_RESOLUTION|>--- conflicted
+++ resolved
@@ -39,11 +39,6 @@
 SRCS=		$(LOCALSRCS) $(COMMONSRCS)
 
 CPPFLAGS +=	-I$(CMDINETCOMMONDIR)
-<<<<<<< HEAD
-CERRWARN +=	-Wno-unused-label
-CERRWARN +=	-Wno-uninitialized
-=======
->>>>>>> 64f9afd1
 LDLIBS +=       -lofmt -linetutil -lipadm -lnvpair
 
 ROOTUSRSBINLINKS = $(PROG:%=$(ROOTUSRSBIN)/%)
@@ -79,7 +74,6 @@
 clean:
 	$(RM) $(OBJS)
 
-
 $(ROOTCFGDIR):
 	$(INS.dir)
 
