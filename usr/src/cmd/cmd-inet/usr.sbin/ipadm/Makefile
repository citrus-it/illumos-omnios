--- conflicted
+++ resolved
@@ -39,16 +39,9 @@
 SRCS=		$(LOCALSRCS) $(COMMONSRCS)
 
 CPPFLAGS +=	-I$(CMDINETCOMMONDIR)
-<<<<<<< HEAD
 CERRWARN +=	-Wno-unused-label
 CERRWARN +=	-Wno-uninitialized
-LDLIBS +=       -linetutil -lipadm -lnvpair
-=======
-CERRWARN +=	-_gcc=-Wno-unused-label
-CERRWARN +=	-_gcc=-Wno-uninitialized
 LDLIBS +=       -lofmt -linetutil -lipadm -lnvpair
-LINTFLAGS +=	-m
->>>>>>> e96f8419
 
 ROOTUSRSBINLINKS = $(PROG:%=$(ROOTUSRSBIN)/%)
 
