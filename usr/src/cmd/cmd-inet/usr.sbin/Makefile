--- conflicted
+++ resolved
@@ -47,12 +47,8 @@
 		in.rwhod in.telnetd in.tftpd ipaddrsel ndp route
 NSLPROG=	6to4relay arp hostconfig in.comsat in.rarpd \
 		in.rexecd in.rlogind in.rshd in.rwhod in.telnetd \
-<<<<<<< HEAD
-		in.tftpd ipaddrsel route
+		in.tftpd ipaddrsel ndp route
 ROUTEPROG=	route
-=======
-		in.tftpd ipaddrsel ndp route
->>>>>>> 30a92f36
 CMDPROG=	in.telnetd
 K5PROGS=	in.telnetd in.rlogind in.rshd
 TSNETPROG=	route
