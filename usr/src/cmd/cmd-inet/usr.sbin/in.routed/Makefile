--- conflicted
+++ resolved
@@ -31,19 +31,12 @@
 _D_XOPEN_EXTN = -D_XOPEN_SOURCE=500 -D__EXTENSIONS__
 
 CPPFLAGS +=	$(_D_XOPEN_EXTN)
-<<<<<<< HEAD
 CERRWARN +=	-Wno-parentheses
 CERRWARN +=	-Wno-uninitialized
-LDLIBS +=	 -lmd
-=======
-CFLAGS +=	$(CCVERBOSE)
-CERRWARN +=	-_gcc=-Wno-parentheses
-CERRWARN +=	-_gcc=-Wno-uninitialized
 # not linted
 SMATCH=off
 
-LDLIBS +=	-lxnet -lmd -lsocket
->>>>>>> c653bb47
+LDLIBS +=	 -lmd
 CLEAN_FILES +=	$(ROUTEDOBJS) $(RTQUERYOBJS)
 CLOBBERFILES +=	$(ROUTEDPROG) $(RTQUERYPROG)
 #
