#
# CDDL HEADER START
#
# The contents of this file are subject to the terms of the
# Common Development and Distribution License (the "License").
# You may not use this file except in compliance with the License.
#
# You can obtain a copy of the license at usr/src/OPENSOLARIS.LICENSE
# or http://www.opensolaris.org/os/licensing.
# See the License for the specific language governing permissions
# and limitations under the License.
#
# When distributing Covered Code, include this CDDL HEADER in each
# file and include the License file at usr/src/OPENSOLARIS.LICENSE.
# If applicable, add the following below this CDDL HEADER, with the
# fields enclosed by brackets "[]" replaced with your own identifying
# information: Portions Copyright [yyyy] [name of copyright owner]
#
# CDDL HEADER END
#
#
# Copyright 2009 Sun Microsystems, Inc.  All rights reserved.
# Use is subject to license terms.
#
# Copyright (c) 2018, Joyent, Inc.
# Copyright 2024 Oxide Computer Company

include $(SRC)/Makefile.master

PROG=		ipsecalgs ipsecconf ipseckey
SOCKETPROG=	ipsecalgs ipsecconf ipseckey
TSOLPROG=	ipseckey
<<<<<<< HEAD
SRCS=           ipsecalgs.c ipsecconf.c ipseckey.c

# Though open source, these are not useful without the closed in.iked/libike.so
$(HAVE_CLOSED_BINS)PROG += ikeadm ikecert
$(HAVE_CLOSED_BINS)SRCS += ikeadm.c
=======
SRCS=		ikeadm.c ipsecalgs.c ipsecconf.c ipseckey.c
SBINLINKS=	tcpkey
>>>>>>> eac40bb3

include ../../../Makefile.cmd

MANIFEST=	ipsecalgs.xml policy.xml manual-key.xml tcpkey.xml
SVCMETHOD=	net-tcpkey

ROOTMANIFESTDIR=	$(ROOTSVCNETWORKIPSEC)
$(ROOTMANIFEST)		:= FILEMODE= 444
include ../../Makefile.cmd-inet

ROOTUSRSBINLINKS = $(SBINLINKS:%=$(ROOTUSRSBIN)/%)
$(ROOTUSRSBIN)/tcpkey := INSLINKTARGET = $(ROOTUSRSBIN)/ipseckey

COMMONSRCS=	$(CMDINETCOMMONDIR)/$(COMMONOBJS:.o=.c)
SRCS+=		$(COMMONSRCS)

#
# Message catalog
#
POFILES=	ikeadm.po ipsecalgs.po ipsecconf.po ipseckey.po
POFILE=		ipsecutils.po

all:=		TARGET= all
install:=	TARGET= install
clean:=		TARGET= clean
clobber:=	TARGET= clobber

CLOBBERFILES +=	$(PROG) $(POFILES)
CLEANFILES += $(PROG) $(POFILES)

CPPFLAGS +=	-DSYSV -DBSD_COMP -I$(CMDINETCOMMONDIR) -I.
CERRWARN +=	-_gcc=-Wno-parentheses
CERRWARN +=	$(CNOWARN_UNINIT)
CERRWARN +=	-_gcc=-Wno-switch

# not linted
SMATCH=off

LDLIBS += -lipsecutil -lnsl

LAZYLIBS = $(ZLAZYLOAD) -ltsol $(ZNOLAZYLOAD)

$(TSOLPROG)	:=	LDLIBS += $(LAZYLIBS)
$(SOCKETPROG)	:=	LDLIBS += -lsocket

.KEEP_STATE:

.PARALLEL:

.NO_PARALLEL:	$(CHKMANIFEST)

all: $(PROG)

#
# message catalog
#

$(POFILE): $(POFILES)
	$(RM) $@
	cat $(POFILES) >> $@

$(COMMONOBJS): $(COMMONSRCS)
	$(COMPILE.c) $(COMMONSRCS)

$(ROOTUSRSBINLINKS): $(ROOTUSRSBINPROG)
	$(INS.link)

install: $(PROG) $(ROOTFS_PROG) .WAIT $(ROOTUSRSBINPROG) \
	 $(ROOTUSRSBINLINKS) $(ROOTETCDEFAULTFILES) $(ROOTMANIFEST) \
	 $(ROOTSVCMETHOD) $(ROOTUSRSBINLINKS)

check:	$(CHKMANIFEST)

clean:
	-$(RM) $(CLEANFILES)


include ../../../Makefile.targ<|MERGE_RESOLUTION|>--- conflicted
+++ resolved
@@ -30,16 +30,12 @@
 PROG=		ipsecalgs ipsecconf ipseckey
 SOCKETPROG=	ipsecalgs ipsecconf ipseckey
 TSOLPROG=	ipseckey
-<<<<<<< HEAD
 SRCS=           ipsecalgs.c ipsecconf.c ipseckey.c
 
 # Though open source, these are not useful without the closed in.iked/libike.so
 $(HAVE_CLOSED_BINS)PROG += ikeadm ikecert
 $(HAVE_CLOSED_BINS)SRCS += ikeadm.c
-=======
-SRCS=		ikeadm.c ipsecalgs.c ipsecconf.c ipseckey.c
 SBINLINKS=	tcpkey
->>>>>>> eac40bb3
 
 include ../../../Makefile.cmd
 
