#
# CDDL HEADER START
#
# The contents of this file are subject to the terms of the
# Common Development and Distribution License (the "License").
# You may not use this file except in compliance with the License.
#
# You can obtain a copy of the license at usr/src/OPENSOLARIS.LICENSE
# or http://www.opensolaris.org/os/licensing.
# See the License for the specific language governing permissions
# and limitations under the License.
#
# When distributing Covered Code, include this CDDL HEADER in each
# file and include the License file at usr/src/OPENSOLARIS.LICENSE.
# If applicable, add the following below this CDDL HEADER, with the
# fields enclosed by brackets "[]" replaced with your own identifying
# information: Portions Copyright [yyyy] [name of copyright owner]
#
# CDDL HEADER END


#
# Copyright 2009 Sun Microsystems, Inc.  All rights reserved.
# Use is subject to license terms.
# Copyright (c) 2018, Joyent, Inc.
# Copyright 2024 Bill Sommerfeld <sommerfeld@hamachi.org>
#

PROG=	snoop
OBJS=	nfs4_xdr.o snoop.o snoop_aarp.o snoop_adsp.o snoop_aecho.o \
	snoop_apple.o snoop_arp.o snoop_atp.o snoop_bparam.o \
	snoop_bpdu.o \
	snoop_capture.o snoop_dhcp.o snoop_dhcpv6.o snoop_display.o \
	snoop_dns.o snoop_ether.o \
	snoop_filter.o snoop_http.o snoop_icmp.o snoop_igmp.o snoop_ip.o \
	snoop_ipaddr.o snoop_ipsec.o snoop_isis.o \
	snoop_ldap.o snoop_mip.o snoop_mount.o \
	snoop_nbp.o snoop_netbios.o snoop_nfs.o snoop_nfs3.o snoop_nfs4.o \
	snoop_nfs_acl.o snoop_nis.o snoop_nlm.o snoop_ntp.o \
	snoop_pf.o snoop_ospf.o snoop_ospf6.o snoop_pmap.o snoop_ppp.o \
	snoop_pppoe.o snoop_rip.o snoop_rip6.o snoop_rpc.o snoop_rpcprint.o \
	snoop_rpcsec.o snoop_rport.o snoop_rquota.o snoop_rstat.o snoop_rtmp.o \
	snoop_sctp.o snoop_slp.o snoop_smb.o snoop_socks.o snoop_solarnet.o \
	snoop_tcp.o snoop_tftp.o snoop_trill.o snoop_udp.o snoop_vxlan.o \
	snoop_zip.o

SRCS=	$(OBJS:.o=.c)
HDRS=	snoop.h snoop_mip.h at.h snoop_ospf.h snoop_ospf6.h

include	../../../Makefile.cmd

CPPFLAGS += -I. -I$(SRC)/common/net/dhcp \
<<<<<<< HEAD
	-D_LARGEFILE_SOURCE -D_FILE_OFFSET_BITS=64 -D_SYSCALL32
LDLIBS += -ldhcputil -ldlpi -lsocket -lnsl -ltsol
=======
	-D_LARGEFILE_SOURCE -D_FILE_OFFSET_BITS=64
LDLIBS += -ldhcputil -ldlpi -lresolv -lsocket -lnsl -ltsol
>>>>>>> f854debb
LDFLAGS += $(MAPFILE.NGB:%=-Wl,-M%)

CERRWARN += -_gcc=-Wno-switch
CERRWARN += $(CNOWARN_UNINIT)
CERRWARN += -_gcc=-Wno-clobbered
CERRWARN += -_gcc=-Wno-unused-value
CERRWARN += -_gcc=-Wno-parentheses
CERRWARN += -_gcc=-Wno-unused-variable
CERRWARN += -_gcc=-Wno-unused-label
CERRWARN += -_gcc=-Wno-unused-function

# we really should have smatch running on this code but...
SMATCH=off

.KEEP_STATE:

.PARALLEL: $(OBJS)

all:	$(PROG)

$(PROG): $(OBJS) $(MAPFILE.NGB)
	$(LINK.c) -o $@ $(OBJS) $(LDLIBS)
	$(POST_PROCESS)

install:	all $(ROOTUSRSBINPROG)

clean:
	$(RM) $(OBJS)

include	../../../Makefile.targ<|MERGE_RESOLUTION|>--- conflicted
+++ resolved
@@ -50,13 +50,8 @@
 include	../../../Makefile.cmd
 
 CPPFLAGS += -I. -I$(SRC)/common/net/dhcp \
-<<<<<<< HEAD
 	-D_LARGEFILE_SOURCE -D_FILE_OFFSET_BITS=64 -D_SYSCALL32
-LDLIBS += -ldhcputil -ldlpi -lsocket -lnsl -ltsol
-=======
-	-D_LARGEFILE_SOURCE -D_FILE_OFFSET_BITS=64
 LDLIBS += -ldhcputil -ldlpi -lresolv -lsocket -lnsl -ltsol
->>>>>>> f854debb
 LDFLAGS += $(MAPFILE.NGB:%=-Wl,-M%)
 
 CERRWARN += -_gcc=-Wno-switch
