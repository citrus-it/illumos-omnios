--- conflicted
+++ resolved
@@ -282,11 +282,7 @@
 	}
 	(void) setvbuf(stdout, NULL, _IOLBF, BUFSIZ);
 
-<<<<<<< HEAD
-	while ((c = getopt(argc, argv, "at:CPDSi:o:Nn:s:d:I:vVp:fc:x:U?rqz:Z"))
-=======
-	while ((c = getopt(argc, argv, "at:CPDSi:O:o:Nn:s:d:I:vVp:fc:x:U?rqz"))
->>>>>>> 9ffcdb10
+	while ((c = getopt(argc, argv, "at:CPDSi:O:o:Nn:s:d:I:vVp:fc:x:U?rqz:Z"))
 	    != EOF) {
 		switch (c) {
 		case 'a':
