--- conflicted
+++ resolved
@@ -41,12 +41,7 @@
 # These #defines are required to use SUSv3 interfaces
 CPPFLAGS += -D_XOPEN_SOURCE=600 -D__EXTENSIONS__
 
-<<<<<<< HEAD
-C99MODE=	-xc99=%all
-C99LMODE=	-Xc99=%all
-=======
 CSTD=	$(CSTD_GNU99)
->>>>>>> 3385b472
 
 # Setting the above defines to use the UNIX98 ancillary data feature
 # causes lint to output warnings about lint library declarations conflicting
