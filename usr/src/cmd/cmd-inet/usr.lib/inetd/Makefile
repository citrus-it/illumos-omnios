--- conflicted
+++ resolved
@@ -43,15 +43,10 @@
 CERRWARN += -Wno-switch
 CERRWARN += -Wno-unused-label
 
-<<<<<<< HEAD
+SMOFF += kmalloc_wrong_size
+
 LDLIBS    += -lrestart -lscf -lcontract -linetutil \
 		-lwrap -linetsvc -luutil -lumem
-=======
-SMOFF += kmalloc_wrong_size
-
-LDLIBS    += -lsocket -lnsl -lrestart -lscf -lcontract -linetutil \
-		-lwrap -linetsvc -luutil -lumem -lbsm
->>>>>>> c653bb47
 
 CLOBBERFILES += $(SVCMETHOD)
 
