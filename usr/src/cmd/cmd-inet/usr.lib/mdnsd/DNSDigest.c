--- conflicted
+++ resolved
@@ -1,11 +1,7 @@
 /* -*- Mode: C; tab-width: 4 -*-
  *
-<<<<<<< HEAD
- * Copyright (c) 2002-2011 Apple Computer, Inc. All rights reserved.
+ * Copyright (c) 2002-2011 Apple Inc. All rights reserved.
  * Copyright (c) 2016 by Delphix. All rights reserved.
-=======
- * Copyright (c) 2002-2011 Apple Inc. All rights reserved.
->>>>>>> 6c60cf15
  *
  * Licensed under the Apache License, Version 2.0 (the "License");
  * you may not use this file except in compliance with the License.
