#
# CDDL HEADER START
#
# The contents of this file are subject to the terms of the
# Common Development and Distribution License (the "License").
# You may not use this file except in compliance with the License.
#
# You can obtain a copy of the license at usr/src/OPENSOLARIS.LICENSE
# or http://www.opensolaris.org/os/licensing.
# See the License for the specific language governing permissions
# and limitations under the License.
#
# When distributing Covered Code, include this CDDL HEADER in each
# file and include the License file at usr/src/OPENSOLARIS.LICENSE.
# If applicable, add the following below this CDDL HEADER, with the
# fields enclosed by brackets "[]" replaced with your own identifying
# information: Portions Copyright [yyyy] [name of copyright owner]
#
# CDDL HEADER END
#
#
# Copyright 2014 Garrett D'Amore <garrett@damore.org>
#
# Copyright 2009 Sun Microsystems, Inc.  All rights reserved.
# Use is subject to license terms.
#
# Copyright (c) 2018, Joyent, Inc.


LIBIPF=		../../lib/$(MACH)/libipf.a
LIBIPF64=		../../lib/$(MACH64)/libipf.a

COMMONIPF=	$(SRCTOP)/kernel/net/ipf
KERNELIPF=	$(SRCTOP)/include/inet/pfil

CPPFLAGS	+= -I$(COMMONIPF) -I$(KERNELIPF) -DSUNDDI -DUSE_INET6 \
<<<<<<< HEAD
		   -DSOLARIS2=11
CERRWARN	+= -Wno-unused-variable
CERRWARN	+= -Wno-type-limits
CERRWARN	+= -Wno-uninitialized
CERRWARN	+= -Wno-unused-label
CERRWARN	+= -Wno-parentheses
CERRWARN	+= -Wno-unused-function
CERRWARN	+= -Wno-empty-body
=======
		   -DSOLARIS2=$(RELEASE_MINOR)
CERRWARN	+= -_gcc=-Wno-unused-variable
CERRWARN	+= -_gcc=-Wno-type-limits
CERRWARN	+= -_gcc=-Wno-uninitialized
CERRWARN	+= -_gcc=-Wno-unused-label
CERRWARN	+= -_gcc=-Wno-parentheses
CERRWARN	+= -_gcc=-Wno-unused-function
CERRWARN	+= -_gcc=-Wno-empty-body

# not linted
SMATCH=off
>>>>>>> c653bb47
<|MERGE_RESOLUTION|>--- conflicted
+++ resolved
@@ -34,7 +34,6 @@
 KERNELIPF=	$(SRCTOP)/include/inet/pfil
 
 CPPFLAGS	+= -I$(COMMONIPF) -I$(KERNELIPF) -DSUNDDI -DUSE_INET6 \
-<<<<<<< HEAD
 		   -DSOLARIS2=11
 CERRWARN	+= -Wno-unused-variable
 CERRWARN	+= -Wno-type-limits
@@ -43,16 +42,6 @@
 CERRWARN	+= -Wno-parentheses
 CERRWARN	+= -Wno-unused-function
 CERRWARN	+= -Wno-empty-body
-=======
-		   -DSOLARIS2=$(RELEASE_MINOR)
-CERRWARN	+= -_gcc=-Wno-unused-variable
-CERRWARN	+= -_gcc=-Wno-type-limits
-CERRWARN	+= -_gcc=-Wno-uninitialized
-CERRWARN	+= -_gcc=-Wno-unused-label
-CERRWARN	+= -_gcc=-Wno-parentheses
-CERRWARN	+= -_gcc=-Wno-unused-function
-CERRWARN	+= -_gcc=-Wno-empty-body
 
 # not linted
-SMATCH=off
->>>>>>> c653bb47
+SMATCH=off