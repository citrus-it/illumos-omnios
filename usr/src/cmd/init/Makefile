#
# CDDL HEADER START
#
# The contents of this file are subject to the terms of the
# Common Development and Distribution License (the "License").
# You may not use this file except in compliance with the License.
#
# You can obtain a copy of the license at usr/src/OPENSOLARIS.LICENSE
# or http://www.opensolaris.org/os/licensing.
# See the License for the specific language governing permissions
# and limitations under the License.
#
# When distributing Covered Code, include this CDDL HEADER in each
# file and include the License file at usr/src/OPENSOLARIS.LICENSE.
# If applicable, add the following below this CDDL HEADER, with the
# fields enclosed by brackets "[]" replaced with your own identifying
# information: Portions Copyright [yyyy] [name of copyright owner]
#
# CDDL HEADER END
#

#
# Copyright 2009 Sun Microsystems, Inc.  All rights reserved.
# Use is subject to license terms.
#
# Copyright (c) 2018, Joyent, Inc.
# Copyright 2020 Oxide Computer Company

<<<<<<< HEAD
PROG= init 
OBJS= init.o
=======
PROG= init
>>>>>>> 45de8795
ROOTFS_PROG= $(PROG)

DEFAULTFILES= init.dfl

include ../Makefile.cmd
include ../Makefile.ctf

OBJS = init.o bootbanner.o
CSTD = $(CSTD_GNU99)
LDLIBS += -lpam -lbsm -lcontract -lscf
CERRWARN += -_gcc=-Wno-parentheses
CERRWARN += $(CNOWARN_UNINIT)
CLOBBERFILES= $(STATIC)
CPPFLAGS += -DBOOTBANNER1='"$(BOOTBANNER1)"'
CPPFLAGS += -DBOOTBANNER2='"$(BOOTBANNER2)"'
CPPFLAGS += -DBOOTBANNER3='"$(BOOTBANNER3)"'
CPPFLAGS += -DBOOTBANNER4='"$(BOOTBANNER4)"'
CPPFLAGS += -DBOOTBANNER5='"$(BOOTBANNER5)"'

# needs work
SMATCH=off

.KEEP_STATE:

all: $(ROOTFS_PROG)

$(ROOTFS_PROG): $(OBJS)
	$(LINK.c) -o $@ $(OBJS) $(LDLIBS)
	$(POST_PROCESS)

install: all $(ROOTETCDEFAULTFILES) $(ROOTSBINPROG)
	$(RM) $(ROOTETCPROG)
	$(RM) $(ROOTUSRSBINPROG)
	$(RM) $(ROOTETC)/telinit
	$(SYMLINK) ../sbin/$(PROG) $(ROOTETCPROG)
	$(SYMLINK) ../../sbin/$(PROG) $(ROOTUSRSBINPROG)
	$(SYMLINK) ../sbin/$(PROG) $(ROOTETC)/telinit
	$(RM) $(ROOTETC)/TIMEZONE
	cd $(ROOTETC); $(SYMLINK) default/init TIMEZONE

$(PROG):	$(OBJS)
	$(LINK.c) $(OBJS) -o $@ $(LDLIBS)
	$(POST_PROCESS)

%.o:	$(SRC)/common/bootbanner/%.c
	$(COMPILE.c) $(OUTPUT_OPTION) $<
	$(POST_PROCESS_O)

test:
	rtest $(PROG)

clean:

<<<<<<< HEAD
lint:	lint_PROG

%.o: %.c
	$(COMPILE.c) $<
	$(POST_PROCESS_O)

=======
>>>>>>> 45de8795
include ../Makefile.targ<|MERGE_RESOLUTION|>--- conflicted
+++ resolved
@@ -26,12 +26,8 @@
 # Copyright (c) 2018, Joyent, Inc.
 # Copyright 2020 Oxide Computer Company
 
-<<<<<<< HEAD
 PROG= init 
 OBJS= init.o
-=======
-PROG= init
->>>>>>> 45de8795
 ROOTFS_PROG= $(PROG)
 
 DEFAULTFILES= init.dfl
@@ -85,13 +81,4 @@
 
 clean:
 
-<<<<<<< HEAD
-lint:	lint_PROG
-
-%.o: %.c
-	$(COMPILE.c) $<
-	$(POST_PROCESS_O)
-
-=======
->>>>>>> 45de8795
 include ../Makefile.targ