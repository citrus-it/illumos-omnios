--- conflicted
+++ resolved
@@ -698,15 +698,9 @@
 		console(B_FALSE,
 		    "Copyright (c) 1983, 2010, Oracle and/or its affiliates."
 		    " All rights reserved.\r\n");
-<<<<<<< HEAD
-		console(B_FALSE,
-		    "Copyright (c) 2017-2020 OmniOS Community Edition "
-		    "(OmniOSce) Association.\r\n");
-=======
 #else
 		bootbanner_print(init_bootbanner_print, 0);
 #endif
->>>>>>> 45de8795
 	}
 
 	/*
