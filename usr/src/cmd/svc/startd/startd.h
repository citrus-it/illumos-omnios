--- conflicted
+++ resolved
@@ -405,15 +405,9 @@
 
 #define	RINST_RETAKE_MASK	0x0f000000
 
-<<<<<<< HEAD
 #define	RINST_START_TIMES	10		/* up to 10 fails to consider */
-#define	RINST_FAILURE_RATE_NS	600000000000LL	/* N failures/10 minutes */
-#define	RINST_WT_SVC_FAILURE_RATE_NS	NANOSEC	/* N failures/second */
-=======
-#define	RINST_START_TIMES	5		/* failures to consider */
 #define	RINST_FAILURE_RATE_NS	600000000000LL	/* 1 failure/10 minutes */
 #define	RINST_WT_SVC_FAILURE_RATE_NS	NANOSEC	/* 1 failure/second */
->>>>>>> ac58c5db
 
 /* Number of events in the queue when we start dropping ADMIN events. */
 #define	RINST_QUEUE_THRESHOLD	100
