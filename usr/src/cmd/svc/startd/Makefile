--- conflicted
+++ resolved
@@ -72,15 +72,8 @@
 CERRWARN += -Wno-switch
 CERRWARN += -Wno-uninitialized
 
-<<<<<<< HEAD
-=======
 # these look like real bugs here, but ...
 SMOFF += impossible_mask,signed_integer_overflow_check
-
-$(OBJS) := CPPFLAGS += -D_FILE_OFFSET_BITS=64 -D_REENTRANT
-
-proc.o := CPPFLAGS += -D_REENTRANT
->>>>>>> c653bb47
 
 %.o:	../common/%.c
 	$(COMPILE.c) $(OUTPUT_OPTION) $<
