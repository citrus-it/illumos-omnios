--- conflicted
+++ resolved
@@ -23,11 +23,8 @@
  * Copyright (c) 2004, 2010, Oracle and/or its affiliates. All rights reserved.
  * Copyright (c) 2015, Syneto S.R.L. All rights reserved.
  * Copyright 2016 Toomas Soome <tsoome@me.com>
-<<<<<<< HEAD
  * Copyright (c) 2016 by Delphix. All rights reserved.
-=======
  * Copyright 2016 RackTop Systems.
->>>>>>> fd3bae1d
  */
 
 /*
