/*
 * CDDL HEADER START
 *
 * The contents of this file are subject to the terms of the
 * Common Development and Distribution License (the "License").
 * You may not use this file except in compliance with the License.
 *
 * You can obtain a copy of the license at usr/src/OPENSOLARIS.LICENSE
 * or http://www.opensolaris.org/os/licensing.
 * See the License for the specific language governing permissions
 * and limitations under the License.
 *
 * When distributing Covered Code, include this CDDL HEADER in each
 * file and include the License file at usr/src/OPENSOLARIS.LICENSE.
 * If applicable, add the following below this CDDL HEADER, with the
 * fields enclosed by brackets "[]" replaced with your own identifying
 * information: Portions Copyright [yyyy] [name of copyright owner]
 *
 * CDDL HEADER END
 */

/*
 * Copyright (c) 2004, 2010, Oracle and/or its affiliates. All rights reserved.
 * Copyright (c) 2015, Syneto S.R.L. All rights reserved.
<<<<<<< HEAD
 * Copyright (c) 2016 by Delphix. All rights reserved.
=======
 * Copyright 2016 Toomas Soome <tsoome@me.com>
>>>>>>> d5f26ad8
 */

/*
 * graph.c - master restarter graph engine
 *
 *   The graph engine keeps a dependency graph of all service instances on the
 *   system, as recorded in the repository.  It decides when services should
 *   be brought up or down based on service states and dependencies and sends
 *   commands to restarters to effect any changes.  It also executes
 *   administrator commands sent by svcadm via the repository.
 *
 *   The graph is stored in uu_list_t *dgraph and its vertices are
 *   graph_vertex_t's, each of which has a name and an integer id unique to
 *   its name (see dict.c).  A vertex's type attribute designates the type
 *   of object it represents: GVT_INST for service instances, GVT_SVC for
 *   service objects (since service instances may depend on another service,
 *   rather than service instance), GVT_FILE for files (which services may
 *   depend on), and GVT_GROUP for dependencies on multiple objects.  GVT_GROUP
 *   vertices are necessary because dependency lists may have particular
 *   grouping types (require any, require all, optional, or exclude) and
 *   event-propagation characteristics.
 *
 *   The initial graph is built by libscf_populate_graph() invoking
 *   dgraph_add_instance() for each instance in the repository.  The function
 *   adds a GVT_SVC vertex for the service if one does not already exist, adds
 *   a GVT_INST vertex named by the FMRI of the instance, and sets up the edges.
 *   The resulting web of vertices & edges associated with an instance's vertex
 *   includes
 *
 *     - an edge from the GVT_SVC vertex for the instance's service
 *
 *     - an edge to the GVT_INST vertex of the instance's resarter, if its
 *       restarter is not svc.startd
 *
 *     - edges from other GVT_INST vertices if the instance is a restarter
 *
 *     - for each dependency property group in the instance's "running"
 *       snapshot, an edge to a GVT_GROUP vertex named by the FMRI of the
 *       instance and the name of the property group
 *
 *     - for each value of the "entities" property in each dependency property
 *       group, an edge from the corresponding GVT_GROUP vertex to a
 *       GVT_INST, GVT_SVC, or GVT_FILE vertex
 *
 *     - edges from GVT_GROUP vertices for each dependent instance
 *
 *   After the edges are set up the vertex's GV_CONFIGURED flag is set.  If
 *   there are problems, or if a service is mentioned in a dependency but does
 *   not exist in the repository, the GV_CONFIGURED flag will be clear.
 *
 *   The graph and all of its vertices are protected by the dgraph_lock mutex.
 *   See restarter.c for more information.
 *
 *   The properties of an instance fall into two classes: immediate and
 *   snapshotted.  Immediate properties should have an immediate effect when
 *   changed.  Snapshotted properties should be read from a snapshot, so they
 *   only change when the snapshot changes.  The immediate properties used by
 *   the graph engine are general/enabled, general/restarter, and the properties
 *   in the restarter_actions property group.  Since they are immediate, they
 *   are not read out of a snapshot.  The snapshotted properties used by the
 *   graph engine are those in the property groups with type "dependency" and
 *   are read out of the "running" snapshot.  The "running" snapshot is created
 *   by the the graph engine as soon as possible, and it is updated, along with
 *   in-core copies of the data (dependency information for the graph engine) on
 *   receipt of the refresh command from svcadm.  In addition, the graph engine
 *   updates the "start" snapshot from the "running" snapshot whenever a service
 *   comes online.
 *
 *   When a DISABLE event is requested by the administrator, svc.startd shutdown
 *   the dependents first before shutting down the requested service.
 *   In graph_enable_by_vertex, we create a subtree that contains the dependent
 *   vertices by marking those vertices with the GV_TOOFFLINE flag. And we mark
 *   the vertex to disable with the GV_TODISABLE flag. Once the tree is created,
 *   we send the _ADMIN_DISABLE event to the leaves. The leaves will then
 *   transition from STATE_ONLINE/STATE_DEGRADED to STATE_OFFLINE/STATE_MAINT.
 *   In gt_enter_offline and gt_enter_maint if the vertex was in a subtree then
 *   we clear the GV_TOOFFLINE flag and walk the dependencies to offline the new
 *   exposed leaves. We do the same until we reach the last leaf (the one with
 *   the GV_TODISABLE flag). If the vertex to disable is also part of a larger
 *   subtree (eg. multiple DISABLE events on vertices in the same subtree) then
 *   once the first vertex is disabled (GV_TODISABLE flag is removed), we
 *   continue to propagate the offline event to the vertex's dependencies.
 *
 *
 * SMF state transition notifications
 *
 *   When an instance of a service managed by SMF changes state, svc.startd may
 *   publish a GPEC sysevent. All transitions to or from maintenance, a
 *   transition cause by a hardware error will generate an event.
 *   Other transitions will generate an event if there exist notification
 *   parameter for that transition. Notification parameters are stored in the
 *   SMF repository for the service/instance they refer to. System-wide
 *   notification parameters are stored in the global instance.
 *   svc.startd can be told to send events for all SMF state transitions despite
 *   of notification parameters by setting options/info_events_all to true in
 *   restarter:default
 *
 *   The set of transitions that generate events is cached in the
 *   dgraph_vertex_t gv_stn_tset for service/instance and in the global
 *   stn_global for the system-wide set. They are re-read when instances are
 *   refreshed.
 *
 *   The GPEC events published by svc.startd are consumed by fmd(1M). After
 *   processing these events, fmd(1M) publishes the processed events to
 *   notification agents. The notification agents read the notification
 *   parameters from the SMF repository through libscf(3LIB) interfaces and send
 *   the notification, or not, based on those parameters.
 *
 *   Subscription and publishing to the GPEC channels is done with the
 *   libfmevent(3LIB) wrappers fmev_[r]publish_*() and
 *   fmev_shdl_(un)subscribe().
 *
 */

#include <sys/uadmin.h>
#include <sys/wait.h>

#include <assert.h>
#include <errno.h>
#include <fcntl.h>
#include <fm/libfmevent.h>
#include <libscf.h>
#include <libscf_priv.h>
#include <librestart.h>
#include <libuutil.h>
#include <locale.h>
#include <poll.h>
#include <pthread.h>
#include <signal.h>
#include <stddef.h>
#include <stdio.h>
#include <stdlib.h>
#include <string.h>
#include <strings.h>
#include <sys/statvfs.h>
#include <sys/uadmin.h>
#include <zone.h>
#if defined(__x86)
#include <libbe.h>
#endif	/* __x86 */

#include "startd.h"
#include "protocol.h"


#define	MILESTONE_NONE	((graph_vertex_t *)1)

#define	CONSOLE_LOGIN_FMRI	"svc:/system/console-login:default"
#define	FS_MINIMAL_FMRI		"svc:/system/filesystem/minimal:default"

#define	VERTEX_REMOVED	0	/* vertex has been freed  */
#define	VERTEX_INUSE	1	/* vertex is still in use */

#define	IS_ENABLED(v) ((v)->gv_flags & (GV_ENABLED | GV_ENBLD_NOOVR))

/*
 * stn_global holds the tset for the system wide notification parameters.
 * It is updated on refresh of svc:/system/svc/global:default
 *
 * There are two assumptions that relax the need for a mutex:
 *     1. 32-bit value assignments are atomic
 *     2. Its value is consumed only in one point at
 *     dgraph_state_transition_notify(). There are no test and set races.
 *
 *     If either assumption is broken, we'll need a mutex to synchronize
 *     access to stn_global
 */
int32_t stn_global;
/*
 * info_events_all holds a flag to override notification parameters and send
 * Information events for all state transitions.
 * same about the need of a mutex here.
 */
int info_events_all;

/*
 * Services in these states are not considered 'down' by the
 * milestone/shutdown code.
 */
#define	up_state(state)	((state) == RESTARTER_STATE_ONLINE || \
	(state) == RESTARTER_STATE_DEGRADED || \
	(state) == RESTARTER_STATE_OFFLINE)

#define	is_depgrp_bypassed(v) ((v->gv_type == GVT_GROUP) && \
	((v->gv_depgroup == DEPGRP_EXCLUDE_ALL) || \
	(v->gv_depgroup == DEPGRP_OPTIONAL_ALL) || \
	(v->gv_restart < RERR_RESTART)))

static uu_list_pool_t *graph_edge_pool, *graph_vertex_pool;
static uu_list_t *dgraph;
static pthread_mutex_t dgraph_lock;

/*
 * milestone indicates the current subgraph.  When NULL, it is the entire
 * graph.  When MILESTONE_NONE, it is the empty graph.  Otherwise, it is all
 * services on which the target vertex depends.
 */
static graph_vertex_t *milestone = NULL;
static boolean_t initial_milestone_set = B_FALSE;
static pthread_cond_t initial_milestone_cv = PTHREAD_COND_INITIALIZER;

/* protected by dgraph_lock */
static boolean_t sulogin_thread_running = B_FALSE;
static boolean_t sulogin_running = B_FALSE;
static boolean_t console_login_ready = B_FALSE;

/* Number of services to come down to complete milestone transition. */
static uint_t non_subgraph_svcs;

/*
 * These variables indicate what should be done when we reach the milestone
 * target milestone, i.e., when non_subgraph_svcs == 0.  They are acted upon in
 * dgraph_set_instance_state().
 */
static int halting = -1;
static boolean_t go_single_user_mode = B_FALSE;
static boolean_t go_to_level1 = B_FALSE;

/*
 * Tracks when we started halting.
 */
static time_t halting_time = 0;

/*
 * This tracks the legacy runlevel to ensure we signal init and manage
 * utmpx entries correctly.
 */
static char current_runlevel = '\0';

/* Number of single user threads currently running */
static pthread_mutex_t single_user_thread_lock;
static int single_user_thread_count = 0;

/* Statistics for dependency cycle-checking */
static u_longlong_t dep_inserts = 0;
static u_longlong_t dep_cycle_ns = 0;
static u_longlong_t dep_insert_ns = 0;


static const char * const emsg_invalid_restarter =
	"Transitioning %s to maintenance, restarter FMRI %s is invalid "
	"(see 'svcs -xv' for details).\n";
static const char * const console_login_fmri = CONSOLE_LOGIN_FMRI;
static const char * const single_user_fmri = SCF_MILESTONE_SINGLE_USER;
static const char * const multi_user_fmri = SCF_MILESTONE_MULTI_USER;
static const char * const multi_user_svr_fmri = SCF_MILESTONE_MULTI_USER_SERVER;
static const char * const ssh_fmri = SCF_MILESTONE_SSH;


/*
 * These services define the system being "up".  If none of them can come
 * online, then we will run sulogin on the console.  Note that the install ones
 * are for the miniroot and when installing CDs after the first.  can_come_up()
 * does the decision making, and an sulogin_thread() runs sulogin, which can be
 * started by dgraph_set_instance_state() or single_user_thread().
 *
 * NOTE: can_come_up() relies on SCF_MILESTONE_SINGLE_USER being the first
 * entry, which is only used when booting_to_single_user (boot -s) is set.
 * This is because when doing a "boot -s", sulogin is started from specials.c
 * after milestone/single-user comes online, for backwards compatibility.
 * In this case, SCF_MILESTONE_SINGLE_USER needs to be part of up_svcs
 * to ensure sulogin will be spawned if milestone/single-user cannot be reached.
 */
static const char * const up_svcs[] = {
	SCF_MILESTONE_SINGLE_USER,
	CONSOLE_LOGIN_FMRI,
	"svc:/system/install-setup:default",
	"svc:/system/install:default",
	NULL
};

/* This array must have an element for each non-NULL element of up_svcs[]. */
static graph_vertex_t *up_svcs_p[] = { NULL, NULL, NULL, NULL };

/* These are for seed repository magic.  See can_come_up(). */
static const char * const manifest_import = SCF_INSTANCE_MI;
static graph_vertex_t *manifest_import_p = NULL;


static char target_milestone_as_runlevel(void);
static void graph_runlevel_changed(char rl, int online);
static int dgraph_set_milestone(const char *, scf_handle_t *, boolean_t);
static boolean_t should_be_in_subgraph(graph_vertex_t *v);
static int mark_subtree(graph_edge_t *, void *);
static boolean_t insubtree_dependents_down(graph_vertex_t *);

/*
 * graph_vertex_compare()
 *	This function can compare either int *id or * graph_vertex_t *gv
 *	values, as the vertex id is always the first element of a
 *	graph_vertex structure.
 */
/* ARGSUSED */
static int
graph_vertex_compare(const void *lc_arg, const void *rc_arg, void *private)
{
	int lc_id = ((const graph_vertex_t *)lc_arg)->gv_id;
	int rc_id = *(int *)rc_arg;

	if (lc_id > rc_id)
		return (1);
	if (lc_id < rc_id)
		return (-1);
	return (0);
}

void
graph_init()
{
	graph_edge_pool = startd_list_pool_create("graph_edges",
	    sizeof (graph_edge_t), offsetof(graph_edge_t, ge_link), NULL,
	    UU_LIST_POOL_DEBUG);
	assert(graph_edge_pool != NULL);

	graph_vertex_pool = startd_list_pool_create("graph_vertices",
	    sizeof (graph_vertex_t), offsetof(graph_vertex_t, gv_link),
	    graph_vertex_compare, UU_LIST_POOL_DEBUG);
	assert(graph_vertex_pool != NULL);

	(void) pthread_mutex_init(&dgraph_lock, &mutex_attrs);
	(void) pthread_mutex_init(&single_user_thread_lock, &mutex_attrs);
	dgraph = startd_list_create(graph_vertex_pool, NULL, UU_LIST_SORTED);
	assert(dgraph != NULL);

	if (!st->st_initial)
		current_runlevel = utmpx_get_runlevel();

	log_framework(LOG_DEBUG, "Initialized graph\n");
}

static graph_vertex_t *
vertex_get_by_name(const char *name)
{
	int id;

	assert(MUTEX_HELD(&dgraph_lock));

	id = dict_lookup_byname(name);
	if (id == -1)
		return (NULL);

	return (uu_list_find(dgraph, &id, NULL, NULL));
}

static graph_vertex_t *
vertex_get_by_id(int id)
{
	assert(MUTEX_HELD(&dgraph_lock));

	if (id == -1)
		return (NULL);

	return (uu_list_find(dgraph, &id, NULL, NULL));
}

/*
 * Creates a new vertex with the given name, adds it to the graph, and returns
 * a pointer to it.  The graph lock must be held by this thread on entry.
 */
static graph_vertex_t *
graph_add_vertex(const char *name)
{
	int id;
	graph_vertex_t *v;
	void *p;
	uu_list_index_t idx;

	assert(MUTEX_HELD(&dgraph_lock));

	id = dict_insert(name);

	v = startd_zalloc(sizeof (*v));

	v->gv_id = id;

	v->gv_name = startd_alloc(strlen(name) + 1);
	(void) strcpy(v->gv_name, name);

	v->gv_dependencies = startd_list_create(graph_edge_pool, v, 0);
	v->gv_dependents = startd_list_create(graph_edge_pool, v, 0);

	p = uu_list_find(dgraph, &id, NULL, &idx);
	assert(p == NULL);

	uu_list_node_init(v, &v->gv_link, graph_vertex_pool);
	uu_list_insert(dgraph, v, idx);

	return (v);
}

/*
 * Removes v from the graph and frees it.  The graph should be locked by this
 * thread, and v should have no edges associated with it.
 */
static void
graph_remove_vertex(graph_vertex_t *v)
{
	assert(MUTEX_HELD(&dgraph_lock));

	assert(uu_list_numnodes(v->gv_dependencies) == 0);
	assert(uu_list_numnodes(v->gv_dependents) == 0);
	assert(v->gv_refs == 0);

	startd_free(v->gv_name, strlen(v->gv_name) + 1);
	uu_list_destroy(v->gv_dependencies);
	uu_list_destroy(v->gv_dependents);
	uu_list_remove(dgraph, v);

	startd_free(v, sizeof (graph_vertex_t));
}

static void
graph_add_edge(graph_vertex_t *fv, graph_vertex_t *tv)
{
	graph_edge_t *e, *re;
	int r;

	assert(MUTEX_HELD(&dgraph_lock));

	e = startd_alloc(sizeof (graph_edge_t));
	re = startd_alloc(sizeof (graph_edge_t));

	e->ge_parent = fv;
	e->ge_vertex = tv;

	re->ge_parent = tv;
	re->ge_vertex = fv;

	uu_list_node_init(e, &e->ge_link, graph_edge_pool);
	r = uu_list_insert_before(fv->gv_dependencies, NULL, e);
	assert(r == 0);

	uu_list_node_init(re, &re->ge_link, graph_edge_pool);
	r = uu_list_insert_before(tv->gv_dependents, NULL, re);
	assert(r == 0);
}

static void
graph_remove_edge(graph_vertex_t *v, graph_vertex_t *dv)
{
	graph_edge_t *e;

	for (e = uu_list_first(v->gv_dependencies);
	    e != NULL;
	    e = uu_list_next(v->gv_dependencies, e)) {
		if (e->ge_vertex == dv) {
			uu_list_remove(v->gv_dependencies, e);
			startd_free(e, sizeof (graph_edge_t));
			break;
		}
	}

	for (e = uu_list_first(dv->gv_dependents);
	    e != NULL;
	    e = uu_list_next(dv->gv_dependents, e)) {
		if (e->ge_vertex == v) {
			uu_list_remove(dv->gv_dependents, e);
			startd_free(e, sizeof (graph_edge_t));
			break;
		}
	}
}

static void
remove_inst_vertex(graph_vertex_t *v)
{
	graph_edge_t *e;
	graph_vertex_t *sv;
	int i;

	assert(MUTEX_HELD(&dgraph_lock));
	assert(uu_list_numnodes(v->gv_dependents) == 1);
	assert(uu_list_numnodes(v->gv_dependencies) == 0);
	assert(v->gv_refs == 0);
	assert((v->gv_flags & GV_CONFIGURED) == 0);

	e = uu_list_first(v->gv_dependents);
	sv = e->ge_vertex;
	graph_remove_edge(sv, v);

	for (i = 0; up_svcs[i] != NULL; ++i) {
		if (up_svcs_p[i] == v)
			up_svcs_p[i] = NULL;
	}

	if (manifest_import_p == v)
		manifest_import_p = NULL;

	graph_remove_vertex(v);

	if (uu_list_numnodes(sv->gv_dependencies) == 0 &&
	    uu_list_numnodes(sv->gv_dependents) == 0 &&
	    sv->gv_refs == 0)
		graph_remove_vertex(sv);
}

static void
graph_walk_dependents(graph_vertex_t *v, void (*func)(graph_vertex_t *, void *),
    void *arg)
{
	graph_edge_t *e;

	for (e = uu_list_first(v->gv_dependents);
	    e != NULL;
	    e = uu_list_next(v->gv_dependents, e))
		func(e->ge_vertex, arg);
}

static void
graph_walk_dependencies(graph_vertex_t *v,
    void (*func)(graph_vertex_t *, void *), void *arg)
{
	graph_edge_t *e;

	assert(MUTEX_HELD(&dgraph_lock));

	for (e = uu_list_first(v->gv_dependencies);
	    e != NULL;
	    e = uu_list_next(v->gv_dependencies, e)) {

		func(e->ge_vertex, arg);
	}
}

/*
 * Generic graph walking function.
 *
 * Given a vertex, this function will walk either dependencies
 * (WALK_DEPENDENCIES) or dependents (WALK_DEPENDENTS) of a vertex recursively
 * for the entire graph.  It will avoid cycles and never visit the same vertex
 * twice.
 *
 * We avoid traversing exclusion dependencies, because they are allowed to
 * create cycles in the graph.  When propagating satisfiability, there is no
 * need to walk exclusion dependencies because exclude_all_satisfied() doesn't
 * test for satisfiability.
 *
 * The walker takes two callbacks.  The first is called before examining the
 * dependents of each vertex.  The second is called on each vertex after
 * examining its dependents.  This allows is_path_to() to construct a path only
 * after the target vertex has been found.
 */
typedef enum {
	WALK_DEPENDENTS,
	WALK_DEPENDENCIES
} graph_walk_dir_t;

typedef int (*graph_walk_cb_t)(graph_vertex_t *, void *);

typedef struct graph_walk_info {
	graph_walk_dir_t 	gi_dir;
	uchar_t			*gi_visited;	/* vertex bitmap */
	int			(*gi_pre)(graph_vertex_t *, void *);
	void			(*gi_post)(graph_vertex_t *, void *);
	void			*gi_arg;	/* callback arg */
	int			gi_ret;		/* return value */
} graph_walk_info_t;

static int
graph_walk_recurse(graph_edge_t *e, graph_walk_info_t *gip)
{
	uu_list_t *list;
	int r;
	graph_vertex_t *v = e->ge_vertex;
	int i;
	uint_t b;

	i = v->gv_id / 8;
	b = 1 << (v->gv_id % 8);

	/*
	 * Check to see if we've visited this vertex already.
	 */
	if (gip->gi_visited[i] & b)
		return (UU_WALK_NEXT);

	gip->gi_visited[i] |= b;

	/*
	 * Don't follow exclusions.
	 */
	if (v->gv_type == GVT_GROUP && v->gv_depgroup == DEPGRP_EXCLUDE_ALL)
		return (UU_WALK_NEXT);

	/*
	 * Call pre-visit callback.  If this doesn't terminate the walk,
	 * continue search.
	 */
	if ((gip->gi_ret = gip->gi_pre(v, gip->gi_arg)) == UU_WALK_NEXT) {
		/*
		 * Recurse using appropriate list.
		 */
		if (gip->gi_dir == WALK_DEPENDENTS)
			list = v->gv_dependents;
		else
			list = v->gv_dependencies;

		r = uu_list_walk(list, (uu_walk_fn_t *)graph_walk_recurse,
		    gip, 0);
		assert(r == 0);
	}

	/*
	 * Callbacks must return either UU_WALK_NEXT or UU_WALK_DONE.
	 */
	assert(gip->gi_ret == UU_WALK_NEXT || gip->gi_ret == UU_WALK_DONE);

	/*
	 * If given a post-callback, call the function for every vertex.
	 */
	if (gip->gi_post != NULL)
		(void) gip->gi_post(v, gip->gi_arg);

	/*
	 * Preserve the callback's return value.  If the callback returns
	 * UU_WALK_DONE, then we propagate that to the caller in order to
	 * terminate the walk.
	 */
	return (gip->gi_ret);
}

static void
graph_walk(graph_vertex_t *v, graph_walk_dir_t dir,
    int (*pre)(graph_vertex_t *, void *),
    void (*post)(graph_vertex_t *, void *), void *arg)
{
	graph_walk_info_t gi;
	graph_edge_t fake;
	size_t sz = dictionary->dict_new_id / 8 + 1;

	gi.gi_visited = startd_zalloc(sz);
	gi.gi_pre = pre;
	gi.gi_post = post;
	gi.gi_arg = arg;
	gi.gi_dir = dir;
	gi.gi_ret = 0;

	/*
	 * Fake up an edge for the first iteration
	 */
	fake.ge_vertex = v;
	(void) graph_walk_recurse(&fake, &gi);

	startd_free(gi.gi_visited, sz);
}

typedef struct child_search {
	int	id;		/* id of vertex to look for */
	uint_t	depth;		/* recursion depth */
	/*
	 * While the vertex is not found, path is NULL.  After the search, if
	 * the vertex was found then path should point to a -1-terminated
	 * array of vertex id's which constitute the path to the vertex.
	 */
	int	*path;
} child_search_t;

static int
child_pre(graph_vertex_t *v, void *arg)
{
	child_search_t *cs = arg;

	cs->depth++;

	if (v->gv_id == cs->id) {
		cs->path = startd_alloc((cs->depth + 1) * sizeof (int));
		cs->path[cs->depth] = -1;
		return (UU_WALK_DONE);
	}

	return (UU_WALK_NEXT);
}

static void
child_post(graph_vertex_t *v, void *arg)
{
	child_search_t *cs = arg;

	cs->depth--;

	if (cs->path != NULL)
		cs->path[cs->depth] = v->gv_id;
}

/*
 * Look for a path from from to to.  If one exists, returns a pointer to
 * a NULL-terminated array of pointers to the vertices along the path.  If
 * there is no path, returns NULL.
 */
static int *
is_path_to(graph_vertex_t *from, graph_vertex_t *to)
{
	child_search_t cs;

	cs.id = to->gv_id;
	cs.depth = 0;
	cs.path = NULL;

	graph_walk(from, WALK_DEPENDENCIES, child_pre, child_post, &cs);

	return (cs.path);
}

/*
 * Given an array of int's as returned by is_path_to, allocates a string of
 * their names joined by newlines.  Returns the size of the allocated buffer
 * in *sz and frees path.
 */
static void
path_to_str(int *path, char **cpp, size_t *sz)
{
	int i;
	graph_vertex_t *v;
	size_t allocd, new_allocd;
	char *new, *name;

	assert(MUTEX_HELD(&dgraph_lock));
	assert(path[0] != -1);

	allocd = 1;
	*cpp = startd_alloc(1);
	(*cpp)[0] = '\0';

	for (i = 0; path[i] != -1; ++i) {
		name = NULL;

		v = vertex_get_by_id(path[i]);

		if (v == NULL)
			name = "<deleted>";
		else if (v->gv_type == GVT_INST || v->gv_type == GVT_SVC)
			name = v->gv_name;

		if (name != NULL) {
			new_allocd = allocd + strlen(name) + 1;
			new = startd_alloc(new_allocd);
			(void) strcpy(new, *cpp);
			(void) strcat(new, name);
			(void) strcat(new, "\n");

			startd_free(*cpp, allocd);

			*cpp = new;
			allocd = new_allocd;
		}
	}

	startd_free(path, sizeof (int) * (i + 1));

	*sz = allocd;
}


/*
 * This function along with run_sulogin() implements an exclusion relationship
 * between system/console-login and sulogin.  run_sulogin() will fail if
 * system/console-login is online, and the graph engine should call
 * graph_clogin_start() to bring system/console-login online, which defers the
 * start if sulogin is running.
 */
static void
graph_clogin_start(graph_vertex_t *v)
{
	assert(MUTEX_HELD(&dgraph_lock));

	if (sulogin_running)
		console_login_ready = B_TRUE;
	else
		vertex_send_event(v, RESTARTER_EVENT_TYPE_START);
}

static void
graph_su_start(graph_vertex_t *v)
{
	/*
	 * /etc/inittab used to have the initial /sbin/rcS as a 'sysinit'
	 * entry with a runlevel of 'S', before jumping to the final
	 * target runlevel (as set in initdefault).  We mimic that legacy
	 * behavior here.
	 */
	utmpx_set_runlevel('S', '0', B_FALSE);
	vertex_send_event(v, RESTARTER_EVENT_TYPE_START);
}

static void
graph_post_su_online(void)
{
	graph_runlevel_changed('S', 1);
}

static void
graph_post_su_disable(void)
{
	graph_runlevel_changed('S', 0);
}

static void
graph_post_mu_online(void)
{
	graph_runlevel_changed('2', 1);
}

static void
graph_post_mu_disable(void)
{
	graph_runlevel_changed('2', 0);
}

static void
graph_post_mus_online(void)
{
	graph_runlevel_changed('3', 1);
}

static void
graph_post_mus_disable(void)
{
	graph_runlevel_changed('3', 0);
}

static struct special_vertex_info {
	const char	*name;
	void		(*start_f)(graph_vertex_t *);
	void		(*post_online_f)(void);
	void		(*post_disable_f)(void);
} special_vertices[] = {
	{ CONSOLE_LOGIN_FMRI, graph_clogin_start, NULL, NULL },
	{ SCF_MILESTONE_SINGLE_USER, graph_su_start,
	    graph_post_su_online, graph_post_su_disable },
	{ SCF_MILESTONE_MULTI_USER, NULL,
	    graph_post_mu_online, graph_post_mu_disable },
	{ SCF_MILESTONE_MULTI_USER_SERVER, NULL,
	    graph_post_mus_online, graph_post_mus_disable },
	{ NULL },
};


void
vertex_send_event(graph_vertex_t *v, restarter_event_type_t e)
{
	switch (e) {
	case RESTARTER_EVENT_TYPE_ADD_INSTANCE:
		assert(v->gv_state == RESTARTER_STATE_UNINIT);

		MUTEX_LOCK(&st->st_load_lock);
		st->st_load_instances++;
		MUTEX_UNLOCK(&st->st_load_lock);
		break;

	case RESTARTER_EVENT_TYPE_ENABLE:
		log_framework(LOG_DEBUG, "Enabling %s.\n", v->gv_name);
		assert(v->gv_state == RESTARTER_STATE_UNINIT ||
		    v->gv_state == RESTARTER_STATE_DISABLED ||
		    v->gv_state == RESTARTER_STATE_MAINT);
		break;

	case RESTARTER_EVENT_TYPE_DISABLE:
	case RESTARTER_EVENT_TYPE_ADMIN_DISABLE:
		log_framework(LOG_DEBUG, "Disabling %s.\n", v->gv_name);
		assert(v->gv_state != RESTARTER_STATE_DISABLED);
		break;

	case RESTARTER_EVENT_TYPE_STOP_RESET:
	case RESTARTER_EVENT_TYPE_STOP:
		log_framework(LOG_DEBUG, "Stopping %s.\n", v->gv_name);
		assert(v->gv_state == RESTARTER_STATE_DEGRADED ||
		    v->gv_state == RESTARTER_STATE_ONLINE);
		break;

	case RESTARTER_EVENT_TYPE_START:
		log_framework(LOG_DEBUG, "Starting %s.\n", v->gv_name);
		assert(v->gv_state == RESTARTER_STATE_OFFLINE);
		break;

	case RESTARTER_EVENT_TYPE_REMOVE_INSTANCE:
	case RESTARTER_EVENT_TYPE_ADMIN_DEGRADED:
	case RESTARTER_EVENT_TYPE_ADMIN_REFRESH:
	case RESTARTER_EVENT_TYPE_ADMIN_RESTART:
	case RESTARTER_EVENT_TYPE_ADMIN_MAINT_OFF:
	case RESTARTER_EVENT_TYPE_ADMIN_MAINT_ON:
	case RESTARTER_EVENT_TYPE_ADMIN_MAINT_ON_IMMEDIATE:
	case RESTARTER_EVENT_TYPE_DEPENDENCY_CYCLE:
	case RESTARTER_EVENT_TYPE_INVALID_DEPENDENCY:
		break;

	default:
#ifndef NDEBUG
		uu_warn("%s:%d: Bad event %d.\n", __FILE__, __LINE__, e);
#endif
		abort();
	}

	restarter_protocol_send_event(v->gv_name, v->gv_restarter_channel, e,
	    v->gv_reason);
}

static void
graph_unset_restarter(graph_vertex_t *v)
{
	assert(MUTEX_HELD(&dgraph_lock));
	assert(v->gv_flags & GV_CONFIGURED);

	vertex_send_event(v, RESTARTER_EVENT_TYPE_REMOVE_INSTANCE);

	if (v->gv_restarter_id != -1) {
		graph_vertex_t *rv;

		rv = vertex_get_by_id(v->gv_restarter_id);
		graph_remove_edge(v, rv);
	}

	v->gv_restarter_id = -1;
	v->gv_restarter_channel = NULL;
}

/*
 * Return VERTEX_REMOVED when the vertex passed in argument is deleted from the
 * dgraph otherwise return VERTEX_INUSE.
 */
static int
free_if_unrefed(graph_vertex_t *v)
{
	assert(MUTEX_HELD(&dgraph_lock));

	if (v->gv_refs > 0)
		return (VERTEX_INUSE);

	if (v->gv_type == GVT_SVC &&
	    uu_list_numnodes(v->gv_dependents) == 0 &&
	    uu_list_numnodes(v->gv_dependencies) == 0) {
		graph_remove_vertex(v);
		return (VERTEX_REMOVED);
	} else if (v->gv_type == GVT_INST &&
	    (v->gv_flags & GV_CONFIGURED) == 0 &&
	    uu_list_numnodes(v->gv_dependents) == 1 &&
	    uu_list_numnodes(v->gv_dependencies) == 0) {
		remove_inst_vertex(v);
		return (VERTEX_REMOVED);
	}

	return (VERTEX_INUSE);
}

static void
delete_depgroup(graph_vertex_t *v)
{
	graph_edge_t *e;
	graph_vertex_t *dv;

	assert(MUTEX_HELD(&dgraph_lock));
	assert(v->gv_type == GVT_GROUP);
	assert(uu_list_numnodes(v->gv_dependents) == 0);

	while ((e = uu_list_first(v->gv_dependencies)) != NULL) {
		dv = e->ge_vertex;

		graph_remove_edge(v, dv);

		switch (dv->gv_type) {
		case GVT_INST:		/* instance dependency */
		case GVT_SVC:		/* service dependency */
			(void) free_if_unrefed(dv);
			break;

		case GVT_FILE:		/* file dependency */
			assert(uu_list_numnodes(dv->gv_dependencies) == 0);
			if (uu_list_numnodes(dv->gv_dependents) == 0)
				graph_remove_vertex(dv);
			break;

		default:
#ifndef NDEBUG
			uu_warn("%s:%d: Unexpected node type %d", __FILE__,
			    __LINE__, dv->gv_type);
#endif
			abort();
		}
	}

	graph_remove_vertex(v);
}

static int
delete_instance_deps_cb(graph_edge_t *e, void **ptrs)
{
	graph_vertex_t *v = ptrs[0];
	boolean_t delete_restarter_dep = (boolean_t)ptrs[1];
	graph_vertex_t *dv;

	dv = e->ge_vertex;

	/*
	 * We have four possibilities here:
	 *   - GVT_INST: restarter
	 *   - GVT_GROUP - GVT_INST: instance dependency
	 *   - GVT_GROUP - GVT_SVC - GV_INST: service dependency
	 *   - GVT_GROUP - GVT_FILE: file dependency
	 */
	switch (dv->gv_type) {
	case GVT_INST:	/* restarter */
		assert(dv->gv_id == v->gv_restarter_id);
		if (delete_restarter_dep)
			graph_remove_edge(v, dv);
		break;

	case GVT_GROUP:	/* pg dependency */
		graph_remove_edge(v, dv);
		delete_depgroup(dv);
		break;

	case GVT_FILE:
		/* These are currently not direct dependencies */

	default:
#ifndef NDEBUG
		uu_warn("%s:%d: Bad vertex type %d.\n", __FILE__, __LINE__,
		    dv->gv_type);
#endif
		abort();
	}

	return (UU_WALK_NEXT);
}

static void
delete_instance_dependencies(graph_vertex_t *v, boolean_t delete_restarter_dep)
{
	void *ptrs[2];
	int r;

	assert(MUTEX_HELD(&dgraph_lock));
	assert(v->gv_type == GVT_INST);

	ptrs[0] = v;
	ptrs[1] = (void *)delete_restarter_dep;

	r = uu_list_walk(v->gv_dependencies,
	    (uu_walk_fn_t *)delete_instance_deps_cb, &ptrs, UU_WALK_ROBUST);
	assert(r == 0);
}

/*
 * int graph_insert_vertex_unconfigured()
 *   Insert a vertex without sending any restarter events. If the vertex
 *   already exists or creation is successful, return a pointer to it in *vp.
 *
 *   If type is not GVT_GROUP, dt can remain unset.
 *
 *   Returns 0, EEXIST, or EINVAL if the arguments are invalid (i.e., fmri
 *   doesn't agree with type, or type doesn't agree with dt).
 */
static int
graph_insert_vertex_unconfigured(const char *fmri, gv_type_t type,
    depgroup_type_t dt, restarter_error_t rt, graph_vertex_t **vp)
{
	int r;
	int i;

	assert(MUTEX_HELD(&dgraph_lock));

	switch (type) {
	case GVT_SVC:
	case GVT_INST:
		if (strncmp(fmri, "svc:", sizeof ("svc:") - 1) != 0)
			return (EINVAL);
		break;

	case GVT_FILE:
		if (strncmp(fmri, "file:", sizeof ("file:") - 1) != 0)
			return (EINVAL);
		break;

	case GVT_GROUP:
		if (dt <= 0 || rt < 0)
			return (EINVAL);
		break;

	default:
#ifndef NDEBUG
		uu_warn("%s:%d: Unknown type %d.\n", __FILE__, __LINE__, type);
#endif
		abort();
	}

	*vp = vertex_get_by_name(fmri);
	if (*vp != NULL)
		return (EEXIST);

	*vp = graph_add_vertex(fmri);

	(*vp)->gv_type = type;
	(*vp)->gv_depgroup = dt;
	(*vp)->gv_restart = rt;

	(*vp)->gv_flags = 0;
	(*vp)->gv_state = RESTARTER_STATE_NONE;

	for (i = 0; special_vertices[i].name != NULL; ++i) {
		if (strcmp(fmri, special_vertices[i].name) == 0) {
			(*vp)->gv_start_f = special_vertices[i].start_f;
			(*vp)->gv_post_online_f =
			    special_vertices[i].post_online_f;
			(*vp)->gv_post_disable_f =
			    special_vertices[i].post_disable_f;
			break;
		}
	}

	(*vp)->gv_restarter_id = -1;
	(*vp)->gv_restarter_channel = 0;

	if (type == GVT_INST) {
		char *sfmri;
		graph_vertex_t *sv;

		sfmri = inst_fmri_to_svc_fmri(fmri);
		sv = vertex_get_by_name(sfmri);
		if (sv == NULL) {
			r = graph_insert_vertex_unconfigured(sfmri, GVT_SVC, 0,
			    0, &sv);
			assert(r == 0);
		}
		startd_free(sfmri, max_scf_fmri_size);

		graph_add_edge(sv, *vp);
	}

	/*
	 * If this vertex is in the subgraph, mark it as so, for both
	 * GVT_INST and GVT_SERVICE verteces.
	 * A GVT_SERVICE vertex can only be in the subgraph if another instance
	 * depends on it, in which case it's already been added to the graph
	 * and marked as in the subgraph (by refresh_vertex()).  If a
	 * GVT_SERVICE vertex was freshly added (by the code above), it means
	 * that it has no dependents, and cannot be in the subgraph.
	 * Regardless of this, we still check that gv_flags includes
	 * GV_INSUBGRAPH in the event that future behavior causes the above
	 * code to add a GVT_SERVICE vertex which should be in the subgraph.
	 */

	(*vp)->gv_flags |= (should_be_in_subgraph(*vp)? GV_INSUBGRAPH : 0);

	return (0);
}

/*
 * Returns 0 on success or ELOOP if the dependency would create a cycle.
 */
static int
graph_insert_dependency(graph_vertex_t *fv, graph_vertex_t *tv, int **pathp)
{
	hrtime_t now;

	assert(MUTEX_HELD(&dgraph_lock));

	/* cycle detection */
	now = gethrtime();

	/* Don't follow exclusions. */
	if (!(fv->gv_type == GVT_GROUP &&
	    fv->gv_depgroup == DEPGRP_EXCLUDE_ALL)) {
		*pathp = is_path_to(tv, fv);
		if (*pathp)
			return (ELOOP);
	}

	dep_cycle_ns += gethrtime() - now;
	++dep_inserts;
	now = gethrtime();

	graph_add_edge(fv, tv);

	dep_insert_ns += gethrtime() - now;

	/* Check if the dependency adds the "to" vertex to the subgraph */
	tv->gv_flags |= (should_be_in_subgraph(tv) ? GV_INSUBGRAPH : 0);

	return (0);
}

static int
inst_running(graph_vertex_t *v)
{
	assert(v->gv_type == GVT_INST);

	if (v->gv_state == RESTARTER_STATE_ONLINE ||
	    v->gv_state == RESTARTER_STATE_DEGRADED)
		return (1);

	return (0);
}

/*
 * The dependency evaluation functions return
 *   1 - dependency satisfied
 *   0 - dependency unsatisfied
 *   -1 - dependency unsatisfiable (without administrator intervention)
 *
 * The functions also take a boolean satbility argument.  When true, the
 * functions may recurse in order to determine satisfiability.
 */
static int require_any_satisfied(graph_vertex_t *, boolean_t);
static int dependency_satisfied(graph_vertex_t *, boolean_t);

/*
 * A require_all dependency is unsatisfied if any elements are unsatisfied.  It
 * is unsatisfiable if any elements are unsatisfiable.
 */
static int
require_all_satisfied(graph_vertex_t *groupv, boolean_t satbility)
{
	graph_edge_t *edge;
	int i;
	boolean_t any_unsatisfied;

	if (uu_list_numnodes(groupv->gv_dependencies) == 0)
		return (1);

	any_unsatisfied = B_FALSE;

	for (edge = uu_list_first(groupv->gv_dependencies);
	    edge != NULL;
	    edge = uu_list_next(groupv->gv_dependencies, edge)) {
		i = dependency_satisfied(edge->ge_vertex, satbility);
		if (i == 1)
			continue;

		log_framework2(LOG_DEBUG, DEBUG_DEPENDENCIES,
		    "require_all(%s): %s is unsatisfi%s.\n", groupv->gv_name,
		    edge->ge_vertex->gv_name, i == 0 ? "ed" : "able");

		if (!satbility)
			return (0);

		if (i == -1)
			return (-1);

		any_unsatisfied = B_TRUE;
	}

	return (any_unsatisfied ? 0 : 1);
}

/*
 * A require_any dependency is satisfied if any element is satisfied.  It is
 * satisfiable if any element is satisfiable.
 */
static int
require_any_satisfied(graph_vertex_t *groupv, boolean_t satbility)
{
	graph_edge_t *edge;
	int s;
	boolean_t satisfiable;

	if (uu_list_numnodes(groupv->gv_dependencies) == 0)
		return (1);

	satisfiable = B_FALSE;

	for (edge = uu_list_first(groupv->gv_dependencies);
	    edge != NULL;
	    edge = uu_list_next(groupv->gv_dependencies, edge)) {
		s = dependency_satisfied(edge->ge_vertex, satbility);

		if (s == 1)
			return (1);

		log_framework2(LOG_DEBUG, DEBUG_DEPENDENCIES,
		    "require_any(%s): %s is unsatisfi%s.\n",
		    groupv->gv_name, edge->ge_vertex->gv_name,
		    s == 0 ? "ed" : "able");

		if (satbility && s == 0)
			satisfiable = B_TRUE;
	}

	return (!satbility || satisfiable ? 0 : -1);
}

/*
 * An optional_all dependency only considers elements which are configured,
 * enabled, and not in maintenance.  If any are unsatisfied, then the dependency
 * is unsatisfied.
 *
 * Offline dependencies which are waiting for a dependency to come online are
 * unsatisfied.  Offline dependences which cannot possibly come online
 * (unsatisfiable) are always considered satisfied.
 */
static int
optional_all_satisfied(graph_vertex_t *groupv, boolean_t satbility)
{
	graph_edge_t *edge;
	graph_vertex_t *v;
	boolean_t any_qualified;
	boolean_t any_unsatisfied;
	int i;

	any_qualified = B_FALSE;
	any_unsatisfied = B_FALSE;

	for (edge = uu_list_first(groupv->gv_dependencies);
	    edge != NULL;
	    edge = uu_list_next(groupv->gv_dependencies, edge)) {
		v = edge->ge_vertex;

		switch (v->gv_type) {
		case GVT_INST:
			/* Skip missing or disabled instances */
			if ((v->gv_flags & (GV_CONFIGURED | GV_ENABLED)) !=
			    (GV_CONFIGURED | GV_ENABLED))
				continue;

			if (v->gv_state == RESTARTER_STATE_MAINT)
				continue;

			if (v->gv_flags & GV_TOOFFLINE)
				continue;

			any_qualified = B_TRUE;
			if (v->gv_state == RESTARTER_STATE_OFFLINE) {
				/*
				 * For offline dependencies, treat unsatisfiable
				 * as satisfied.
				 */
				i = dependency_satisfied(v, B_TRUE);
				if (i == -1)
					i = 1;
			} else if (v->gv_state == RESTARTER_STATE_DISABLED) {
				/*
				 * The service is enabled, but hasn't
				 * transitioned out of disabled yet.  Treat it
				 * as unsatisfied (not unsatisfiable).
				 */
				i = 0;
			} else {
				i = dependency_satisfied(v, satbility);
			}
			break;

		case GVT_FILE:
			any_qualified = B_TRUE;
			i = dependency_satisfied(v, satbility);

			break;

		case GVT_SVC: {
			boolean_t svc_any_qualified;
			boolean_t svc_satisfied;
			boolean_t svc_satisfiable;
			graph_vertex_t *v2;
			graph_edge_t *e2;

			svc_any_qualified = B_FALSE;
			svc_satisfied = B_FALSE;
			svc_satisfiable = B_FALSE;

			for (e2 = uu_list_first(v->gv_dependencies);
			    e2 != NULL;
			    e2 = uu_list_next(v->gv_dependencies, e2)) {
				v2 = e2->ge_vertex;
				assert(v2->gv_type == GVT_INST);

				if ((v2->gv_flags &
				    (GV_CONFIGURED | GV_ENABLED)) !=
				    (GV_CONFIGURED | GV_ENABLED))
					continue;

				if (v2->gv_state == RESTARTER_STATE_MAINT)
					continue;

				if (v2->gv_flags & GV_TOOFFLINE)
					continue;

				svc_any_qualified = B_TRUE;

				if (v2->gv_state == RESTARTER_STATE_OFFLINE) {
					/*
					 * For offline dependencies, treat
					 * unsatisfiable as satisfied.
					 */
					i = dependency_satisfied(v2, B_TRUE);
					if (i == -1)
						i = 1;
				} else if (v2->gv_state ==
				    RESTARTER_STATE_DISABLED) {
					i = 0;
				} else {
					i = dependency_satisfied(v2, satbility);
				}

				if (i == 1) {
					svc_satisfied = B_TRUE;
					break;
				}
				if (i == 0)
					svc_satisfiable = B_TRUE;
			}

			if (!svc_any_qualified)
				continue;
			any_qualified = B_TRUE;
			if (svc_satisfied) {
				i = 1;
			} else if (svc_satisfiable) {
				i = 0;
			} else {
				i = -1;
			}
			break;
		}

		case GVT_GROUP:
		default:
#ifndef NDEBUG
			uu_warn("%s:%d: Unexpected vertex type %d.\n", __FILE__,
			    __LINE__, v->gv_type);
#endif
			abort();
		}

		if (i == 1)
			continue;

		log_framework2(LOG_DEBUG, DEBUG_DEPENDENCIES,
		    "optional_all(%s): %s is unsatisfi%s.\n", groupv->gv_name,
		    v->gv_name, i == 0 ? "ed" : "able");

		if (!satbility)
			return (0);
		if (i == -1)
			return (-1);
		any_unsatisfied = B_TRUE;
	}

	if (!any_qualified)
		return (1);

	return (any_unsatisfied ? 0 : 1);
}

/*
 * An exclude_all dependency is unsatisfied if any non-service element is
 * satisfied or any service instance which is configured, enabled, and not in
 * maintenance is satisfied.  Usually when unsatisfied, it is also
 * unsatisfiable.
 */
#define	LOG_EXCLUDE(u, v)						\
	log_framework2(LOG_DEBUG, DEBUG_DEPENDENCIES,			\
	    "exclude_all(%s): %s is satisfied.\n",			\
	    (u)->gv_name, (v)->gv_name)

/* ARGSUSED */
static int
exclude_all_satisfied(graph_vertex_t *groupv, boolean_t satbility)
{
	graph_edge_t *edge, *e2;
	graph_vertex_t *v, *v2;

	for (edge = uu_list_first(groupv->gv_dependencies);
	    edge != NULL;
	    edge = uu_list_next(groupv->gv_dependencies, edge)) {
		v = edge->ge_vertex;

		switch (v->gv_type) {
		case GVT_INST:
			if ((v->gv_flags & GV_CONFIGURED) == 0)
				continue;

			switch (v->gv_state) {
			case RESTARTER_STATE_ONLINE:
			case RESTARTER_STATE_DEGRADED:
				LOG_EXCLUDE(groupv, v);
				return (v->gv_flags & GV_ENABLED ? -1 : 0);

			case RESTARTER_STATE_OFFLINE:
			case RESTARTER_STATE_UNINIT:
				LOG_EXCLUDE(groupv, v);
				return (0);

			case RESTARTER_STATE_DISABLED:
			case RESTARTER_STATE_MAINT:
				continue;

			default:
#ifndef NDEBUG
				uu_warn("%s:%d: Unexpected vertex state %d.\n",
				    __FILE__, __LINE__, v->gv_state);
#endif
				abort();
			}
			/* NOTREACHED */

		case GVT_SVC:
			break;

		case GVT_FILE:
			if (!file_ready(v))
				continue;
			LOG_EXCLUDE(groupv, v);
			return (-1);

		case GVT_GROUP:
		default:
#ifndef NDEBUG
			uu_warn("%s:%d: Unexpected vertex type %d.\n", __FILE__,
			    __LINE__, v->gv_type);
#endif
			abort();
		}

		/* v represents a service */
		if (uu_list_numnodes(v->gv_dependencies) == 0)
			continue;

		for (e2 = uu_list_first(v->gv_dependencies);
		    e2 != NULL;
		    e2 = uu_list_next(v->gv_dependencies, e2)) {
			v2 = e2->ge_vertex;
			assert(v2->gv_type == GVT_INST);

			if ((v2->gv_flags & GV_CONFIGURED) == 0)
				continue;

			switch (v2->gv_state) {
			case RESTARTER_STATE_ONLINE:
			case RESTARTER_STATE_DEGRADED:
				LOG_EXCLUDE(groupv, v2);
				return (v2->gv_flags & GV_ENABLED ? -1 : 0);

			case RESTARTER_STATE_OFFLINE:
			case RESTARTER_STATE_UNINIT:
				LOG_EXCLUDE(groupv, v2);
				return (0);

			case RESTARTER_STATE_DISABLED:
			case RESTARTER_STATE_MAINT:
				continue;

			default:
#ifndef NDEBUG
				uu_warn("%s:%d: Unexpected vertex type %d.\n",
				    __FILE__, __LINE__, v2->gv_type);
#endif
				abort();
			}
		}
	}

	return (1);
}

/*
 * int instance_satisfied()
 *   Determine if all the dependencies are satisfied for the supplied instance
 *   vertex. Return 1 if they are, 0 if they aren't, and -1 if they won't be
 *   without administrator intervention.
 */
static int
instance_satisfied(graph_vertex_t *v, boolean_t satbility)
{
	assert(v->gv_type == GVT_INST);
	assert(!inst_running(v));

	return (require_all_satisfied(v, satbility));
}

/*
 * Decide whether v can satisfy a dependency.  v can either be a child of
 * a group vertex, or of an instance vertex.
 */
static int
dependency_satisfied(graph_vertex_t *v, boolean_t satbility)
{
	switch (v->gv_type) {
	case GVT_INST:
		if ((v->gv_flags & GV_CONFIGURED) == 0) {
			if (v->gv_flags & GV_DEATHROW) {
				/*
				 * A dependency on an instance with GV_DEATHROW
				 * flag is always considered as satisfied.
				 */
				return (1);
			}
			return (-1);
		}

		/*
		 * Any vertex with the GV_TOOFFLINE flag set is guaranteed
		 * to have its dependencies unsatisfiable.
		 */
		if (v->gv_flags & GV_TOOFFLINE)
			return (-1);

		switch (v->gv_state) {
		case RESTARTER_STATE_ONLINE:
		case RESTARTER_STATE_DEGRADED:
			return (1);

		case RESTARTER_STATE_OFFLINE:
			if (!satbility)
				return (0);
			return (instance_satisfied(v, satbility) != -1 ?
			    0 : -1);

		case RESTARTER_STATE_DISABLED:
		case RESTARTER_STATE_MAINT:
			return (-1);

		case RESTARTER_STATE_UNINIT:
			return (0);

		default:
#ifndef NDEBUG
			uu_warn("%s:%d: Unexpected vertex state %d.\n",
			    __FILE__, __LINE__, v->gv_state);
#endif
			abort();
			/* NOTREACHED */
		}

	case GVT_SVC:
		if (uu_list_numnodes(v->gv_dependencies) == 0)
			return (-1);
		return (require_any_satisfied(v, satbility));

	case GVT_FILE:
		/* i.e., we assume files will not be automatically generated */
		return (file_ready(v) ? 1 : -1);

	case GVT_GROUP:
		break;

	default:
#ifndef NDEBUG
		uu_warn("%s:%d: Unexpected node type %d.\n", __FILE__, __LINE__,
		    v->gv_type);
#endif
		abort();
		/* NOTREACHED */
	}

	switch (v->gv_depgroup) {
	case DEPGRP_REQUIRE_ANY:
		return (require_any_satisfied(v, satbility));

	case DEPGRP_REQUIRE_ALL:
		return (require_all_satisfied(v, satbility));

	case DEPGRP_OPTIONAL_ALL:
		return (optional_all_satisfied(v, satbility));

	case DEPGRP_EXCLUDE_ALL:
		return (exclude_all_satisfied(v, satbility));

	default:
#ifndef NDEBUG
		uu_warn("%s:%d: Unknown dependency grouping %d.\n", __FILE__,
		    __LINE__, v->gv_depgroup);
#endif
		abort();
	}
}

void
graph_start_if_satisfied(graph_vertex_t *v)
{
	if (v->gv_state == RESTARTER_STATE_OFFLINE &&
	    instance_satisfied(v, B_FALSE) == 1) {
		if (v->gv_start_f == NULL)
			vertex_send_event(v, RESTARTER_EVENT_TYPE_START);
		else
			v->gv_start_f(v);
	}
}

/*
 * propagate_satbility()
 *
 * This function is used when the given vertex changes state in such a way that
 * one of its dependents may become unsatisfiable.  This happens when an
 * instance transitions between offline -> online, or from !running ->
 * maintenance, as well as when an instance is removed from the graph.
 *
 * We have to walk all the dependents, since optional_all dependencies several
 * levels up could become (un)satisfied, instead of unsatisfiable.  For example,
 *
 *	+-----+  optional_all  +-----+  require_all  +-----+
 *	|  A  |--------------->|  B  |-------------->|  C  |
 *	+-----+                +-----+               +-----+
 *
 *	                                        offline -> maintenance
 *
 * If C goes into maintenance, it's not enough simply to check B.  Because A has
 * an optional dependency, what was previously an unsatisfiable situation is now
 * satisfied (B will never come online, even though its state hasn't changed).
 *
 * Note that it's not necessary to continue examining dependents after reaching
 * an optional_all dependency.  It's not possible for an optional_all dependency
 * to change satisfiability without also coming online, in which case we get a
 * start event and propagation continues naturally.  However, it does no harm to
 * continue propagating satisfiability (as it is a relatively rare event), and
 * keeps the walker code simple and generic.
 */
/*ARGSUSED*/
static int
satbility_cb(graph_vertex_t *v, void *arg)
{
	if (v->gv_type == GVT_INST)
		graph_start_if_satisfied(v);

	return (UU_WALK_NEXT);
}

static void
propagate_satbility(graph_vertex_t *v)
{
	graph_walk(v, WALK_DEPENDENTS, satbility_cb, NULL, NULL);
}

static void propagate_stop(graph_vertex_t *, void *);

/* ARGSUSED */
static void
propagate_start(graph_vertex_t *v, void *arg)
{
	switch (v->gv_type) {
	case GVT_INST:
		graph_start_if_satisfied(v);
		break;

	case GVT_GROUP:
		if (v->gv_depgroup == DEPGRP_EXCLUDE_ALL) {
			graph_walk_dependents(v, propagate_stop,
			    (void *)RERR_RESTART);
			break;
		}
		/* FALLTHROUGH */

	case GVT_SVC:
		graph_walk_dependents(v, propagate_start, NULL);
		break;

	case GVT_FILE:
#ifndef NDEBUG
		uu_warn("%s:%d: propagate_start() encountered GVT_FILE.\n",
		    __FILE__, __LINE__);
#endif
		abort();
		/* NOTREACHED */

	default:
#ifndef NDEBUG
		uu_warn("%s:%d: Unknown vertex type %d.\n", __FILE__, __LINE__,
		    v->gv_type);
#endif
		abort();
	}
}

static void
propagate_stop(graph_vertex_t *v, void *arg)
{
	graph_edge_t *e;
	graph_vertex_t *svc;
	restarter_error_t err = (restarter_error_t)arg;

	switch (v->gv_type) {
	case GVT_INST:
		/* Restarter */
		if (err > RERR_NONE && inst_running(v)) {
			if (err == RERR_RESTART || err == RERR_REFRESH) {
				vertex_send_event(v,
				    RESTARTER_EVENT_TYPE_STOP_RESET);
			} else {
				vertex_send_event(v, RESTARTER_EVENT_TYPE_STOP);
			}
		}
		break;

	case GVT_SVC:
		graph_walk_dependents(v, propagate_stop, arg);
		break;

	case GVT_FILE:
#ifndef NDEBUG
		uu_warn("%s:%d: propagate_stop() encountered GVT_FILE.\n",
		    __FILE__, __LINE__);
#endif
		abort();
		/* NOTREACHED */

	case GVT_GROUP:
		if (v->gv_depgroup == DEPGRP_EXCLUDE_ALL) {
			graph_walk_dependents(v, propagate_start, NULL);
			break;
		}

		if (err == RERR_NONE || err > v->gv_restart)
			break;

		assert(uu_list_numnodes(v->gv_dependents) == 1);
		e = uu_list_first(v->gv_dependents);
		svc = e->ge_vertex;

		if (inst_running(svc)) {
			if (err == RERR_RESTART || err == RERR_REFRESH) {
				vertex_send_event(svc,
				    RESTARTER_EVENT_TYPE_STOP_RESET);
			} else {
				vertex_send_event(svc,
				    RESTARTER_EVENT_TYPE_STOP);
			}
		}
		break;

	default:
#ifndef NDEBUG
		uu_warn("%s:%d: Unknown vertex type %d.\n", __FILE__, __LINE__,
		    v->gv_type);
#endif
		abort();
	}
}

void
offline_vertex(graph_vertex_t *v)
{
	scf_handle_t *h = libscf_handle_create_bound_loop();
	scf_instance_t *scf_inst = safe_scf_instance_create(h);
	scf_propertygroup_t *pg = safe_scf_pg_create(h);
	restarter_instance_state_t state, next_state;
	int r;

	assert(v->gv_type == GVT_INST);

	if (scf_inst == NULL)
		bad_error("safe_scf_instance_create", scf_error());
	if (pg == NULL)
		bad_error("safe_scf_pg_create", scf_error());

	/* if the vertex is already going offline, return */
rep_retry:
	if (scf_handle_decode_fmri(h, v->gv_name, NULL, NULL, scf_inst, NULL,
	    NULL, SCF_DECODE_FMRI_EXACT) != 0) {
		switch (scf_error()) {
		case SCF_ERROR_CONNECTION_BROKEN:
			libscf_handle_rebind(h);
			goto rep_retry;

		case SCF_ERROR_NOT_FOUND:
			scf_pg_destroy(pg);
			scf_instance_destroy(scf_inst);
			(void) scf_handle_unbind(h);
			scf_handle_destroy(h);
			return;
		}
		uu_die("Can't decode FMRI %s: %s\n", v->gv_name,
		    scf_strerror(scf_error()));
	}

	r = scf_instance_get_pg(scf_inst, SCF_PG_RESTARTER, pg);
	if (r != 0) {
		switch (scf_error()) {
		case SCF_ERROR_CONNECTION_BROKEN:
			libscf_handle_rebind(h);
			goto rep_retry;

		case SCF_ERROR_NOT_SET:
		case SCF_ERROR_NOT_FOUND:
			scf_pg_destroy(pg);
			scf_instance_destroy(scf_inst);
			(void) scf_handle_unbind(h);
			scf_handle_destroy(h);
			return;

		default:
			bad_error("scf_instance_get_pg", scf_error());
		}
	} else {
		r = libscf_read_states(pg, &state, &next_state);
		if (r == 0 && (next_state == RESTARTER_STATE_OFFLINE ||
		    next_state == RESTARTER_STATE_DISABLED)) {
			log_framework(LOG_DEBUG,
			    "%s: instance is already going down.\n",
			    v->gv_name);
			scf_pg_destroy(pg);
			scf_instance_destroy(scf_inst);
			(void) scf_handle_unbind(h);
			scf_handle_destroy(h);
			return;
		}
	}

	scf_pg_destroy(pg);
	scf_instance_destroy(scf_inst);
	(void) scf_handle_unbind(h);
	scf_handle_destroy(h);

	vertex_send_event(v, RESTARTER_EVENT_TYPE_STOP_RESET);
}

/*
 * void graph_enable_by_vertex()
 *   If admin is non-zero, this is an administrative request for change
 *   of the enabled property.  Thus, send the ADMIN_DISABLE rather than
 *   a plain DISABLE restarter event.
 */
void
graph_enable_by_vertex(graph_vertex_t *vertex, int enable, int admin)
{
	graph_vertex_t *v;
	int r;

	assert(MUTEX_HELD(&dgraph_lock));
	assert((vertex->gv_flags & GV_CONFIGURED));

	vertex->gv_flags = (vertex->gv_flags & ~GV_ENABLED) |
	    (enable ? GV_ENABLED : 0);

	if (enable) {
		if (vertex->gv_state != RESTARTER_STATE_OFFLINE &&
		    vertex->gv_state != RESTARTER_STATE_DEGRADED &&
		    vertex->gv_state != RESTARTER_STATE_ONLINE) {
			/*
			 * In case the vertex was notified to go down,
			 * but now can return online, clear the _TOOFFLINE
			 * and _TODISABLE flags.
			 */
			vertex->gv_flags &= ~GV_TOOFFLINE;
			vertex->gv_flags &= ~GV_TODISABLE;

			vertex_send_event(vertex, RESTARTER_EVENT_TYPE_ENABLE);
		}

		/*
		 * Wait for state update from restarter before sending _START or
		 * _STOP.
		 */

		return;
	}

	if (vertex->gv_state == RESTARTER_STATE_DISABLED)
		return;

	if (!admin) {
		vertex_send_event(vertex, RESTARTER_EVENT_TYPE_DISABLE);

		/*
		 * Wait for state update from restarter before sending _START or
		 * _STOP.
		 */

		return;
	}

	/*
	 * If it is a DISABLE event requested by the administrator then we are
	 * offlining the dependents first.
	 */

	/*
	 * Set GV_TOOFFLINE for the services we are offlining. We cannot
	 * clear the GV_TOOFFLINE bits from all the services because
	 * other DISABLE events might be handled at the same time.
	 */
	vertex->gv_flags |= GV_TOOFFLINE;

	/* remember which vertex to disable... */
	vertex->gv_flags |= GV_TODISABLE;

	log_framework(LOG_DEBUG, "Marking in-subtree vertices before "
	    "disabling %s.\n", vertex->gv_name);

	/* set GV_TOOFFLINE for its dependents */
	r = uu_list_walk(vertex->gv_dependents, (uu_walk_fn_t *)mark_subtree,
	    NULL, 0);
	assert(r == 0);

	/* disable the instance now if there is nothing else to offline */
	if (insubtree_dependents_down(vertex) == B_TRUE) {
		vertex_send_event(vertex, RESTARTER_EVENT_TYPE_ADMIN_DISABLE);
		return;
	}

	/*
	 * This loop is similar to the one used for the graph reversal shutdown
	 * and could be improved in term of performance for the subtree reversal
	 * disable case.
	 */
	for (v = uu_list_first(dgraph); v != NULL;
	    v = uu_list_next(dgraph, v)) {
		/* skip the vertex we are disabling for now */
		if (v == vertex)
			continue;

		if (v->gv_type != GVT_INST ||
		    (v->gv_flags & GV_CONFIGURED) == 0 ||
		    (v->gv_flags & GV_ENABLED) == 0 ||
		    (v->gv_flags & GV_TOOFFLINE) == 0)
			continue;

		if ((v->gv_state != RESTARTER_STATE_ONLINE) &&
		    (v->gv_state != RESTARTER_STATE_DEGRADED)) {
			/* continue if there is nothing to offline */
			continue;
		}

		/*
		 * Instances which are up need to come down before we're
		 * done, but we can only offline the leaves here. An
		 * instance is a leaf when all its dependents are down.
		 */
		if (insubtree_dependents_down(v) == B_TRUE) {
			log_framework(LOG_DEBUG, "Offlining in-subtree "
			    "instance %s for %s.\n",
			    v->gv_name, vertex->gv_name);
			offline_vertex(v);
		}
	}
}

static int configure_vertex(graph_vertex_t *, scf_instance_t *);

/*
 * Set the restarter for v to fmri_arg.  That is, make sure a vertex for
 * fmri_arg exists, make v depend on it, and send _ADD_INSTANCE for v.  If
 * v is already configured and fmri_arg indicates the current restarter, do
 * nothing.  If v is configured and fmri_arg is a new restarter, delete v's
 * dependency on the restarter, send _REMOVE_INSTANCE for v, and set the new
 * restarter.  Returns 0 on success, EINVAL if the FMRI is invalid,
 * ECONNABORTED if the repository connection is broken, and ELOOP
 * if the dependency would create a cycle.  In the last case, *pathp will
 * point to a -1-terminated array of ids which compose the path from v to
 * restarter_fmri.
 */
int
graph_change_restarter(graph_vertex_t *v, const char *fmri_arg, scf_handle_t *h,
    int **pathp)
{
	char *restarter_fmri = NULL;
	graph_vertex_t *rv;
	int err;
	int id;

	assert(MUTEX_HELD(&dgraph_lock));

	if (fmri_arg[0] != '\0') {
		err = fmri_canonify(fmri_arg, &restarter_fmri, B_TRUE);
		if (err != 0) {
			assert(err == EINVAL);
			return (err);
		}
	}

	if (restarter_fmri == NULL ||
	    strcmp(restarter_fmri, SCF_SERVICE_STARTD) == 0) {
		if (v->gv_flags & GV_CONFIGURED) {
			if (v->gv_restarter_id == -1) {
				if (restarter_fmri != NULL)
					startd_free(restarter_fmri,
					    max_scf_fmri_size);
				return (0);
			}

			graph_unset_restarter(v);
		}

		/* Master restarter, nothing to do. */
		v->gv_restarter_id = -1;
		v->gv_restarter_channel = NULL;
		vertex_send_event(v, RESTARTER_EVENT_TYPE_ADD_INSTANCE);
		return (0);
	}

	if (v->gv_flags & GV_CONFIGURED) {
		id = dict_lookup_byname(restarter_fmri);
		if (id != -1 && v->gv_restarter_id == id) {
			startd_free(restarter_fmri, max_scf_fmri_size);
			return (0);
		}

		graph_unset_restarter(v);
	}

	err = graph_insert_vertex_unconfigured(restarter_fmri, GVT_INST, 0,
	    RERR_NONE, &rv);
	startd_free(restarter_fmri, max_scf_fmri_size);
	assert(err == 0 || err == EEXIST);

	if (rv->gv_delegate_initialized == 0) {
		if ((rv->gv_delegate_channel = restarter_protocol_init_delegate(
		    rv->gv_name)) == NULL)
			return (EINVAL);
		rv->gv_delegate_initialized = 1;
	}
	v->gv_restarter_id = rv->gv_id;
	v->gv_restarter_channel = rv->gv_delegate_channel;

	err = graph_insert_dependency(v, rv, pathp);
	if (err != 0) {
		assert(err == ELOOP);
		return (ELOOP);
	}

	vertex_send_event(v, RESTARTER_EVENT_TYPE_ADD_INSTANCE);

	if (!(rv->gv_flags & GV_CONFIGURED)) {
		scf_instance_t *inst;

		err = libscf_fmri_get_instance(h, rv->gv_name, &inst);
		switch (err) {
		case 0:
			err = configure_vertex(rv, inst);
			scf_instance_destroy(inst);
			switch (err) {
			case 0:
			case ECANCELED:
				break;

			case ECONNABORTED:
				return (ECONNABORTED);

			default:
				bad_error("configure_vertex", err);
			}
			break;

		case ECONNABORTED:
			return (ECONNABORTED);

		case ENOENT:
			break;

		case ENOTSUP:
			/*
			 * The fmri doesn't specify an instance - translate
			 * to EINVAL.
			 */
			return (EINVAL);

		case EINVAL:
		default:
			bad_error("libscf_fmri_get_instance", err);
		}
	}

	return (0);
}


/*
 * Add all of the instances of the service named by fmri to the graph.
 * Returns
 *   0 - success
 *   ENOENT - service indicated by fmri does not exist
 *
 * In both cases *reboundp will be B_TRUE if the handle was rebound, or B_FALSE
 * otherwise.
 */
static int
add_service(const char *fmri, scf_handle_t *h, boolean_t *reboundp)
{
	scf_service_t *svc;
	scf_instance_t *inst;
	scf_iter_t *iter;
	char *inst_fmri;
	int ret, r;

	*reboundp = B_FALSE;

	svc = safe_scf_service_create(h);
	inst = safe_scf_instance_create(h);
	iter = safe_scf_iter_create(h);
	inst_fmri = startd_alloc(max_scf_fmri_size);

rebound:
	if (scf_handle_decode_fmri(h, fmri, NULL, svc, NULL, NULL, NULL,
	    SCF_DECODE_FMRI_EXACT) != 0) {
		switch (scf_error()) {
		case SCF_ERROR_CONNECTION_BROKEN:
		default:
			libscf_handle_rebind(h);
			*reboundp = B_TRUE;
			goto rebound;

		case SCF_ERROR_NOT_FOUND:
			ret = ENOENT;
			goto out;

		case SCF_ERROR_INVALID_ARGUMENT:
		case SCF_ERROR_CONSTRAINT_VIOLATED:
		case SCF_ERROR_NOT_BOUND:
		case SCF_ERROR_HANDLE_MISMATCH:
			bad_error("scf_handle_decode_fmri", scf_error());
		}
	}

	if (scf_iter_service_instances(iter, svc) != 0) {
		switch (scf_error()) {
		case SCF_ERROR_CONNECTION_BROKEN:
		default:
			libscf_handle_rebind(h);
			*reboundp = B_TRUE;
			goto rebound;

		case SCF_ERROR_DELETED:
			ret = ENOENT;
			goto out;

		case SCF_ERROR_HANDLE_MISMATCH:
		case SCF_ERROR_NOT_BOUND:
		case SCF_ERROR_NOT_SET:
			bad_error("scf_iter_service_instances", scf_error());
		}
	}

	for (;;) {
		r = scf_iter_next_instance(iter, inst);
		if (r == 0)
			break;
		if (r != 1) {
			switch (scf_error()) {
			case SCF_ERROR_CONNECTION_BROKEN:
			default:
				libscf_handle_rebind(h);
				*reboundp = B_TRUE;
				goto rebound;

			case SCF_ERROR_DELETED:
				ret = ENOENT;
				goto out;

			case SCF_ERROR_HANDLE_MISMATCH:
			case SCF_ERROR_NOT_BOUND:
			case SCF_ERROR_NOT_SET:
			case SCF_ERROR_INVALID_ARGUMENT:
				bad_error("scf_iter_next_instance",
				    scf_error());
			}
		}

		if (scf_instance_to_fmri(inst, inst_fmri, max_scf_fmri_size) <
		    0) {
			switch (scf_error()) {
			case SCF_ERROR_CONNECTION_BROKEN:
				libscf_handle_rebind(h);
				*reboundp = B_TRUE;
				goto rebound;

			case SCF_ERROR_DELETED:
				continue;

			case SCF_ERROR_NOT_BOUND:
			case SCF_ERROR_NOT_SET:
				bad_error("scf_instance_to_fmri", scf_error());
			}
		}

		r = dgraph_add_instance(inst_fmri, inst, B_FALSE);
		switch (r) {
		case 0:
		case ECANCELED:
			break;

		case EEXIST:
			continue;

		case ECONNABORTED:
			libscf_handle_rebind(h);
			*reboundp = B_TRUE;
			goto rebound;

		case EINVAL:
		default:
			bad_error("dgraph_add_instance", r);
		}
	}

	ret = 0;

out:
	startd_free(inst_fmri, max_scf_fmri_size);
	scf_iter_destroy(iter);
	scf_instance_destroy(inst);
	scf_service_destroy(svc);
	return (ret);
}

struct depfmri_info {
	graph_vertex_t	*v;		/* GVT_GROUP vertex */
	gv_type_t	type;		/* type of dependency */
	const char	*inst_fmri;	/* FMRI of parental GVT_INST vert. */
	const char	*pg_name;	/* Name of dependency pg */
	scf_handle_t	*h;
	int		err;		/* return error code */
	int		**pathp;	/* return circular dependency path */
};

/*
 * Find or create a vertex for fmri and make info->v depend on it.
 * Returns
 *   0 - success
 *   nonzero - failure
 *
 * On failure, sets info->err to
 *   EINVAL - fmri is invalid
 *	      fmri does not match info->type
 *   ELOOP - Adding the dependency creates a circular dependency.  *info->pathp
 *	     will point to an array of the ids of the members of the cycle.
 *   ECONNABORTED - repository connection was broken
 *   ECONNRESET - succeeded, but repository connection was reset
 */
static int
process_dependency_fmri(const char *fmri, struct depfmri_info *info)
{
	int err;
	graph_vertex_t *depgroup_v, *v;
	char *fmri_copy, *cfmri;
	size_t fmri_copy_sz;
	const char *scope, *service, *instance, *pg;
	scf_instance_t *inst;
	boolean_t rebound;

	assert(MUTEX_HELD(&dgraph_lock));

	/* Get or create vertex for FMRI */
	depgroup_v = info->v;

	if (strncmp(fmri, "file:", sizeof ("file:") - 1) == 0) {
		if (info->type != GVT_FILE) {
			log_framework(LOG_NOTICE,
			    "FMRI \"%s\" is not allowed for the \"%s\" "
			    "dependency's type of instance %s.\n", fmri,
			    info->pg_name, info->inst_fmri);
			return (info->err = EINVAL);
		}

		err = graph_insert_vertex_unconfigured(fmri, info->type, 0,
		    RERR_NONE, &v);
		switch (err) {
		case 0:
			break;

		case EEXIST:
			assert(v->gv_type == GVT_FILE);
			break;

		case EINVAL:		/* prevented above */
		default:
			bad_error("graph_insert_vertex_unconfigured", err);
		}
	} else {
		if (info->type != GVT_INST) {
			log_framework(LOG_NOTICE,
			    "FMRI \"%s\" is not allowed for the \"%s\" "
			    "dependency's type of instance %s.\n", fmri,
			    info->pg_name, info->inst_fmri);
			return (info->err = EINVAL);
		}

		/*
		 * We must canonify fmri & add a vertex for it.
		 */
		fmri_copy_sz = strlen(fmri) + 1;
		fmri_copy = startd_alloc(fmri_copy_sz);
		(void) strcpy(fmri_copy, fmri);

		/* Determine if the FMRI is a property group or instance */
		if (scf_parse_svc_fmri(fmri_copy, &scope, &service,
		    &instance, &pg, NULL) != 0) {
			startd_free(fmri_copy, fmri_copy_sz);
			log_framework(LOG_NOTICE,
			    "Dependency \"%s\" of %s has invalid FMRI "
			    "\"%s\".\n", info->pg_name, info->inst_fmri,
			    fmri);
			return (info->err = EINVAL);
		}

		if (service == NULL || pg != NULL) {
			startd_free(fmri_copy, fmri_copy_sz);
			log_framework(LOG_NOTICE,
			    "Dependency \"%s\" of %s does not designate a "
			    "service or instance.\n", info->pg_name,
			    info->inst_fmri);
			return (info->err = EINVAL);
		}

		if (scope == NULL || strcmp(scope, SCF_SCOPE_LOCAL) == 0) {
			cfmri = uu_msprintf("svc:/%s%s%s",
			    service, instance ? ":" : "", instance ? instance :
			    "");
		} else {
			cfmri = uu_msprintf("svc://%s/%s%s%s",
			    scope, service, instance ? ":" : "", instance ?
			    instance : "");
		}

		startd_free(fmri_copy, fmri_copy_sz);

		err = graph_insert_vertex_unconfigured(cfmri, instance ?
		    GVT_INST : GVT_SVC, instance ? 0 : DEPGRP_REQUIRE_ANY,
		    RERR_NONE, &v);
		uu_free(cfmri);
		switch (err) {
		case 0:
			break;

		case EEXIST:
			/* Verify v. */
			if (instance != NULL)
				assert(v->gv_type == GVT_INST);
			else
				assert(v->gv_type == GVT_SVC);
			break;

		default:
			bad_error("graph_insert_vertex_unconfigured", err);
		}
	}

	/* Add dependency from depgroup_v to new vertex */
	info->err = graph_insert_dependency(depgroup_v, v, info->pathp);
	switch (info->err) {
	case 0:
		break;

	case ELOOP:
		return (ELOOP);

	default:
		bad_error("graph_insert_dependency", info->err);
	}

	/* This must be after we insert the dependency, to avoid looping. */
	switch (v->gv_type) {
	case GVT_INST:
		if ((v->gv_flags & GV_CONFIGURED) != 0)
			break;

		inst = safe_scf_instance_create(info->h);

		rebound = B_FALSE;

rebound:
		err = libscf_lookup_instance(v->gv_name, inst);
		switch (err) {
		case 0:
			err = configure_vertex(v, inst);
			switch (err) {
			case 0:
			case ECANCELED:
				break;

			case ECONNABORTED:
				libscf_handle_rebind(info->h);
				rebound = B_TRUE;
				goto rebound;

			default:
				bad_error("configure_vertex", err);
			}
			break;

		case ENOENT:
			break;

		case ECONNABORTED:
			libscf_handle_rebind(info->h);
			rebound = B_TRUE;
			goto rebound;

		case EINVAL:
		case ENOTSUP:
		default:
			bad_error("libscf_fmri_get_instance", err);
		}

		scf_instance_destroy(inst);

		if (rebound)
			return (info->err = ECONNRESET);
		break;

	case GVT_SVC:
		(void) add_service(v->gv_name, info->h, &rebound);
		if (rebound)
			return (info->err = ECONNRESET);
	}

	return (0);
}

struct deppg_info {
	graph_vertex_t	*v;		/* GVT_INST vertex */
	int		err;		/* return error */
	int		**pathp;	/* return circular dependency path */
};

/*
 * Make info->v depend on a new GVT_GROUP node for this property group,
 * and then call process_dependency_fmri() for the values of the entity
 * property.  Return 0 on success, or if something goes wrong return nonzero
 * and set info->err to ECONNABORTED, EINVAL, or the error code returned by
 * process_dependency_fmri().
 */
static int
process_dependency_pg(scf_propertygroup_t *pg, struct deppg_info *info)
{
	scf_handle_t *h;
	depgroup_type_t deptype;
	restarter_error_t rerr;
	struct depfmri_info linfo;
	char *fmri, *pg_name;
	size_t fmri_sz;
	graph_vertex_t *depgrp;
	scf_property_t *prop;
	int err;
	int empty;
	scf_error_t scferr;
	ssize_t len;

	assert(MUTEX_HELD(&dgraph_lock));

	h = scf_pg_handle(pg);

	pg_name = startd_alloc(max_scf_name_size);

	len = scf_pg_get_name(pg, pg_name, max_scf_name_size);
	if (len < 0) {
		startd_free(pg_name, max_scf_name_size);
		switch (scf_error()) {
		case SCF_ERROR_CONNECTION_BROKEN:
		default:
			return (info->err = ECONNABORTED);

		case SCF_ERROR_DELETED:
			return (info->err = 0);

		case SCF_ERROR_NOT_SET:
			bad_error("scf_pg_get_name", scf_error());
		}
	}

	/*
	 * Skip over empty dependency groups.  Since dependency property
	 * groups are updated atomically, they are either empty or
	 * fully populated.
	 */
	empty = depgroup_empty(h, pg);
	if (empty < 0) {
		log_error(LOG_INFO,
		    "Error reading dependency group \"%s\" of %s: %s\n",
		    pg_name, info->v->gv_name, scf_strerror(scf_error()));
		startd_free(pg_name, max_scf_name_size);
		return (info->err = EINVAL);

	} else if (empty == 1) {
		log_framework(LOG_DEBUG,
		    "Ignoring empty dependency group \"%s\" of %s\n",
		    pg_name, info->v->gv_name);
		startd_free(pg_name, max_scf_name_size);
		return (info->err = 0);
	}

	fmri_sz = strlen(info->v->gv_name) + 1 + len + 1;
	fmri = startd_alloc(fmri_sz);

	(void) snprintf(fmri, fmri_sz, "%s>%s", info->v->gv_name,
	    pg_name);

	/* Validate the pg before modifying the graph */
	deptype = depgroup_read_grouping(h, pg);
	if (deptype == DEPGRP_UNSUPPORTED) {
		log_error(LOG_INFO,
		    "Dependency \"%s\" of %s has an unknown grouping value.\n",
		    pg_name, info->v->gv_name);
		startd_free(fmri, fmri_sz);
		startd_free(pg_name, max_scf_name_size);
		return (info->err = EINVAL);
	}

	rerr = depgroup_read_restart(h, pg);
	if (rerr == RERR_UNSUPPORTED) {
		log_error(LOG_INFO,
		    "Dependency \"%s\" of %s has an unknown restart_on value."
		    "\n", pg_name, info->v->gv_name);
		startd_free(fmri, fmri_sz);
		startd_free(pg_name, max_scf_name_size);
		return (info->err = EINVAL);
	}

	prop = safe_scf_property_create(h);

	if (scf_pg_get_property(pg, SCF_PROPERTY_ENTITIES, prop) != 0) {
		scferr = scf_error();
		scf_property_destroy(prop);
		if (scferr == SCF_ERROR_DELETED) {
			startd_free(fmri, fmri_sz);
			startd_free(pg_name, max_scf_name_size);
			return (info->err = 0);
		} else if (scferr != SCF_ERROR_NOT_FOUND) {
			startd_free(fmri, fmri_sz);
			startd_free(pg_name, max_scf_name_size);
			return (info->err = ECONNABORTED);
		}

		log_error(LOG_INFO,
		    "Dependency \"%s\" of %s is missing a \"%s\" property.\n",
		    pg_name, info->v->gv_name, SCF_PROPERTY_ENTITIES);

		startd_free(fmri, fmri_sz);
		startd_free(pg_name, max_scf_name_size);

		return (info->err = EINVAL);
	}

	/* Create depgroup vertex for pg */
	err = graph_insert_vertex_unconfigured(fmri, GVT_GROUP, deptype,
	    rerr, &depgrp);
	assert(err == 0);
	startd_free(fmri, fmri_sz);

	/* Add dependency from inst vertex to new vertex */
	err = graph_insert_dependency(info->v, depgrp, info->pathp);
	/* ELOOP can't happen because this should be a new vertex */
	assert(err == 0);

	linfo.v = depgrp;
	linfo.type = depgroup_read_scheme(h, pg);
	linfo.inst_fmri = info->v->gv_name;
	linfo.pg_name = pg_name;
	linfo.h = h;
	linfo.err = 0;
	linfo.pathp = info->pathp;
	err = walk_property_astrings(prop, (callback_t)process_dependency_fmri,
	    &linfo);

	scf_property_destroy(prop);
	startd_free(pg_name, max_scf_name_size);

	switch (err) {
	case 0:
	case EINTR:
		return (info->err = linfo.err);

	case ECONNABORTED:
	case EINVAL:
		return (info->err = err);

	case ECANCELED:
		return (info->err = 0);

	case ECONNRESET:
		return (info->err = ECONNABORTED);

	default:
		bad_error("walk_property_astrings", err);
		/* NOTREACHED */
	}
}

/*
 * Build the dependency info for v from the repository.  Returns 0 on success,
 * ECONNABORTED on repository disconnection, EINVAL if the repository
 * configuration is invalid, and ELOOP if a dependency would cause a cycle.
 * In the last case, *pathp will point to a -1-terminated array of ids which
 * constitute the rest of the dependency cycle.
 */
static int
set_dependencies(graph_vertex_t *v, scf_instance_t *inst, int **pathp)
{
	struct deppg_info info;
	int err;
	uint_t old_configured;

	assert(MUTEX_HELD(&dgraph_lock));

	/*
	 * Mark the vertex as configured during dependency insertion to avoid
	 * dependency cycles (which can appear in the graph if one of the
	 * vertices is an exclusion-group).
	 */
	old_configured = v->gv_flags & GV_CONFIGURED;
	v->gv_flags |= GV_CONFIGURED;

	info.err = 0;
	info.v = v;
	info.pathp = pathp;

	err = walk_dependency_pgs(inst, (callback_t)process_dependency_pg,
	    &info);

	if (!old_configured)
		v->gv_flags &= ~GV_CONFIGURED;

	switch (err) {
	case 0:
	case EINTR:
		return (info.err);

	case ECONNABORTED:
		return (ECONNABORTED);

	case ECANCELED:
		/* Should get delete event, so return 0. */
		return (0);

	default:
		bad_error("walk_dependency_pgs", err);
		/* NOTREACHED */
	}
}


static void
handle_cycle(const char *fmri, int *path)
{
	const char *cp;
	size_t sz;

	assert(MUTEX_HELD(&dgraph_lock));

	path_to_str(path, (char **)&cp, &sz);

	log_error(LOG_ERR, "Transitioning %s to maintenance "
	    "because it completes a dependency cycle (see svcs -xv for "
	    "details):\n%s", fmri ? fmri : "?", cp);

	startd_free((void *)cp, sz);
}

/*
 * Increment the vertex's reference count to prevent the vertex removal
 * from the dgraph.
 */
static void
vertex_ref(graph_vertex_t *v)
{
	assert(MUTEX_HELD(&dgraph_lock));

	v->gv_refs++;
}

/*
 * Decrement the vertex's reference count and remove the vertex from
 * the dgraph when possible.
 *
 * Return VERTEX_REMOVED when the vertex has been removed otherwise
 * return VERTEX_INUSE.
 */
static int
vertex_unref(graph_vertex_t *v)
{
	assert(MUTEX_HELD(&dgraph_lock));
	assert(v->gv_refs > 0);

	v->gv_refs--;

	return (free_if_unrefed(v));
}

/*
 * When run on the dependencies of a vertex, populates list with
 * graph_edge_t's which point to the service vertices or the instance
 * vertices (no GVT_GROUP nodes) on which the vertex depends.
 *
 * Increment the vertex's reference count once the vertex is inserted
 * in the list. The vertex won't be able to be deleted from the dgraph
 * while it is referenced.
 */
static int
append_svcs_or_insts(graph_edge_t *e, uu_list_t *list)
{
	graph_vertex_t *v = e->ge_vertex;
	graph_edge_t *new;
	int r;

	switch (v->gv_type) {
	case GVT_INST:
	case GVT_SVC:
		break;

	case GVT_GROUP:
		r = uu_list_walk(v->gv_dependencies,
		    (uu_walk_fn_t *)append_svcs_or_insts, list, 0);
		assert(r == 0);
		return (UU_WALK_NEXT);

	case GVT_FILE:
		return (UU_WALK_NEXT);

	default:
#ifndef NDEBUG
		uu_warn("%s:%d: Unexpected vertex type %d.\n", __FILE__,
		    __LINE__, v->gv_type);
#endif
		abort();
	}

	new = startd_alloc(sizeof (*new));
	new->ge_vertex = v;
	uu_list_node_init(new, &new->ge_link, graph_edge_pool);
	r = uu_list_insert_before(list, NULL, new);
	assert(r == 0);

	/*
	 * Because we are inserting the vertex in a list, we don't want
	 * the vertex to be freed while the list is in use. In order to
	 * achieve that, increment the vertex's reference count.
	 */
	vertex_ref(v);

	return (UU_WALK_NEXT);
}

static boolean_t
should_be_in_subgraph(graph_vertex_t *v)
{
	graph_edge_t *e;

	if (v == milestone)
		return (B_TRUE);

	/*
	 * v is in the subgraph if any of its dependents are in the subgraph.
	 * Except for EXCLUDE_ALL dependents.  And OPTIONAL dependents only
	 * count if we're enabled.
	 */
	for (e = uu_list_first(v->gv_dependents);
	    e != NULL;
	    e = uu_list_next(v->gv_dependents, e)) {
		graph_vertex_t *dv = e->ge_vertex;

		if (!(dv->gv_flags & GV_INSUBGRAPH))
			continue;

		/*
		 * Don't include instances that are optional and disabled.
		 */
		if (v->gv_type == GVT_INST && dv->gv_type == GVT_SVC) {

			int in = 0;
			graph_edge_t *ee;

			for (ee = uu_list_first(dv->gv_dependents);
			    ee != NULL;
			    ee = uu_list_next(dv->gv_dependents, ee)) {

				graph_vertex_t *ddv = e->ge_vertex;

				if (ddv->gv_type == GVT_GROUP &&
				    ddv->gv_depgroup == DEPGRP_EXCLUDE_ALL)
					continue;

				if (ddv->gv_type == GVT_GROUP &&
				    ddv->gv_depgroup == DEPGRP_OPTIONAL_ALL &&
				    !(v->gv_flags & GV_ENBLD_NOOVR))
					continue;

				in = 1;
			}
			if (!in)
				continue;
		}
		if (v->gv_type == GVT_INST &&
		    dv->gv_type == GVT_GROUP &&
		    dv->gv_depgroup == DEPGRP_OPTIONAL_ALL &&
		    !(v->gv_flags & GV_ENBLD_NOOVR))
			continue;

		/* Don't include excluded services and instances */
		if (dv->gv_type == GVT_GROUP &&
		    dv->gv_depgroup == DEPGRP_EXCLUDE_ALL)
			continue;

		return (B_TRUE);
	}

	return (B_FALSE);
}

/*
 * Ensures that GV_INSUBGRAPH is set properly for v and its descendents.  If
 * any bits change, manipulate the repository appropriately.  Returns 0 or
 * ECONNABORTED.
 */
static int
eval_subgraph(graph_vertex_t *v, scf_handle_t *h)
{
	boolean_t old = (v->gv_flags & GV_INSUBGRAPH) != 0;
	boolean_t new;
	graph_edge_t *e;
	scf_instance_t *inst;
	int ret = 0, r;

	assert(milestone != NULL && milestone != MILESTONE_NONE);

	new = should_be_in_subgraph(v);

	if (new == old)
		return (0);

	log_framework(LOG_DEBUG, new ? "Adding %s to the subgraph.\n" :
	    "Removing %s from the subgraph.\n", v->gv_name);

	v->gv_flags = (v->gv_flags & ~GV_INSUBGRAPH) |
	    (new ? GV_INSUBGRAPH : 0);

	if (v->gv_type == GVT_INST && (v->gv_flags & GV_CONFIGURED)) {
		int err;

get_inst:
		err = libscf_fmri_get_instance(h, v->gv_name, &inst);
		if (err != 0) {
			switch (err) {
			case ECONNABORTED:
				libscf_handle_rebind(h);
				ret = ECONNABORTED;
				goto get_inst;

			case ENOENT:
				break;

			case EINVAL:
			case ENOTSUP:
			default:
				bad_error("libscf_fmri_get_instance", err);
			}
		} else {
			const char *f;

			if (new) {
				err = libscf_delete_enable_ovr(inst);
				f = "libscf_delete_enable_ovr";
			} else {
				err = libscf_set_enable_ovr(inst, 0);
				f = "libscf_set_enable_ovr";
			}
			scf_instance_destroy(inst);
			switch (err) {
			case 0:
			case ECANCELED:
				break;

			case ECONNABORTED:
				libscf_handle_rebind(h);
				/*
				 * We must continue so the graph is updated,
				 * but we must return ECONNABORTED so any
				 * libscf state held by any callers is reset.
				 */
				ret = ECONNABORTED;
				goto get_inst;

			case EROFS:
			case EPERM:
				log_error(LOG_WARNING,
				    "Could not set %s/%s for %s: %s.\n",
				    SCF_PG_GENERAL_OVR, SCF_PROPERTY_ENABLED,
				    v->gv_name, strerror(err));
				break;

			default:
				bad_error(f, err);
			}
		}
	}

	for (e = uu_list_first(v->gv_dependencies);
	    e != NULL;
	    e = uu_list_next(v->gv_dependencies, e)) {
		r = eval_subgraph(e->ge_vertex, h);
		if (r != 0) {
			assert(r == ECONNABORTED);
			ret = ECONNABORTED;
		}
	}

	return (ret);
}

/*
 * Delete the (property group) dependencies of v & create new ones based on
 * inst.  If doing so would create a cycle, log a message and put the instance
 * into maintenance.  Update GV_INSUBGRAPH flags as necessary.  Returns 0 or
 * ECONNABORTED.
 */
int
refresh_vertex(graph_vertex_t *v, scf_instance_t *inst)
{
	int err;
	int *path;
	char *fmri;
	int r;
	scf_handle_t *h = scf_instance_handle(inst);
	uu_list_t *old_deps;
	int ret = 0;
	graph_edge_t *e;
	graph_vertex_t *vv;

	assert(MUTEX_HELD(&dgraph_lock));
	assert(v->gv_type == GVT_INST);

	log_framework(LOG_DEBUG, "Graph engine: Refreshing %s.\n", v->gv_name);

	if (milestone > MILESTONE_NONE) {
		/*
		 * In case some of v's dependencies are being deleted we must
		 * make a list of them now for GV_INSUBGRAPH-flag evaluation
		 * after the new dependencies are in place.
		 */
		old_deps = startd_list_create(graph_edge_pool, NULL, 0);

		err = uu_list_walk(v->gv_dependencies,
		    (uu_walk_fn_t *)append_svcs_or_insts, old_deps, 0);
		assert(err == 0);
	}

	delete_instance_dependencies(v, B_FALSE);

	err = set_dependencies(v, inst, &path);
	switch (err) {
	case 0:
		break;

	case ECONNABORTED:
		ret = err;
		goto out;

	case EINVAL:
	case ELOOP:
		r = libscf_instance_get_fmri(inst, &fmri);
		switch (r) {
		case 0:
			break;

		case ECONNABORTED:
			ret = ECONNABORTED;
			goto out;

		case ECANCELED:
			ret = 0;
			goto out;

		default:
			bad_error("libscf_instance_get_fmri", r);
		}

		if (err == EINVAL) {
			log_error(LOG_ERR, "Transitioning %s "
			    "to maintenance due to misconfiguration.\n",
			    fmri ? fmri : "?");
			vertex_send_event(v,
			    RESTARTER_EVENT_TYPE_INVALID_DEPENDENCY);
		} else {
			handle_cycle(fmri, path);
			vertex_send_event(v,
			    RESTARTER_EVENT_TYPE_DEPENDENCY_CYCLE);
		}
		startd_free(fmri, max_scf_fmri_size);
		ret = 0;
		goto out;

	default:
		bad_error("set_dependencies", err);
	}

	if (milestone > MILESTONE_NONE) {
		boolean_t aborted = B_FALSE;

		for (e = uu_list_first(old_deps);
		    e != NULL;
		    e = uu_list_next(old_deps, e)) {
			vv = e->ge_vertex;

			if (vertex_unref(vv) == VERTEX_INUSE &&
			    eval_subgraph(vv, h) == ECONNABORTED)
				aborted = B_TRUE;
		}

		for (e = uu_list_first(v->gv_dependencies);
		    e != NULL;
		    e = uu_list_next(v->gv_dependencies, e)) {
			if (eval_subgraph(e->ge_vertex, h) ==
			    ECONNABORTED)
				aborted = B_TRUE;
		}

		if (aborted) {
			ret = ECONNABORTED;
			goto out;
		}
	}

	graph_start_if_satisfied(v);

	ret = 0;

out:
	if (milestone > MILESTONE_NONE) {
		void *cookie = NULL;

		while ((e = uu_list_teardown(old_deps, &cookie)) != NULL)
			startd_free(e, sizeof (*e));

		uu_list_destroy(old_deps);
	}

	return (ret);
}

/*
 * Set up v according to inst.  That is, make sure it depends on its
 * restarter and set up its dependencies.  Send the ADD_INSTANCE command to
 * the restarter, and send ENABLE or DISABLE as appropriate.
 *
 * Returns 0 on success, ECONNABORTED on repository disconnection, or
 * ECANCELED if inst is deleted.
 */
static int
configure_vertex(graph_vertex_t *v, scf_instance_t *inst)
{
	scf_handle_t *h;
	scf_propertygroup_t *pg;
	scf_snapshot_t *snap;
	char *restarter_fmri = startd_alloc(max_scf_value_size);
	int enabled, enabled_ovr;
	int err;
	int *path;
	int deathrow;
	int32_t tset;

	restarter_fmri[0] = '\0';

	assert(MUTEX_HELD(&dgraph_lock));
	assert(v->gv_type == GVT_INST);
	assert((v->gv_flags & GV_CONFIGURED) == 0);

	/* GV_INSUBGRAPH should already be set properly. */
	assert(should_be_in_subgraph(v) ==
	    ((v->gv_flags & GV_INSUBGRAPH) != 0));

	/*
	 * If the instance fmri is in the deathrow list then set the
	 * GV_DEATHROW flag on the vertex and create and set to true the
	 * SCF_PROPERTY_DEATHROW boolean property in the non-persistent
	 * repository for this instance fmri.
	 */
	if ((v->gv_flags & GV_DEATHROW) ||
	    (is_fmri_in_deathrow(v->gv_name) == B_TRUE)) {
		if ((v->gv_flags & GV_DEATHROW) == 0) {
			/*
			 * Set flag GV_DEATHROW, create and set to true
			 * the SCF_PROPERTY_DEATHROW property in the
			 * non-persistent repository for this instance fmri.
			 */
			v->gv_flags |= GV_DEATHROW;

			switch (err = libscf_set_deathrow(inst, 1)) {
			case 0:
				break;

			case ECONNABORTED:
			case ECANCELED:
				startd_free(restarter_fmri, max_scf_value_size);
				return (err);

			case EROFS:
				log_error(LOG_WARNING, "Could not set %s/%s "
				    "for deathrow %s: %s.\n",
				    SCF_PG_DEATHROW, SCF_PROPERTY_DEATHROW,
				    v->gv_name, strerror(err));
				break;

			case EPERM:
				uu_die("Permission denied.\n");
				/* NOTREACHED */

			default:
				bad_error("libscf_set_deathrow", err);
			}
			log_framework(LOG_DEBUG, "Deathrow, graph set %s.\n",
			    v->gv_name);
		}
		startd_free(restarter_fmri, max_scf_value_size);
		return (0);
	}

	h = scf_instance_handle(inst);

	/*
	 * Using a temporary deathrow boolean property, set through
	 * libscf_set_deathrow(), only for fmris on deathrow, is necessary
	 * because deathrow_fini() may already have been called, and in case
	 * of a refresh, GV_DEATHROW may need to be set again.
	 * libscf_get_deathrow() sets deathrow to 1 only if this instance
	 * has a temporary boolean property named 'deathrow' valued true
	 * in a property group 'deathrow', -1 or 0 in all other cases.
	 */
	err = libscf_get_deathrow(h, inst, &deathrow);
	switch (err) {
	case 0:
		break;

	case ECONNABORTED:
	case ECANCELED:
		startd_free(restarter_fmri, max_scf_value_size);
		return (err);

	default:
		bad_error("libscf_get_deathrow", err);
	}

	if (deathrow == 1) {
		v->gv_flags |= GV_DEATHROW;
		startd_free(restarter_fmri, max_scf_value_size);
		return (0);
	}

	log_framework(LOG_DEBUG, "Graph adding %s.\n", v->gv_name);

	/*
	 * If the instance does not have a restarter property group,
	 * initialize its state to uninitialized/none, in case the restarter
	 * is not enabled.
	 */
	pg = safe_scf_pg_create(h);

	if (scf_instance_get_pg(inst, SCF_PG_RESTARTER, pg) != 0) {
		instance_data_t idata;
		uint_t count = 0, msecs = ALLOC_DELAY;

		switch (scf_error()) {
		case SCF_ERROR_NOT_FOUND:
			break;

		case SCF_ERROR_CONNECTION_BROKEN:
		default:
			scf_pg_destroy(pg);
			startd_free(restarter_fmri, max_scf_value_size);
			return (ECONNABORTED);

		case SCF_ERROR_DELETED:
			scf_pg_destroy(pg);
			startd_free(restarter_fmri, max_scf_value_size);
			return (ECANCELED);

		case SCF_ERROR_NOT_SET:
			bad_error("scf_instance_get_pg", scf_error());
		}

		switch (err = libscf_instance_get_fmri(inst,
		    (char **)&idata.i_fmri)) {
		case 0:
			break;

		case ECONNABORTED:
		case ECANCELED:
			scf_pg_destroy(pg);
			startd_free(restarter_fmri, max_scf_value_size);
			return (err);

		default:
			bad_error("libscf_instance_get_fmri", err);
		}

		idata.i_state = RESTARTER_STATE_NONE;
		idata.i_next_state = RESTARTER_STATE_NONE;

init_state:
		switch (err = _restarter_commit_states(h, &idata,
		    RESTARTER_STATE_UNINIT, RESTARTER_STATE_NONE,
		    restarter_get_str_short(restarter_str_insert_in_graph))) {
		case 0:
			break;

		case ENOMEM:
			++count;
			if (count < ALLOC_RETRY) {
				(void) poll(NULL, 0, msecs);
				msecs *= ALLOC_DELAY_MULT;
				goto init_state;
			}

			uu_die("Insufficient memory.\n");
			/* NOTREACHED */

		case ECONNABORTED:
			startd_free((void *)idata.i_fmri, max_scf_fmri_size);
			scf_pg_destroy(pg);
			startd_free(restarter_fmri, max_scf_value_size);
			return (ECONNABORTED);

		case ENOENT:
			startd_free((void *)idata.i_fmri, max_scf_fmri_size);
			scf_pg_destroy(pg);
			startd_free(restarter_fmri, max_scf_value_size);
			return (ECANCELED);

		case EPERM:
		case EACCES:
		case EROFS:
			log_error(LOG_NOTICE, "Could not initialize state for "
			    "%s: %s.\n", idata.i_fmri, strerror(err));
			break;

		case EINVAL:
		default:
			bad_error("_restarter_commit_states", err);
		}

		startd_free((void *)idata.i_fmri, max_scf_fmri_size);
	}

	scf_pg_destroy(pg);

	if (milestone != NULL) {
		/*
		 * Make sure the enable-override is set properly before we
		 * read whether we should be enabled.
		 */
		if (milestone == MILESTONE_NONE ||
		    !(v->gv_flags & GV_INSUBGRAPH)) {
			/*
			 * This might seem unjustified after the milestone
			 * transition has completed (non_subgraph_svcs == 0),
			 * but it's important because when we boot to
			 * a milestone, we set the milestone before populating
			 * the graph, and all of the new non-subgraph services
			 * need to be disabled here.
			 */
			switch (err = libscf_set_enable_ovr(inst, 0)) {
			case 0:
				break;

			case ECONNABORTED:
			case ECANCELED:
				startd_free(restarter_fmri, max_scf_value_size);
				return (err);

			case EROFS:
				log_error(LOG_WARNING,
				    "Could not set %s/%s for %s: %s.\n",
				    SCF_PG_GENERAL_OVR, SCF_PROPERTY_ENABLED,
				    v->gv_name, strerror(err));
				break;

			case EPERM:
				uu_die("Permission denied.\n");
				/* NOTREACHED */

			default:
				bad_error("libscf_set_enable_ovr", err);
			}
		} else {
			assert(v->gv_flags & GV_INSUBGRAPH);
			switch (err = libscf_delete_enable_ovr(inst)) {
			case 0:
				break;

			case ECONNABORTED:
			case ECANCELED:
				startd_free(restarter_fmri, max_scf_value_size);
				return (err);

			case EPERM:
				uu_die("Permission denied.\n");
				/* NOTREACHED */

			default:
				bad_error("libscf_delete_enable_ovr", err);
			}
		}
	}

	err = libscf_get_basic_instance_data(h, inst, v->gv_name, &enabled,
	    &enabled_ovr, &restarter_fmri);
	switch (err) {
	case 0:
		break;

	case ECONNABORTED:
	case ECANCELED:
		startd_free(restarter_fmri, max_scf_value_size);
		return (err);

	case ENOENT:
		log_framework(LOG_DEBUG,
		    "Ignoring %s because it has no general property group.\n",
		    v->gv_name);
		startd_free(restarter_fmri, max_scf_value_size);
		return (0);

	default:
		bad_error("libscf_get_basic_instance_data", err);
	}

	if ((tset = libscf_get_stn_tset(inst)) == -1) {
		log_framework(LOG_WARNING,
		    "Failed to get notification parameters for %s: %s\n",
		    v->gv_name, scf_strerror(scf_error()));
		v->gv_stn_tset = 0;
	} else {
		v->gv_stn_tset = tset;
	}
	if (strcmp(v->gv_name, SCF_INSTANCE_GLOBAL) == 0)
		stn_global = v->gv_stn_tset;

	if (enabled == -1) {
		startd_free(restarter_fmri, max_scf_value_size);
		return (0);
	}

	v->gv_flags = (v->gv_flags & ~GV_ENBLD_NOOVR) |
	    (enabled ? GV_ENBLD_NOOVR : 0);

	if (enabled_ovr != -1)
		enabled = enabled_ovr;

	v->gv_state = RESTARTER_STATE_UNINIT;

	snap = libscf_get_or_make_running_snapshot(inst, v->gv_name, B_TRUE);
	scf_snapshot_destroy(snap);

	/* Set up the restarter. (Sends _ADD_INSTANCE on success.) */
	err = graph_change_restarter(v, restarter_fmri, h, &path);
	if (err != 0) {
		instance_data_t idata;
		uint_t count = 0, msecs = ALLOC_DELAY;
		restarter_str_t reason;

		if (err == ECONNABORTED) {
			startd_free(restarter_fmri, max_scf_value_size);
			return (err);
		}

		assert(err == EINVAL || err == ELOOP);

		if (err == EINVAL) {
			log_framework(LOG_ERR, emsg_invalid_restarter,
			    v->gv_name, restarter_fmri);
			reason = restarter_str_invalid_restarter;
		} else {
			handle_cycle(v->gv_name, path);
			reason = restarter_str_dependency_cycle;
		}

		startd_free(restarter_fmri, max_scf_value_size);

		/*
		 * We didn't register the instance with the restarter, so we
		 * must set maintenance mode ourselves.
		 */
		err = libscf_instance_get_fmri(inst, (char **)&idata.i_fmri);
		if (err != 0) {
			assert(err == ECONNABORTED || err == ECANCELED);
			return (err);
		}

		idata.i_state = RESTARTER_STATE_NONE;
		idata.i_next_state = RESTARTER_STATE_NONE;

set_maint:
		switch (err = _restarter_commit_states(h, &idata,
		    RESTARTER_STATE_MAINT, RESTARTER_STATE_NONE,
		    restarter_get_str_short(reason))) {
		case 0:
			break;

		case ENOMEM:
			++count;
			if (count < ALLOC_RETRY) {
				(void) poll(NULL, 0, msecs);
				msecs *= ALLOC_DELAY_MULT;
				goto set_maint;
			}

			uu_die("Insufficient memory.\n");
			/* NOTREACHED */

		case ECONNABORTED:
			startd_free((void *)idata.i_fmri, max_scf_fmri_size);
			return (ECONNABORTED);

		case ENOENT:
			startd_free((void *)idata.i_fmri, max_scf_fmri_size);
			return (ECANCELED);

		case EPERM:
		case EACCES:
		case EROFS:
			log_error(LOG_NOTICE, "Could not initialize state for "
			    "%s: %s.\n", idata.i_fmri, strerror(err));
			break;

		case EINVAL:
		default:
			bad_error("_restarter_commit_states", err);
		}

		startd_free((void *)idata.i_fmri, max_scf_fmri_size);

		v->gv_state = RESTARTER_STATE_MAINT;

		goto out;
	}
	startd_free(restarter_fmri, max_scf_value_size);

	/* Add all the other dependencies. */
	err = refresh_vertex(v, inst);
	if (err != 0) {
		assert(err == ECONNABORTED);
		return (err);
	}

out:
	v->gv_flags |= GV_CONFIGURED;

	graph_enable_by_vertex(v, enabled, 0);

	return (0);
}


static void
kill_user_procs(void)
{
	(void) fputs("svc.startd: Killing user processes.\n", stdout);

	/*
	 * Despite its name, killall's role is to get select user processes--
	 * basically those representing terminal-based logins-- to die.  Victims
	 * are located by killall in the utmp database.  Since these are most
	 * often shell based logins, and many shells mask SIGTERM (but are
	 * responsive to SIGHUP) we first HUP and then shortly thereafter
	 * kill -9.
	 */
	(void) fork_with_timeout("/usr/sbin/killall HUP", 1, 5);
	(void) fork_with_timeout("/usr/sbin/killall KILL", 1, 5);

	/*
	 * Note the selection of user id's 0, 1 and 15, subsequently
	 * inverted by -v.  15 is reserved for dladmd.  Yes, this is a
	 * kludge-- a better policy is needed.
	 *
	 * Note that fork_with_timeout will only wait out the 1 second
	 * "grace time" if pkill actually returns 0.  So if there are
	 * no matches, this will run to completion much more quickly.
	 */
	(void) fork_with_timeout("/usr/bin/pkill -TERM -v -u 0,1,15", 1, 5);
	(void) fork_with_timeout("/usr/bin/pkill -KILL -v -u 0,1,15", 1, 5);
}

static void
do_uadmin(void)
{
	const char * const resetting = "/etc/svc/volatile/resetting";
	int fd;
	struct statvfs vfs;
	time_t now;
	struct tm nowtm;
	char down_buf[256], time_buf[256];
	uintptr_t mdep;
#if defined(__x86)
	char *fbarg = NULL;
#endif	/* __x86 */

	mdep = NULL;
	fd = creat(resetting, 0777);
	if (fd >= 0)
		startd_close(fd);
	else
		uu_warn("Could not create \"%s\"", resetting);

	/* Kill dhcpagent if we're not using nfs for root */
	if ((statvfs("/", &vfs) == 0) &&
	    (strncmp(vfs.f_basetype, "nfs", sizeof ("nfs") - 1) != 0))
		fork_with_timeout("/usr/bin/pkill -x -u 0 dhcpagent", 0, 5);

	/*
	 * Call sync(2) now, before we kill off user processes.  This takes
	 * advantage of the several seconds of pause we have before the
	 * killalls are done.  Time we can make good use of to get pages
	 * moving out to disk.
	 *
	 * Inside non-global zones, we don't bother, and it's better not to
	 * anyway, since sync(2) can have system-wide impact.
	 */
	if (getzoneid() == 0)
		sync();

	kill_user_procs();

	/*
	 * Note that this must come after the killing of user procs, since
	 * killall relies on utmpx, and this command affects the contents of
	 * said file.
	 */
	if (access("/usr/lib/acct/closewtmp", X_OK) == 0)
		fork_with_timeout("/usr/lib/acct/closewtmp", 0, 5);

	/*
	 * For patches which may be installed as the system is shutting
	 * down, we need to ensure, one more time, that the boot archive
	 * really is up to date.
	 */
	if (getzoneid() == 0 && access("/usr/sbin/bootadm", X_OK) == 0)
		fork_with_timeout("/usr/sbin/bootadm -ea update_all", 0, 3600);

	/*
	 * Right now, fast reboot is supported only on i386.
	 * scf_is_fastboot_default() should take care of it.
	 * If somehow we got there on unsupported platform -
	 * print warning and fall back to regular reboot.
	 */
	if (halting == AD_FASTREBOOT) {
#if defined(__x86)
		if (be_get_boot_args(&fbarg, BE_ENTRY_DEFAULT) == 0) {
			mdep = (uintptr_t)fbarg;
		} else {
			/*
			 * Failed to read BE info, fall back to normal reboot
			 */
			halting = AD_BOOT;
			uu_warn("Failed to get fast reboot arguments.\n"
			    "Falling back to regular reboot.\n");
		}
#else	/* __x86 */
		halting = AD_BOOT;
		uu_warn("Fast reboot configured, but not supported by "
		    "this ISA\n");
#endif	/* __x86 */
	}

	fork_with_timeout("/sbin/umountall -l", 0, 5);
	fork_with_timeout("/sbin/umount /tmp /var/adm /var/run /var "
	    ">/dev/null 2>&1", 0, 5);

	/*
	 * Try to get to consistency for whatever UFS filesystems are left.
	 * This is pretty expensive, so we save it for the end in the hopes of
	 * minimizing what it must do.  The other option would be to start in
	 * parallel with the killall's, but lockfs tends to throw out much more
	 * than is needed, and so subsequent commands (like umountall) take a
	 * long time to get going again.
	 *
	 * Inside of zones, we don't bother, since we're not about to terminate
	 * the whole OS instance.
	 *
	 * On systems using only ZFS, this call to lockfs -fa is a no-op.
	 */
	if (getzoneid() == 0) {
		if (access("/usr/sbin/lockfs", X_OK) == 0)
			fork_with_timeout("/usr/sbin/lockfs -fa", 0, 30);

		sync();	/* once more, with feeling */
	}

	fork_with_timeout("/sbin/umount /usr >/dev/null 2>&1", 0, 5);

	/*
	 * Construct and emit the last words from userland:
	 * "<timestamp> The system is down.  Shutdown took <N> seconds."
	 *
	 * Normally we'd use syslog, but with /var and other things
	 * potentially gone, try to minimize the external dependencies.
	 */
	now = time(NULL);
	(void) localtime_r(&now, &nowtm);

	if (strftime(down_buf, sizeof (down_buf),
	    "%b %e %T The system is down.", &nowtm) == 0) {
		(void) strlcpy(down_buf, "The system is down.",
		    sizeof (down_buf));
	}

	if (halting_time != 0 && halting_time <= now) {
		(void) snprintf(time_buf, sizeof (time_buf),
		    "  Shutdown took %lu seconds.", now - halting_time);
	} else {
		time_buf[0] = '\0';
	}
	(void) printf("%s%s\n", down_buf, time_buf);

	(void) uadmin(A_SHUTDOWN, halting, mdep);
	uu_warn("uadmin() failed");

#if defined(__x86)
	if (halting == AD_FASTREBOOT)
		free(fbarg);
#endif	/* __x86 */

	if (remove(resetting) != 0 && errno != ENOENT)
		uu_warn("Could not remove \"%s\"", resetting);
}

/*
 * If any of the up_svcs[] are online or satisfiable, return true.  If they are
 * all missing, disabled, in maintenance, or unsatisfiable, return false.
 */
boolean_t
can_come_up(void)
{
	int i;

	assert(MUTEX_HELD(&dgraph_lock));

	/*
	 * If we are booting to single user (boot -s),
	 * SCF_MILESTONE_SINGLE_USER is needed to come up because startd
	 * spawns sulogin after single-user is online (see specials.c).
	 */
	i = (booting_to_single_user ? 0 : 1);

	for (; up_svcs[i] != NULL; ++i) {
		if (up_svcs_p[i] == NULL) {
			up_svcs_p[i] = vertex_get_by_name(up_svcs[i]);

			if (up_svcs_p[i] == NULL)
				continue;
		}

		/*
		 * Ignore unconfigured services (the ones that have been
		 * mentioned in a dependency from other services, but do
		 * not exist in the repository).  Services which exist
		 * in the repository but don't have general/enabled
		 * property will be also ignored.
		 */
		if (!(up_svcs_p[i]->gv_flags & GV_CONFIGURED))
			continue;

		switch (up_svcs_p[i]->gv_state) {
		case RESTARTER_STATE_ONLINE:
		case RESTARTER_STATE_DEGRADED:
			/*
			 * Deactivate verbose boot once a login service has been
			 * reached.
			 */
			st->st_log_login_reached = 1;
			/*FALLTHROUGH*/
		case RESTARTER_STATE_UNINIT:
			return (B_TRUE);

		case RESTARTER_STATE_OFFLINE:
			if (instance_satisfied(up_svcs_p[i], B_TRUE) != -1)
				return (B_TRUE);
			log_framework(LOG_DEBUG,
			    "can_come_up(): %s is unsatisfiable.\n",
			    up_svcs_p[i]->gv_name);
			continue;

		case RESTARTER_STATE_DISABLED:
		case RESTARTER_STATE_MAINT:
			log_framework(LOG_DEBUG,
			    "can_come_up(): %s is in state %s.\n",
			    up_svcs_p[i]->gv_name,
			    instance_state_str[up_svcs_p[i]->gv_state]);
			continue;

		default:
#ifndef NDEBUG
			uu_warn("%s:%d: Unexpected vertex state %d.\n",
			    __FILE__, __LINE__, up_svcs_p[i]->gv_state);
#endif
			abort();
		}
	}

	/*
	 * In the seed repository, console-login is unsatisfiable because
	 * services are missing.  To behave correctly in that case we don't want
	 * to return false until manifest-import is online.
	 */

	if (manifest_import_p == NULL) {
		manifest_import_p = vertex_get_by_name(manifest_import);

		if (manifest_import_p == NULL)
			return (B_FALSE);
	}

	switch (manifest_import_p->gv_state) {
	case RESTARTER_STATE_ONLINE:
	case RESTARTER_STATE_DEGRADED:
	case RESTARTER_STATE_DISABLED:
	case RESTARTER_STATE_MAINT:
		break;

	case RESTARTER_STATE_OFFLINE:
		if (instance_satisfied(manifest_import_p, B_TRUE) == -1)
			break;
		/* FALLTHROUGH */

	case RESTARTER_STATE_UNINIT:
		return (B_TRUE);
	}

	return (B_FALSE);
}

/*
 * Runs sulogin.  Returns
 *   0 - success
 *   EALREADY - sulogin is already running
 *   EBUSY - console-login is running
 */
static int
run_sulogin(const char *msg)
{
	graph_vertex_t *v;

	assert(MUTEX_HELD(&dgraph_lock));

	if (sulogin_running)
		return (EALREADY);

	v = vertex_get_by_name(console_login_fmri);
	if (v != NULL && inst_running(v))
		return (EBUSY);

	sulogin_running = B_TRUE;

	MUTEX_UNLOCK(&dgraph_lock);

	fork_sulogin(B_FALSE, msg);

	MUTEX_LOCK(&dgraph_lock);

	sulogin_running = B_FALSE;

	if (console_login_ready) {
		v = vertex_get_by_name(console_login_fmri);

		if (v != NULL && v->gv_state == RESTARTER_STATE_OFFLINE) {
			if (v->gv_start_f == NULL)
				vertex_send_event(v,
				    RESTARTER_EVENT_TYPE_START);
			else
				v->gv_start_f(v);
		}

		console_login_ready = B_FALSE;
	}

	return (0);
}

/*
 * The sulogin thread runs sulogin while can_come_up() is false.  run_sulogin()
 * keeps sulogin from stepping on console-login's toes.
 */
/* ARGSUSED */
static void *
sulogin_thread(void *unused)
{
	MUTEX_LOCK(&dgraph_lock);

	assert(sulogin_thread_running);

	do {
		(void) run_sulogin("Console login service(s) cannot run\n");
	} while (!can_come_up());

	sulogin_thread_running = B_FALSE;
	MUTEX_UNLOCK(&dgraph_lock);

	return (NULL);
}

/* ARGSUSED */
void *
single_user_thread(void *unused)
{
	uint_t left;
	scf_handle_t *h;
	scf_instance_t *inst;
	scf_property_t *prop;
	scf_value_t *val;
	const char *msg;
	char *buf;
	int r;

	MUTEX_LOCK(&single_user_thread_lock);
	single_user_thread_count++;

	if (!booting_to_single_user)
		kill_user_procs();

	if (go_single_user_mode || booting_to_single_user) {
		msg = "SINGLE USER MODE\n";
	} else {
		assert(go_to_level1);

		fork_rc_script('1', "start", B_TRUE);

		uu_warn("The system is ready for administration.\n");

		msg = "";
	}

	MUTEX_UNLOCK(&single_user_thread_lock);

	for (;;) {
		MUTEX_LOCK(&dgraph_lock);
		r = run_sulogin(msg);
		MUTEX_UNLOCK(&dgraph_lock);
		if (r == 0)
			break;

		assert(r == EALREADY || r == EBUSY);

		left = 3;
		while (left > 0)
			left = sleep(left);
	}

	MUTEX_LOCK(&single_user_thread_lock);

	/*
	 * If another single user thread has started, let it finish changing
	 * the run level.
	 */
	if (single_user_thread_count > 1) {
		single_user_thread_count--;
		MUTEX_UNLOCK(&single_user_thread_lock);
		return (NULL);
	}

	h = libscf_handle_create_bound_loop();
	inst = scf_instance_create(h);
	prop = safe_scf_property_create(h);
	val = safe_scf_value_create(h);
	buf = startd_alloc(max_scf_fmri_size);

lookup:
	if (scf_handle_decode_fmri(h, SCF_SERVICE_STARTD, NULL, NULL, inst,
	    NULL, NULL, SCF_DECODE_FMRI_EXACT) != 0) {
		switch (scf_error()) {
		case SCF_ERROR_NOT_FOUND:
			r = libscf_create_self(h);
			if (r == 0)
				goto lookup;
			assert(r == ECONNABORTED);
			/* FALLTHROUGH */

		case SCF_ERROR_CONNECTION_BROKEN:
			libscf_handle_rebind(h);
			goto lookup;

		case SCF_ERROR_INVALID_ARGUMENT:
		case SCF_ERROR_CONSTRAINT_VIOLATED:
		case SCF_ERROR_NOT_BOUND:
		case SCF_ERROR_HANDLE_MISMATCH:
		default:
			bad_error("scf_handle_decode_fmri", scf_error());
		}
	}

	MUTEX_LOCK(&dgraph_lock);

	r = scf_instance_delete_prop(inst, SCF_PG_OPTIONS_OVR,
	    SCF_PROPERTY_MILESTONE);
	switch (r) {
	case 0:
	case ECANCELED:
		break;

	case ECONNABORTED:
		MUTEX_UNLOCK(&dgraph_lock);
		libscf_handle_rebind(h);
		goto lookup;

	case EPERM:
	case EACCES:
	case EROFS:
		log_error(LOG_WARNING, "Could not clear temporary milestone: "
		    "%s.\n", strerror(r));
		break;

	default:
		bad_error("scf_instance_delete_prop", r);
	}

	MUTEX_UNLOCK(&dgraph_lock);

	r = libscf_get_milestone(inst, prop, val, buf, max_scf_fmri_size);
	switch (r) {
	case ECANCELED:
	case ENOENT:
	case EINVAL:
		(void) strcpy(buf, "all");
		/* FALLTHROUGH */

	case 0:
		uu_warn("Returning to milestone %s.\n", buf);
		break;

	case ECONNABORTED:
		libscf_handle_rebind(h);
		goto lookup;

	default:
		bad_error("libscf_get_milestone", r);
	}

	r = dgraph_set_milestone(buf, h, B_FALSE);
	switch (r) {
	case 0:
	case ECONNRESET:
	case EALREADY:
	case EINVAL:
	case ENOENT:
		break;

	default:
		bad_error("dgraph_set_milestone", r);
	}

	/*
	 * See graph_runlevel_changed().
	 */
	MUTEX_LOCK(&dgraph_lock);
	utmpx_set_runlevel(target_milestone_as_runlevel(), 'S', B_TRUE);
	MUTEX_UNLOCK(&dgraph_lock);

	startd_free(buf, max_scf_fmri_size);
	scf_value_destroy(val);
	scf_property_destroy(prop);
	scf_instance_destroy(inst);
	scf_handle_destroy(h);

	/*
	 * We'll give ourselves 3 seconds to respond to all of the enablings
	 * that setting the milestone should have created before checking
	 * whether to run sulogin.
	 */
	left = 3;
	while (left > 0)
		left = sleep(left);

	MUTEX_LOCK(&dgraph_lock);
	/*
	 * Clearing these variables will allow the sulogin thread to run.  We
	 * check here in case there aren't any more state updates anytime soon.
	 */
	go_to_level1 = go_single_user_mode = booting_to_single_user = B_FALSE;
	if (!sulogin_thread_running && !can_come_up()) {
		(void) startd_thread_create(sulogin_thread, NULL);
		sulogin_thread_running = B_TRUE;
	}
	MUTEX_UNLOCK(&dgraph_lock);
	single_user_thread_count--;
	MUTEX_UNLOCK(&single_user_thread_lock);
	return (NULL);
}


/*
 * Dependency graph operations API.  These are handle-independent thread-safe
 * graph manipulation functions which are the entry points for the event
 * threads below.
 */

/*
 * If a configured vertex exists for inst_fmri, return EEXIST.  If no vertex
 * exists for inst_fmri, add one.  Then fetch the restarter from inst, make
 * this vertex dependent on it, and send _ADD_INSTANCE to the restarter.
 * Fetch whether the instance should be enabled from inst and send _ENABLE or
 * _DISABLE as appropriate.  Finally rummage through inst's dependency
 * property groups and add vertices and edges as appropriate.  If anything
 * goes wrong after sending _ADD_INSTANCE, send _ADMIN_MAINT_ON to put the
 * instance in maintenance.  Don't send _START or _STOP until we get a state
 * update in case we're being restarted and the service is already running.
 *
 * To support booting to a milestone, we must also make sure all dependencies
 * encountered are configured, if they exist in the repository.
 *
 * Returns 0 on success, ECONNABORTED on repository disconnection, EINVAL if
 * inst_fmri is an invalid (or not canonical) FMRI, ECANCELED if inst is
 * deleted, or EEXIST if a configured vertex for inst_fmri already exists.
 */
int
dgraph_add_instance(const char *inst_fmri, scf_instance_t *inst,
    boolean_t lock_graph)
{
	graph_vertex_t *v;
	int err;

	if (strcmp(inst_fmri, SCF_SERVICE_STARTD) == 0)
		return (0);

	/* Check for a vertex for inst_fmri. */
	if (lock_graph) {
		MUTEX_LOCK(&dgraph_lock);
	} else {
		assert(MUTEX_HELD(&dgraph_lock));
	}

	v = vertex_get_by_name(inst_fmri);

	if (v != NULL) {
		assert(v->gv_type == GVT_INST);

		if (v->gv_flags & GV_CONFIGURED) {
			if (lock_graph)
				MUTEX_UNLOCK(&dgraph_lock);
			return (EEXIST);
		}
	} else {
		/* Add the vertex. */
		err = graph_insert_vertex_unconfigured(inst_fmri, GVT_INST, 0,
		    RERR_NONE, &v);
		if (err != 0) {
			assert(err == EINVAL);
			if (lock_graph)
				MUTEX_UNLOCK(&dgraph_lock);
			return (EINVAL);
		}
	}

	err = configure_vertex(v, inst);

	if (lock_graph)
		MUTEX_UNLOCK(&dgraph_lock);

	return (err);
}

/*
 * Locate the vertex for this property group's instance.  If it doesn't exist
 * or is unconfigured, call dgraph_add_instance() & return.  Otherwise fetch
 * the restarter for the instance, and if it has changed, send
 * _REMOVE_INSTANCE to the old restarter, remove the dependency, make sure the
 * new restarter has a vertex, add a new dependency, and send _ADD_INSTANCE to
 * the new restarter.  Then fetch whether the instance should be enabled, and
 * if it is different from what we had, or if we changed the restarter, send
 * the appropriate _ENABLE or _DISABLE command.
 *
 * Returns 0 on success, ENOTSUP if the pg's parent is not an instance,
 * ECONNABORTED on repository disconnection, ECANCELED if the instance is
 * deleted, or -1 if the instance's general property group is deleted or if
 * its enabled property is misconfigured.
 */
static int
dgraph_update_general(scf_propertygroup_t *pg)
{
	scf_handle_t *h;
	scf_instance_t *inst;
	char *fmri;
	char *restarter_fmri;
	graph_vertex_t *v;
	int err;
	int enabled, enabled_ovr;
	int oldflags;

	/* Find the vertex for this service */
	h = scf_pg_handle(pg);

	inst = safe_scf_instance_create(h);

	if (scf_pg_get_parent_instance(pg, inst) != 0) {
		switch (scf_error()) {
		case SCF_ERROR_CONSTRAINT_VIOLATED:
			return (ENOTSUP);

		case SCF_ERROR_CONNECTION_BROKEN:
		default:
			return (ECONNABORTED);

		case SCF_ERROR_DELETED:
			return (0);

		case SCF_ERROR_NOT_SET:
			bad_error("scf_pg_get_parent_instance", scf_error());
		}
	}

	err = libscf_instance_get_fmri(inst, &fmri);
	switch (err) {
	case 0:
		break;

	case ECONNABORTED:
		scf_instance_destroy(inst);
		return (ECONNABORTED);

	case ECANCELED:
		scf_instance_destroy(inst);
		return (0);

	default:
		bad_error("libscf_instance_get_fmri", err);
	}

	log_framework(LOG_DEBUG,
	    "Graph engine: Reloading general properties for %s.\n", fmri);

	MUTEX_LOCK(&dgraph_lock);

	v = vertex_get_by_name(fmri);
	if (v == NULL || !(v->gv_flags & GV_CONFIGURED)) {
		/* Will get the up-to-date properties. */
		MUTEX_UNLOCK(&dgraph_lock);
		err = dgraph_add_instance(fmri, inst, B_TRUE);
		startd_free(fmri, max_scf_fmri_size);
		scf_instance_destroy(inst);
		return (err == ECANCELED ? 0 : err);
	}

	/* Read enabled & restarter from repository. */
	restarter_fmri = startd_alloc(max_scf_value_size);
	err = libscf_get_basic_instance_data(h, inst, v->gv_name, &enabled,
	    &enabled_ovr, &restarter_fmri);
	if (err != 0 || enabled == -1) {
		MUTEX_UNLOCK(&dgraph_lock);
		scf_instance_destroy(inst);
		startd_free(fmri, max_scf_fmri_size);

		switch (err) {
		case ENOENT:
		case 0:
			startd_free(restarter_fmri, max_scf_value_size);
			return (-1);

		case ECONNABORTED:
		case ECANCELED:
			startd_free(restarter_fmri, max_scf_value_size);
			return (err);

		default:
			bad_error("libscf_get_basic_instance_data", err);
		}
	}

	oldflags = v->gv_flags;
	v->gv_flags = (v->gv_flags & ~GV_ENBLD_NOOVR) |
	    (enabled ? GV_ENBLD_NOOVR : 0);

	if (enabled_ovr != -1)
		enabled = enabled_ovr;

	/*
	 * If GV_ENBLD_NOOVR has changed, then we need to re-evaluate the
	 * subgraph.
	 */
	if (milestone > MILESTONE_NONE && v->gv_flags != oldflags)
		(void) eval_subgraph(v, h);

	scf_instance_destroy(inst);

	/* Ignore restarter change for now. */

	startd_free(restarter_fmri, max_scf_value_size);
	startd_free(fmri, max_scf_fmri_size);

	/*
	 * Always send _ENABLE or _DISABLE.  We could avoid this if the
	 * restarter didn't change and the enabled value didn't change, but
	 * that's not easy to check and improbable anyway, so we'll just do
	 * this.
	 */
	graph_enable_by_vertex(v, enabled, 1);

	MUTEX_UNLOCK(&dgraph_lock);

	return (0);
}

/*
 * Delete all of the property group dependencies of v, update inst's running
 * snapshot, and add the dependencies in the new snapshot.  If any of the new
 * dependencies would create a cycle, send _ADMIN_MAINT_ON.  Otherwise
 * reevaluate v's dependencies, send _START or _STOP as appropriate, and do
 * the same for v's dependents.
 *
 * Returns
 *   0 - success
 *   ECONNABORTED - repository connection broken
 *   ECANCELED - inst was deleted
 *   EINVAL - inst is invalid (e.g., missing general/enabled)
 *   -1 - libscf_snapshots_refresh() failed
 */
static int
dgraph_refresh_instance(graph_vertex_t *v, scf_instance_t *inst)
{
	int r;
	int enabled;
	int32_t tset;

	assert(MUTEX_HELD(&dgraph_lock));
	assert(v->gv_type == GVT_INST);

	/* Only refresh services with valid general/enabled properties. */
	r = libscf_get_basic_instance_data(scf_instance_handle(inst), inst,
	    v->gv_name, &enabled, NULL, NULL);
	switch (r) {
	case 0:
		break;

	case ECONNABORTED:
	case ECANCELED:
		return (r);

	case ENOENT:
		log_framework(LOG_DEBUG,
		    "Ignoring %s because it has no general property group.\n",
		    v->gv_name);
		return (EINVAL);

	default:
		bad_error("libscf_get_basic_instance_data", r);
	}

	if ((tset = libscf_get_stn_tset(inst)) == -1) {
		log_framework(LOG_WARNING,
		    "Failed to get notification parameters for %s: %s\n",
		    v->gv_name, scf_strerror(scf_error()));
		tset = 0;
	}
	v->gv_stn_tset = tset;
	if (strcmp(v->gv_name, SCF_INSTANCE_GLOBAL) == 0)
		stn_global = tset;

	if (enabled == -1)
		return (EINVAL);

	r = libscf_snapshots_refresh(inst, v->gv_name);
	if (r != 0) {
		if (r != -1)
			bad_error("libscf_snapshots_refresh", r);

		/* error logged */
		return (r);
	}

	r = refresh_vertex(v, inst);
	if (r != 0 && r != ECONNABORTED)
		bad_error("refresh_vertex", r);
	return (r);
}

/*
 * Returns true only if none of this service's dependents are 'up' -- online
 * or degraded (offline is considered down in this situation). This function
 * is somehow similar to is_nonsubgraph_leaf() but works on subtrees.
 */
static boolean_t
insubtree_dependents_down(graph_vertex_t *v)
{
	graph_vertex_t *vv;
	graph_edge_t *e;

	assert(MUTEX_HELD(&dgraph_lock));

	for (e = uu_list_first(v->gv_dependents); e != NULL;
	    e = uu_list_next(v->gv_dependents, e)) {
		vv = e->ge_vertex;
		if (vv->gv_type == GVT_INST) {
			if ((vv->gv_flags & GV_CONFIGURED) == 0)
				continue;

			if ((vv->gv_flags & GV_TOOFFLINE) == 0)
				continue;

			if ((vv->gv_state == RESTARTER_STATE_ONLINE) ||
			    (vv->gv_state == RESTARTER_STATE_DEGRADED))
				return (B_FALSE);
		} else {
			/*
			 * Skip all excluded and optional_all dependencies
			 * and decide whether to offline the service based
			 * on restart_on attribute.
			 */
			if (is_depgrp_bypassed(vv))
				continue;

			/*
			 * For dependency groups or service vertices, keep
			 * traversing to see if instances are running.
			 */
			if (insubtree_dependents_down(vv) == B_FALSE)
				return (B_FALSE);
		}
	}

	return (B_TRUE);
}

/*
 * Returns true only if none of this service's dependents are 'up' -- online,
 * degraded, or offline.
 */
static int
is_nonsubgraph_leaf(graph_vertex_t *v)
{
	graph_vertex_t *vv;
	graph_edge_t *e;

	assert(MUTEX_HELD(&dgraph_lock));

	for (e = uu_list_first(v->gv_dependents);
	    e != NULL;
	    e = uu_list_next(v->gv_dependents, e)) {

		vv = e->ge_vertex;
		if (vv->gv_type == GVT_INST) {
			if ((vv->gv_flags & GV_CONFIGURED) == 0)
				continue;

			if (vv->gv_flags & GV_INSUBGRAPH)
				continue;

			if (up_state(vv->gv_state))
				return (0);
		} else {
			/*
			 * For dependency group or service vertices, keep
			 * traversing to see if instances are running.
			 *
			 * We should skip exclude_all dependencies otherwise
			 * the vertex will never be considered as a leaf
			 * if the dependent is offline. The main reason for
			 * this is that disable_nonsubgraph_leaves() skips
			 * exclusion dependencies.
			 */
			if (vv->gv_type == GVT_GROUP &&
			    vv->gv_depgroup == DEPGRP_EXCLUDE_ALL)
				continue;

			if (!is_nonsubgraph_leaf(vv))
				return (0);
		}
	}

	return (1);
}

/*
 * Disable v temporarily.  Attempt to do this by setting its enabled override
 * property in the repository.  If that fails, send a _DISABLE command.
 * Returns 0 on success and ECONNABORTED if the repository connection is
 * broken.
 */
static int
disable_service_temporarily(graph_vertex_t *v, scf_handle_t *h)
{
	const char * const emsg = "Could not temporarily disable %s because "
	    "%s.  Will stop service anyways.  Repository status for the "
	    "service may be inaccurate.\n";
	const char * const emsg_cbroken =
	    "the repository connection was broken";

	scf_instance_t *inst;
	int r;

	inst = scf_instance_create(h);
	if (inst == NULL) {
		char buf[100];

		(void) snprintf(buf, sizeof (buf),
		    "scf_instance_create() failed (%s)",
		    scf_strerror(scf_error()));
		log_error(LOG_WARNING, emsg, v->gv_name, buf);

		graph_enable_by_vertex(v, 0, 0);
		return (0);
	}

	r = scf_handle_decode_fmri(h, v->gv_name, NULL, NULL, inst,
	    NULL, NULL, SCF_DECODE_FMRI_EXACT);
	if (r != 0) {
		switch (scf_error()) {
		case SCF_ERROR_CONNECTION_BROKEN:
			log_error(LOG_WARNING, emsg, v->gv_name, emsg_cbroken);
			graph_enable_by_vertex(v, 0, 0);
			return (ECONNABORTED);

		case SCF_ERROR_NOT_FOUND:
			return (0);

		case SCF_ERROR_HANDLE_MISMATCH:
		case SCF_ERROR_INVALID_ARGUMENT:
		case SCF_ERROR_CONSTRAINT_VIOLATED:
		case SCF_ERROR_NOT_BOUND:
		default:
			bad_error("scf_handle_decode_fmri",
			    scf_error());
		}
	}

	r = libscf_set_enable_ovr(inst, 0);
	switch (r) {
	case 0:
		scf_instance_destroy(inst);
		return (0);

	case ECANCELED:
		scf_instance_destroy(inst);
		return (0);

	case ECONNABORTED:
		log_error(LOG_WARNING, emsg, v->gv_name, emsg_cbroken);
		graph_enable_by_vertex(v, 0, 0);
		return (ECONNABORTED);

	case EPERM:
		log_error(LOG_WARNING, emsg, v->gv_name,
		    "the repository denied permission");
		graph_enable_by_vertex(v, 0, 0);
		return (0);

	case EROFS:
		log_error(LOG_WARNING, emsg, v->gv_name,
		    "the repository is read-only");
		graph_enable_by_vertex(v, 0, 0);
		return (0);

	default:
		bad_error("libscf_set_enable_ovr", r);
		/* NOTREACHED */
	}
}

/*
 * Of the transitive instance dependencies of v, offline those which are
 * in the subtree and which are leaves (i.e., have no dependents which are
 * "up").
 */
void
offline_subtree_leaves(graph_vertex_t *v, void *arg)
{
	assert(MUTEX_HELD(&dgraph_lock));

	/* If v isn't an instance, recurse on its dependencies. */
	if (v->gv_type != GVT_INST) {
		graph_walk_dependencies(v, offline_subtree_leaves, arg);
		return;
	}

	/*
	 * If v is not in the subtree, so should all of its dependencies,
	 * so do nothing.
	 */
	if ((v->gv_flags & GV_TOOFFLINE) == 0)
		return;

	/* If v isn't a leaf because it's already down, recurse. */
	if (!up_state(v->gv_state)) {
		graph_walk_dependencies(v, offline_subtree_leaves, arg);
		return;
	}

	/* if v is a leaf, offline it or disable it if it's the last one */
	if (insubtree_dependents_down(v) == B_TRUE) {
		if (v->gv_flags & GV_TODISABLE)
			vertex_send_event(v,
			    RESTARTER_EVENT_TYPE_ADMIN_DISABLE);
		else
			offline_vertex(v);
	}
}

void
graph_offline_subtree_leaves(graph_vertex_t *v, void *h)
{
	graph_walk_dependencies(v, offline_subtree_leaves, (void *)h);
}


/*
 * Of the transitive instance dependencies of v, disable those which are not
 * in the subgraph and which are leaves (i.e., have no dependents which are
 * "up").
 */
static void
disable_nonsubgraph_leaves(graph_vertex_t *v, void *arg)
{
	assert(MUTEX_HELD(&dgraph_lock));

	/*
	 * We must skip exclusion dependencies because they are allowed to
	 * complete dependency cycles.  This is correct because A's exclusion
	 * dependency on B doesn't bear on the order in which they should be
	 * stopped.  Indeed, the exclusion dependency should guarantee that
	 * they are never online at the same time.
	 */
	if (v->gv_type == GVT_GROUP && v->gv_depgroup == DEPGRP_EXCLUDE_ALL)
		return;

	/* If v isn't an instance, recurse on its dependencies. */
	if (v->gv_type != GVT_INST)
		goto recurse;

	if ((v->gv_flags & GV_CONFIGURED) == 0)
		/*
		 * Unconfigured instances should have no dependencies, but in
		 * case they ever get them,
		 */
		goto recurse;

	/*
	 * If v is in the subgraph, so should all of its dependencies, so do
	 * nothing.
	 */
	if (v->gv_flags & GV_INSUBGRAPH)
		return;

	/* If v isn't a leaf because it's already down, recurse. */
	if (!up_state(v->gv_state))
		goto recurse;

	/* If v is disabled but not down yet, be patient. */
	if ((v->gv_flags & GV_ENABLED) == 0)
		return;

	/* If v is a leaf, disable it. */
	if (is_nonsubgraph_leaf(v))
		(void) disable_service_temporarily(v, (scf_handle_t *)arg);

	return;

recurse:
	graph_walk_dependencies(v, disable_nonsubgraph_leaves, arg);
}

static int
stn_restarter_state(restarter_instance_state_t rstate)
{
	static const struct statemap {
		restarter_instance_state_t restarter_state;
		int scf_state;
	} map[] = {
		{ RESTARTER_STATE_UNINIT, SCF_STATE_UNINIT },
		{ RESTARTER_STATE_MAINT, SCF_STATE_MAINT },
		{ RESTARTER_STATE_OFFLINE, SCF_STATE_OFFLINE },
		{ RESTARTER_STATE_DISABLED, SCF_STATE_DISABLED },
		{ RESTARTER_STATE_ONLINE, SCF_STATE_ONLINE },
		{ RESTARTER_STATE_DEGRADED, SCF_STATE_DEGRADED }
	};

	int i;

	for (i = 0; i < sizeof (map) / sizeof (map[0]); i++) {
		if (rstate == map[i].restarter_state)
			return (map[i].scf_state);
	}

	return (-1);
}

/*
 * State transition counters
 * Not incremented atomically - indicative only
 */
static uint64_t stev_ct_maint;
static uint64_t stev_ct_hwerr;
static uint64_t stev_ct_service;
static uint64_t stev_ct_global;
static uint64_t stev_ct_noprefs;
static uint64_t stev_ct_from_uninit;
static uint64_t stev_ct_bad_state;
static uint64_t stev_ct_ovr_prefs;

static void
dgraph_state_transition_notify(graph_vertex_t *v,
    restarter_instance_state_t old_state, restarter_str_t reason)
{
	restarter_instance_state_t new_state = v->gv_state;
	int stn_transition, maint;
	int from, to;
	nvlist_t *attr;
	fmev_pri_t pri = FMEV_LOPRI;
	int raise = 0;

	if ((from = stn_restarter_state(old_state)) == -1 ||
	    (to = stn_restarter_state(new_state)) == -1) {
		stev_ct_bad_state++;
		return;
	}

	stn_transition = from << 16 | to;

	maint = (to == SCF_STATE_MAINT || from == SCF_STATE_MAINT);

	if (maint) {
		/*
		 * All transitions to/from maintenance state must raise
		 * an event.
		 */
		raise++;
		pri = FMEV_HIPRI;
		stev_ct_maint++;
	} else if (reason == restarter_str_ct_ev_hwerr) {
		/*
		 * All transitions caused by hardware fault must raise
		 * an event
		 */
		raise++;
		pri = FMEV_HIPRI;
		stev_ct_hwerr++;
	} else if (stn_transition & v->gv_stn_tset) {
		/*
		 * Specifically enabled event.
		 */
		raise++;
		stev_ct_service++;
	} else if (from == SCF_STATE_UNINIT) {
		/*
		 * Only raise these if specifically selected above.
		 */
		stev_ct_from_uninit++;
	} else if (stn_transition & stn_global &&
	    (IS_ENABLED(v) == 1 || to == SCF_STATE_DISABLED)) {
		raise++;
		stev_ct_global++;
	} else {
		stev_ct_noprefs++;
	}

	if (info_events_all) {
		stev_ct_ovr_prefs++;
		raise++;
	}
	if (!raise)
		return;

	if (nvlist_alloc(&attr, NV_UNIQUE_NAME, 0) != 0 ||
	    nvlist_add_string(attr, "fmri", v->gv_name) != 0 ||
	    nvlist_add_uint32(attr, "reason-version",
	    restarter_str_version()) || nvlist_add_string(attr, "reason-short",
	    restarter_get_str_short(reason)) != 0 ||
	    nvlist_add_string(attr, "reason-long",
	    restarter_get_str_long(reason)) != 0 ||
	    nvlist_add_int32(attr, "transition", stn_transition) != 0) {
		log_framework(LOG_WARNING,
		    "FMEV: %s could not create nvlist for transition "
		    "event: %s\n", v->gv_name, strerror(errno));
		nvlist_free(attr);
		return;
	}

	if (fmev_rspublish_nvl(FMEV_RULESET_SMF, "state-transition",
	    instance_state_str[new_state], pri, attr) != FMEV_SUCCESS) {
		log_framework(LOG_DEBUG,
		    "FMEV: %s failed to publish transition event: %s\n",
		    v->gv_name, fmev_strerror(fmev_errno));
		nvlist_free(attr);
	}
}

/*
 * Find the vertex for inst_name.  If it doesn't exist, return ENOENT.
 * Otherwise set its state to state.  If the instance has entered a state
 * which requires automatic action, take it (Uninitialized: do
 * dgraph_refresh_instance() without the snapshot update.  Disabled: if the
 * instance should be enabled, send _ENABLE.  Offline: if the instance should
 * be disabled, send _DISABLE, and if its dependencies are satisfied, send
 * _START.  Online, Degraded: if the instance wasn't running, update its start
 * snapshot.  Maintenance: no action.)
 *
 * Also fails with ECONNABORTED, or EINVAL if state is invalid.
 */
static int
dgraph_set_instance_state(scf_handle_t *h, const char *inst_name,
    protocol_states_t *states)
{
	graph_vertex_t *v;
	int err = 0;
	restarter_instance_state_t old_state;
	restarter_instance_state_t state = states->ps_state;
	restarter_error_t serr = states->ps_err;

	MUTEX_LOCK(&dgraph_lock);

	v = vertex_get_by_name(inst_name);
	if (v == NULL) {
		MUTEX_UNLOCK(&dgraph_lock);
		return (ENOENT);
	}

	assert(v->gv_type == GVT_INST);

	switch (state) {
	case RESTARTER_STATE_UNINIT:
	case RESTARTER_STATE_DISABLED:
	case RESTARTER_STATE_OFFLINE:
	case RESTARTER_STATE_ONLINE:
	case RESTARTER_STATE_DEGRADED:
	case RESTARTER_STATE_MAINT:
		break;

	default:
		MUTEX_UNLOCK(&dgraph_lock);
		return (EINVAL);
	}

	log_framework(LOG_DEBUG, "Graph noting %s %s -> %s.\n", v->gv_name,
	    instance_state_str[v->gv_state], instance_state_str[state]);

	old_state = v->gv_state;
	v->gv_state = state;

	v->gv_reason = states->ps_reason;
	err = gt_transition(h, v, serr, old_state);
	if (err == 0 && v->gv_state != old_state) {
		dgraph_state_transition_notify(v, old_state, states->ps_reason);
	}

	MUTEX_UNLOCK(&dgraph_lock);
	return (err);
}

/*
 * Handle state changes during milestone shutdown.  See
 * dgraph_set_milestone().  If the repository connection is broken,
 * ECONNABORTED will be returned, though a _DISABLE command will be sent for
 * the vertex anyway.
 */
int
vertex_subgraph_dependencies_shutdown(scf_handle_t *h, graph_vertex_t *v,
    restarter_instance_state_t old_state)
{
	int was_up, now_up;
	int ret = 0;

	assert(v->gv_type == GVT_INST);

	/* Don't care if we're not going to a milestone. */
	if (milestone == NULL)
		return (0);

	/* Don't care if we already finished coming down. */
	if (non_subgraph_svcs == 0)
		return (0);

	/* Don't care if the service is in the subgraph. */
	if (v->gv_flags & GV_INSUBGRAPH)
		return (0);

	/*
	 * Update non_subgraph_svcs.  It is the number of non-subgraph
	 * services which are in online, degraded, or offline.
	 */

	was_up = up_state(old_state);
	now_up = up_state(v->gv_state);

	if (!was_up && now_up) {
		++non_subgraph_svcs;
	} else if (was_up && !now_up) {
		--non_subgraph_svcs;

		if (non_subgraph_svcs == 0) {
			if (halting != -1) {
				do_uadmin();
			} else if (go_single_user_mode || go_to_level1) {
				(void) startd_thread_create(single_user_thread,
				    NULL);
			}
			return (0);
		}
	}

	/* If this service is a leaf, it should be disabled. */
	if ((v->gv_flags & GV_ENABLED) && is_nonsubgraph_leaf(v)) {
		int r;

		r = disable_service_temporarily(v, h);
		switch (r) {
		case 0:
			break;

		case ECONNABORTED:
			ret = ECONNABORTED;
			break;

		default:
			bad_error("disable_service_temporarily", r);
		}
	}

	/*
	 * If the service just came down, propagate the disable to the newly
	 * exposed leaves.
	 */
	if (was_up && !now_up)
		graph_walk_dependencies(v, disable_nonsubgraph_leaves,
		    (void *)h);

	return (ret);
}

/*
 * Decide whether to start up an sulogin thread after a service is
 * finished changing state.  Only need to do the full can_come_up()
 * evaluation if an instance is changing state, we're not halfway through
 * loading the thread, and we aren't shutting down or going to the single
 * user milestone.
 */
void
graph_transition_sulogin(restarter_instance_state_t state,
    restarter_instance_state_t old_state)
{
	assert(MUTEX_HELD(&dgraph_lock));

	if (state != old_state && st->st_load_complete &&
	    !go_single_user_mode && !go_to_level1 &&
	    halting == -1) {
		if (!sulogin_thread_running && !can_come_up()) {
			(void) startd_thread_create(sulogin_thread, NULL);
			sulogin_thread_running = B_TRUE;
		}
	}
}

/*
 * Propagate a start, stop event, or a satisfiability event.
 *
 * PROPAGATE_START and PROPAGATE_STOP simply propagate the transition event
 * to direct dependents.  PROPAGATE_SAT propagates a start then walks the
 * full dependent graph to check for newly satisfied nodes.  This is
 * necessary for cases when non-direct dependents may be effected but direct
 * dependents may not (e.g. for optional_all evaluations, see the
 * propagate_satbility() comments).
 *
 * PROPAGATE_SAT should be used whenever a non-running service moves into
 * a state which can satisfy optional dependencies, like disabled or
 * maintenance.
 */
void
graph_transition_propagate(graph_vertex_t *v, propagate_event_t type,
    restarter_error_t rerr)
{
	if (type == PROPAGATE_STOP) {
		graph_walk_dependents(v, propagate_stop, (void *)rerr);
	} else if (type == PROPAGATE_START || type == PROPAGATE_SAT) {
		graph_walk_dependents(v, propagate_start, NULL);

		if (type == PROPAGATE_SAT)
			propagate_satbility(v);
	} else {
#ifndef NDEBUG
		uu_warn("%s:%d: Unexpected type value %d.\n",  __FILE__,
		    __LINE__, type);
#endif
		abort();
	}
}

/*
 * If a vertex for fmri exists and it is enabled, send _DISABLE to the
 * restarter.  If it is running, send _STOP.  Send _REMOVE_INSTANCE.  Delete
 * all property group dependencies, and the dependency on the restarter,
 * disposing of vertices as appropriate.  If other vertices depend on this
 * one, mark it unconfigured and return.  Otherwise remove the vertex.  Always
 * returns 0.
 */
static int
dgraph_remove_instance(const char *fmri, scf_handle_t *h)
{
	graph_vertex_t *v;
	graph_edge_t *e;
	uu_list_t *old_deps;
	int err;

	log_framework(LOG_DEBUG, "Graph engine: Removing %s.\n", fmri);

	MUTEX_LOCK(&dgraph_lock);

	v = vertex_get_by_name(fmri);
	if (v == NULL) {
		MUTEX_UNLOCK(&dgraph_lock);
		return (0);
	}

	/* Send restarter delete event. */
	if (v->gv_flags & GV_CONFIGURED)
		graph_unset_restarter(v);

	if (milestone > MILESTONE_NONE) {
		/*
		 * Make a list of v's current dependencies so we can
		 * reevaluate their GV_INSUBGRAPH flags after the dependencies
		 * are removed.
		 */
		old_deps = startd_list_create(graph_edge_pool, NULL, 0);

		err = uu_list_walk(v->gv_dependencies,
		    (uu_walk_fn_t *)append_svcs_or_insts, old_deps, 0);
		assert(err == 0);
	}

	delete_instance_dependencies(v, B_TRUE);

	/*
	 * Deleting an instance can both satisfy and unsatisfy dependencies,
	 * depending on their type.  First propagate the stop as a RERR_RESTART
	 * event -- deletion isn't a fault, just a normal stop.  This gives
	 * dependent services the chance to do a clean shutdown.  Then, mark
	 * the service as unconfigured and propagate the start event for the
	 * optional_all dependencies that might have become satisfied.
	 */
	graph_walk_dependents(v, propagate_stop, (void *)RERR_RESTART);

	v->gv_flags &= ~GV_CONFIGURED;
	v->gv_flags &= ~GV_DEATHROW;

	graph_walk_dependents(v, propagate_start, NULL);
	propagate_satbility(v);

	/*
	 * If there are no (non-service) dependents, the vertex can be
	 * completely removed.
	 */
	if (v != milestone && v->gv_refs == 0 &&
	    uu_list_numnodes(v->gv_dependents) == 1)
		remove_inst_vertex(v);

	if (milestone > MILESTONE_NONE) {
		void *cookie = NULL;

		while ((e = uu_list_teardown(old_deps, &cookie)) != NULL) {
			v = e->ge_vertex;

			if (vertex_unref(v) == VERTEX_INUSE)
				while (eval_subgraph(v, h) == ECONNABORTED)
					libscf_handle_rebind(h);

			startd_free(e, sizeof (*e));
		}

		uu_list_destroy(old_deps);
	}

	MUTEX_UNLOCK(&dgraph_lock);

	return (0);
}

/*
 * Return the eventual (maybe current) milestone in the form of a
 * legacy runlevel.
 */
static char
target_milestone_as_runlevel()
{
	assert(MUTEX_HELD(&dgraph_lock));

	if (milestone == NULL)
		return ('3');
	else if (milestone == MILESTONE_NONE)
		return ('0');

	if (strcmp(milestone->gv_name, multi_user_fmri) == 0)
		return ('2');
	else if (strcmp(milestone->gv_name, single_user_fmri) == 0)
		return ('S');
	else if (strcmp(milestone->gv_name, multi_user_svr_fmri) == 0)
		return ('3');
	else if (strcmp(milestone->gv_name, ssh_fmri) == 0)
		return ('S');

#ifndef NDEBUG
	(void) fprintf(stderr, "%s:%d: Unknown milestone name \"%s\".\n",
	    __FILE__, __LINE__, milestone->gv_name);
#endif
	abort();
	/* NOTREACHED */
}

static struct {
	char	rl;
	int	sig;
} init_sigs[] = {
	{ 'S', SIGBUS },
	{ '0', SIGINT },
	{ '1', SIGQUIT },
	{ '2', SIGILL },
	{ '3', SIGTRAP },
	{ '4', SIGIOT },
	{ '5', SIGEMT },
	{ '6', SIGFPE },
	{ 0, 0 }
};

static void
signal_init(char rl)
{
	pid_t init_pid;
	int i;

	assert(MUTEX_HELD(&dgraph_lock));

	if (zone_getattr(getzoneid(), ZONE_ATTR_INITPID, &init_pid,
	    sizeof (init_pid)) != sizeof (init_pid)) {
		log_error(LOG_NOTICE, "Could not get pid to signal init.\n");
		return;
	}

	for (i = 0; init_sigs[i].rl != 0; ++i)
		if (init_sigs[i].rl == rl)
			break;

	if (init_sigs[i].rl != 0) {
		if (kill(init_pid, init_sigs[i].sig) != 0) {
			switch (errno) {
			case EPERM:
			case ESRCH:
				log_error(LOG_NOTICE, "Could not signal init: "
				    "%s.\n", strerror(errno));
				break;

			case EINVAL:
			default:
				bad_error("kill", errno);
			}
		}
	}
}

/*
 * This is called when one of the major milestones changes state, or when
 * init is signalled and tells us it was told to change runlevel.  We wait
 * to reach the milestone because this allows /etc/inittab entries to retain
 * some boot ordering: historically, entries could place themselves before/after
 * the running of /sbin/rcX scripts but we can no longer make the
 * distinction because the /sbin/rcX scripts no longer exist as punctuation
 * marks in /etc/inittab.
 *
 * Also, we only trigger an update when we reach the eventual target
 * milestone: without this, an /etc/inittab entry marked only for
 * runlevel 2 would be executed for runlevel 3, which is not how
 * /etc/inittab entries work.
 *
 * If we're single user coming online, then we set utmpx to the target
 * runlevel so that legacy scripts can work as expected.
 */
static void
graph_runlevel_changed(char rl, int online)
{
	char trl;

	assert(MUTEX_HELD(&dgraph_lock));

	trl = target_milestone_as_runlevel();

	if (online) {
		if (rl == trl) {
			current_runlevel = trl;
			signal_init(trl);
		} else if (rl == 'S') {
			/*
			 * At boot, set the entry early for the benefit of the
			 * legacy init scripts.
			 */
			utmpx_set_runlevel(trl, 'S', B_FALSE);
		}
	} else {
		if (rl == '3' && trl == '2') {
			current_runlevel = trl;
			signal_init(trl);
		} else if (rl == '2' && trl == 'S') {
			current_runlevel = trl;
			signal_init(trl);
		}
	}
}

/*
 * Move to a backwards-compatible runlevel by executing the appropriate
 * /etc/rc?.d/K* scripts and/or setting the milestone.
 *
 * Returns
 *   0 - success
 *   ECONNRESET - success, but handle was reset
 *   ECONNABORTED - repository connection broken
 *   ECANCELED - pg was deleted
 */
static int
dgraph_set_runlevel(scf_propertygroup_t *pg, scf_property_t *prop)
{
	char rl;
	scf_handle_t *h;
	int r;
	const char *ms = NULL;	/* what to commit as options/milestone */
	boolean_t rebound = B_FALSE;
	int mark_rl = 0;

	const char * const stop = "stop";

	r = libscf_extract_runlevel(prop, &rl);
	switch (r) {
	case 0:
		break;

	case ECONNABORTED:
	case ECANCELED:
		return (r);

	case EINVAL:
	case ENOENT:
		log_error(LOG_WARNING, "runlevel property is misconfigured; "
		    "ignoring.\n");
		/* delete the bad property */
		goto nolock_out;

	default:
		bad_error("libscf_extract_runlevel", r);
	}

	switch (rl) {
	case 's':
		rl = 'S';
		/* FALLTHROUGH */

	case 'S':
	case '2':
	case '3':
		/*
		 * These cases cause a milestone change, so
		 * graph_runlevel_changed() will eventually deal with
		 * signalling init.
		 */
		break;

	case '0':
	case '1':
	case '4':
	case '5':
	case '6':
		mark_rl = 1;
		break;

	default:
		log_framework(LOG_NOTICE, "Unknown runlevel '%c'.\n", rl);
		ms = NULL;
		goto nolock_out;
	}

	h = scf_pg_handle(pg);

	MUTEX_LOCK(&dgraph_lock);

	/*
	 * Since this triggers no milestone changes, force it by hand.
	 */
	if (current_runlevel == '4' && rl == '3')
		mark_rl = 1;

	/*
	 * 1. If we are here after an "init X":
	 *
	 * init X
	 *	init/lscf_set_runlevel()
	 *		process_pg_event()
	 *		dgraph_set_runlevel()
	 *
	 * then we haven't passed through graph_runlevel_changed() yet,
	 * therefore 'current_runlevel' has not changed for sure but 'rl' has.
	 * In consequence, if 'rl' is lower than 'current_runlevel', we change
	 * the system runlevel and execute the appropriate /etc/rc?.d/K* scripts
	 * past this test.
	 *
	 * 2. On the other hand, if we are here after a "svcadm milestone":
	 *
	 * svcadm milestone X
	 *	dgraph_set_milestone()
	 *		handle_graph_update_event()
	 *		dgraph_set_instance_state()
	 *		graph_post_X_[online|offline]()
	 *		graph_runlevel_changed()
	 *		signal_init()
	 *			init/lscf_set_runlevel()
	 *				process_pg_event()
	 *				dgraph_set_runlevel()
	 *
	 * then we already passed through graph_runlevel_changed() (by the way
	 * of dgraph_set_milestone()) and 'current_runlevel' may have changed
	 * and already be equal to 'rl' so we are going to return immediately
	 * from dgraph_set_runlevel() without changing the system runlevel and
	 * without executing the /etc/rc?.d/K* scripts.
	 */
	if (rl == current_runlevel) {
		ms = NULL;
		goto out;
	}

	log_framework(LOG_DEBUG, "Changing to runlevel '%c'.\n", rl);

	/*
	 * Make sure stop rc scripts see the new settings via who -r.
	 */
	utmpx_set_runlevel(rl, current_runlevel, B_TRUE);

	/*
	 * Some run levels don't have a direct correspondence to any
	 * milestones, so we have to signal init directly.
	 */
	if (mark_rl) {
		current_runlevel = rl;
		signal_init(rl);
	}

	switch (rl) {
	case 'S':
		uu_warn("The system is coming down for administration.  "
		    "Please wait.\n");
		fork_rc_script(rl, stop, B_FALSE);
		ms = single_user_fmri;
		go_single_user_mode = B_TRUE;
		break;

	case '0':
		halting_time = time(NULL);
		fork_rc_script(rl, stop, B_TRUE);
		halting = AD_HALT;
		goto uadmin;

	case '5':
		halting_time = time(NULL);
		fork_rc_script(rl, stop, B_TRUE);
		halting = AD_POWEROFF;
		goto uadmin;

	case '6':
		halting_time = time(NULL);
		fork_rc_script(rl, stop, B_TRUE);
		if (scf_is_fastboot_default() && getzoneid() == GLOBAL_ZONEID)
			halting = AD_FASTREBOOT;
		else
			halting = AD_BOOT;

uadmin:
		uu_warn("The system is coming down.  Please wait.\n");
		ms = "none";

		/*
		 * We can't wait until all services are offline since this
		 * thread is responsible for taking them offline.  Instead we
		 * set halting to the second argument for uadmin() and call
		 * do_uadmin() from dgraph_set_instance_state() when
		 * appropriate.
		 */
		break;

	case '1':
		if (current_runlevel != 'S') {
			uu_warn("Changing to state 1.\n");
			fork_rc_script(rl, stop, B_FALSE);
		} else {
			uu_warn("The system is coming up for administration.  "
			    "Please wait.\n");
		}
		ms = single_user_fmri;
		go_to_level1 = B_TRUE;
		break;

	case '2':
		if (current_runlevel == '3' || current_runlevel == '4')
			fork_rc_script(rl, stop, B_FALSE);
		ms = multi_user_fmri;
		break;

	case '3':
	case '4':
		ms = "all";
		break;

	default:
#ifndef NDEBUG
		(void) fprintf(stderr, "%s:%d: Uncaught case %d ('%c').\n",
		    __FILE__, __LINE__, rl, rl);
#endif
		abort();
	}

out:
	MUTEX_UNLOCK(&dgraph_lock);

nolock_out:
	switch (r = libscf_clear_runlevel(pg, ms)) {
	case 0:
		break;

	case ECONNABORTED:
		libscf_handle_rebind(h);
		rebound = B_TRUE;
		goto nolock_out;

	case ECANCELED:
		break;

	case EPERM:
	case EACCES:
	case EROFS:
		log_error(LOG_NOTICE, "Could not delete \"%s/%s\" property: "
		    "%s.\n", SCF_PG_OPTIONS, "runlevel", strerror(r));
		break;

	default:
		bad_error("libscf_clear_runlevel", r);
	}

	return (rebound ? ECONNRESET : 0);
}

/*
 * mark_subtree walks the dependents and add the GV_TOOFFLINE flag
 * to the instances that are supposed to go offline during an
 * administrative disable operation.
 */
static int
mark_subtree(graph_edge_t *e, void *arg)
{
	graph_vertex_t *v;
	int r;

	v = e->ge_vertex;

	/* If it's already in the subgraph, skip. */
	if (v->gv_flags & GV_TOOFFLINE)
		return (UU_WALK_NEXT);

	switch (v->gv_type) {
	case GVT_INST:
		/* If the instance is already disabled, skip it. */
		if (!(v->gv_flags & GV_ENABLED))
			return (UU_WALK_NEXT);

		v->gv_flags |= GV_TOOFFLINE;
		log_framework(LOG_DEBUG, "%s added to subtree\n", v->gv_name);
		break;
	case GVT_GROUP:
		/*
		 * Skip all excluded and optional_all dependencies and decide
		 * whether to offline the service based on restart_on attribute.
		 */
		if (is_depgrp_bypassed(v))
			return (UU_WALK_NEXT);
		break;
	}

	r = uu_list_walk(v->gv_dependents, (uu_walk_fn_t *)mark_subtree, arg,
	    0);
	assert(r == 0);
	return (UU_WALK_NEXT);
}

static int
mark_subgraph(graph_edge_t *e, void *arg)
{
	graph_vertex_t *v;
	int r;
	int optional = (int)arg;

	v = e->ge_vertex;

	/* If it's already in the subgraph, skip. */
	if (v->gv_flags & GV_INSUBGRAPH)
		return (UU_WALK_NEXT);

	/*
	 * Keep track if walk has entered an optional dependency group
	 */
	if (v->gv_type == GVT_GROUP && v->gv_depgroup == DEPGRP_OPTIONAL_ALL) {
		optional = 1;
	}
	/*
	 * Quit if we are in an optional dependency group and the instance
	 * is disabled
	 */
	if (optional && (v->gv_type == GVT_INST) &&
	    (!(v->gv_flags & GV_ENBLD_NOOVR)))
		return (UU_WALK_NEXT);

	v->gv_flags |= GV_INSUBGRAPH;

	/* Skip all excluded dependencies. */
	if (v->gv_type == GVT_GROUP && v->gv_depgroup == DEPGRP_EXCLUDE_ALL)
		return (UU_WALK_NEXT);

	r = uu_list_walk(v->gv_dependencies, (uu_walk_fn_t *)mark_subgraph,
	    (void *)optional, 0);
	assert(r == 0);
	return (UU_WALK_NEXT);
}

/*
 * Bring down all services which are not dependencies of fmri.  The
 * dependencies of fmri (direct & indirect) will constitute the "subgraph",
 * and will have the GV_INSUBGRAPH flag set.  The rest must be brought down,
 * which means the state is "disabled", "maintenance", or "uninitialized".  We
 * could consider "offline" to be down, and refrain from sending start
 * commands for such services, but that's not strictly necessary, so we'll
 * decline to intrude on the state machine.  It would probably confuse users
 * anyway.
 *
 * The services should be brought down in reverse-dependency order, so we
 * can't do it all at once here.  We initiate by override-disabling the leaves
 * of the dependency tree -- those services which are up but have no
 * dependents which are up.  When they come down,
 * vertex_subgraph_dependencies_shutdown() will override-disable the newly
 * exposed leaves.  Perseverance will ensure completion.
 *
 * Sometimes we need to take action when the transition is complete, like
 * start sulogin or halt the system.  To tell when we're done, we initialize
 * non_subgraph_svcs here to be the number of services which need to come
 * down.  As each does, we decrement the counter.  When it hits zero, we take
 * the appropriate action.  See vertex_subgraph_dependencies_shutdown().
 *
 * In case we're coming up, we also remove any enable-overrides for the
 * services which are dependencies of fmri.
 *
 * If norepository is true, the function will not change the repository.
 *
 * The decision to change the system run level in accordance with the milestone
 * is taken in dgraph_set_runlevel().
 *
 * Returns
 *   0 - success
 *   ECONNRESET - success, but handle was rebound
 *   EINVAL - fmri is invalid (error is logged)
 *   EALREADY - the milestone is already set to fmri
 *   ENOENT - a configured vertex does not exist for fmri (an error is logged)
 */
static int
dgraph_set_milestone(const char *fmri, scf_handle_t *h, boolean_t norepository)
{
	const char *cfmri, *fs;
	graph_vertex_t *nm, *v;
	int ret = 0, r;
	scf_instance_t *inst;
	boolean_t isall, isnone, rebound = B_FALSE;

	/* Validate fmri */
	isall = (strcmp(fmri, "all") == 0);
	isnone = (strcmp(fmri, "none") == 0);

	if (!isall && !isnone) {
		if (fmri_canonify(fmri, (char **)&cfmri, B_FALSE) == EINVAL)
			goto reject;

		if (strcmp(cfmri, single_user_fmri) != 0 &&
		    strcmp(cfmri, multi_user_fmri) != 0 &&
		    strcmp(cfmri, multi_user_svr_fmri) != 0 &&
		    strcmp(cfmri, ssh_fmri) != 0) {
			startd_free((void *)cfmri, max_scf_fmri_size);
reject:
			log_framework(LOG_WARNING,
			    "Rejecting request for invalid milestone \"%s\".\n",
			    fmri);
			return (EINVAL);
		}
	}

	inst = safe_scf_instance_create(h);

	MUTEX_LOCK(&dgraph_lock);

	if (milestone == NULL) {
		if (isall) {
			log_framework(LOG_DEBUG,
			    "Milestone already set to all.\n");
			ret = EALREADY;
			goto out;
		}
	} else if (milestone == MILESTONE_NONE) {
		if (isnone) {
			log_framework(LOG_DEBUG,
			    "Milestone already set to none.\n");
			ret = EALREADY;
			goto out;
		}
	} else {
		if (!isall && !isnone &&
		    strcmp(cfmri, milestone->gv_name) == 0) {
			log_framework(LOG_DEBUG,
			    "Milestone already set to %s.\n", cfmri);
			ret = EALREADY;
			goto out;
		}
	}

	if (!isall && !isnone) {
		nm = vertex_get_by_name(cfmri);
		if (nm == NULL || !(nm->gv_flags & GV_CONFIGURED)) {
			log_framework(LOG_WARNING, "Cannot set milestone to %s "
			    "because no such service exists.\n", cfmri);
			ret = ENOENT;
			goto out;
		}
	}

	log_framework(LOG_DEBUG, "Changing milestone to %s.\n", fmri);

	/*
	 * Set milestone, removing the old one if this was the last reference.
	 */
	if (milestone > MILESTONE_NONE)
		(void) vertex_unref(milestone);

	if (isall)
		milestone = NULL;
	else if (isnone)
		milestone = MILESTONE_NONE;
	else {
		milestone = nm;
		/* milestone should count as a reference */
		vertex_ref(milestone);
	}

	/* Clear all GV_INSUBGRAPH bits. */
	for (v = uu_list_first(dgraph); v != NULL; v = uu_list_next(dgraph, v))
		v->gv_flags &= ~GV_INSUBGRAPH;

	if (!isall && !isnone) {
		/* Set GV_INSUBGRAPH for milestone & descendents. */
		milestone->gv_flags |= GV_INSUBGRAPH;

		r = uu_list_walk(milestone->gv_dependencies,
		    (uu_walk_fn_t *)mark_subgraph, NULL, 0);
		assert(r == 0);
	}

	/* Un-override services in the subgraph & override-disable the rest. */
	if (norepository)
		goto out;

	non_subgraph_svcs = 0;
	for (v = uu_list_first(dgraph);
	    v != NULL;
	    v = uu_list_next(dgraph, v)) {
		if (v->gv_type != GVT_INST ||
		    (v->gv_flags & GV_CONFIGURED) == 0)
			continue;

again:
		r = scf_handle_decode_fmri(h, v->gv_name, NULL, NULL, inst,
		    NULL, NULL, SCF_DECODE_FMRI_EXACT);
		if (r != 0) {
			switch (scf_error()) {
			case SCF_ERROR_CONNECTION_BROKEN:
			default:
				libscf_handle_rebind(h);
				rebound = B_TRUE;
				goto again;

			case SCF_ERROR_NOT_FOUND:
				continue;

			case SCF_ERROR_HANDLE_MISMATCH:
			case SCF_ERROR_INVALID_ARGUMENT:
			case SCF_ERROR_CONSTRAINT_VIOLATED:
			case SCF_ERROR_NOT_BOUND:
				bad_error("scf_handle_decode_fmri",
				    scf_error());
			}
		}

		if (isall || (v->gv_flags & GV_INSUBGRAPH)) {
			r = libscf_delete_enable_ovr(inst);
			fs = "libscf_delete_enable_ovr";
		} else {
			assert(isnone || (v->gv_flags & GV_INSUBGRAPH) == 0);

			/*
			 * Services which are up need to come down before
			 * we're done, but we can only disable the leaves
			 * here.
			 */

			if (up_state(v->gv_state))
				++non_subgraph_svcs;

			/* If it's already disabled, don't bother. */
			if ((v->gv_flags & GV_ENABLED) == 0)
				continue;

			if (!is_nonsubgraph_leaf(v))
				continue;

			r = libscf_set_enable_ovr(inst, 0);
			fs = "libscf_set_enable_ovr";
		}
		switch (r) {
		case 0:
		case ECANCELED:
			break;

		case ECONNABORTED:
			libscf_handle_rebind(h);
			rebound = B_TRUE;
			goto again;

		case EPERM:
		case EROFS:
			log_error(LOG_WARNING,
			    "Could not set %s/%s for %s: %s.\n",
			    SCF_PG_GENERAL_OVR, SCF_PROPERTY_ENABLED,
			    v->gv_name, strerror(r));
			break;

		default:
			bad_error(fs, r);
		}
	}

	if (halting != -1) {
		if (non_subgraph_svcs > 1)
			uu_warn("%d system services are now being stopped.\n",
			    non_subgraph_svcs);
		else if (non_subgraph_svcs == 1)
			uu_warn("One system service is now being stopped.\n");
		else if (non_subgraph_svcs == 0)
			do_uadmin();
	}

	ret = rebound ? ECONNRESET : 0;

out:
	MUTEX_UNLOCK(&dgraph_lock);
	if (!isall && !isnone)
		startd_free((void *)cfmri, max_scf_fmri_size);
	scf_instance_destroy(inst);
	return (ret);
}


/*
 * Returns 0, ECONNABORTED, or EINVAL.
 */
static int
handle_graph_update_event(scf_handle_t *h, graph_protocol_event_t *e)
{
	int r;

	switch (e->gpe_type) {
	case GRAPH_UPDATE_RELOAD_GRAPH:
		log_error(LOG_WARNING,
		    "graph_event: reload graph unimplemented\n");
		break;

	case GRAPH_UPDATE_STATE_CHANGE: {
		protocol_states_t *states = e->gpe_data;

		switch (r = dgraph_set_instance_state(h, e->gpe_inst, states)) {
		case 0:
		case ENOENT:
			break;

		case ECONNABORTED:
			return (ECONNABORTED);

		case EINVAL:
		default:
#ifndef NDEBUG
			(void) fprintf(stderr, "dgraph_set_instance_state() "
			    "failed with unexpected error %d at %s:%d.\n", r,
			    __FILE__, __LINE__);
#endif
			abort();
		}

		startd_free(states, sizeof (protocol_states_t));
		break;
	}

	default:
		log_error(LOG_WARNING,
		    "graph_event_loop received an unknown event: %d\n",
		    e->gpe_type);
		break;
	}

	return (0);
}

/*
 * graph_event_thread()
 *    Wait for state changes from the restarters.
 */
/*ARGSUSED*/
void *
graph_event_thread(void *unused)
{
	scf_handle_t *h;
	int err;

	h = libscf_handle_create_bound_loop();

	/*CONSTCOND*/
	while (1) {
		graph_protocol_event_t *e;

		MUTEX_LOCK(&gu->gu_lock);

		while (gu->gu_wakeup == 0)
			(void) pthread_cond_wait(&gu->gu_cv, &gu->gu_lock);

		gu->gu_wakeup = 0;

		while ((e = graph_event_dequeue()) != NULL) {
			MUTEX_LOCK(&e->gpe_lock);
			MUTEX_UNLOCK(&gu->gu_lock);

			while ((err = handle_graph_update_event(h, e)) ==
			    ECONNABORTED)
				libscf_handle_rebind(h);

			if (err == 0)
				graph_event_release(e);
			else
				graph_event_requeue(e);

			MUTEX_LOCK(&gu->gu_lock);
		}

		MUTEX_UNLOCK(&gu->gu_lock);
	}

	/*
	 * Unreachable for now -- there's currently no graceful cleanup
	 * called on exit().
	 */
	MUTEX_UNLOCK(&gu->gu_lock);
	scf_handle_destroy(h);
	return (NULL);
}

static void
set_initial_milestone(scf_handle_t *h)
{
	scf_instance_t *inst;
	char *fmri, *cfmri;
	size_t sz;
	int r;

	inst = safe_scf_instance_create(h);
	fmri = startd_alloc(max_scf_fmri_size);

	/*
	 * If -m milestone= was specified, we want to set options_ovr/milestone
	 * to it.  Otherwise we want to read what the milestone should be set
	 * to.  Either way we need our inst.
	 */
get_self:
	if (scf_handle_decode_fmri(h, SCF_SERVICE_STARTD, NULL, NULL, inst,
	    NULL, NULL, SCF_DECODE_FMRI_EXACT) != 0) {
		switch (scf_error()) {
		case SCF_ERROR_CONNECTION_BROKEN:
			libscf_handle_rebind(h);
			goto get_self;

		case SCF_ERROR_NOT_FOUND:
			if (st->st_subgraph != NULL &&
			    st->st_subgraph[0] != '\0') {
				sz = strlcpy(fmri, st->st_subgraph,
				    max_scf_fmri_size);
				assert(sz < max_scf_fmri_size);
			} else {
				fmri[0] = '\0';
			}
			break;

		case SCF_ERROR_INVALID_ARGUMENT:
		case SCF_ERROR_CONSTRAINT_VIOLATED:
		case SCF_ERROR_HANDLE_MISMATCH:
		default:
			bad_error("scf_handle_decode_fmri", scf_error());
		}
	} else {
		if (st->st_subgraph != NULL && st->st_subgraph[0] != '\0') {
			scf_propertygroup_t *pg;

			pg = safe_scf_pg_create(h);

			sz = strlcpy(fmri, st->st_subgraph, max_scf_fmri_size);
			assert(sz < max_scf_fmri_size);

			r = libscf_inst_get_or_add_pg(inst, SCF_PG_OPTIONS_OVR,
			    SCF_PG_OPTIONS_OVR_TYPE, SCF_PG_OPTIONS_OVR_FLAGS,
			    pg);
			switch (r) {
			case 0:
				break;

			case ECONNABORTED:
				libscf_handle_rebind(h);
				goto get_self;

			case EPERM:
			case EACCES:
			case EROFS:
				log_error(LOG_WARNING, "Could not set %s/%s: "
				    "%s.\n", SCF_PG_OPTIONS_OVR,
				    SCF_PROPERTY_MILESTONE, strerror(r));
				/* FALLTHROUGH */

			case ECANCELED:
				sz = strlcpy(fmri, st->st_subgraph,
				    max_scf_fmri_size);
				assert(sz < max_scf_fmri_size);
				break;

			default:
				bad_error("libscf_inst_get_or_add_pg", r);
			}

			r = libscf_clear_runlevel(pg, fmri);
			switch (r) {
			case 0:
				break;

			case ECONNABORTED:
				libscf_handle_rebind(h);
				goto get_self;

			case EPERM:
			case EACCES:
			case EROFS:
				log_error(LOG_WARNING, "Could not set %s/%s: "
				    "%s.\n", SCF_PG_OPTIONS_OVR,
				    SCF_PROPERTY_MILESTONE, strerror(r));
				/* FALLTHROUGH */

			case ECANCELED:
				sz = strlcpy(fmri, st->st_subgraph,
				    max_scf_fmri_size);
				assert(sz < max_scf_fmri_size);
				break;

			default:
				bad_error("libscf_clear_runlevel", r);
			}

			scf_pg_destroy(pg);
		} else {
			scf_property_t *prop;
			scf_value_t *val;

			prop = safe_scf_property_create(h);
			val = safe_scf_value_create(h);

			r = libscf_get_milestone(inst, prop, val, fmri,
			    max_scf_fmri_size);
			switch (r) {
			case 0:
				break;

			case ECONNABORTED:
				libscf_handle_rebind(h);
				goto get_self;

			case EINVAL:
				log_error(LOG_WARNING, "Milestone property is "
				    "misconfigured.  Defaulting to \"all\".\n");
				/* FALLTHROUGH */

			case ECANCELED:
			case ENOENT:
				fmri[0] = '\0';
				break;

			default:
				bad_error("libscf_get_milestone", r);
			}

			scf_value_destroy(val);
			scf_property_destroy(prop);
		}
	}

	if (fmri[0] == '\0' || strcmp(fmri, "all") == 0)
		goto out;

	if (strcmp(fmri, "none") != 0) {
retry:
		if (scf_handle_decode_fmri(h, fmri, NULL, NULL, inst, NULL,
		    NULL, SCF_DECODE_FMRI_EXACT) != 0) {
			switch (scf_error()) {
			case SCF_ERROR_INVALID_ARGUMENT:
				log_error(LOG_WARNING,
				    "Requested milestone \"%s\" is invalid.  "
				    "Reverting to \"all\".\n", fmri);
				goto out;

			case SCF_ERROR_CONSTRAINT_VIOLATED:
				log_error(LOG_WARNING, "Requested milestone "
				    "\"%s\" does not specify an instance.  "
				    "Reverting to \"all\".\n", fmri);
				goto out;

			case SCF_ERROR_CONNECTION_BROKEN:
				libscf_handle_rebind(h);
				goto retry;

			case SCF_ERROR_NOT_FOUND:
				log_error(LOG_WARNING, "Requested milestone "
				    "\"%s\" not in repository.  Reverting to "
				    "\"all\".\n", fmri);
				goto out;

			case SCF_ERROR_HANDLE_MISMATCH:
			default:
				bad_error("scf_handle_decode_fmri",
				    scf_error());
			}
		}

		r = fmri_canonify(fmri, &cfmri, B_FALSE);
		assert(r == 0);

		r = dgraph_add_instance(cfmri, inst, B_TRUE);
		startd_free(cfmri, max_scf_fmri_size);
		switch (r) {
		case 0:
			break;

		case ECONNABORTED:
			goto retry;

		case EINVAL:
			log_error(LOG_WARNING,
			    "Requested milestone \"%s\" is invalid.  "
			    "Reverting to \"all\".\n", fmri);
			goto out;

		case ECANCELED:
			log_error(LOG_WARNING,
			    "Requested milestone \"%s\" not "
			    "in repository.  Reverting to \"all\".\n",
			    fmri);
			goto out;

		case EEXIST:
		default:
			bad_error("dgraph_add_instance", r);
		}
	}

	log_console(LOG_INFO, "Booting to milestone \"%s\".\n", fmri);

	r = dgraph_set_milestone(fmri, h, B_FALSE);
	switch (r) {
	case 0:
	case ECONNRESET:
	case EALREADY:
		break;

	case EINVAL:
	case ENOENT:
	default:
		bad_error("dgraph_set_milestone", r);
	}

out:
	startd_free(fmri, max_scf_fmri_size);
	scf_instance_destroy(inst);
}

void
set_restart_milestone(scf_handle_t *h)
{
	scf_instance_t *inst;
	scf_property_t *prop;
	scf_value_t *val;
	char *fmri;
	int r;

	inst = safe_scf_instance_create(h);

get_self:
	if (scf_handle_decode_fmri(h, SCF_SERVICE_STARTD, NULL, NULL,
	    inst, NULL, NULL, SCF_DECODE_FMRI_EXACT) != 0) {
		switch (scf_error()) {
		case SCF_ERROR_CONNECTION_BROKEN:
			libscf_handle_rebind(h);
			goto get_self;

		case SCF_ERROR_NOT_FOUND:
			break;

		case SCF_ERROR_INVALID_ARGUMENT:
		case SCF_ERROR_CONSTRAINT_VIOLATED:
		case SCF_ERROR_HANDLE_MISMATCH:
		default:
			bad_error("scf_handle_decode_fmri", scf_error());
		}

		scf_instance_destroy(inst);
		return;
	}

	prop = safe_scf_property_create(h);
	val = safe_scf_value_create(h);
	fmri = startd_alloc(max_scf_fmri_size);

	r = libscf_get_milestone(inst, prop, val, fmri, max_scf_fmri_size);
	switch (r) {
	case 0:
		break;

	case ECONNABORTED:
		libscf_handle_rebind(h);
		goto get_self;

	case ECANCELED:
	case ENOENT:
	case EINVAL:
		goto out;

	default:
		bad_error("libscf_get_milestone", r);
	}

	r = dgraph_set_milestone(fmri, h, B_TRUE);
	switch (r) {
	case 0:
	case ECONNRESET:
	case EALREADY:
	case EINVAL:
	case ENOENT:
		break;

	default:
		bad_error("dgraph_set_milestone", r);
	}

out:
	startd_free(fmri, max_scf_fmri_size);
	scf_value_destroy(val);
	scf_property_destroy(prop);
	scf_instance_destroy(inst);
}

/*
 * void *graph_thread(void *)
 *
 * Graph management thread.
 */
/*ARGSUSED*/
void *
graph_thread(void *arg)
{
	scf_handle_t *h;
	int err;

	h = libscf_handle_create_bound_loop();

	if (st->st_initial)
		set_initial_milestone(h);

	MUTEX_LOCK(&dgraph_lock);
	initial_milestone_set = B_TRUE;
	err = pthread_cond_broadcast(&initial_milestone_cv);
	assert(err == 0);
	MUTEX_UNLOCK(&dgraph_lock);

	libscf_populate_graph(h);

	if (!st->st_initial)
		set_restart_milestone(h);

	MUTEX_LOCK(&st->st_load_lock);
	st->st_load_complete = 1;
	(void) pthread_cond_broadcast(&st->st_load_cv);
	MUTEX_UNLOCK(&st->st_load_lock);

	MUTEX_LOCK(&dgraph_lock);
	/*
	 * Now that we've set st_load_complete we need to check can_come_up()
	 * since if we booted to a milestone, then there won't be any more
	 * state updates.
	 */
	if (!go_single_user_mode && !go_to_level1 &&
	    halting == -1) {
		if (!sulogin_thread_running && !can_come_up()) {
			(void) startd_thread_create(sulogin_thread, NULL);
			sulogin_thread_running = B_TRUE;
		}
	}
	MUTEX_UNLOCK(&dgraph_lock);

	(void) pthread_mutex_lock(&gu->gu_freeze_lock);

	/*CONSTCOND*/
	while (1) {
		(void) pthread_cond_wait(&gu->gu_freeze_cv,
		    &gu->gu_freeze_lock);
	}

	/*
	 * Unreachable for now -- there's currently no graceful cleanup
	 * called on exit().
	 */
	(void) pthread_mutex_unlock(&gu->gu_freeze_lock);
	scf_handle_destroy(h);

	return (NULL);
}


/*
 * int next_action()
 *   Given an array of timestamps 'a' with 'num' elements, find the
 *   lowest non-zero timestamp and return its index. If there are no
 *   non-zero elements, return -1.
 */
static int
next_action(hrtime_t *a, int num)
{
	hrtime_t t = 0;
	int i = 0, smallest = -1;

	for (i = 0; i < num; i++) {
		if (t == 0) {
			t = a[i];
			smallest = i;
		} else if (a[i] != 0 && a[i] < t) {
			t = a[i];
			smallest = i;
		}
	}

	if (t == 0)
		return (-1);
	else
		return (smallest);
}

/*
 * void process_actions()
 *   Process actions requested by the administrator. Possibilities include:
 *   refresh, restart, maintenance mode off, maintenance mode on,
 *   maintenance mode immediate, and degraded.
 *
 *   The set of pending actions is represented in the repository as a
 *   per-instance property group, with each action being a single property
 *   in that group.  This property group is converted to an array, with each
 *   action type having an array slot.  The actions in the array at the
 *   time process_actions() is called are acted on in the order of the
 *   timestamp (which is the value stored in the slot).  A value of zero
 *   indicates that there is no pending action of the type associated with
 *   a particular slot.
 *
 *   Sending an action event multiple times before the restarter has a
 *   chance to process that action will force it to be run at the last
 *   timestamp where it appears in the ordering.
 *
 *   Turning maintenance mode on trumps all other actions.
 *
 *   Returns 0 or ECONNABORTED.
 */
static int
process_actions(scf_handle_t *h, scf_propertygroup_t *pg, scf_instance_t *inst)
{
	scf_property_t *prop = NULL;
	scf_value_t *val = NULL;
	scf_type_t type;
	graph_vertex_t *vertex;
	admin_action_t a;
	int i, ret = 0, r;
	hrtime_t action_ts[NACTIONS];
	char *inst_name;

	r = libscf_instance_get_fmri(inst, &inst_name);
	switch (r) {
	case 0:
		break;

	case ECONNABORTED:
		return (ECONNABORTED);

	case ECANCELED:
		return (0);

	default:
		bad_error("libscf_instance_get_fmri", r);
	}

	MUTEX_LOCK(&dgraph_lock);

	vertex = vertex_get_by_name(inst_name);
	if (vertex == NULL) {
		MUTEX_UNLOCK(&dgraph_lock);
		log_framework(LOG_DEBUG, "%s: Can't find graph vertex. "
		    "The instance must have been removed.\n", inst_name);
		startd_free(inst_name, max_scf_fmri_size);
		return (0);
	}

	prop = safe_scf_property_create(h);
	val = safe_scf_value_create(h);

	for (i = 0; i < NACTIONS; i++) {
		if (scf_pg_get_property(pg, admin_actions[i], prop) != 0) {
			switch (scf_error()) {
			case SCF_ERROR_CONNECTION_BROKEN:
			default:
				ret = ECONNABORTED;
				goto out;

			case SCF_ERROR_DELETED:
				goto out;

			case SCF_ERROR_NOT_FOUND:
				action_ts[i] = 0;
				continue;

			case SCF_ERROR_HANDLE_MISMATCH:
			case SCF_ERROR_INVALID_ARGUMENT:
			case SCF_ERROR_NOT_SET:
				bad_error("scf_pg_get_property", scf_error());
			}
		}

		if (scf_property_type(prop, &type) != 0) {
			switch (scf_error()) {
			case SCF_ERROR_CONNECTION_BROKEN:
			default:
				ret = ECONNABORTED;
				goto out;

			case SCF_ERROR_DELETED:
				action_ts[i] = 0;
				continue;

			case SCF_ERROR_NOT_SET:
				bad_error("scf_property_type", scf_error());
			}
		}

		if (type != SCF_TYPE_INTEGER) {
			action_ts[i] = 0;
			continue;
		}

		if (scf_property_get_value(prop, val) != 0) {
			switch (scf_error()) {
			case SCF_ERROR_CONNECTION_BROKEN:
			default:
				ret = ECONNABORTED;
				goto out;

			case SCF_ERROR_DELETED:
				goto out;

			case SCF_ERROR_NOT_FOUND:
			case SCF_ERROR_CONSTRAINT_VIOLATED:
				action_ts[i] = 0;
				continue;

			case SCF_ERROR_NOT_SET:
			case SCF_ERROR_PERMISSION_DENIED:
				bad_error("scf_property_get_value",
				    scf_error());
			}
		}

		r = scf_value_get_integer(val, &action_ts[i]);
		assert(r == 0);
	}

	a = ADMIN_EVENT_MAINT_ON_IMMEDIATE;
	if (action_ts[ADMIN_EVENT_MAINT_ON_IMMEDIATE] ||
	    action_ts[ADMIN_EVENT_MAINT_ON]) {
		a = action_ts[ADMIN_EVENT_MAINT_ON_IMMEDIATE] ?
		    ADMIN_EVENT_MAINT_ON_IMMEDIATE : ADMIN_EVENT_MAINT_ON;

		vertex_send_event(vertex, admin_events[a]);
		r = libscf_unset_action(h, pg, a, action_ts[a]);
		switch (r) {
		case 0:
		case EACCES:
			break;

		case ECONNABORTED:
			ret = ECONNABORTED;
			goto out;

		case EPERM:
			uu_die("Insufficient privilege.\n");
			/* NOTREACHED */

		default:
			bad_error("libscf_unset_action", r);
		}
	}

	while ((a = next_action(action_ts, NACTIONS)) != -1) {
		log_framework(LOG_DEBUG,
		    "Graph: processing %s action for %s.\n", admin_actions[a],
		    inst_name);

		if (a == ADMIN_EVENT_REFRESH) {
			r = dgraph_refresh_instance(vertex, inst);
			switch (r) {
			case 0:
			case ECANCELED:
			case EINVAL:
			case -1:
				break;

			case ECONNABORTED:
				/* pg & inst are reset now, so just return. */
				ret = ECONNABORTED;
				goto out;

			default:
				bad_error("dgraph_refresh_instance", r);
			}
		}

		vertex_send_event(vertex, admin_events[a]);

		r = libscf_unset_action(h, pg, a, action_ts[a]);
		switch (r) {
		case 0:
		case EACCES:
			break;

		case ECONNABORTED:
			ret = ECONNABORTED;
			goto out;

		case EPERM:
			uu_die("Insufficient privilege.\n");
			/* NOTREACHED */

		default:
			bad_error("libscf_unset_action", r);
		}

		action_ts[a] = 0;
	}

out:
	MUTEX_UNLOCK(&dgraph_lock);

	scf_property_destroy(prop);
	scf_value_destroy(val);
	startd_free(inst_name, max_scf_fmri_size);
	return (ret);
}

/*
 * inst and pg_name are scratch space, and are unset on entry.
 * Returns
 *   0 - success
 *   ECONNRESET - success, but repository handle rebound
 *   ECONNABORTED - repository connection broken
 */
static int
process_pg_event(scf_handle_t *h, scf_propertygroup_t *pg, scf_instance_t *inst,
    char *pg_name)
{
	int r;
	scf_property_t *prop;
	scf_value_t *val;
	char *fmri;
	boolean_t rebound = B_FALSE, rebind_inst = B_FALSE;

	if (scf_pg_get_name(pg, pg_name, max_scf_value_size) < 0) {
		switch (scf_error()) {
		case SCF_ERROR_CONNECTION_BROKEN:
		default:
			return (ECONNABORTED);

		case SCF_ERROR_DELETED:
			return (0);

		case SCF_ERROR_NOT_SET:
			bad_error("scf_pg_get_name", scf_error());
		}
	}

	if (strcmp(pg_name, SCF_PG_GENERAL) == 0 ||
	    strcmp(pg_name, SCF_PG_GENERAL_OVR) == 0) {
		r = dgraph_update_general(pg);
		switch (r) {
		case 0:
		case ENOTSUP:
		case ECANCELED:
			return (0);

		case ECONNABORTED:
			return (ECONNABORTED);

		case -1:
			/* Error should have been logged. */
			return (0);

		default:
			bad_error("dgraph_update_general", r);
		}
	} else if (strcmp(pg_name, SCF_PG_RESTARTER_ACTIONS) == 0) {
		if (scf_pg_get_parent_instance(pg, inst) != 0) {
			switch (scf_error()) {
			case SCF_ERROR_CONNECTION_BROKEN:
				return (ECONNABORTED);

			case SCF_ERROR_DELETED:
			case SCF_ERROR_CONSTRAINT_VIOLATED:
				/* Ignore commands on services. */
				return (0);

			case SCF_ERROR_NOT_BOUND:
			case SCF_ERROR_HANDLE_MISMATCH:
			case SCF_ERROR_NOT_SET:
			default:
				bad_error("scf_pg_get_parent_instance",
				    scf_error());
			}
		}

		return (process_actions(h, pg, inst));
	}

	if (strcmp(pg_name, SCF_PG_OPTIONS) != 0 &&
	    strcmp(pg_name, SCF_PG_OPTIONS_OVR) != 0)
		return (0);

	/*
	 * We only care about the options[_ovr] property groups of our own
	 * instance, so get the fmri and compare.  Plus, once we know it's
	 * correct, if the repository connection is broken we know exactly what
	 * property group we were operating on, and can look it up again.
	 */
	if (scf_pg_get_parent_instance(pg, inst) != 0) {
		switch (scf_error()) {
		case SCF_ERROR_CONNECTION_BROKEN:
			return (ECONNABORTED);

		case SCF_ERROR_DELETED:
		case SCF_ERROR_CONSTRAINT_VIOLATED:
			return (0);

		case SCF_ERROR_HANDLE_MISMATCH:
		case SCF_ERROR_NOT_BOUND:
		case SCF_ERROR_NOT_SET:
		default:
			bad_error("scf_pg_get_parent_instance",
			    scf_error());
		}
	}

	switch (r = libscf_instance_get_fmri(inst, &fmri)) {
	case 0:
		break;

	case ECONNABORTED:
		return (ECONNABORTED);

	case ECANCELED:
		return (0);

	default:
		bad_error("libscf_instance_get_fmri", r);
	}

	if (strcmp(fmri, SCF_SERVICE_STARTD) != 0) {
		startd_free(fmri, max_scf_fmri_size);
		return (0);
	}

	/*
	 * update the information events flag
	 */
	if (strcmp(pg_name, SCF_PG_OPTIONS) == 0)
		info_events_all = libscf_get_info_events_all(pg);

	prop = safe_scf_property_create(h);
	val = safe_scf_value_create(h);

	if (strcmp(pg_name, SCF_PG_OPTIONS_OVR) == 0) {
		/* See if we need to set the runlevel. */
		/* CONSTCOND */
		if (0) {
rebind_pg:
			libscf_handle_rebind(h);
			rebound = B_TRUE;

			r = libscf_lookup_instance(SCF_SERVICE_STARTD, inst);
			switch (r) {
			case 0:
				break;

			case ECONNABORTED:
				goto rebind_pg;

			case ENOENT:
				goto out;

			case EINVAL:
			case ENOTSUP:
				bad_error("libscf_lookup_instance", r);
			}

			if (scf_instance_get_pg(inst, pg_name, pg) != 0) {
				switch (scf_error()) {
				case SCF_ERROR_DELETED:
				case SCF_ERROR_NOT_FOUND:
					goto out;

				case SCF_ERROR_CONNECTION_BROKEN:
					goto rebind_pg;

				case SCF_ERROR_HANDLE_MISMATCH:
				case SCF_ERROR_NOT_BOUND:
				case SCF_ERROR_NOT_SET:
				case SCF_ERROR_INVALID_ARGUMENT:
				default:
					bad_error("scf_instance_get_pg",
					    scf_error());
				}
			}
		}

		if (scf_pg_get_property(pg, "runlevel", prop) == 0) {
			r = dgraph_set_runlevel(pg, prop);
			switch (r) {
			case ECONNRESET:
				rebound = B_TRUE;
				rebind_inst = B_TRUE;
				/* FALLTHROUGH */

			case 0:
				break;

			case ECONNABORTED:
				goto rebind_pg;

			case ECANCELED:
				goto out;

			default:
				bad_error("dgraph_set_runlevel", r);
			}
		} else {
			switch (scf_error()) {
			case SCF_ERROR_CONNECTION_BROKEN:
			default:
				goto rebind_pg;

			case SCF_ERROR_DELETED:
				goto out;

			case SCF_ERROR_NOT_FOUND:
				break;

			case SCF_ERROR_INVALID_ARGUMENT:
			case SCF_ERROR_HANDLE_MISMATCH:
			case SCF_ERROR_NOT_BOUND:
			case SCF_ERROR_NOT_SET:
				bad_error("scf_pg_get_property", scf_error());
			}
		}
	}

	if (rebind_inst) {
lookup_inst:
		r = libscf_lookup_instance(SCF_SERVICE_STARTD, inst);
		switch (r) {
		case 0:
			break;

		case ECONNABORTED:
			libscf_handle_rebind(h);
			rebound = B_TRUE;
			goto lookup_inst;

		case ENOENT:
			goto out;

		case EINVAL:
		case ENOTSUP:
			bad_error("libscf_lookup_instance", r);
		}
	}

	r = libscf_get_milestone(inst, prop, val, fmri, max_scf_fmri_size);
	switch (r) {
	case 0:
		break;

	case ECONNABORTED:
		libscf_handle_rebind(h);
		rebound = B_TRUE;
		goto lookup_inst;

	case EINVAL:
		log_error(LOG_NOTICE,
		    "%s/%s property of %s is misconfigured.\n", pg_name,
		    SCF_PROPERTY_MILESTONE, SCF_SERVICE_STARTD);
		/* FALLTHROUGH */

	case ECANCELED:
	case ENOENT:
		(void) strcpy(fmri, "all");
		break;

	default:
		bad_error("libscf_get_milestone", r);
	}

	r = dgraph_set_milestone(fmri, h, B_FALSE);
	switch (r) {
	case 0:
	case ECONNRESET:
	case EALREADY:
		break;

	case EINVAL:
		log_error(LOG_WARNING, "Milestone %s is invalid.\n", fmri);
		break;

	case ENOENT:
		log_error(LOG_WARNING, "Milestone %s does not exist.\n", fmri);
		break;

	default:
		bad_error("dgraph_set_milestone", r);
	}

out:
	startd_free(fmri, max_scf_fmri_size);
	scf_value_destroy(val);
	scf_property_destroy(prop);

	return (rebound ? ECONNRESET : 0);
}

/*
 * process_delete() deletes an instance from the dgraph if 'fmri' is an
 * instance fmri or if 'fmri' matches the 'general' property group of an
 * instance (or the 'general/enabled' property).
 *
 * 'fmri' may be overwritten and cannot be trusted on return by the caller.
 */
static void
process_delete(char *fmri, scf_handle_t *h)
{
	char *lfmri, *end_inst_fmri;
	const char *inst_name = NULL;
	const char *pg_name = NULL;
	const char *prop_name = NULL;

	lfmri = safe_strdup(fmri);

	/* Determine if the FMRI is a property group or instance */
	if (scf_parse_svc_fmri(lfmri, NULL, NULL, &inst_name, &pg_name,
	    &prop_name) != SCF_SUCCESS) {
		log_error(LOG_WARNING,
		    "Received invalid FMRI \"%s\" from repository server.\n",
		    fmri);
	} else if (inst_name != NULL && pg_name == NULL) {
		(void) dgraph_remove_instance(fmri, h);
	} else if (inst_name != NULL && pg_name != NULL) {
		/*
		 * If we're deleting the 'general' property group or
		 * 'general/enabled' property then the whole instance
		 * must be removed from the dgraph.
		 */
		if (strcmp(pg_name, SCF_PG_GENERAL) != 0) {
			free(lfmri);
			return;
		}

		if (prop_name != NULL &&
		    strcmp(prop_name, SCF_PROPERTY_ENABLED) != 0) {
			free(lfmri);
			return;
		}

		/*
		 * Because the instance has already been deleted from the
		 * repository, we cannot use any scf_ functions to retrieve
		 * the instance FMRI however we can easily reconstruct it
		 * manually.
		 */
		end_inst_fmri = strstr(fmri, SCF_FMRI_PROPERTYGRP_PREFIX);
		if (end_inst_fmri == NULL)
			bad_error("process_delete", 0);

		end_inst_fmri[0] = '\0';

		(void) dgraph_remove_instance(fmri, h);
	}

	free(lfmri);
}

/*ARGSUSED*/
void *
repository_event_thread(void *unused)
{
	scf_handle_t *h;
	scf_propertygroup_t *pg;
	scf_instance_t *inst;
	char *fmri = startd_alloc(max_scf_fmri_size);
	char *pg_name = startd_alloc(max_scf_value_size);
	int r;

	h = libscf_handle_create_bound_loop();

	pg = safe_scf_pg_create(h);
	inst = safe_scf_instance_create(h);

retry:
	if (_scf_notify_add_pgtype(h, SCF_GROUP_FRAMEWORK) != SCF_SUCCESS) {
		if (scf_error() == SCF_ERROR_CONNECTION_BROKEN) {
			libscf_handle_rebind(h);
		} else {
			log_error(LOG_WARNING,
			    "Couldn't set up repository notification "
			    "for property group type %s: %s\n",
			    SCF_GROUP_FRAMEWORK, scf_strerror(scf_error()));

			(void) sleep(1);
		}

		goto retry;
	}

	/*CONSTCOND*/
	while (1) {
		ssize_t res;

		/* Note: fmri is only set on delete events. */
		res = _scf_notify_wait(pg, fmri, max_scf_fmri_size);
		if (res < 0) {
			libscf_handle_rebind(h);
			goto retry;
		} else if (res == 0) {
			/*
			 * property group modified.  inst and pg_name are
			 * pre-allocated scratch space.
			 */
			if (scf_pg_update(pg) < 0) {
				switch (scf_error()) {
				case SCF_ERROR_DELETED:
					continue;

				case SCF_ERROR_CONNECTION_BROKEN:
					log_error(LOG_WARNING,
					    "Lost repository event due to "
					    "disconnection.\n");
					libscf_handle_rebind(h);
					goto retry;

				case SCF_ERROR_NOT_BOUND:
				case SCF_ERROR_NOT_SET:
				default:
					bad_error("scf_pg_update", scf_error());
				}
			}

			r = process_pg_event(h, pg, inst, pg_name);
			switch (r) {
			case 0:
				break;

			case ECONNABORTED:
				log_error(LOG_WARNING, "Lost repository event "
				    "due to disconnection.\n");
				libscf_handle_rebind(h);
				/* FALLTHROUGH */

			case ECONNRESET:
				goto retry;

			default:
				bad_error("process_pg_event", r);
			}
		} else {
			/*
			 * Service, instance, or pg deleted.
			 * Don't trust fmri on return.
			 */
			process_delete(fmri, h);
		}
	}

	/*NOTREACHED*/
	return (NULL);
}

void
graph_engine_start()
{
	int err;

	(void) startd_thread_create(graph_thread, NULL);

	MUTEX_LOCK(&dgraph_lock);
	while (!initial_milestone_set) {
		err = pthread_cond_wait(&initial_milestone_cv, &dgraph_lock);
		assert(err == 0);
	}
	MUTEX_UNLOCK(&dgraph_lock);

	(void) startd_thread_create(repository_event_thread, NULL);
	(void) startd_thread_create(graph_event_thread, NULL);
}<|MERGE_RESOLUTION|>--- conflicted
+++ resolved
@@ -22,11 +22,8 @@
 /*
  * Copyright (c) 2004, 2010, Oracle and/or its affiliates. All rights reserved.
  * Copyright (c) 2015, Syneto S.R.L. All rights reserved.
-<<<<<<< HEAD
+ * Copyright 2016 Toomas Soome <tsoome@me.com>
  * Copyright (c) 2016 by Delphix. All rights reserved.
-=======
- * Copyright 2016 Toomas Soome <tsoome@me.com>
->>>>>>> d5f26ad8
  */
 
 /*
