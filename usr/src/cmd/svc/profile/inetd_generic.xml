--- conflicted
+++ resolved
@@ -53,12 +53,6 @@
 	<service name='network/rpc/gss' version='1' type='service'>
 		<instance name='default' enabled='true'/>
 	</service>
-<<<<<<< HEAD
-	<service name='network/rpc/mdcomm' version='1' type='service'>
-		<instance name='default' enabled='true'/>
-	</service>
-=======
->>>>>>> 5f10ef69
 	<service name='network/rpc/rstat' version='1' type='service'>
 		<instance name='default' enabled='true'/>
 	</service>
