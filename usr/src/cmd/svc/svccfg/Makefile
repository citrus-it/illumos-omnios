#
# CDDL HEADER START
#
# The contents of this file are subject to the terms of the
# Common Development and Distribution License (the "License").
# You may not use this file except in compliance with the License.
#
# You can obtain a copy of the license at usr/src/OPENSOLARIS.LICENSE
# or http://www.opensolaris.org/os/licensing.
# See the License for the specific language governing permissions
# and limitations under the License.
#
# When distributing Covered Code, include this CDDL HEADER in each
# file and include the License file at usr/src/OPENSOLARIS.LICENSE.
# If applicable, add the following below this CDDL HEADER, with the
# fields enclosed by brackets "[]" replaced with your own identifying
# information: Portions Copyright [yyyy] [name of copyright owner]
#
# CDDL HEADER END
#

#
# Copyright (c) 2004, 2010, Oracle and/or its affiliates. All rights reserved.
# Copyright (c) 2018, Joyent, Inc.
#

MYPROG =	svccfg
PROG =		$(MYPROG)

SRCS  =		svccfg_main.c \
		svccfg_engine.c \
		svccfg_internal.c \
		svccfg_libscf.c \
		svccfg_tmpl.c \
		svccfg_xml.c \
		svccfg_help.c

LNTS =		$(SRCS:%.c=%.ln) \
		manifest_find.ln \
		manifest_hash.ln

MYOBJS =	$(SRCS:%.c=%.o) \
		svccfg_grammar.o \
		svccfg_lex.o \
		manifest_find.o \
		manifest_hash.o \
		notify_params.o
OBJS =		$(MYOBJS)

POFILES = 	$(SRCS:%.c=%.po) \
		svccfg_grammar.po \
		svccfg_lex.po \
		../common/manifest_find.po \
		../common/manifest_hash.po

include ../../Makefile.cmd
include ../../Makefile.ctf

POFILE =	$(PROG)_all.po

NATIVE_BUILD=$(POUND_SIGN)
$(NATIVE_BUILD)NOT_NATIVE=$(POUND_SIGN)

$(NATIVE_BUILD)PROG = $(MYPROG:%=%-native)
$(NATIVE_BUILD)OBJS = $(MYOBJS:%.o=%-native.o)

# svccfg has a name clash with main() and libl.so.1.  However, svccfg must
# still export a number of "yy*" (libl) interfaces.  Reduce all other symbols
# to local scope.
MAPFILES +=	$(MAPFILE.LEX) $(MAPFILE.NGB)
MAPOPTS =	$(MAPFILES:%=-Wl,-M%)

MYCPPFLAGS =	-I ../common -I$(ADJUNCT_PROTO)/usr/include/libxml2
CPPFLAGS +=	$(MYCPPFLAGS)
LDFLAGS +=	$(MAPOPTS)

CERRWARN +=	-Wno-unused-label
CERRWARN +=	-Wno-implicit-function-declaration
CERRWARN +=	-Wno-switch
CERRWARN +=	-Wno-unused-variable
CERRWARN +=	-Wno-parentheses

<<<<<<< HEAD
LFLAGS += -t
=======
# not linted
SMATCH=off

LFLAGS = -t
>>>>>>> c653bb47
YFLAGS = -d

CLOBBERFILES += svccfg_lex.c svccfg_grammar.c svccfg_grammar.h \
    $(MYPROG:%=%-native)

SVCCFG_EXTRA_LIBS = -lxml2 -lscf -ll -luutil -lumem -lmd5 -lnvpair
$(NOT_NATIVE)SVCCFG_EXTRA_LIBS += -ltecla

LIBSCF		= $(SRC)/lib/libscf
LIBTECLA	= $(SRC)/lib/libtecla		# just for the header

debug := COPTFLAG = -g


LDLIBS += $(SVCCFG_EXTRA_LIBS)

$(NATIVE_BUILD)CC =	$(NATIVECC)
$(NATIVE_BUILD)LD =	$(NATIVELD)
$(NATIVE_BUILD)CFLAGS =	$(NATIVE_CFLAGS)
$(NATIVE_BUILD)CPPFLAGS = \
	-DNATIVE_BUILD \
	$(MYCPPFLAGS) \
	-I$(LIBSCF)/inc \
	-I$(LIBTECLA)
$(NATIVE_BUILD)LDFLAGS =
$(NATIVE_BUILD)LDLIBS = \
	-L$(LIBSCF)/native -R$(LIBSCF)/native \
	-L$(ADJUNCT_PROTO)/usr/lib -R$(ADJUNCT_PROTO)/usr/lib \
	$(SVCCFG_EXTRA_LIBS)

svccfg_help.po := XGETFLAGS =	-a

.KEEP_STATE:
.PARALLEL: $(OBJS) $(LNTS)

all debug: $(PROG)

native: FRC
	@cd $(LIBSCF)/native; pwd; $(MAKE) $(MFLAGS) install
	@NATIVE_BUILD= $(MAKE) $(MFLAGS) all

$(PROG): $(OBJS) $(MAPFILES)
	$(LINK.c) -o $@ $(OBJS) $(LDLIBS)
	$(POST_PROCESS)

$(POFILES): svccfg_grammar.h

$(POFILE): $(POFILES)
	cat $(POFILES) > $(POFILE)

install: all $(ROOTUSRSBINPROG)

svccfg_lex.c: svccfg.l svccfg_grammar.h
	$(LEX) $(LFLAGS) svccfg.l > $@

svccfg_help.o: svccfg_grammar.h
svccfg_help-native.o: svccfg_grammar.h

svccfg_grammar.h svccfg_grammar.c: svccfg.y
	$(YACC) $(YFLAGS) svccfg.y
	@$(MV) y.tab.h svccfg_grammar.h
	@$(MV) y.tab.c svccfg_grammar.c

clean: FRC
	$(RM) $(MYOBJS) $(MYOBJS:%.o=%-native.o) $(LNTS)

%-native.o: %.c
	$(COMPILE.c) -o $@ $<
	$(POST_PROCESS_O)

%-native.o: ../common/%.c
	$(COMPILE.c) -o $@ $<
	$(POST_PROCESS_O)

%.o: ../common/%.c
	$(COMPILE.c) $(OUTPUT_OPTION) $<
	$(POST_PROCESS_O)

include ../../Makefile.targ

FRC:<|MERGE_RESOLUTION|>--- conflicted
+++ resolved
@@ -80,14 +80,11 @@
 CERRWARN +=	-Wno-unused-variable
 CERRWARN +=	-Wno-parentheses
 
-<<<<<<< HEAD
 LFLAGS += -t
-=======
+
 # not linted
 SMATCH=off
 
-LFLAGS = -t
->>>>>>> c653bb47
 YFLAGS = -d
 
 CLOBBERFILES += svccfg_lex.c svccfg_grammar.c svccfg_grammar.h \
