--- conflicted
+++ resolved
@@ -66,15 +66,9 @@
 
 # These are because of bugs in lex(1)/yacc(1) generated code
 CERRWARN +=	-_gcc=-Wno-unused-label
-<<<<<<< HEAD
-CERRWARN +=	-_gcc=-Wno-switch
-CERRWARN +=	-_gcc=-Wno-unused-variable
-CERRWARN +=	-_gcc=-Wno-parentheses
-=======
 CERRWARN +=	-_gcc=-Wno-unused-variable
 
 CERRWARN +=	-_gcc=-Wno-switch
->>>>>>> 4e0cc57d
 CERRWARN +=	$(CNOWARN_UNINIT)
 
 # not linted
