--- conflicted
+++ resolved
@@ -21,11 +21,8 @@
 #
 #
 # Copyright (c) 1988, 2010, Oracle and/or its affiliates. All rights reserved.
-<<<<<<< HEAD
 # Copyright 2019 OmniOS Community Edition (OmniOSce) Association.
-=======
 # Copyright 2017 RackTop Systems.
->>>>>>> 50dd0783
 #
 
 . /lib/svc/share/smf_include.sh
@@ -103,8 +100,7 @@
 		msg="WARNING: /usr/sbin/zfs mount -a failed: exit status $rc"
 		echo $msg
 		echo "$SMF_FMRI:" $msg >/dev/msglog
-<<<<<<< HEAD
-		result=$SMF_EXIT_ERR_FATAL
+		result=$SMF_EXIT_MON_DEGRADE
 	else
 		# Mount all encrypted datasets for which the key is available
 		numenc=0
@@ -135,9 +131,6 @@
 			echo "$SMF_FMRI:" $msg >/dev/msglog
 			/usr/sbin/zfs mount -va >/dev/msglog 2>&1
 		fi
-=======
-		result=$SMF_EXIT_MON_DEGRADE
->>>>>>> 50dd0783
 	fi
 fi
 
