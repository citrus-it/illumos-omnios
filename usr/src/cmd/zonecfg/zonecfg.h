/*
 * CDDL HEADER START
 *
 * The contents of this file are subject to the terms of the
 * Common Development and Distribution License (the "License").
 * You may not use this file except in compliance with the License.
 *
 * You can obtain a copy of the license at usr/src/OPENSOLARIS.LICENSE
 * or http://www.opensolaris.org/os/licensing.
 * See the License for the specific language governing permissions
 * and limitations under the License.
 *
 * When distributing Covered Code, include this CDDL HEADER in each
 * file and include the License file at usr/src/OPENSOLARIS.LICENSE.
 * If applicable, add the following below this CDDL HEADER, with the
 * fields enclosed by brackets "[]" replaced with your own identifying
 * information: Portions Copyright [yyyy] [name of copyright owner]
 *
 * CDDL HEADER END
 */

/*
 * Copyright (c) 2003, 2010, Oracle and/or its affiliates. All rights reserved.
 */

#ifndef _ZONECFG_H
#define	_ZONECFG_H

/*
 * header file for zonecfg command
 */

#ifdef __cplusplus
extern "C" {
#endif

#include <unistd.h>

#define	Z_ERR		1
#define	Z_USAGE		2
#define	Z_REPEAT	3

#define	CMD_ADD		0
#define	CMD_CANCEL	1
#define	CMD_CLEAR	2
#define	CMD_COMMIT	3
#define	CMD_CREATE	4
#define	CMD_DELETE	5
#define	CMD_END		6
#define	CMD_EXIT	7
#define	CMD_EXPORT	8
#define	CMD_HELP	9
#define	CMD_INFO	10
#define	CMD_REMOVE	11
#define	CMD_REVERT	12
#define	CMD_SELECT	13
#define	CMD_SET		14
#define	CMD_VERIFY	15

#define	CMD_MIN		CMD_ADD
#define	CMD_MAX		CMD_VERIFY

/* resource types: increment RT_MAX when expanding this list */
#define	RT_UNKNOWN	0
#define	RT_ZONENAME	1	/* really a property, but for info ... */
#define	RT_ZONEPATH	2	/* really a property, but for info ... */
#define	RT_AUTOBOOT	3	/* really a property, but for info ... */
#define	RT_POOL		4	/* really a property, but for info ... */
#define	RT_FS		5
#define	RT_NET		6
#define	RT_DEVICE	7
#define	RT_RCTL		8
#define	RT_ATTR		9
#define	RT_DATASET	10
#define	RT_LIMITPRIV	11	/* really a property, but for info ... */
#define	RT_BOOTARGS	12	/* really a property, but for info ... */
#define	RT_BRAND	13	/* really a property, but for info ... */
#define	RT_DCPU		14
#define	RT_MCAP		15
#define	RT_MAXLWPS	16	/* really a rctl alias property, but for info */
#define	RT_MAXSHMMEM	17	/* really a rctl alias property, but for info */
#define	RT_MAXSHMIDS	18	/* really a rctl alias property, but for info */
#define	RT_MAXMSGIDS	19	/* really a rctl alias property, but for info */
#define	RT_MAXSEMIDS	20	/* really a rctl alias property, but for info */
#define	RT_SHARES	21	/* really a rctl alias property, but for info */
#define	RT_SCHED	22	/* really a property, but for info ... */
#define	RT_IPTYPE	23	/* really a property, but for info ... */
#define	RT_PCAP		24
#define	RT_HOSTID	25	/* really a property, but for info ... */
#define	RT_ADMIN	26
#define	RT_FS_ALLOWED	27
#define	RT_MAXPROCS	28	/* really a rctl alias property, but for info */
#define	RT_SECFLAGS	29

#define	RT_MIN		RT_UNKNOWN
#define	RT_MAX		RT_SECFLAGS

/* property types: increment PT_MAX when expanding this list */
#define	PT_UNKNOWN	0
#define	PT_ZONENAME	1
#define	PT_ZONEPATH	2
#define	PT_AUTOBOOT	3
#define	PT_POOL		4
#define	PT_DIR		5
#define	PT_SPECIAL	6
#define	PT_TYPE		7
#define	PT_OPTIONS	8
#define	PT_ADDRESS	9
#define	PT_PHYSICAL	10
#define	PT_NAME		11
#define	PT_VALUE	12
#define	PT_MATCH	13
#define	PT_PRIV		14
#define	PT_LIMIT	15
#define	PT_ACTION	16
#define	PT_RAW		17
#define	PT_LIMITPRIV	18
#define	PT_BOOTARGS	19
#define	PT_BRAND	20
#define	PT_NCPUS	21
#define	PT_IMPORTANCE	22
#define	PT_SWAP		23
#define	PT_LOCKED	24
#define	PT_SHARES	25
#define	PT_MAXLWPS	26
#define	PT_MAXSHMMEM	27
#define	PT_MAXSHMIDS	28
#define	PT_MAXMSGIDS	29
#define	PT_MAXSEMIDS	30
#define	PT_MAXLOCKEDMEM	31
#define	PT_MAXSWAP	32
#define	PT_SCHED	33
#define	PT_IPTYPE	34
#define	PT_DEFROUTER	35
#define	PT_HOSTID	36
#define	PT_USER		37
#define	PT_AUTHS	38
#define	PT_FS_ALLOWED	39
#define	PT_MAXPROCS	40
#define	PT_ALLOWED_ADDRESS	41
<<<<<<< HEAD
#define	PT_ZFSPRI	42
#define	PT_MAC		43
#define	PT_VLANID	44
#define	PT_GNIC		45
#define	PT_NPROP	46

#define	PT_MIN		PT_UNKNOWN
#define	PT_MAX		PT_NPROP
=======
#define	PT_DEFAULT	42
#define	PT_LOWER	43
#define	PT_UPPER	44

#define	PT_MIN		PT_UNKNOWN
#define	PT_MAX		PT_UPPER
>>>>>>> 6cedfc39

#define	MAX_EQ_PROP_PAIRS	3

#define	PROP_VAL_SIMPLE		0
#define	PROP_VAL_COMPLEX	1
#define	PROP_VAL_LIST		2

#define	PROP_VAL_MIN		PROP_VAL_SIMPLE
#define	PROP_VAL_MAX		PROP_VAL_LIST

/*
 * If any subcommand is ever modified to take more than three arguments,
 * this will need to be incremented.
 */
#define	MAX_SUBCMD_ARGS		3

typedef struct complex_property {
	int	cp_type;	/* from the PT_* list above */
	char	*cp_value;
	struct complex_property *cp_next;
} complex_property_t, *complex_property_ptr_t;

typedef struct list_property {
	char	*lp_simple;
	complex_property_ptr_t	lp_complex;
	struct list_property	*lp_next;
} list_property_t, *list_property_ptr_t;

typedef struct property_value {
	int	pv_type;	/* from the PROP_VAL_* list above */
	char	*pv_simple;
	complex_property_ptr_t	pv_complex;
	list_property_ptr_t	pv_list;
} property_value_t, *property_value_ptr_t;

typedef struct cmd {
	char	*cmd_name;
	void	(*cmd_handler)(struct cmd *);
	int	cmd_res_type;
	int	cmd_prop_nv_pairs;
	int	cmd_prop_name[MAX_EQ_PROP_PAIRS];
	property_value_ptr_t	cmd_property_ptr[MAX_EQ_PROP_PAIRS];
	int	cmd_argc;
	char	*cmd_argv[MAX_SUBCMD_ARGS + 1];
} cmd_t;

#define	HELP_USAGE	0x01
#define	HELP_SUBCMDS	0x02
#define	HELP_SYNTAX	0x04
#define	HELP_RESOURCES	0x08
#define	HELP_PROPS	0x10
#define	HELP_META	0x20
#define	HELP_NETADDR	0x40
#define	HELP_RES_SCOPE	0x80

#define	HELP_RES_PROPS	(HELP_RESOURCES | HELP_PROPS)

extern void add_func(cmd_t *);
extern void cancel_func(cmd_t *);
extern void commit_func(cmd_t *);
extern void create_func(cmd_t *);
extern void delete_func(cmd_t *);
extern void end_func(cmd_t *);
extern void exit_func(cmd_t *);
extern void export_func(cmd_t *);
extern void help_func(cmd_t *);
extern void info_func(cmd_t *);
extern void remove_func(cmd_t *);
extern void revert_func(cmd_t *);
extern void select_func(cmd_t *);
extern void set_func(cmd_t *);
extern void verify_func(cmd_t *);
extern void clear_func(cmd_t *);

extern cmd_t *alloc_cmd(void);
extern complex_property_ptr_t alloc_complex(void);
extern list_property_ptr_t alloc_list(void);
extern void free_cmd(cmd_t *cmd);
extern void free_complex(complex_property_ptr_t complex);
extern void free_list(list_property_ptr_t list);
extern void free_outer_list(list_property_ptr_t list);

extern void usage(boolean_t verbose, uint_t flags);

extern FILE *yyin;
extern char *res_types[];
extern char *prop_types[];

/*
 * NOTE: Only Lex and YACC should use the following functions.
 */
extern void assert_no_unclaimed_tokens(void);
extern char *claim_token(char *);

#ifdef __cplusplus
}
#endif

#endif	/* _ZONECFG_H */<|MERGE_RESOLUTION|>--- conflicted
+++ resolved
@@ -138,23 +138,17 @@
 #define	PT_FS_ALLOWED	39
 #define	PT_MAXPROCS	40
 #define	PT_ALLOWED_ADDRESS	41
-<<<<<<< HEAD
 #define	PT_ZFSPRI	42
 #define	PT_MAC		43
 #define	PT_VLANID	44
 #define	PT_GNIC		45
 #define	PT_NPROP	46
-
-#define	PT_MIN		PT_UNKNOWN
-#define	PT_MAX		PT_NPROP
-=======
-#define	PT_DEFAULT	42
-#define	PT_LOWER	43
-#define	PT_UPPER	44
+#define	PT_DEFAULT	47
+#define	PT_LOWER	48
+#define	PT_UPPER	49
 
 #define	PT_MIN		PT_UNKNOWN
 #define	PT_MAX		PT_UPPER
->>>>>>> 6cedfc39
 
 #define	MAX_EQ_PROP_PAIRS	3
 
