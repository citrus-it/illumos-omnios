/*
 * CDDL HEADER START
 *
 * The contents of this file are subject to the terms of the
 * Common Development and Distribution License (the "License").
 * You may not use this file except in compliance with the License.
 *
 * You can obtain a copy of the license at usr/src/OPENSOLARIS.LICENSE
 * or http://www.opensolaris.org/os/licensing.
 * See the License for the specific language governing permissions
 * and limitations under the License.
 *
 * When distributing Covered Code, include this CDDL HEADER in each
 * file and include the License file at usr/src/OPENSOLARIS.LICENSE.
 * If applicable, add the following below this CDDL HEADER, with the
 * fields enclosed by brackets "[]" replaced with your own identifying
 * information: Portions Copyright [yyyy] [name of copyright owner]
 *
 * CDDL HEADER END
 */

/*
 * Copyright (c) 2005, 2010, Oracle and/or its affiliates. All rights reserved.
 * Copyright (c) 2011, 2017 by Delphix. All rights reserved.
 * Copyright (c) 2014 Integros [integros.com]
 * Copyright 2017 Nexenta Systems, Inc.
 */

#include <stdio.h>
#include <unistd.h>
#include <stdio_ext.h>
#include <stdlib.h>
#include <ctype.h>
#include <sys/zfs_context.h>
#include <sys/spa.h>
#include <sys/spa_impl.h>
#include <sys/dmu.h>
#include <sys/zap.h>
#include <sys/fs/zfs.h>
#include <sys/zfs_znode.h>
#include <sys/zfs_sa.h>
#include <sys/sa.h>
#include <sys/sa_impl.h>
#include <sys/vdev.h>
#include <sys/vdev_impl.h>
#include <sys/metaslab_impl.h>
#include <sys/dmu_objset.h>
#include <sys/dsl_dir.h>
#include <sys/dsl_dataset.h>
#include <sys/dsl_pool.h>
#include <sys/dsl_bookmark.h>
#include <sys/dbuf.h>
#include <sys/zil.h>
#include <sys/zil_impl.h>
#include <sys/stat.h>
#include <sys/resource.h>
#include <sys/dmu_send.h>
#include <sys/dmu_traverse.h>
#include <sys/zio_checksum.h>
#include <sys/zio_compress.h>
#include <sys/zfs_fuid.h>
#include <sys/arc.h>
#include <sys/ddt.h>
#include <sys/zfeature.h>
#include <sys/mooch_byteswap.h>
#include <sys/blkptr.h>
#include <sys/abd.h>
#include <sys/blkptr.h>
#include <zfs_comutil.h>
#undef verify
#include <libzfs.h>

#define	ZDB_COMPRESS_NAME(idx) ((idx) < ZIO_COMPRESS_FUNCTIONS ?	\
	zio_compress_table[(idx)].ci_name : "UNKNOWN")
#define	ZDB_CHECKSUM_NAME(idx) ((idx) < ZIO_CHECKSUM_FUNCTIONS ?	\
	zio_checksum_table[(idx)].ci_name : "UNKNOWN")
#define	ZDB_OT_NAME(idx) ((idx) < DMU_OT_NUMTYPES ?	\
	dmu_ot[(idx)].ot_name : DMU_OT_IS_VALID(idx) ?	\
	dmu_ot_byteswap[DMU_OT_BYTESWAP(idx)].ob_name : "UNKNOWN")
#define	ZDB_OT_TYPE(idx) ((idx) < DMU_OT_NUMTYPES ? (idx) :		\
	(idx) == DMU_OTN_ZAP_DATA || (idx) == DMU_OTN_ZAP_METADATA ?	\
	DMU_OT_ZAP_OTHER : \
	(idx) == DMU_OTN_UINT64_DATA || (idx) == DMU_OTN_UINT64_METADATA ? \
	DMU_OT_UINT64_OTHER : DMU_OT_NUMTYPES)

#ifndef lint
extern int reference_tracking_enable;
extern boolean_t zfs_recover;
extern int aok;
extern uint64_t zfs_arc_max, zfs_arc_meta_limit;
extern int zfs_vdev_async_read_max_active;
extern boolean_t spa_load_verify_dryrun;
#else
int reference_tracking_enable;
boolean_t zfs_recover;
int aok;
uint64_t zfs_arc_max, zfs_arc_meta_limit;
int zfs_vdev_async_read_max_active;
boolean_t spa_load_verify_dryrun;
#endif

const char cmdname[] = "zdb";
uint8_t dump_opt[256];

typedef void object_viewer_t(objset_t *, uint64_t, void *data, size_t size);

extern void dump_intent_log(zilog_t *);
uint64_t *zopt_object = NULL;
int zopt_objects = 0;
libzfs_handle_t *g_zfs;
uint64_t max_inflight = 1000;

static void snprintf_blkptr_compact(char *, size_t, const blkptr_t *);

/*
 * These libumem hooks provide a reasonable set of defaults for the allocator's
 * debugging facilities.
 */
const char *
_umem_debug_init()
{
	return ("default,verbose"); /* $UMEM_DEBUG setting */
}

const char *
_umem_logging_init(void)
{
	return ("fail,contents"); /* $UMEM_LOGGING setting */
}

static void
usage(void)
{
	(void) fprintf(stderr,
	    "Usage:\t%s [-AbcCdDFGhikLmMPsvX] [-e [-V] [-p <path> ...]] "
	    "[-I <inflight I/Os>]\n"
	    "\t\t[-o <var>=<value>]... [-t <txg>] [-U <cache>] [-x <dumpdir>]\n"
	    "\t\t[<poolname> [<object> ...]]\n"
	    "\t%s [-AdiPv] [-e [-V] [-p <path> ...]] [-U <cache>] <dataset> "
	    "[<object> ...]\n"
	    "\t%s [-v] <bookmark>\n"
	    "\t%s -C [-A] [-U <cache>]\n"
	    "\t%s -E [-A] <word0>:<word1>:...:<word15>\n"
	    "\t%s -l [-Aqu] <device>\n"
	    "\t%s -mM [-AFLPX] [-e [-V] [-p <path> ...]] [-t <txg>] "
	    "[-U <cache>]\n"
	    "\t\t<poolname> [<vdev> [<metaslab> ...]]\n"
	    "\t%s -O <dataset> <path>\n"
	    "\t%s -R [-A] [-e [-V] [-p <path> ...]] [-U <cache>]\n"
	    "\t\t<poolname> <vdev>:<offset>:<size>[:<flags>]\n"
	    "\t%s -E [-A] word0:word1:...:word15\n"
	    "\t%s -S [-AP] [-e [-V] [-p <path> ...]] [-U <cache>] "
	    "<poolname>\n\n",
	    cmdname, cmdname, cmdname, cmdname, cmdname, cmdname,
	    cmdname, cmdname, cmdname, cmdname, cmdname);

	(void) fprintf(stderr, "    Dataset name must include at least one "
	    "separator character '/' or '@'\n");
	(void) fprintf(stderr, "    If dataset name is specified, only that "
	    "dataset is dumped\n");
	(void) fprintf(stderr, "    If object numbers are specified, only "
	    "those objects are dumped\n\n");
	(void) fprintf(stderr, "    Options to control amount of output:\n");
	(void) fprintf(stderr, "        -b block statistics\n");
	(void) fprintf(stderr, "        -c checksum all metadata (twice for "
	    "all data) blocks\n");
	(void) fprintf(stderr, "        -C config (or cachefile if alone)\n");
	(void) fprintf(stderr, "        -d dataset(s)\n");
	(void) fprintf(stderr, "        -D dedup statistics\n");
	(void) fprintf(stderr, "        -E decode and display block from an "
	    "embedded block pointer\n");
	(void) fprintf(stderr, "        -h pool history\n");
	(void) fprintf(stderr, "        -i intent logs\n");
	(void) fprintf(stderr, "        -l read label contents\n");
	(void) fprintf(stderr, "        -k examine the checkpointed state "
	    "of the pool\n");
	(void) fprintf(stderr, "        -L disable leak tracking (do not "
	    "load spacemaps)\n");
	(void) fprintf(stderr, "        -m metaslabs\n");
	(void) fprintf(stderr, "        -M metaslab groups\n");
	(void) fprintf(stderr, "        -O perform object lookups by path\n");
	(void) fprintf(stderr, "        -R read and display block from a "
	    "device\n");
	(void) fprintf(stderr, "        -s report stats on zdb's I/O\n");
	(void) fprintf(stderr, "        -S simulate dedup to measure effect\n");
	(void) fprintf(stderr, "        -v verbose (applies to all "
	    "others)\n\n");
	(void) fprintf(stderr, "    Below options are intended for use "
	    "with other options:\n");
	(void) fprintf(stderr, "        -A ignore assertions (-A), enable "
	    "panic recovery (-AA) or both (-AAA)\n");
	(void) fprintf(stderr, "        -e pool is exported/destroyed/"
	    "has altroot/not in a cachefile\n");
	(void) fprintf(stderr, "        -F attempt automatic rewind within "
	    "safe range of transaction groups\n");
	(void) fprintf(stderr, "        -G dump zfs_dbgmsg buffer before "
	    "exiting\n");
	(void) fprintf(stderr, "        -I <number of inflight I/Os> -- "
	    "specify the maximum number of "
	    "checksumming I/Os [default is 200]\n");
	(void) fprintf(stderr, "        -o <variable>=<value> set global "
	    "variable to an unsigned 32-bit integer value\n");
	(void) fprintf(stderr, "        -p <path> -- use one or more with "
	    "-e to specify path to vdev dir\n");
	(void) fprintf(stderr, "        -P print numbers in parseable form\n");
	(void) fprintf(stderr, "        -q don't print label contents\n");
	(void) fprintf(stderr, "        -t <txg> -- highest txg to use when "
	    "searching for uberblocks\n");
	(void) fprintf(stderr, "        -u uberblock\n");
	(void) fprintf(stderr, "        -U <cachefile_path> -- use alternate "
	    "cachefile\n");
	(void) fprintf(stderr, "        -V do verbatim import\n");
	(void) fprintf(stderr, "        -x <dumpdir> -- "
	    "dump all read blocks into specified directory\n");
	(void) fprintf(stderr, "        -X attempt extreme rewind (does not "
	    "work with dataset)\n\n");
	(void) fprintf(stderr, "Specify an option more than once (e.g. -bb) "
	    "to make only that option verbose\n");
	(void) fprintf(stderr, "Default is to dump everything non-verbosely\n");
	exit(1);
}

static void
dump_debug_buffer()
{
	if (dump_opt['G']) {
		(void) printf("\n");
		zfs_dbgmsg_print("zdb");
	}
}

/*
 * Called for usage errors that are discovered after a call to spa_open(),
 * dmu_bonus_hold(), or pool_match().  abort() is called for other errors.
 */

static void
fatal(const char *fmt, ...)
{
	va_list ap;

	va_start(ap, fmt);
	(void) fprintf(stderr, "%s: ", cmdname);
	(void) vfprintf(stderr, fmt, ap);
	va_end(ap);
	(void) fprintf(stderr, "\n");

	dump_debug_buffer();

	exit(1);
}

/* ARGSUSED */
static void
dump_packed_nvlist(objset_t *os, uint64_t object, void *data, size_t size)
{
	nvlist_t *nv;
	size_t nvsize = *(uint64_t *)data;
	char *packed = umem_alloc(nvsize, UMEM_NOFAIL);

	VERIFY(0 == dmu_read(os, object, 0, nvsize, packed, DMU_READ_PREFETCH));

	VERIFY(nvlist_unpack(packed, nvsize, &nv, 0) == 0);

	umem_free(packed, nvsize);

	dump_nvlist(nv, 8);

	nvlist_free(nv);
}

/* ARGSUSED */
static void
dump_history_offsets(objset_t *os, uint64_t object, void *data, size_t size)
{
	spa_history_phys_t *shp = data;

	if (shp == NULL)
		return;

	(void) printf("\t\tpool_create_len = %llu\n",
	    (u_longlong_t)shp->sh_pool_create_len);
	(void) printf("\t\tphys_max_off = %llu\n",
	    (u_longlong_t)shp->sh_phys_max_off);
	(void) printf("\t\tbof = %llu\n",
	    (u_longlong_t)shp->sh_bof);
	(void) printf("\t\teof = %llu\n",
	    (u_longlong_t)shp->sh_eof);
	(void) printf("\t\trecords_lost = %llu\n",
	    (u_longlong_t)shp->sh_records_lost);
}

static void
zdb_nicenum(uint64_t num, char *buf)
{
	if (dump_opt['P'])
		(void) sprintf(buf, "%llu", (longlong_t)num);
	else
		nicenum(num, buf);
}

const char histo_stars[] = "****************************************";
const int histo_width = sizeof (histo_stars) - 1;

static void
dump_histogram(const uint64_t *histo, int size, int offset)
{
	int i;
	int minidx = size - 1;
	int maxidx = 0;
	uint64_t max = 0;

	for (i = 0; i < size; i++) {
		if (histo[i] > max)
			max = histo[i];
		if (histo[i] > 0 && i > maxidx)
			maxidx = i;
		if (histo[i] > 0 && i < minidx)
			minidx = i;
	}

	if (max < histo_width)
		max = histo_width;

	for (i = minidx; i <= maxidx; i++) {
		(void) printf("\t\t\t%3u: %6llu %s\n",
		    i + offset, (u_longlong_t)histo[i],
		    &histo_stars[(max - histo[i]) * histo_width / max]);
	}
}

static void
dump_zap_stats(objset_t *os, uint64_t object)
{
	int error;
	zap_stats_t zs;

	error = zap_get_stats(os, object, &zs);
	if (error)
		return;

	if (zs.zs_ptrtbl_len == 0) {
		ASSERT(zs.zs_num_blocks == 1);
		(void) printf("\tmicrozap: %llu bytes, %llu entries\n",
		    (u_longlong_t)zs.zs_blocksize,
		    (u_longlong_t)zs.zs_num_entries);
		return;
	}

	(void) printf("\tFat ZAP stats:\n");

	(void) printf("\t\tPointer table:\n");
	(void) printf("\t\t\t%llu elements\n",
	    (u_longlong_t)zs.zs_ptrtbl_len);
	(void) printf("\t\t\tzt_blk: %llu\n",
	    (u_longlong_t)zs.zs_ptrtbl_zt_blk);
	(void) printf("\t\t\tzt_numblks: %llu\n",
	    (u_longlong_t)zs.zs_ptrtbl_zt_numblks);
	(void) printf("\t\t\tzt_shift: %llu\n",
	    (u_longlong_t)zs.zs_ptrtbl_zt_shift);
	(void) printf("\t\t\tzt_blks_copied: %llu\n",
	    (u_longlong_t)zs.zs_ptrtbl_blks_copied);
	(void) printf("\t\t\tzt_nextblk: %llu\n",
	    (u_longlong_t)zs.zs_ptrtbl_nextblk);

	(void) printf("\t\tZAP entries: %llu\n",
	    (u_longlong_t)zs.zs_num_entries);
	(void) printf("\t\tLeaf blocks: %llu\n",
	    (u_longlong_t)zs.zs_num_leafs);
	(void) printf("\t\tTotal blocks: %llu\n",
	    (u_longlong_t)zs.zs_num_blocks);
	(void) printf("\t\tzap_block_type: 0x%llx\n",
	    (u_longlong_t)zs.zs_block_type);
	(void) printf("\t\tzap_magic: 0x%llx\n",
	    (u_longlong_t)zs.zs_magic);
	(void) printf("\t\tzap_salt: 0x%llx\n",
	    (u_longlong_t)zs.zs_salt);

	(void) printf("\t\tLeafs with 2^n pointers:\n");
	dump_histogram(zs.zs_leafs_with_2n_pointers, ZAP_HISTOGRAM_SIZE, 0);

	(void) printf("\t\tBlocks with n*5 entries:\n");
	dump_histogram(zs.zs_blocks_with_n5_entries, ZAP_HISTOGRAM_SIZE, 0);

	(void) printf("\t\tBlocks n/10 full:\n");
	dump_histogram(zs.zs_blocks_n_tenths_full, ZAP_HISTOGRAM_SIZE, 0);

	(void) printf("\t\tEntries with n chunks:\n");
	dump_histogram(zs.zs_entries_using_n_chunks, ZAP_HISTOGRAM_SIZE, 0);

	(void) printf("\t\tBuckets with n entries:\n");
	dump_histogram(zs.zs_buckets_with_n_entries, ZAP_HISTOGRAM_SIZE, 0);
}

/*ARGSUSED*/
static void
dump_none(objset_t *os, uint64_t object, void *data, size_t size)
{
}

/*ARGSUSED*/
static void
dump_unknown(objset_t *os, uint64_t object, void *data, size_t size)
{
	(void) printf("\tUNKNOWN OBJECT TYPE\n");
}

/*ARGSUSED*/
void
dump_uint8(objset_t *os, uint64_t object, void *data, size_t size)
{
}

/*ARGSUSED*/
static void
dump_uint64(objset_t *os, uint64_t object, void *data, size_t size)
{
	uint64_t *arr;

	if (dump_opt['d'] < 6)
		return;
	if (data == NULL) {
		dmu_object_info_t doi;

		VERIFY0(dmu_object_info(os, object, &doi));
		size = doi.doi_max_offset;
		arr = kmem_alloc(size, KM_SLEEP);

		int err = dmu_read(os, object, 0, size, arr, 0);
		if (err != 0) {
			(void) printf("got error %u from dmu_read\n", err);
			kmem_free(arr, size);
			return;
		}
	} else {
		arr = data;
	}

	if (size == 0) {
		(void) printf("\t\t[]\n");
		return;
	}

	(void) printf("\t\t[%0llx", (u_longlong_t)arr[0]);
	for (size_t i = 1; i * sizeof (uint64_t) < size; i++) {
		if (i % 4 != 0)
			(void) printf(", %0llx", (u_longlong_t)arr[i]);
		else
			(void) printf(",\n\t\t%0llx", (u_longlong_t)arr[i]);
	}
	(void) printf("]\n");

	if (data == NULL)
		kmem_free(arr, size);
}

/*ARGSUSED*/
static void
dump_zap(objset_t *os, uint64_t object, void *data, size_t size)
{
	zap_cursor_t zc;
	zap_attribute_t attr;
	void *prop;
	int i;

	dump_zap_stats(os, object);
	(void) printf("\n");

	for (zap_cursor_init(&zc, os, object);
	    zap_cursor_retrieve(&zc, &attr) == 0;
	    zap_cursor_advance(&zc)) {
		(void) printf("\t\t%s = ", attr.za_name);
		if (attr.za_num_integers == 0) {
			(void) printf("\n");
			continue;
		}
		prop = umem_zalloc(attr.za_num_integers *
		    attr.za_integer_length, UMEM_NOFAIL);
		(void) zap_lookup(os, object, attr.za_name,
		    attr.za_integer_length, attr.za_num_integers, prop);
		if (attr.za_integer_length == 1) {
			(void) printf("%s", (char *)prop);
		} else {
			for (i = 0; i < attr.za_num_integers; i++) {
				switch (attr.za_integer_length) {
				case 2:
					(void) printf("%u ",
					    ((uint16_t *)prop)[i]);
					break;
				case 4:
					(void) printf("%u ",
					    ((uint32_t *)prop)[i]);
					break;
				case 8:
					(void) printf("%lld ",
					    (u_longlong_t)((int64_t *)prop)[i]);
					break;
				}
			}
		}
		(void) printf("\n");
		umem_free(prop, attr.za_num_integers * attr.za_integer_length);
	}
	zap_cursor_fini(&zc);
}

static void
dump_bpobj(objset_t *os, uint64_t object, void *data, size_t size)
{
	bpobj_phys_t *bpop = data;
	char bytes[32], comp[32], uncomp[32];

	if (bpop == NULL)
		return;

	zdb_nicenum(bpop->bpo_bytes, bytes);
	zdb_nicenum(bpop->bpo_comp, comp);
	zdb_nicenum(bpop->bpo_uncomp, uncomp);

	(void) printf("\t\tnum_blkptrs = %llu\n",
	    (u_longlong_t)bpop->bpo_num_blkptrs);
	(void) printf("\t\tbytes = %s\n", bytes);
	if (size >= BPOBJ_SIZE_V1) {
		(void) printf("\t\tcomp = %s\n", comp);
		(void) printf("\t\tuncomp = %s\n", uncomp);
	}
	if (size >= sizeof (*bpop)) {
		(void) printf("\t\tsubobjs = %llu\n",
		    (u_longlong_t)bpop->bpo_subobjs);
		(void) printf("\t\tnum_subobjs = %llu\n",
		    (u_longlong_t)bpop->bpo_num_subobjs);
	}

	if (dump_opt['d'] < 5)
		return;

	for (uint64_t i = 0; i < bpop->bpo_num_blkptrs; i++) {
		char blkbuf[BP_SPRINTF_LEN];
		blkptr_t bp;

		int err = dmu_read(os, object,
		    i * sizeof (bp), sizeof (bp), &bp, 0);
		if (err != 0) {
			(void) printf("got error %u from dmu_read\n", err);
			break;
		}
		snprintf_blkptr_compact(blkbuf, sizeof (blkbuf), &bp);
		(void) printf("\t%s\n", blkbuf);
	}
}

/* ARGSUSED */
static void
dump_bpobj_subobjs(objset_t *os, uint64_t object, void *data, size_t size)
{
	dmu_object_info_t doi;

	VERIFY0(dmu_object_info(os, object, &doi));
	uint64_t *subobjs = kmem_alloc(doi.doi_max_offset, KM_SLEEP);

	int err = dmu_read(os, object, 0, doi.doi_max_offset, subobjs, 0);
	if (err != 0) {
		(void) printf("got error %u from dmu_read\n", err);
		kmem_free(subobjs, doi.doi_max_offset);
		return;
	}

	int64_t last_nonzero = -1;
	for (uint64_t i = 0; i < doi.doi_max_offset / 8; i++) {
		if (subobjs[i] != 0)
			last_nonzero = i;
	}

	for (int64_t i = 0; i <= last_nonzero; i++) {
		(void) printf("\t%llu\n", (longlong_t)subobjs[i]);
	}
	kmem_free(subobjs, doi.doi_max_offset);
}

/*ARGSUSED*/
static void
dump_ddt_zap(objset_t *os, uint64_t object, void *data, size_t size)
{
	dump_zap_stats(os, object);
	/* contents are printed elsewhere, properly decoded */
}

/*ARGSUSED*/
static void
dump_sa_attrs(objset_t *os, uint64_t object, void *data, size_t size)
{
	zap_cursor_t zc;
	zap_attribute_t attr;

	dump_zap_stats(os, object);
	(void) printf("\n");

	for (zap_cursor_init(&zc, os, object);
	    zap_cursor_retrieve(&zc, &attr) == 0;
	    zap_cursor_advance(&zc)) {
		(void) printf("\t\t%s = ", attr.za_name);
		if (attr.za_num_integers == 0) {
			(void) printf("\n");
			continue;
		}
		(void) printf(" %llx : [%d:%d:%d]\n",
		    (u_longlong_t)attr.za_first_integer,
		    (int)ATTR_LENGTH(attr.za_first_integer),
		    (int)ATTR_BSWAP(attr.za_first_integer),
		    (int)ATTR_NUM(attr.za_first_integer));
	}
	zap_cursor_fini(&zc);
}

/*ARGSUSED*/
static void
dump_sa_layouts(objset_t *os, uint64_t object, void *data, size_t size)
{
	zap_cursor_t zc;
	zap_attribute_t attr;
	uint16_t *layout_attrs;
	int i;

	dump_zap_stats(os, object);
	(void) printf("\n");

	for (zap_cursor_init(&zc, os, object);
	    zap_cursor_retrieve(&zc, &attr) == 0;
	    zap_cursor_advance(&zc)) {
		(void) printf("\t\t%s = [", attr.za_name);
		if (attr.za_num_integers == 0) {
			(void) printf("\n");
			continue;
		}

		VERIFY(attr.za_integer_length == 2);
		layout_attrs = umem_zalloc(attr.za_num_integers *
		    attr.za_integer_length, UMEM_NOFAIL);

		VERIFY(zap_lookup(os, object, attr.za_name,
		    attr.za_integer_length,
		    attr.za_num_integers, layout_attrs) == 0);

		for (i = 0; i != attr.za_num_integers; i++)
			(void) printf(" %d ", (int)layout_attrs[i]);
		(void) printf("]\n");
		umem_free(layout_attrs,
		    attr.za_num_integers * attr.za_integer_length);
	}
	zap_cursor_fini(&zc);
}

/*ARGSUSED*/
static void
dump_zpldir(objset_t *os, uint64_t object, void *data, size_t size)
{
	zap_cursor_t zc;
	zap_attribute_t attr;
	const char *typenames[] = {
		/* 0 */ "not specified",
		/* 1 */ "FIFO",
		/* 2 */ "Character Device",
		/* 3 */ "3 (invalid)",
		/* 4 */ "Directory",
		/* 5 */ "5 (invalid)",
		/* 6 */ "Block Device",
		/* 7 */ "7 (invalid)",
		/* 8 */ "Regular File",
		/* 9 */ "9 (invalid)",
		/* 10 */ "Symbolic Link",
		/* 11 */ "11 (invalid)",
		/* 12 */ "Socket",
		/* 13 */ "Door",
		/* 14 */ "Event Port",
		/* 15 */ "15 (invalid)",
	};

	dump_zap_stats(os, object);
	(void) printf("\n");

	for (zap_cursor_init(&zc, os, object);
	    zap_cursor_retrieve(&zc, &attr) == 0;
	    zap_cursor_advance(&zc)) {
		(void) printf("\t\t%s = %lld (type: %s)\n",
		    attr.za_name, ZFS_DIRENT_OBJ(attr.za_first_integer),
		    typenames[ZFS_DIRENT_TYPE(attr.za_first_integer)]);
	}
	zap_cursor_fini(&zc);
}

static int
get_dtl_refcount(vdev_t *vd)
{
	int refcount = 0;

	if (vd->vdev_ops->vdev_op_leaf) {
		space_map_t *sm = vd->vdev_dtl_sm;

		if (sm != NULL &&
		    sm->sm_dbuf->db_size == sizeof (space_map_phys_t))
			return (1);
		return (0);
	}

	for (int c = 0; c < vd->vdev_children; c++)
		refcount += get_dtl_refcount(vd->vdev_child[c]);
	return (refcount);
}

static int
get_metaslab_refcount(vdev_t *vd)
{
	int refcount = 0;

	if (vd->vdev_top == vd) {
		for (int m = 0; m < vd->vdev_ms_count; m++) {
			space_map_t *sm = vd->vdev_ms[m]->ms_sm;

			if (sm != NULL &&
			    sm->sm_dbuf->db_size == sizeof (space_map_phys_t))
				refcount++;
		}
	}
	for (int c = 0; c < vd->vdev_children; c++)
		refcount += get_metaslab_refcount(vd->vdev_child[c]);

	return (refcount);
}

static int
get_obsolete_refcount(vdev_t *vd)
{
	int refcount = 0;

	uint64_t obsolete_sm_obj = vdev_obsolete_sm_object(vd);
	if (vd->vdev_top == vd && obsolete_sm_obj != 0) {
		dmu_object_info_t doi;
		VERIFY0(dmu_object_info(vd->vdev_spa->spa_meta_objset,
		    obsolete_sm_obj, &doi));
		if (doi.doi_bonus_size == sizeof (space_map_phys_t)) {
			refcount++;
		}
	} else {
		ASSERT3P(vd->vdev_obsolete_sm, ==, NULL);
		ASSERT3U(obsolete_sm_obj, ==, 0);
	}
	for (int c = 0; c < vd->vdev_children; c++) {
		refcount += get_obsolete_refcount(vd->vdev_child[c]);
	}

	return (refcount);
}

static int
get_prev_obsolete_spacemap_refcount(spa_t *spa)
{
	uint64_t prev_obj =
	    spa->spa_condensing_indirect_phys.scip_prev_obsolete_sm_object;
	if (prev_obj != 0) {
		dmu_object_info_t doi;
		VERIFY0(dmu_object_info(spa->spa_meta_objset, prev_obj, &doi));
		if (doi.doi_bonus_size == sizeof (space_map_phys_t)) {
			return (1);
		}
	}
	return (0);
}

static int
get_checkpoint_refcount(vdev_t *vd)
{
	int refcount = 0;

	if (vd->vdev_top == vd && vd->vdev_top_zap != 0 &&
	    zap_contains(spa_meta_objset(vd->vdev_spa),
	    vd->vdev_top_zap, VDEV_TOP_ZAP_POOL_CHECKPOINT_SM) == 0)
		refcount++;

	for (int c = 0; c < vd->vdev_children; c++)
		refcount += get_checkpoint_refcount(vd->vdev_child[c]);

	return (refcount);
}

static int
verify_spacemap_refcounts(spa_t *spa)
{
	uint64_t expected_refcount = 0;
	uint64_t actual_refcount;

	(void) feature_get_refcount(spa,
	    &spa_feature_table[SPA_FEATURE_SPACEMAP_HISTOGRAM],
	    &expected_refcount);
	actual_refcount = get_dtl_refcount(spa->spa_root_vdev);
	actual_refcount += get_metaslab_refcount(spa->spa_root_vdev);
	actual_refcount += get_obsolete_refcount(spa->spa_root_vdev);
	actual_refcount += get_prev_obsolete_spacemap_refcount(spa);
	actual_refcount += get_checkpoint_refcount(spa->spa_root_vdev);

	if (expected_refcount != actual_refcount) {
		(void) printf("space map refcount mismatch: expected %lld != "
		    "actual %lld\n",
		    (longlong_t)expected_refcount,
		    (longlong_t)actual_refcount);
		return (2);
	}
	return (0);
}

static void
dump_spacemap(objset_t *os, space_map_t *sm)
{
	uint64_t alloc, offset, entry;
	char *ddata[] = { "ALLOC", "FREE", "CONDENSE", "INVALID",
	    "INVALID", "INVALID", "INVALID", "INVALID" };

	if (sm == NULL)
		return;

	(void) printf("space map object %llu:\n",
	    (longlong_t)sm->sm_phys->smp_object);
	(void) printf("  smp_objsize = 0x%llx\n",
	    (longlong_t)sm->sm_phys->smp_objsize);
	(void) printf("  smp_alloc = 0x%llx\n",
	    (longlong_t)sm->sm_phys->smp_alloc);

	/*
	 * Print out the freelist entries in both encoded and decoded form.
	 */
	alloc = 0;
	for (offset = 0; offset < space_map_length(sm);
	    offset += sizeof (entry)) {
		uint8_t mapshift = sm->sm_shift;

		VERIFY0(dmu_read(os, space_map_object(sm), offset,
		    sizeof (entry), &entry, DMU_READ_PREFETCH));
		if (SM_DEBUG_DECODE(entry)) {

			(void) printf("\t    [%6llu] %s: txg %llu, pass %llu\n",
			    (u_longlong_t)(offset / sizeof (entry)),
			    ddata[SM_DEBUG_ACTION_DECODE(entry)],
			    (u_longlong_t)SM_DEBUG_TXG_DECODE(entry),
			    (u_longlong_t)SM_DEBUG_SYNCPASS_DECODE(entry));
		} else {
			(void) printf("\t    [%6llu]    %c  range:"
			    " %010llx-%010llx  size: %06llx\n",
			    (u_longlong_t)(offset / sizeof (entry)),
			    SM_TYPE_DECODE(entry) == SM_ALLOC ? 'A' : 'F',
			    (u_longlong_t)((SM_OFFSET_DECODE(entry) <<
			    mapshift) + sm->sm_start),
			    (u_longlong_t)((SM_OFFSET_DECODE(entry) <<
			    mapshift) + sm->sm_start +
			    (SM_RUN_DECODE(entry) << mapshift)),
			    (u_longlong_t)(SM_RUN_DECODE(entry) << mapshift));
			if (SM_TYPE_DECODE(entry) == SM_ALLOC)
				alloc += SM_RUN_DECODE(entry) << mapshift;
			else
				alloc -= SM_RUN_DECODE(entry) << mapshift;
		}
	}
	if (alloc != space_map_allocated(sm)) {
		(void) printf("space_map_object alloc (%llu) INCONSISTENT "
		    "with space map summary (%llu)\n",
		    (u_longlong_t)space_map_allocated(sm), (u_longlong_t)alloc);
	}
}

static void
dump_metaslab_stats(metaslab_t *msp)
{
	char maxbuf[32];
	range_tree_t *rt = msp->ms_allocatable;
	avl_tree_t *t = &msp->ms_allocatable_by_size;
	int free_pct = range_tree_space(rt) * 100 / msp->ms_size;

	zdb_nicenum(metaslab_block_maxsize(msp), maxbuf);

	(void) printf("\t %25s %10lu   %7s  %6s   %4s %4d%%\n",
	    "segments", avl_numnodes(t), "maxsize", maxbuf,
	    "freepct", free_pct);
	(void) printf("\tIn-memory histogram:\n");
	dump_histogram(rt->rt_histogram, RANGE_TREE_HISTOGRAM_SIZE, 0);
}

static void
dump_metaslab(metaslab_t *msp)
{
	vdev_t *vd = msp->ms_group->mg_vd;
	spa_t *spa = vd->vdev_spa;
	space_map_t *sm = msp->ms_sm;
	char freebuf[32];

	zdb_nicenum(msp->ms_size - space_map_allocated(sm), freebuf);

	(void) printf(
	    "\tmetaslab %6llu   offset %12llx   spacemap %6llu   free    %5s\n",
	    (u_longlong_t)msp->ms_id, (u_longlong_t)msp->ms_start,
	    (u_longlong_t)space_map_object(sm), freebuf);

	if (dump_opt['m'] > 2 && !dump_opt['L']) {
		mutex_enter(&msp->ms_lock);
		metaslab_load_wait(msp);
		if (!msp->ms_loaded) {
			VERIFY0(metaslab_load(msp));
			range_tree_stat_verify(msp->ms_allocatable);
		}
		dump_metaslab_stats(msp);
		metaslab_unload(msp);
		mutex_exit(&msp->ms_lock);
	}

	if (dump_opt['m'] > 1 && sm != NULL &&
	    spa_feature_is_active(spa, SPA_FEATURE_SPACEMAP_HISTOGRAM)) {
		/*
		 * The space map histogram represents free space in chunks
		 * of sm_shift (i.e. bucket 0 refers to 2^sm_shift).
		 */
		(void) printf("\tOn-disk histogram:\t\tfragmentation %llu\n",
		    (u_longlong_t)msp->ms_fragmentation);
		dump_histogram(sm->sm_phys->smp_histogram,
		    SPACE_MAP_HISTOGRAM_SIZE, sm->sm_shift);
	}

	if (dump_opt['d'] > 5 || dump_opt['m'] > 3) {
		ASSERT(msp->ms_size == (1ULL << vd->vdev_ms_shift));

		dump_spacemap(spa->spa_meta_objset, msp->ms_sm);
	}
}

static void
print_vdev_metaslab_header(vdev_t *vd)
{
	(void) printf("\tvdev %10llu\n\t%-10s%5llu   %-19s   %-15s   %-10s\n",
	    (u_longlong_t)vd->vdev_id,
	    "metaslabs", (u_longlong_t)vd->vdev_ms_count,
	    "offset", "spacemap", "free");
	(void) printf("\t%15s   %19s   %15s   %10s\n",
	    "---------------", "-------------------",
	    "---------------", "-------------");
}

static void
dump_metaslab_groups(spa_t *spa)
{
	vdev_t *rvd = spa->spa_root_vdev;
	metaslab_class_t *mc = spa_normal_class(spa);
	uint64_t fragmentation;

	metaslab_class_histogram_verify(mc);

	for (int c = 0; c < rvd->vdev_children; c++) {
		vdev_t *tvd = rvd->vdev_child[c];
		metaslab_group_t *mg = tvd->vdev_mg;

		if (mg->mg_class != mc)
			continue;

		metaslab_group_histogram_verify(mg);
		mg->mg_fragmentation = metaslab_group_fragmentation(mg);

		(void) printf("\tvdev %10llu\t\tmetaslabs%5llu\t\t"
		    "fragmentation",
		    (u_longlong_t)tvd->vdev_id,
		    (u_longlong_t)tvd->vdev_ms_count);
		if (mg->mg_fragmentation == ZFS_FRAG_INVALID) {
			(void) printf("%3s\n", "-");
		} else {
			(void) printf("%3llu%%\n",
			    (u_longlong_t)mg->mg_fragmentation);
		}
		dump_histogram(mg->mg_histogram, RANGE_TREE_HISTOGRAM_SIZE, 0);
	}

	(void) printf("\tpool %s\tfragmentation", spa_name(spa));
	fragmentation = metaslab_class_fragmentation(mc);
	if (fragmentation == ZFS_FRAG_INVALID)
		(void) printf("\t%3s\n", "-");
	else
		(void) printf("\t%3llu%%\n", (u_longlong_t)fragmentation);
	dump_histogram(mc->mc_histogram, RANGE_TREE_HISTOGRAM_SIZE, 0);
}

static void
print_vdev_indirect(vdev_t *vd)
{
	vdev_indirect_config_t *vic = &vd->vdev_indirect_config;
	vdev_indirect_mapping_t *vim = vd->vdev_indirect_mapping;
	vdev_indirect_births_t *vib = vd->vdev_indirect_births;

	if (vim == NULL) {
		ASSERT3P(vib, ==, NULL);
		return;
	}

	ASSERT3U(vdev_indirect_mapping_object(vim), ==,
	    vic->vic_mapping_object);
	ASSERT3U(vdev_indirect_births_object(vib), ==,
	    vic->vic_births_object);

	(void) printf("indirect births obj %llu:\n",
	    (longlong_t)vic->vic_births_object);
	(void) printf("    vib_count = %llu\n",
	    (longlong_t)vdev_indirect_births_count(vib));
	for (uint64_t i = 0; i < vdev_indirect_births_count(vib); i++) {
		vdev_indirect_birth_entry_phys_t *cur_vibe =
		    &vib->vib_entries[i];
		(void) printf("\toffset %llx -> txg %llu\n",
		    (longlong_t)cur_vibe->vibe_offset,
		    (longlong_t)cur_vibe->vibe_phys_birth_txg);
	}
	(void) printf("\n");

	(void) printf("indirect mapping obj %llu:\n",
	    (longlong_t)vic->vic_mapping_object);
	(void) printf("    vim_max_offset = 0x%llx\n",
	    (longlong_t)vdev_indirect_mapping_max_offset(vim));
	(void) printf("    vim_bytes_mapped = 0x%llx\n",
	    (longlong_t)vdev_indirect_mapping_bytes_mapped(vim));
	(void) printf("    vim_count = %llu\n",
	    (longlong_t)vdev_indirect_mapping_num_entries(vim));

	if (dump_opt['d'] <= 5 && dump_opt['m'] <= 3)
		return;

	uint32_t *counts = vdev_indirect_mapping_load_obsolete_counts(vim);

	for (uint64_t i = 0; i < vdev_indirect_mapping_num_entries(vim); i++) {
		vdev_indirect_mapping_entry_phys_t *vimep =
		    &vim->vim_entries[i];
		(void) printf("\t<%llx:%llx:%llx> -> "
		    "<%llx:%llx:%llx> (%x obsolete)\n",
		    (longlong_t)vd->vdev_id,
		    (longlong_t)DVA_MAPPING_GET_SRC_OFFSET(vimep),
		    (longlong_t)DVA_GET_ASIZE(&vimep->vimep_dst),
		    (longlong_t)DVA_GET_VDEV(&vimep->vimep_dst),
		    (longlong_t)DVA_GET_OFFSET(&vimep->vimep_dst),
		    (longlong_t)DVA_GET_ASIZE(&vimep->vimep_dst),
		    counts[i]);
	}
	(void) printf("\n");

	uint64_t obsolete_sm_object = vdev_obsolete_sm_object(vd);
	if (obsolete_sm_object != 0) {
		objset_t *mos = vd->vdev_spa->spa_meta_objset;
		(void) printf("obsolete space map object %llu:\n",
		    (u_longlong_t)obsolete_sm_object);
		ASSERT(vd->vdev_obsolete_sm != NULL);
		ASSERT3U(space_map_object(vd->vdev_obsolete_sm), ==,
		    obsolete_sm_object);
		dump_spacemap(mos, vd->vdev_obsolete_sm);
		(void) printf("\n");
	}
}

static void
dump_metaslabs(spa_t *spa)
{
	vdev_t *vd, *rvd = spa->spa_root_vdev;
	uint64_t m, c = 0, children = rvd->vdev_children;

	(void) printf("\nMetaslabs:\n");

	if (!dump_opt['d'] && zopt_objects > 0) {
		c = zopt_object[0];

		if (c >= children)
			(void) fatal("bad vdev id: %llu", (u_longlong_t)c);

		if (zopt_objects > 1) {
			vd = rvd->vdev_child[c];
			print_vdev_metaslab_header(vd);

			for (m = 1; m < zopt_objects; m++) {
				if (zopt_object[m] < vd->vdev_ms_count)
					dump_metaslab(
					    vd->vdev_ms[zopt_object[m]]);
				else
					(void) fprintf(stderr, "bad metaslab "
					    "number %llu\n",
					    (u_longlong_t)zopt_object[m]);
			}
			(void) printf("\n");
			return;
		}
		children = c + 1;
	}
	for (; c < children; c++) {
		vd = rvd->vdev_child[c];
		print_vdev_metaslab_header(vd);

		print_vdev_indirect(vd);

		for (m = 0; m < vd->vdev_ms_count; m++)
			dump_metaslab(vd->vdev_ms[m]);
		(void) printf("\n");
	}
}

static void
dump_dde(const ddt_t *ddt, const ddt_entry_t *dde, uint64_t index)
{
	const ddt_phys_t *ddp = dde->dde_phys;
	const ddt_key_t *ddk = &dde->dde_key;
	char *types[4] = { "ditto", "single", "double", "triple" };
	char blkbuf[BP_SPRINTF_LEN];
	blkptr_t blk;

	for (int p = 0; p < DDT_PHYS_TYPES; p++, ddp++) {
		if (ddp->ddp_phys_birth == 0)
			continue;
		ddt_bp_create(ddt->ddt_checksum, ddk, ddp, &blk);
		snprintf_blkptr(blkbuf, sizeof (blkbuf), &blk);
		(void) printf("index %llx refcnt %llu %s %s\n",
		    (u_longlong_t)index, (u_longlong_t)ddp->ddp_refcnt,
		    types[p], blkbuf);
	}
}

static void
dump_dedup_ratio(const ddt_stat_t *dds)
{
	double rL, rP, rD, D, dedup, compress, copies;

	if (dds->dds_blocks == 0)
		return;

	rL = (double)dds->dds_ref_lsize;
	rP = (double)dds->dds_ref_psize;
	rD = (double)dds->dds_ref_dsize;
	D = (double)dds->dds_dsize;

	dedup = rD / D;
	compress = rL / rP;
	copies = rD / rP;

	(void) printf("dedup = %.2f, compress = %.2f, copies = %.2f, "
	    "dedup * compress / copies = %.2f\n\n",
	    dedup, compress, copies, dedup * compress / copies);
}

static void
dump_ddt(ddt_t *ddt, enum ddt_type type, enum ddt_class class)
{
	char name[DDT_NAMELEN];
	ddt_entry_t dde;
	uint64_t walk = 0;
	dmu_object_info_t doi;
	uint64_t count, dspace, mspace;
	int error;

	error = ddt_object_info(ddt, type, class, &doi);

	if (error == ENOENT)
		return;
	ASSERT(error == 0);

	if ((count = ddt_object_count(ddt, type, class)) == 0)
		return;

	dspace = doi.doi_physical_blocks_512 << 9;
	mspace = doi.doi_fill_count * doi.doi_data_block_size;

	ddt_object_name(ddt, type, class, name);

	(void) printf("%s: %llu entries, size %llu on disk, %llu in core\n",
	    name,
	    (u_longlong_t)count,
	    (u_longlong_t)(dspace / count),
	    (u_longlong_t)(mspace / count));

	if (dump_opt['D'] < 3)
		return;

	zpool_dump_ddt(NULL, &ddt->ddt_histogram[type][class]);

	if (dump_opt['D'] < 4)
		return;

	if (dump_opt['D'] < 5 && class == DDT_CLASS_UNIQUE)
		return;

	(void) printf("%s contents:\n\n", name);

	while ((error = ddt_object_walk(ddt, type, class, &walk, &dde)) == 0)
		dump_dde(ddt, &dde, walk);

	ASSERT(error == ENOENT);

	(void) printf("\n");
}

static void
dump_all_ddts(spa_t *spa)
{
	ddt_histogram_t ddh_total = { 0 };
	ddt_stat_t dds_total = { 0 };

	for (enum zio_checksum c = 0; c < ZIO_CHECKSUM_FUNCTIONS; c++) {
		ddt_t *ddt = spa->spa_ddt[c];
		for (enum ddt_type type = 0; type < DDT_TYPES; type++) {
			for (enum ddt_class class = 0; class < DDT_CLASSES;
			    class++) {
				dump_ddt(ddt, type, class);
			}
		}
	}

	ddt_get_dedup_stats(spa, &dds_total);

	if (dds_total.dds_blocks == 0) {
		(void) printf("All DDTs are empty\n");
		return;
	}

	(void) printf("\n");

	if (dump_opt['D'] > 1) {
		(void) printf("DDT histogram (aggregated over all DDTs):\n");
		ddt_get_dedup_histogram(spa, &ddh_total);
		zpool_dump_ddt(&dds_total, &ddh_total);
	}

	dump_dedup_ratio(&dds_total);
}

static void
dump_dtl_seg(void *arg, uint64_t start, uint64_t size)
{
	char *prefix = arg;

	(void) printf("%s [%llu,%llu) length %llu\n",
	    prefix,
	    (u_longlong_t)start,
	    (u_longlong_t)(start + size),
	    (u_longlong_t)(size));
}

static void
dump_dtl(vdev_t *vd, int indent)
{
	spa_t *spa = vd->vdev_spa;
	boolean_t required;
	char *name[DTL_TYPES] = { "missing", "partial", "scrub", "outage" };
	char prefix[256];

	spa_vdev_state_enter(spa, SCL_NONE);
	required = vdev_dtl_required(vd);
	(void) spa_vdev_state_exit(spa, NULL, 0);

	if (indent == 0)
		(void) printf("\nDirty time logs:\n\n");

	(void) printf("\t%*s%s [%s]\n", indent, "",
	    vd->vdev_path ? vd->vdev_path :
	    vd->vdev_parent ? vd->vdev_ops->vdev_op_type : spa_name(spa),
	    required ? "DTL-required" : "DTL-expendable");

	for (int t = 0; t < DTL_TYPES; t++) {
		range_tree_t *rt = vd->vdev_dtl[t];
		if (range_tree_space(rt) == 0)
			continue;
		(void) snprintf(prefix, sizeof (prefix), "\t%*s%s",
		    indent + 2, "", name[t]);
		range_tree_walk(rt, dump_dtl_seg, prefix);
		if (dump_opt['d'] > 5 && vd->vdev_children == 0)
			dump_spacemap(spa->spa_meta_objset, vd->vdev_dtl_sm);
	}

	for (int c = 0; c < vd->vdev_children; c++)
		dump_dtl(vd->vdev_child[c], indent + 4);
}

static void
dump_history(spa_t *spa)
{
	nvlist_t **events = NULL;
	uint64_t resid, len, off = 0;
	uint_t num = 0;
	int error;
	time_t tsec;
	struct tm t;
	char tbuf[30];
	char internalstr[MAXPATHLEN];

	char *buf = umem_alloc(SPA_MAXBLOCKSIZE, UMEM_NOFAIL);
	do {
		len = SPA_MAXBLOCKSIZE;

		if ((error = spa_history_get(spa, &off, &len, buf)) != 0) {
			(void) fprintf(stderr, "Unable to read history: "
			    "error %d\n", error);
			umem_free(buf, SPA_MAXBLOCKSIZE);
			return;
		}

		if (zpool_history_unpack(buf, len, &resid, &events, &num) != 0)
			break;

		off -= resid;
	} while (len != 0);
	umem_free(buf, SPA_MAXBLOCKSIZE);

	(void) printf("\nHistory:\n");
	for (int i = 0; i < num; i++) {
		uint64_t time, txg, ievent;
		char *cmd, *intstr;
		boolean_t printed = B_FALSE;

		if (nvlist_lookup_uint64(events[i], ZPOOL_HIST_TIME,
		    &time) != 0)
			goto next;
		if (nvlist_lookup_string(events[i], ZPOOL_HIST_CMD,
		    &cmd) != 0) {
			if (nvlist_lookup_uint64(events[i],
			    ZPOOL_HIST_INT_EVENT, &ievent) != 0)
				goto next;
			verify(nvlist_lookup_uint64(events[i],
			    ZPOOL_HIST_TXG, &txg) == 0);
			verify(nvlist_lookup_string(events[i],
			    ZPOOL_HIST_INT_STR, &intstr) == 0);
			if (ievent >= ZFS_NUM_LEGACY_HISTORY_EVENTS)
				goto next;

			(void) snprintf(internalstr,
			    sizeof (internalstr),
			    "[internal %s txg:%lld] %s",
			    zfs_history_event_names[ievent], txg,
			    intstr);
			cmd = internalstr;
		}
		tsec = time;
		(void) localtime_r(&tsec, &t);
		(void) strftime(tbuf, sizeof (tbuf), "%F.%T", &t);
		(void) printf("%s %s\n", tbuf, cmd);
		printed = B_TRUE;

next:
		if (dump_opt['h'] > 1) {
			if (!printed)
				(void) printf("unrecognized record:\n");
			dump_nvlist(events[i], 2);
		}
	}
}

/*ARGSUSED*/
static void
dump_dnode(objset_t *os, uint64_t object, void *data, size_t size)
{
}

static uint64_t
blkid2offset(const dnode_phys_t *dnp, const blkptr_t *bp,
    const zbookmark_phys_t *zb)
{
	if (dnp == NULL) {
		ASSERT(zb->zb_level < 0);
		if (zb->zb_object == 0)
			return (zb->zb_blkid);
		return (zb->zb_blkid * BP_GET_LSIZE(bp));
	}

	ASSERT(zb->zb_level >= 0);

	return ((zb->zb_blkid <<
	    (zb->zb_level * (dnp->dn_indblkshift - SPA_BLKPTRSHIFT))) *
	    dnp->dn_datablkszsec << SPA_MINBLOCKSHIFT);
}

static void
snprintf_blkptr_compact(char *blkbuf, size_t buflen, const blkptr_t *bp)
{
	const dva_t *dva = bp->blk_dva;
	int ndvas = dump_opt['d'] > 5 ? BP_GET_NDVAS(bp) : 1;

	if (dump_opt['b'] >= 6) {
		snprintf_blkptr(blkbuf, buflen, bp);
		return;
	}

	if (BP_IS_EMBEDDED(bp)) {
		(void) sprintf(blkbuf,
		    "EMBEDDED et=%u %llxL/%llxP B=%llu",
		    (int)BPE_GET_ETYPE(bp),
		    (u_longlong_t)BPE_GET_LSIZE(bp),
		    (u_longlong_t)BPE_GET_PSIZE(bp),
		    (u_longlong_t)bp->blk_birth);
		return;
	}

	blkbuf[0] = '\0';
	for (int i = 0; i < ndvas; i++)
		(void) snprintf(blkbuf + strlen(blkbuf),
		    buflen - strlen(blkbuf), "%llu:%llx:%llx ",
		    (u_longlong_t)DVA_GET_VDEV(&dva[i]),
		    (u_longlong_t)DVA_GET_OFFSET(&dva[i]),
		    (u_longlong_t)DVA_GET_ASIZE(&dva[i]));

	if (BP_IS_HOLE(bp)) {
		(void) snprintf(blkbuf + strlen(blkbuf),
		    buflen - strlen(blkbuf),
		    "%llxL B=%llu",
		    (u_longlong_t)BP_GET_LSIZE(bp),
		    (u_longlong_t)bp->blk_birth);
	} else {
		(void) snprintf(blkbuf + strlen(blkbuf),
		    buflen - strlen(blkbuf),
		    "%llxL/%llxP F=%llu B=%llu/%llu",
		    (u_longlong_t)BP_GET_LSIZE(bp),
		    (u_longlong_t)BP_GET_PSIZE(bp),
		    (u_longlong_t)BP_GET_FILL(bp),
		    (u_longlong_t)bp->blk_birth,
		    (u_longlong_t)BP_PHYSICAL_BIRTH(bp));
	}
}

static void
print_indirect(blkptr_t *bp, const zbookmark_phys_t *zb,
    const dnode_phys_t *dnp)
{
	char blkbuf[BP_SPRINTF_LEN];
	int l;

	if (!BP_IS_EMBEDDED(bp)) {
		ASSERT3U(BP_GET_TYPE(bp), ==, dnp->dn_type);
		ASSERT3U(BP_GET_LEVEL(bp), ==, zb->zb_level);
	}

	(void) printf("%16llx ", (u_longlong_t)blkid2offset(dnp, bp, zb));

	ASSERT(zb->zb_level >= 0);

	for (l = dnp->dn_nlevels - 1; l >= -1; l--) {
		if (l == zb->zb_level) {
			(void) printf("L%llx", (u_longlong_t)zb->zb_level);
		} else {
			(void) printf(" ");
		}
	}

	snprintf_blkptr_compact(blkbuf, sizeof (blkbuf), bp);
	(void) printf("%s\n", blkbuf);
}

static int
visit_indirect(spa_t *spa, const dnode_phys_t *dnp,
    blkptr_t *bp, const zbookmark_phys_t *zb)
{
	int err = 0;

	if (bp->blk_birth == 0)
		return (0);

	print_indirect(bp, zb, dnp);

	if (BP_GET_LEVEL(bp) > 0 && !BP_IS_HOLE(bp)) {
		arc_flags_t flags = ARC_FLAG_WAIT;
		int i;
		blkptr_t *cbp;
		int epb = BP_GET_LSIZE(bp) >> SPA_BLKPTRSHIFT;
		arc_buf_t *buf;
		uint64_t fill = 0;
		ASSERT(!BP_IS_REDACTED(bp));

		err = arc_read(NULL, spa, bp, arc_getbuf_func, &buf,
		    ZIO_PRIORITY_ASYNC_READ, ZIO_FLAG_CANFAIL, &flags, zb);
		if (err)
			return (err);
		ASSERT(buf->b_data);

		/* recursively visit blocks below this */
		cbp = buf->b_data;
		for (i = 0; i < epb; i++, cbp++) {
			zbookmark_phys_t czb;

			SET_BOOKMARK(&czb, zb->zb_objset, zb->zb_object,
			    zb->zb_level - 1,
			    zb->zb_blkid * epb + i);
			err = visit_indirect(spa, dnp, cbp, &czb);
			if (err)
				break;
			fill += BP_GET_FILL(cbp);
		}
		if (!err)
			ASSERT3U(fill, ==, BP_GET_FILL(bp));
		arc_buf_destroy(buf, &buf);
	}

	return (err);
}

/*ARGSUSED*/
static void
dump_indirect(dnode_t *dn)
{
	dnode_phys_t *dnp = dn->dn_phys;
	int j;
	zbookmark_phys_t czb;

	(void) printf("Indirect blocks:\n");

	SET_BOOKMARK(&czb, dmu_objset_id(dn->dn_objset),
	    dn->dn_object, dnp->dn_nlevels - 1, 0);
	for (j = 0; j < dnp->dn_nblkptr; j++) {
		czb.zb_blkid = j;
		(void) visit_indirect(dmu_objset_spa(dn->dn_objset), dnp,
		    &dnp->dn_blkptr[j], &czb);
	}

	(void) printf("\n");
}

/*ARGSUSED*/
static void
dump_dsl_dir(objset_t *os, uint64_t object, void *data, size_t size)
{
	dsl_dir_phys_t *dd = data;
	time_t crtime;
	char nice[32];

	if (dd == NULL)
		return;

	ASSERT3U(size, >=, sizeof (dsl_dir_phys_t));

	crtime = dd->dd_creation_time;
	(void) printf("\t\tcreation_time = %s", ctime(&crtime));
	(void) printf("\t\thead_dataset_obj = %llu\n",
	    (u_longlong_t)dd->dd_head_dataset_obj);
	(void) printf("\t\tparent_dir_obj = %llu\n",
	    (u_longlong_t)dd->dd_parent_obj);
	(void) printf("\t\torigin_obj = %llu\n",
	    (u_longlong_t)dd->dd_origin_obj);
	(void) printf("\t\tchild_dir_zapobj = %llu\n",
	    (u_longlong_t)dd->dd_child_dir_zapobj);
	zdb_nicenum(dd->dd_used_bytes, nice);
	(void) printf("\t\tused_bytes = %s\n", nice);
	zdb_nicenum(dd->dd_compressed_bytes, nice);
	(void) printf("\t\tcompressed_bytes = %s\n", nice);
	zdb_nicenum(dd->dd_uncompressed_bytes, nice);
	(void) printf("\t\tuncompressed_bytes = %s\n", nice);
	zdb_nicenum(dd->dd_quota, nice);
	(void) printf("\t\tquota = %s\n", nice);
	zdb_nicenum(dd->dd_reserved, nice);
	(void) printf("\t\treserved = %s\n", nice);
	(void) printf("\t\tprops_zapobj = %llu\n",
	    (u_longlong_t)dd->dd_props_zapobj);
	(void) printf("\t\tdeleg_zapobj = %llu\n",
	    (u_longlong_t)dd->dd_deleg_zapobj);
	(void) printf("\t\tflags = %llx\n",
	    (u_longlong_t)dd->dd_flags);

#define	DO(which) \
	zdb_nicenum(dd->dd_used_breakdown[DD_USED_ ## which], nice); \
	(void) printf("\t\tused_breakdown[" #which "] = %s\n", nice)
	DO(HEAD);
	DO(SNAP);
	DO(CHILD);
	DO(CHILD_RSRV);
	DO(REFRSRV);
#undef DO
}

/*ARGSUSED*/
static void
dump_dsl_dataset(objset_t *os, uint64_t object, void *data, size_t size)
{
	dsl_dataset_phys_t *ds = data;
	time_t crtime;
	char used[32], compressed[32], uncompressed[32], unique[32];
	char blkbuf[BP_SPRINTF_LEN];

	if (ds == NULL)
		return;

	ASSERT(size == sizeof (*ds));
	crtime = ds->ds_creation_time;
	zdb_nicenum(ds->ds_referenced_bytes, used);
	zdb_nicenum(ds->ds_compressed_bytes, compressed);
	zdb_nicenum(ds->ds_uncompressed_bytes, uncompressed);
	zdb_nicenum(ds->ds_unique_bytes, unique);
	snprintf_blkptr(blkbuf, sizeof (blkbuf), &ds->ds_bp);

	(void) printf("\t\tdir_obj = %llu\n",
	    (u_longlong_t)ds->ds_dir_obj);
	(void) printf("\t\tprev_snap_obj = %llu\n",
	    (u_longlong_t)ds->ds_prev_snap_obj);
	(void) printf("\t\tprev_snap_txg = %llu\n",
	    (u_longlong_t)ds->ds_prev_snap_txg);
	(void) printf("\t\tnext_snap_obj = %llu\n",
	    (u_longlong_t)ds->ds_next_snap_obj);
	(void) printf("\t\tsnapnames_zapobj = %llu\n",
	    (u_longlong_t)ds->ds_snapnames_zapobj);
	(void) printf("\t\tnum_children = %llu\n",
	    (u_longlong_t)ds->ds_num_children);
	(void) printf("\t\tuserrefs_obj = %llu\n",
	    (u_longlong_t)ds->ds_userrefs_obj);
	(void) printf("\t\tcreation_time = %s", ctime(&crtime));
	(void) printf("\t\tcreation_txg = %llu\n",
	    (u_longlong_t)ds->ds_creation_txg);
	(void) printf("\t\tdeadlist_obj = %llu\n",
	    (u_longlong_t)ds->ds_deadlist_obj);
	(void) printf("\t\tused_bytes = %s\n", used);
	(void) printf("\t\tcompressed_bytes = %s\n", compressed);
	(void) printf("\t\tuncompressed_bytes = %s\n", uncompressed);
	(void) printf("\t\tunique = %s\n", unique);
	(void) printf("\t\tfsid_guid = %llu\n",
	    (u_longlong_t)ds->ds_fsid_guid);
	(void) printf("\t\tguid = %llu\n",
	    (u_longlong_t)ds->ds_guid);
	(void) printf("\t\tflags = %llx\n",
	    (u_longlong_t)ds->ds_flags);
	(void) printf("\t\tnext_clones_obj = %llu\n",
	    (u_longlong_t)ds->ds_next_clones_obj);
	(void) printf("\t\tprops_obj = %llu\n",
	    (u_longlong_t)ds->ds_props_obj);
	(void) printf("\t\tbp = %s\n", blkbuf);
}

/* ARGSUSED */
static int
dump_bptree_cb(void *arg, const blkptr_t *bp, dmu_tx_t *tx)
{
	char blkbuf[BP_SPRINTF_LEN];

	if (bp->blk_birth != 0) {
		snprintf_blkptr(blkbuf, sizeof (blkbuf), bp);
		(void) printf("\t%s\n", blkbuf);
	}
	return (0);
}

static void
dump_bptree(objset_t *os, uint64_t obj, char *name)
{
	char bytes[32];
	bptree_phys_t *bt;
	dmu_buf_t *db;

	if (dump_opt['d'] < 3)
		return;

	VERIFY3U(0, ==, dmu_bonus_hold(os, obj, FTAG, &db));
	bt = db->db_data;
	zdb_nicenum(bt->bt_bytes, bytes);
	(void) printf("\n    %s: %llu datasets, %s\n",
	    name, (unsigned long long)(bt->bt_end - bt->bt_begin), bytes);
	dmu_buf_rele(db, FTAG);

	if (dump_opt['d'] < 5)
		return;

	(void) printf("\n");

	(void) bptree_iterate(os, obj, B_FALSE, dump_bptree_cb, NULL, NULL);
}

/* ARGSUSED */
static int
dump_bpobj_cb(void *arg, const blkptr_t *bp, dmu_tx_t *tx)
{
	char blkbuf[BP_SPRINTF_LEN];

	ASSERT(bp->blk_birth != 0);
	snprintf_blkptr_compact(blkbuf, sizeof (blkbuf), bp);
	(void) printf("\t%s\n", blkbuf);
	return (0);
}

static void
dump_full_bpobj(bpobj_t *bpo, char *name, int indent)
{
	char bytes[32];
	char comp[32];
	char uncomp[32];

	if (dump_opt['d'] < 3)
		return;

	zdb_nicenum(bpo->bpo_phys->bpo_bytes, bytes);
	if (bpo->bpo_havesubobj && bpo->bpo_phys->bpo_subobjs != 0) {
		zdb_nicenum(bpo->bpo_phys->bpo_comp, comp);
		zdb_nicenum(bpo->bpo_phys->bpo_uncomp, uncomp);
		(void) printf("    %*s: object %llu, %llu local blkptrs, "
		    "%llu subobjs in object %llu, %s (%s/%s comp)\n",
		    indent * 8, name,
		    (u_longlong_t)bpo->bpo_object,
		    (u_longlong_t)bpo->bpo_phys->bpo_num_blkptrs,
		    (u_longlong_t)bpo->bpo_phys->bpo_num_subobjs,
		    (u_longlong_t)bpo->bpo_phys->bpo_subobjs,
		    bytes, comp, uncomp);

		for (uint64_t i = 0; i < bpo->bpo_phys->bpo_num_subobjs; i++) {
			uint64_t subobj;
			bpobj_t subbpo;
			int error;
			VERIFY0(dmu_read(bpo->bpo_os,
			    bpo->bpo_phys->bpo_subobjs,
			    i * sizeof (subobj), sizeof (subobj), &subobj, 0));
			error = bpobj_open(&subbpo, bpo->bpo_os, subobj);
			if (error != 0) {
				(void) printf("ERROR %u while trying to open "
				    "subobj id %llu\n",
				    error, (u_longlong_t)subobj);
				continue;
			}
			dump_full_bpobj(&subbpo, "subobj", indent + 1);
			bpobj_close(&subbpo);
		}
	} else {
		(void) printf("    %*s: object %llu, %llu blkptrs, %s\n",
		    indent * 8, name,
		    (u_longlong_t)bpo->bpo_object,
		    (u_longlong_t)bpo->bpo_phys->bpo_num_blkptrs,
		    bytes);
	}

	if (dump_opt['d'] < 5)
		return;


	if (indent == 0) {
		(void) bpobj_iterate_nofree(bpo, dump_bpobj_cb, NULL, NULL);
		(void) printf("\n");
	}
}

static int
dump_bookmark(dsl_pool_t *dp, char *name, boolean_t print_redact,
    boolean_t print_list)
{
	int err = 0;
	zfs_bookmark_phys_t prop;
	objset_t *mos = dp->dp_spa->spa_meta_objset;
	err = dsl_bookmark_lookup(dp, name, NULL, &prop);

	if (err != 0) {
		return (err);
	}

	(void) printf("\t#%s: ", strchr(name, '#') + 1);
	(void) printf("{guid: %llx creation_txg: %llu creation_time: "
	    "%llu redaction_obj: %llu}\n", (u_longlong_t)prop.zbm_guid,
	    (u_longlong_t)prop.zbm_creation_txg,
	    (u_longlong_t)prop.zbm_creation_time,
	    (u_longlong_t)prop.zbm_redaction_obj);

	IMPLY(print_list, print_redact);
	if (!print_redact || prop.zbm_redaction_obj == 0)
		return (0);

	redaction_list_t *rl;
	VERIFY0(dsl_redaction_list_hold_obj(dp,
	    prop.zbm_redaction_obj, FTAG, &rl));

	redaction_list_phys_t *rlp = rl->rl_phys;
	(void) printf("\tRedacted:\n\t\tProgress: ");
	if (rlp->rlp_last_object != UINT64_MAX ||
	    rlp->rlp_last_blkid != UINT64_MAX) {
		(void) printf("%llu %llu (incomplete)\n",
		    (u_longlong_t)rlp->rlp_last_object,
		    (u_longlong_t)rlp->rlp_last_blkid);
	} else {
		(void) printf("complete\n");
	}
	(void) printf("\t\tSnapshots: [");
	for (int i = 0; i < rlp->rlp_num_snaps; i++) {
		if (i > 0)
			(void) printf(", ");
		(void) printf("%0llu",
		    (u_longlong_t)rlp->rlp_snaps[i]);
	}
	(void) printf("]\n\t\tLength: %llu\n",
	    (u_longlong_t)rlp->rlp_num_entries);

	if (!print_list) {
		dsl_redaction_list_rele(rl, FTAG);
		return (0);
	}

	if (rlp->rlp_num_entries == 0) {
		dsl_redaction_list_rele(rl, FTAG);
		(void) printf("\t\tRedaction List: []\n\n");
		return (0);
	}

	redact_block_phys_t *rbp_buf;
	uint64_t size;
	dmu_object_info_t doi;

	VERIFY0(dmu_object_info(mos, prop.zbm_redaction_obj, &doi));
	size = doi.doi_max_offset;
	rbp_buf = kmem_alloc(size, KM_SLEEP);

	err = dmu_read(mos, prop.zbm_redaction_obj, 0, size,
	    rbp_buf, 0);
	if (err != 0) {
		dsl_redaction_list_rele(rl, FTAG);
		kmem_free(rbp_buf, size);
		return (err);
	}

	(void) printf("\t\tRedaction List: [{object: %llx, offset: "
	    "%llx, blksz: %x, count: %llx}",
	    (u_longlong_t)rbp_buf[0].rbp_object,
	    (u_longlong_t)rbp_buf[0].rbp_blkid,
	    (uint_t)(redact_block_get_size(&rbp_buf[0])),
	    (u_longlong_t)redact_block_get_count(&rbp_buf[0]));

	for (size_t i = 1; i < rlp->rlp_num_entries; i++) {
		(void) printf(",\n\t\t{object: %llx, offset: %llx, "
		    "blksz: %x, count: %llx}",
		    (u_longlong_t)rbp_buf[i].rbp_object,
		    (u_longlong_t)rbp_buf[i].rbp_blkid,
		    (uint_t)(redact_block_get_size(&rbp_buf[i])),
		    (u_longlong_t)redact_block_get_count(&rbp_buf[i]));
	}
	dsl_redaction_list_rele(rl, FTAG);
	kmem_free(rbp_buf, size);
	(void) printf("]\n\n");
	return (0);
}

static void
dump_bookmarks(objset_t *os, const char *osname, int verbosity)
{
	zap_cursor_t zc;
	zap_attribute_t attr;
	dsl_dataset_t *ds = dmu_objset_ds(os);
	dsl_pool_t *dp = spa_get_dsl(os->os_spa);
	objset_t *mos = os->os_spa->spa_meta_objset;
	if (verbosity < 4)
		return;
	VERIFY0(dsl_pool_hold(osname, FTAG, &dp));

	for (zap_cursor_init(&zc, mos, ds->ds_bookmarks_obj);
	    zap_cursor_retrieve(&zc, &attr) == 0;
	    zap_cursor_advance(&zc)) {
		char buf[ZFS_MAX_DATASET_NAME_LEN];
		(void) snprintf(buf, sizeof (buf), "%s#%s", osname,
		    attr.za_name);
		(void) dump_bookmark(dp, buf, verbosity >= 5, verbosity >= 6);
	}
	zap_cursor_fini(&zc);
	dsl_pool_rele(dp, FTAG);
}

static void
dump_deadlist(dsl_deadlist_t *dl)
{
	dsl_deadlist_entry_t *dle;
	uint64_t unused;
	char bytes[32];
	char comp[32];
	char uncomp[32];

	if (dump_opt['d'] < 3)
		return;

	if (dl->dl_oldfmt) {
		dump_full_bpobj(&dl->dl_bpobj, "old-format deadlist", 0);
		return;
	}

	zdb_nicenum(dl->dl_phys->dl_used, bytes);
	zdb_nicenum(dl->dl_phys->dl_comp, comp);
	zdb_nicenum(dl->dl_phys->dl_uncomp, uncomp);
	(void) printf("\n    Deadlist: %s (%s/%s comp)\n",
	    bytes, comp, uncomp);

	if (dump_opt['d'] < 4)
		return;

	(void) printf("\n");

	/* force the tree to be loaded */
	dsl_deadlist_space_range(dl, 0, UINT64_MAX, &unused, &unused, &unused);

	for (dle = avl_first(&dl->dl_tree); dle;
	    dle = AVL_NEXT(&dl->dl_tree, dle)) {
		if (dump_opt['d'] >= 5) {
			char buf[128];
			(void) snprintf(buf, sizeof (buf),
			    "mintxg %llu -> obj %llu",
			    (longlong_t)dle->dle_mintxg,
			    (longlong_t)dle->dle_bpobj.bpo_object);

			dump_full_bpobj(&dle->dle_bpobj, buf, 0);
		} else {
			(void) printf("mintxg %llu -> obj %llu\n",
			    (longlong_t)dle->dle_mintxg,
			    (longlong_t)dle->dle_bpobj.bpo_object);

		}
	}
}

static avl_tree_t idx_tree;
static avl_tree_t domain_tree;
static boolean_t fuid_table_loaded;
static objset_t *sa_os = NULL;
static sa_attr_type_t *sa_attr_table = NULL;

static int
open_objset(const char *path, void *tag, objset_t **osp)
{
	int err;
	uint64_t sa_attrs = 0;
	uint64_t version = 0;

	VERIFY3P(sa_os, ==, NULL);
	/*
	 * We can't own an objset if it's redacted.  Therefore, we do this
	 * dance: hold the objset, then acquire a long hold on its dataset, then
	 * release the pool.
	 */
	err = dmu_objset_hold(path, tag, osp);
	if (err != 0) {
		(void) fprintf(stderr, "failed to hold dataset '%s': %s\n",
		    path, strerror(err));
		return (err);
	}
	dsl_dataset_long_hold(dmu_objset_ds(*osp), tag);
	dsl_pool_rele(dmu_objset_pool(*osp), tag);

	if (dmu_objset_type(*osp) == DMU_OST_ZFS) {
		(void) zap_lookup(*osp, MASTER_NODE_OBJ, ZPL_VERSION_STR,
		    8, 1, &version);
		if (version >= ZPL_VERSION_SA) {
			(void) zap_lookup(*osp, MASTER_NODE_OBJ, ZFS_SA_ATTRS,
			    8, 1, &sa_attrs);
		}
		err = sa_setup(*osp, sa_attrs, zfs_attr_table, ZPL_END,
		    &sa_attr_table);
		if (err != 0) {
			(void) fprintf(stderr, "sa_setup failed: %s\n",
			    strerror(err));
			dsl_dataset_long_rele(dmu_objset_ds(*osp), tag);
			dsl_dataset_rele(dmu_objset_ds(*osp), tag);
			*osp = NULL;
		}
	}
	sa_os = *osp;

	return (0);
}

static void
close_objset(objset_t *os, void *tag)
{
	VERIFY3P(os, ==, sa_os);
	if (os->os_sa != NULL)
		sa_tear_down(os);
	dsl_dataset_long_rele(dmu_objset_ds(os), tag);
	dsl_dataset_rele(dmu_objset_ds(os), tag);
	sa_attr_table = NULL;
	sa_os = NULL;
}

static void
fuid_table_destroy()
{
	if (fuid_table_loaded) {
		zfs_fuid_table_destroy(&idx_tree, &domain_tree);
		fuid_table_loaded = B_FALSE;
	}
}

/*
 * print uid or gid information.
 * For normal POSIX id just the id is printed in decimal format.
 * For CIFS files with FUID the fuid is printed in hex followed by
 * the domain-rid string.
 */
static void
print_idstr(uint64_t id, const char *id_type)
{
	if (FUID_INDEX(id)) {
		char *domain;

		domain = zfs_fuid_idx_domain(&idx_tree, FUID_INDEX(id));
		(void) printf("\t%s     %llx [%s-%d]\n", id_type,
		    (u_longlong_t)id, domain, (int)FUID_RID(id));
	} else {
		(void) printf("\t%s     %llu\n", id_type, (u_longlong_t)id);
	}

}

static void
dump_uidgid(objset_t *os, uint64_t uid, uint64_t gid)
{
	uint32_t uid_idx, gid_idx;

	uid_idx = FUID_INDEX(uid);
	gid_idx = FUID_INDEX(gid);

	/* Load domain table, if not already loaded */
	if (!fuid_table_loaded && (uid_idx || gid_idx)) {
		uint64_t fuid_obj;

		/* first find the fuid object.  It lives in the master node */
		VERIFY(zap_lookup(os, MASTER_NODE_OBJ, ZFS_FUID_TABLES,
		    8, 1, &fuid_obj) == 0);
		zfs_fuid_avl_tree_create(&idx_tree, &domain_tree);
		(void) zfs_fuid_table_load(os, fuid_obj,
		    &idx_tree, &domain_tree);
		fuid_table_loaded = B_TRUE;
	}

	print_idstr(uid, "uid");
	print_idstr(gid, "gid");
}

/*ARGSUSED*/
static void
dump_znode(objset_t *os, uint64_t object, void *data, size_t size)
{
	char path[MAXPATHLEN * 2];	/* allow for xattr and failure prefix */
	sa_handle_t *hdl;
	uint64_t xattr, rdev, gen;
	uint64_t uid, gid, mode, fsize, parent, links;
	uint64_t pflags;
	uint64_t acctm[2], modtm[2], chgtm[2], crtm[2];
	time_t z_crtime, z_atime, z_mtime, z_ctime;
	sa_bulk_attr_t bulk[12];
	int idx = 0;
	int error;

	VERIFY3P(os, ==, sa_os);
	if (sa_handle_get(os, object, NULL, SA_HDL_PRIVATE, &hdl)) {
		(void) printf("Failed to get handle for SA znode\n");
		return;
	}

	SA_ADD_BULK_ATTR(bulk, idx, sa_attr_table[ZPL_UID], NULL, &uid, 8);
	SA_ADD_BULK_ATTR(bulk, idx, sa_attr_table[ZPL_GID], NULL, &gid, 8);
	SA_ADD_BULK_ATTR(bulk, idx, sa_attr_table[ZPL_LINKS], NULL,
	    &links, 8);
	SA_ADD_BULK_ATTR(bulk, idx, sa_attr_table[ZPL_GEN], NULL, &gen, 8);
	SA_ADD_BULK_ATTR(bulk, idx, sa_attr_table[ZPL_MODE], NULL,
	    &mode, 8);
	SA_ADD_BULK_ATTR(bulk, idx, sa_attr_table[ZPL_PARENT],
	    NULL, &parent, 8);
	SA_ADD_BULK_ATTR(bulk, idx, sa_attr_table[ZPL_SIZE], NULL,
	    &fsize, 8);
	SA_ADD_BULK_ATTR(bulk, idx, sa_attr_table[ZPL_ATIME], NULL,
	    acctm, 16);
	SA_ADD_BULK_ATTR(bulk, idx, sa_attr_table[ZPL_MTIME], NULL,
	    modtm, 16);
	SA_ADD_BULK_ATTR(bulk, idx, sa_attr_table[ZPL_CRTIME], NULL,
	    crtm, 16);
	SA_ADD_BULK_ATTR(bulk, idx, sa_attr_table[ZPL_CTIME], NULL,
	    chgtm, 16);
	SA_ADD_BULK_ATTR(bulk, idx, sa_attr_table[ZPL_FLAGS], NULL,
	    &pflags, 8);

	if (sa_bulk_lookup(hdl, bulk, idx)) {
		(void) sa_handle_destroy(hdl);
		return;
	}

	z_crtime = (time_t)crtm[0];
	z_atime = (time_t)acctm[0];
	z_mtime = (time_t)modtm[0];
	z_ctime = (time_t)chgtm[0];

	if (dump_opt['d'] > 4) {
		error = zfs_obj_to_path(os, object, path, sizeof (path));
		if (error != 0) {
			(void) snprintf(path, sizeof (path),
			    "\?\?\?<object#%llu>", (u_longlong_t)object);
		}
		(void) printf("\tpath	%s\n", path);
	}
	dump_uidgid(os, uid, gid);
	(void) printf("\tatime	%s", ctime(&z_atime));
	(void) printf("\tmtime	%s", ctime(&z_mtime));
	(void) printf("\tctime	%s", ctime(&z_ctime));
	(void) printf("\tcrtime	%s", ctime(&z_crtime));
	(void) printf("\tgen	%llu\n", (u_longlong_t)gen);
	(void) printf("\tmode	%llo\n", (u_longlong_t)mode);
	(void) printf("\tsize	%llu\n", (u_longlong_t)fsize);
	(void) printf("\tparent	%llu\n", (u_longlong_t)parent);
	(void) printf("\tlinks	%llu\n", (u_longlong_t)links);
	(void) printf("\tpflags	%llx\n", (u_longlong_t)pflags);
	if (sa_lookup(hdl, sa_attr_table[ZPL_XATTR], &xattr,
	    sizeof (uint64_t)) == 0)
		(void) printf("\txattr	%llu\n", (u_longlong_t)xattr);
	if (sa_lookup(hdl, sa_attr_table[ZPL_RDEV], &rdev,
	    sizeof (uint64_t)) == 0)
		(void) printf("\trdev	0x%016llx\n", (u_longlong_t)rdev);
	sa_handle_destroy(hdl);
}

/*ARGSUSED*/
static void
dump_acl(objset_t *os, uint64_t object, void *data, size_t size)
{
}

/*ARGSUSED*/
static void
dump_dmu_objset(objset_t *os, uint64_t object, void *data, size_t size)
{
}

static object_viewer_t *object_viewer[DMU_OT_NUMTYPES + 1] = {
	dump_none,		/* unallocated			*/
	dump_zap,		/* object directory		*/
	dump_uint64,		/* object array			*/
	dump_none,		/* packed nvlist		*/
	dump_packed_nvlist,	/* packed nvlist size		*/
	dump_none,		/* bpobj			*/
	dump_bpobj,		/* bpobj header			*/
	dump_none,		/* SPA space map header		*/
	dump_none,		/* SPA space map		*/
	dump_none,		/* ZIL intent log		*/
	dump_dnode,		/* DMU dnode			*/
	dump_dmu_objset,	/* DMU objset			*/
	dump_dsl_dir,		/* DSL directory		*/
	dump_zap,		/* DSL directory child map	*/
	dump_zap,		/* DSL dataset snap map		*/
	dump_zap,		/* DSL props			*/
	dump_dsl_dataset,	/* DSL dataset			*/
	dump_znode,		/* ZFS znode			*/
	dump_acl,		/* ZFS V0 ACL			*/
	dump_uint8,		/* ZFS plain file		*/
	dump_zpldir,		/* ZFS directory		*/
	dump_zap,		/* ZFS master node		*/
	dump_zap,		/* ZFS delete queue		*/
	dump_uint8,		/* zvol object			*/
	dump_zap,		/* zvol prop			*/
	dump_uint8,		/* other uint8[]		*/
	dump_uint64,		/* other uint64[]		*/
	dump_zap,		/* other ZAP			*/
	dump_zap,		/* persistent error log		*/
	dump_uint8,		/* SPA history			*/
	dump_history_offsets,	/* SPA history offsets		*/
	dump_zap,		/* Pool properties		*/
	dump_zap,		/* DSL permissions		*/
	dump_acl,		/* ZFS ACL			*/
	dump_uint8,		/* ZFS SYSACL			*/
	dump_none,		/* FUID nvlist			*/
	dump_packed_nvlist,	/* FUID nvlist size		*/
	dump_zap,		/* DSL dataset next clones	*/
	dump_zap,		/* DSL scrub queue		*/
	dump_zap,		/* ZFS user/group used		*/
	dump_zap,		/* ZFS user/group quota		*/
	dump_zap,		/* snapshot refcount tags	*/
	dump_ddt_zap,		/* DDT ZAP object		*/
	dump_zap,		/* DDT statistics		*/
	dump_znode,		/* SA object			*/
	dump_zap,		/* SA Master Node		*/
	dump_sa_attrs,		/* SA attribute registration	*/
	dump_sa_layouts,	/* SA attribute layouts		*/
	dump_zap,		/* DSL scrub translations	*/
	dump_none,		/* fake dedup BP		*/
	dump_zap,		/* deadlist			*/
	dump_none,		/* deadlist hdr			*/
	dump_zap,		/* dsl clones			*/
	dump_bpobj_subobjs,	/* bpobj subobjs		*/
	dump_unknown,		/* Unknown type, must be last	*/
};

static void
dump_object(objset_t *os, uint64_t object, int verbosity,
    boolean_t *print_header)
{
	dmu_buf_t *db = NULL;
	dmu_object_info_t doi;
	dnode_t *dn;
	void *bonus = NULL;
	size_t bsize = 0;
	char iblk[32], dblk[32], lsize[32], asize[32], fill[32];
	char bonus_size[32];
	char aux[50];
	int error;

	if (*print_header) {
		(void) printf("\n%10s  %3s  %5s  %5s  %5s  %5s  %6s  %s\n",
		    "Object", "lvl", "iblk", "dblk", "dsize", "lsize",
		    "%full", "type");
		*print_header = B_FALSE;
	}

	if (object == 0) {
		dn = DMU_META_DNODE(os);
	} else {
		error = dmu_bonus_hold(os, object, FTAG, &db);
		if (error)
			fatal("dmu_bonus_hold(%llu) failed, errno %u",
			    object, error);
		bonus = db->db_data;
		bsize = db->db_size;
		dn = DB_DNODE((dmu_buf_impl_t *)db);
	}
	dmu_object_info_from_dnode(dn, &doi);

	zdb_nicenum(doi.doi_metadata_block_size, iblk);
	zdb_nicenum(doi.doi_data_block_size, dblk);
	zdb_nicenum(doi.doi_max_offset, lsize);
	zdb_nicenum(doi.doi_physical_blocks_512 << 9, asize);
	zdb_nicenum(doi.doi_bonus_size, bonus_size);
	(void) sprintf(fill, "%6.2f", 100.0 * doi.doi_fill_count *
	    doi.doi_data_block_size / (object == 0 ? DNODES_PER_BLOCK : 1) /
	    doi.doi_max_offset);

	aux[0] = '\0';

	if (doi.doi_checksum != ZIO_CHECKSUM_INHERIT || verbosity >= 6) {
		(void) snprintf(aux + strlen(aux), sizeof (aux), " (K=%s)",
		    ZDB_CHECKSUM_NAME(doi.doi_checksum));
	}

	if (doi.doi_compress != ZIO_COMPRESS_INHERIT || verbosity >= 6) {
		(void) snprintf(aux + strlen(aux), sizeof (aux), " (Z=%s)",
		    ZDB_COMPRESS_NAME(doi.doi_compress));
	}

	(void) printf("%10lld  %3u  %5s  %5s  %5s  %5s  %6s  %s%s\n",
	    (u_longlong_t)object, doi.doi_indirection, iblk, dblk,
	    asize, lsize, fill, ZDB_OT_NAME(doi.doi_type), aux);

	if (doi.doi_bonus_type != DMU_OT_NONE && verbosity > 3) {
		(void) printf("%10s  %3s  %5s  %5s  %5s  %5s  %6s  %s\n",
		    "", "", "", "", "", bonus_size, "bonus",
		    ZDB_OT_NAME(doi.doi_bonus_type));
	}

	if (verbosity >= 4) {
		(void) printf("\tdnode flags: %s%s%s\n",
		    (dn->dn_phys->dn_flags & DNODE_FLAG_USED_BYTES) ?
		    "USED_BYTES " : "",
		    (dn->dn_phys->dn_flags & DNODE_FLAG_USERUSED_ACCOUNTED) ?
		    "USERUSED_ACCOUNTED " : "",
		    (dn->dn_phys->dn_flags & DNODE_FLAG_SPILL_BLKPTR) ?
		    "SPILL_BLKPTR" : "");
		(void) printf("\tdnode maxblkid: %llu\n",
		    (longlong_t)dn->dn_phys->dn_maxblkid);
		object_viewer[ZDB_OT_TYPE(doi.doi_bonus_type)](os,
		    object, bonus, bsize);
		object_viewer[ZDB_OT_TYPE(doi.doi_type)](os, object,
		    NULL, 0);
		*print_header = B_TRUE;
	}

	if (verbosity >= 5)
		dump_indirect(dn);

	if (verbosity >= 5) {
		/*
		 * Report the list of segments that comprise the object.
		 */
		uint64_t start = 0;
		uint64_t end;
		uint64_t blkfill = 1;
		int minlvl = 1;

		if (dn->dn_type == DMU_OT_DNODE) {
			minlvl = 0;
			blkfill = DNODES_PER_BLOCK;
		}

		for (;;) {
			char segsize[32];
			error = dnode_next_offset(dn,
			    0, &start, minlvl, blkfill, 0);
			if (error)
				break;
			end = start;
			error = dnode_next_offset(dn,
			    DNODE_FIND_HOLE, &end, minlvl, blkfill, 0);
			zdb_nicenum(end - start, segsize);
			(void) printf("\t\tsegment [%016llx, %016llx)"
			    " size %5s\n", (u_longlong_t)start,
			    (u_longlong_t)end, segsize);
			if (error)
				break;
			start = end;
		}
	}

	if (db != NULL)
		dmu_buf_rele(db, FTAG);
}

static char *objset_types[DMU_OST_NUMTYPES] = {
	"NONE", "META", "ZPL", "ZVOL", "OTHER", "ANY" };

static void
dump_dir(objset_t *os)
{
	dmu_objset_stats_t dds;
	uint64_t object, object_count;
	uint64_t refdbytes, usedobjs, scratch;
	char numbuf[32];
	char blkbuf[BP_SPRINTF_LEN + 20];
	char osname[ZFS_MAX_DATASET_NAME_LEN];
	char *type = "UNKNOWN";
	int verbosity = dump_opt['d'];
	boolean_t print_header;
	int i, error;

	dsl_pool_config_enter(dmu_objset_pool(os), FTAG);
	dmu_objset_fast_stat(os, &dds);
	dsl_pool_config_exit(dmu_objset_pool(os), FTAG);

	print_header = B_TRUE;

	if (dds.dds_type < DMU_OST_NUMTYPES)
		type = objset_types[dds.dds_type];

	if (dds.dds_type == DMU_OST_META) {
		dds.dds_creation_txg = TXG_INITIAL;
		usedobjs = BP_GET_FILL(os->os_rootbp);
		refdbytes = dsl_dir_phys(os->os_spa->spa_dsl_pool->dp_mos_dir)->
		    dd_used_bytes;
	} else {
		dmu_objset_space(os, &refdbytes, &scratch, &usedobjs, &scratch);
	}

	ASSERT3U(usedobjs, ==, BP_GET_FILL(os->os_rootbp));

	zdb_nicenum(refdbytes, numbuf);

	if (verbosity >= 4) {
		(void) snprintf(blkbuf, sizeof (blkbuf), ", rootbp ");
		(void) snprintf_blkptr(blkbuf + strlen(blkbuf),
		    sizeof (blkbuf) - strlen(blkbuf), os->os_rootbp);
	} else {
		blkbuf[0] = '\0';
	}

	dmu_objset_name(os, osname);

	(void) printf("Dataset %s [%s], ID %llu, cr_txg %llu, "
	    "%s, %llu objects%s\n",
	    osname, type, (u_longlong_t)dmu_objset_id(os),
	    (u_longlong_t)dds.dds_creation_txg,
	    numbuf, (u_longlong_t)usedobjs, blkbuf);

	if (zopt_objects != 0) {
		for (i = 0; i < zopt_objects; i++) {
			dump_object(os, zopt_object[i], verbosity,
			    &print_header);
		}
		(void) printf("\n");
		return;
	}

	if (dump_opt['i'] != 0 || verbosity >= 2)
		dump_intent_log(dmu_objset_zil(os));

	if (dmu_objset_ds(os) != NULL) {
		dsl_dataset_t *ds = dmu_objset_ds(os);
		dump_deadlist(&ds->ds_deadlist);

		if (dsl_dataset_remap_deadlist_exists(ds)) {
			(void) printf("ds_remap_deadlist:\n");
			dump_deadlist(&ds->ds_remap_deadlist);
		}
	}

	if (dmu_objset_ds(os) != NULL)
		dump_bookmarks(os, osname, verbosity);

	if (verbosity < 2)
		return;

	if (BP_IS_HOLE(os->os_rootbp))
		return;

	dump_object(os, 0, verbosity, &print_header);
	object_count = 0;
	if (DMU_USERUSED_DNODE(os) != NULL &&
	    DMU_USERUSED_DNODE(os)->dn_type != 0) {
		dump_object(os, DMU_USERUSED_OBJECT, verbosity, &print_header);
		dump_object(os, DMU_GROUPUSED_OBJECT, verbosity, &print_header);
	}

	object = 0;
	while ((error = dmu_object_next(os, &object, B_FALSE, 0)) == 0) {
		dump_object(os, object, verbosity, &print_header);
		object_count++;
	}

	ASSERT3U(object_count, ==, usedobjs);

	(void) printf("\n");

	if (error != ESRCH) {
		(void) fprintf(stderr, "dmu_object_next() = %d\n", error);
		abort();
	}
}

static void
dump_uberblock(uberblock_t *ub, const char *header, const char *footer)
{
	time_t timestamp = ub->ub_timestamp;

	(void) printf(header ? header : "");
	(void) printf("\tmagic = %016llx\n", (u_longlong_t)ub->ub_magic);
	(void) printf("\tversion = %llu\n", (u_longlong_t)ub->ub_version);
	(void) printf("\ttxg = %llu\n", (u_longlong_t)ub->ub_txg);
	(void) printf("\tguid_sum = %llu\n", (u_longlong_t)ub->ub_guid_sum);
	(void) printf("\ttimestamp = %llu UTC = %s",
	    (u_longlong_t)ub->ub_timestamp, asctime(localtime(&timestamp)));
	if (dump_opt['u'] >= 3) {
		char blkbuf[BP_SPRINTF_LEN];
		snprintf_blkptr(blkbuf, sizeof (blkbuf), &ub->ub_rootbp);
		(void) printf("\trootbp = %s\n", blkbuf);
	}
	(void) printf("\tcheckpoint_txg = %llu\n",
	    (u_longlong_t)ub->ub_checkpoint_txg);
	(void) printf(footer ? footer : "");
}

static void
dump_config(spa_t *spa)
{
	dmu_buf_t *db;
	size_t nvsize = 0;
	int error = 0;


	error = dmu_bonus_hold(spa->spa_meta_objset,
	    spa->spa_config_object, FTAG, &db);

	if (error == 0) {
		nvsize = *(uint64_t *)db->db_data;
		dmu_buf_rele(db, FTAG);

		(void) printf("\nMOS Configuration:\n");
		dump_packed_nvlist(spa->spa_meta_objset,
		    spa->spa_config_object, (void *)&nvsize, 1);
	} else {
		(void) fprintf(stderr, "dmu_bonus_hold(%llu) failed, errno %d",
		    (u_longlong_t)spa->spa_config_object, error);
	}
}

static void
dump_cachefile(const char *cachefile)
{
	int fd;
	struct stat64 statbuf;
	char *buf;
	nvlist_t *config;

	if ((fd = open64(cachefile, O_RDONLY)) < 0) {
		(void) printf("cannot open '%s': %s\n", cachefile,
		    strerror(errno));
		exit(1);
	}

	if (fstat64(fd, &statbuf) != 0) {
		(void) printf("failed to stat '%s': %s\n", cachefile,
		    strerror(errno));
		exit(1);
	}

	if ((buf = malloc(statbuf.st_size)) == NULL) {
		(void) fprintf(stderr, "failed to allocate %llu bytes\n",
		    (u_longlong_t)statbuf.st_size);
		exit(1);
	}

	if (read(fd, buf, statbuf.st_size) != statbuf.st_size) {
		(void) fprintf(stderr, "failed to read %llu bytes\n",
		    (u_longlong_t)statbuf.st_size);
		exit(1);
	}

	(void) close(fd);

	if (nvlist_unpack(buf, statbuf.st_size, &config, 0) != 0) {
		(void) fprintf(stderr, "failed to unpack nvlist\n");
		exit(1);
	}

	free(buf);

	dump_nvlist(config, 0);

	nvlist_free(config);
}

#define	ZDB_MAX_UB_HEADER_SIZE 32

static void
dump_label_uberblocks(vdev_label_t *lbl, uint64_t ashift)
{
	vdev_t vd;
	vdev_t *vdp = &vd;
	char header[ZDB_MAX_UB_HEADER_SIZE];

	vd.vdev_ashift = ashift;
	vdp->vdev_top = vdp;

	for (int i = 0; i < VDEV_UBERBLOCK_COUNT(vdp); i++) {
		uint64_t uoff = VDEV_UBERBLOCK_OFFSET(vdp, i);
		uberblock_t *ub = (void *)((char *)lbl + uoff);

		if (uberblock_verify(ub))
			continue;
		(void) snprintf(header, ZDB_MAX_UB_HEADER_SIZE,
		    "Uberblock[%d]\n", i);
		dump_uberblock(ub, header, "");
	}
}

static char curpath[PATH_MAX];

/*
 * Iterate through the path components, recursively passing
 * current one's obj and remaining path until we find the obj
 * for the last one.
 */
static int
dump_path_impl(objset_t *os, uint64_t obj, char *name)
{
	int err;
	boolean_t header = B_TRUE;
	uint64_t child_obj;
	char *s;
	dmu_buf_t *db;
	dmu_object_info_t doi;

	if ((s = strchr(name, '/')) != NULL)
		*s = '\0';
	err = zap_lookup(os, obj, name, 8, 1, &child_obj);

	(void) strlcat(curpath, name, sizeof (curpath));

	if (err != 0) {
		(void) fprintf(stderr, "failed to lookup %s: %s\n",
		    curpath, strerror(err));
		return (err);
	}

	child_obj = ZFS_DIRENT_OBJ(child_obj);
	err = sa_buf_hold(os, child_obj, FTAG, &db);
	if (err != 0) {
		(void) fprintf(stderr,
		    "failed to get SA dbuf for obj %llu: %s\n",
		    (u_longlong_t)child_obj, strerror(err));
		return (EINVAL);
	}
	dmu_object_info_from_db(db, &doi);
	sa_buf_rele(db, FTAG);

	if (doi.doi_bonus_type != DMU_OT_SA &&
	    doi.doi_bonus_type != DMU_OT_ZNODE) {
		(void) fprintf(stderr, "invalid bonus type %d for obj %llu\n",
		    doi.doi_bonus_type, (u_longlong_t)child_obj);
		return (EINVAL);
	}

	if (dump_opt['v'] > 6) {
		(void) printf("obj=%llu %s type=%d bonustype=%d\n",
		    (u_longlong_t)child_obj, curpath, doi.doi_type,
		    doi.doi_bonus_type);
	}

	(void) strlcat(curpath, "/", sizeof (curpath));

	switch (doi.doi_type) {
	case DMU_OT_DIRECTORY_CONTENTS:
		if (s != NULL && *(s + 1) != '\0')
			return (dump_path_impl(os, child_obj, s + 1));
		/*FALLTHROUGH*/
	case DMU_OT_PLAIN_FILE_CONTENTS:
		dump_object(os, child_obj, dump_opt['v'], &header);
		return (0);
	default:
		(void) fprintf(stderr, "object %llu has non-file/directory "
		    "type %d\n", (u_longlong_t)obj, doi.doi_type);
		break;
	}

	return (EINVAL);
}

/*
 * Dump the blocks for the object specified by path inside the dataset.
 */
static int
dump_path(char *ds, char *path)
{
	int err;
	objset_t *os;
	uint64_t root_obj;

	err = open_objset(ds, FTAG, &os);
	if (err != 0)
		return (err);

	err = zap_lookup(os, MASTER_NODE_OBJ, ZFS_ROOT_OBJ, 8, 1, &root_obj);
	if (err != 0) {
		(void) fprintf(stderr, "can't lookup root znode: %s\n",
		    strerror(err));
		close_objset(os, FTAG);
		return (EINVAL);
	}

	(void) snprintf(curpath, sizeof (curpath), "dataset=%s path=/", ds);

	err = dump_path_impl(os, root_obj, path);

	close_objset(os, FTAG);
	return (err);
}

static int
dump_label(const char *dev)
{
	int fd;
	vdev_label_t label;
	char path[MAXPATHLEN];
	char *buf = label.vl_vdev_phys.vp_nvlist;
	size_t buflen = sizeof (label.vl_vdev_phys.vp_nvlist);
	struct stat64 statbuf;
	uint64_t psize, ashift;
	boolean_t label_found = B_FALSE;

	(void) strlcpy(path, dev, sizeof (path));
	if (dev[0] == '/') {
		if (strncmp(dev, ZFS_DISK_ROOTD,
		    strlen(ZFS_DISK_ROOTD)) == 0) {
			(void) snprintf(path, sizeof (path), "%s%s",
			    ZFS_RDISK_ROOTD, dev + strlen(ZFS_DISK_ROOTD));
		}
	} else if (stat64(path, &statbuf) != 0) {
		char *s;

		(void) snprintf(path, sizeof (path), "%s%s", ZFS_RDISK_ROOTD,
		    dev);
		if (((s = strrchr(dev, 's')) == NULL &&
		    (s = strchr(dev, 'p')) == NULL) ||
		    !isdigit(*(s + 1)))
			(void) strlcat(path, "s0", sizeof (path));
	}

	if ((fd = open64(path, O_RDONLY)) < 0) {
<<<<<<< HEAD
		(void) printf("cannot open '%s': %s\n", path, strerror(errno));
		exit(1);
	}

	if (fstat64(fd, &statbuf) != 0) {
		(void) printf("failed to fstat '%s': %s\n", path,
=======
		(void) fprintf(stderr, "cannot open '%s': %s\n", path,
>>>>>>> 22c8b958
		    strerror(errno));
		exit(1);
	}

	if (fstat64(fd, &statbuf) != 0) {
		(void) fprintf(stderr, "failed to stat '%s': %s\n", path,
		    strerror(errno));
		(void) close(fd);
		exit(1);
	}

<<<<<<< HEAD
=======
	if (S_ISBLK(statbuf.st_mode)) {
		(void) fprintf(stderr,
		    "cannot use '%s': character device required\n", path);
		(void) close(fd);
		exit(1);
	}

>>>>>>> 22c8b958
	psize = statbuf.st_size;
	psize = P2ALIGN(psize, (uint64_t)sizeof (vdev_label_t));

	for (int l = 0; l < VDEV_LABELS; l++) {
		nvlist_t *config = NULL;

		if (!dump_opt['q']) {
			(void) printf("------------------------------------\n");
			(void) printf("LABEL %d\n", l);
			(void) printf("------------------------------------\n");
		}

		if (pread64(fd, &label, sizeof (label),
		    vdev_label_offset(psize, l, 0)) != sizeof (label)) {
			if (!dump_opt['q'])
				(void) printf("failed to read label %d\n", l);
			continue;
		}

		if (nvlist_unpack(buf, buflen, &config, 0) != 0) {
			if (!dump_opt['q'])
				(void) printf("failed to unpack label %d\n", l);
			ashift = SPA_MINBLOCKSHIFT;
		} else {
			nvlist_t *vdev_tree = NULL;

			if (!dump_opt['q'])
				dump_nvlist(config, 4);
			if ((nvlist_lookup_nvlist(config,
			    ZPOOL_CONFIG_VDEV_TREE, &vdev_tree) != 0) ||
			    (nvlist_lookup_uint64(vdev_tree,
			    ZPOOL_CONFIG_ASHIFT, &ashift) != 0))
				ashift = SPA_MINBLOCKSHIFT;
			nvlist_free(config);
			label_found = B_TRUE;
		}
		if (dump_opt['u'])
			dump_label_uberblocks(&label, ashift);
	}

	(void) close(fd);

	return (label_found ? 0 : 2);
}

static uint64_t dataset_feature_count[SPA_FEATURES];
static uint64_t global_feature_count[SPA_FEATURES];
static uint64_t remap_deadlist_count = 0;


/*ARGSUSED*/
static int
dump_one_dir(const char *dsname, void *arg)
{
	int error;
	objset_t *os;

	error = open_objset(dsname, FTAG, &os);
	if (error != 0)
		return (0);

	for (spa_feature_t f = 0; f < SPA_FEATURES; f++) {
		if (!dsl_dataset_feature_is_active(dmu_objset_ds(os), f))
			continue;
		ASSERT(spa_feature_table[f].fi_flags &
		    ZFEATURE_FLAG_PER_DATASET);
		dataset_feature_count[f]++;
	}

	for (dsl_bookmark_node_t *dbn =
	    avl_first(&dmu_objset_ds(os)->ds_bookmarks); dbn != NULL;
	    dbn = AVL_NEXT(&dmu_objset_ds(os)->ds_bookmarks, dbn)) {
		if (dbn->dbn_phys.zbm_redaction_obj != 0)
			global_feature_count[SPA_FEATURE_REDACTION_BOOKMARKS]++;
		if (dbn->dbn_phys.zbm_flags & ZBM_FLAG_HAS_FBN)
			global_feature_count[SPA_FEATURE_BOOKMARK_WRITTEN]++;
	}

	if (dsl_dataset_remap_deadlist_exists(dmu_objset_ds(os))) {
		remap_deadlist_count++;
	}
	dump_dir(os);
	close_objset(os, FTAG);
	fuid_table_destroy();
	return (0);
}

/*
 * Block statistics.
 */
#define	PSIZE_HISTO_SIZE (SPA_OLD_MAXBLOCKSIZE / SPA_MINBLOCKSIZE + 2)
typedef struct zdb_blkstats {
	uint64_t zb_asize;
	uint64_t zb_lsize;
	uint64_t zb_psize;
	uint64_t zb_count;
	uint64_t zb_gangs;
	uint64_t zb_ditto_samevdev;
	uint64_t zb_psize_histogram[PSIZE_HISTO_SIZE];
} zdb_blkstats_t;

/*
 * Extended object types to report deferred frees and dedup auto-ditto blocks.
 */
#define	ZDB_OT_DEFERRED	(DMU_OT_NUMTYPES + 0)
#define	ZDB_OT_DITTO	(DMU_OT_NUMTYPES + 1)
#define	ZDB_OT_OTHER	(DMU_OT_NUMTYPES + 2)
#define	ZDB_OT_TOTAL	(DMU_OT_NUMTYPES + 3)

static char *zdb_ot_extname[] = {
	"deferred free",
	"dedup ditto",
	"other",
	"Total",
};

#define	ZB_TOTAL	DN_MAX_LEVELS

typedef struct zdb_cb {
	zdb_blkstats_t	zcb_type[ZB_TOTAL + 1][ZDB_OT_TOTAL + 1];
	uint64_t	zcb_removing_size;
	uint64_t	zcb_checkpoint_size;
	uint64_t	zcb_dedup_asize;
	uint64_t	zcb_dedup_blocks;
	uint64_t	zcb_embedded_blocks[NUM_BP_EMBEDDED_TYPES];
	uint64_t	zcb_embedded_histogram[NUM_BP_EMBEDDED_TYPES]
	    [BPE_PAYLOAD_SIZE];
	uint64_t	zcb_start;
	uint64_t	zcb_lastprint;
	uint64_t	zcb_totalasize;
	uint64_t	zcb_errors[256];
	int		zcb_readfails;
	int		zcb_haderrors;
	spa_t		*zcb_spa;
	uint32_t	**zcb_vd_obsolete_counts;
} zdb_cb_t;

static void
zdb_count_block(zdb_cb_t *zcb, zilog_t *zilog, const blkptr_t *bp,
    dmu_object_type_t type)
{
	uint64_t refcnt = 0;

	ASSERT(type < ZDB_OT_TOTAL);

	if (zilog && zil_bp_tree_add(zilog, bp) != 0)
		return;

	for (int i = 0; i < 4; i++) {
		int l = (i < 2) ? BP_GET_LEVEL(bp) : ZB_TOTAL;
		int t = (i & 1) ? type : ZDB_OT_TOTAL;
		int equal;
		zdb_blkstats_t *zb = &zcb->zcb_type[l][t];

		zb->zb_asize += BP_GET_ASIZE(bp);
		zb->zb_lsize += BP_GET_LSIZE(bp);
		zb->zb_psize += BP_GET_PSIZE(bp);
		zb->zb_count++;

		/*
		 * The histogram is only big enough to record blocks up to
		 * SPA_OLD_MAXBLOCKSIZE; larger blocks go into the last,
		 * "other", bucket.
		 */
		int idx = BP_GET_PSIZE(bp) >> SPA_MINBLOCKSHIFT;
		idx = MIN(idx, SPA_OLD_MAXBLOCKSIZE / SPA_MINBLOCKSIZE + 1);
		zb->zb_psize_histogram[idx]++;

		zb->zb_gangs += BP_COUNT_GANG(bp);

		switch (BP_GET_NDVAS(bp)) {
		case 2:
			if (DVA_GET_VDEV(&bp->blk_dva[0]) ==
			    DVA_GET_VDEV(&bp->blk_dva[1]))
				zb->zb_ditto_samevdev++;
			break;
		case 3:
			equal = (DVA_GET_VDEV(&bp->blk_dva[0]) ==
			    DVA_GET_VDEV(&bp->blk_dva[1])) +
			    (DVA_GET_VDEV(&bp->blk_dva[0]) ==
			    DVA_GET_VDEV(&bp->blk_dva[2])) +
			    (DVA_GET_VDEV(&bp->blk_dva[1]) ==
			    DVA_GET_VDEV(&bp->blk_dva[2]));
			if (equal != 0)
				zb->zb_ditto_samevdev++;
			break;
		}

	}

	if (BP_IS_EMBEDDED(bp)) {
		zcb->zcb_embedded_blocks[BPE_GET_ETYPE(bp)]++;
		zcb->zcb_embedded_histogram[BPE_GET_ETYPE(bp)]
		    [BPE_GET_PSIZE(bp)]++;
		return;
	}

	if (dump_opt['L'])
		return;

	if (BP_GET_DEDUP(bp)) {
		ddt_t *ddt;
		ddt_entry_t *dde;

		ddt = ddt_select(zcb->zcb_spa, bp);
		ddt_enter(ddt);
		dde = ddt_lookup(ddt, bp, B_FALSE);

		if (dde == NULL) {
			refcnt = 0;
		} else {
			ddt_phys_t *ddp = ddt_phys_select(dde, bp);
			ddt_phys_decref(ddp);
			refcnt = ddp->ddp_refcnt;
			if (ddt_phys_total_refcnt(dde) == 0)
				ddt_remove(ddt, dde);
		}
		ddt_exit(ddt);
	}

	VERIFY3U(zio_wait(zio_claim(NULL, zcb->zcb_spa,
	    refcnt ? 0 : spa_min_claim_txg(zcb->zcb_spa),
	    bp, NULL, NULL, ZIO_FLAG_CANFAIL)), ==, 0);
}

static void
zdb_blkptr_done(zio_t *zio)
{
	spa_t *spa = zio->io_spa;
	blkptr_t *bp = zio->io_bp;
	int ioerr = zio->io_error;
	zdb_cb_t *zcb = zio->io_private;
	zbookmark_phys_t *zb = &zio->io_bookmark;

	abd_free(zio->io_abd);

	mutex_enter(&spa->spa_scrub_lock);
	spa->spa_scrub_inflight--;
	cv_broadcast(&spa->spa_scrub_io_cv);

	if (ioerr && !(zio->io_flags & ZIO_FLAG_SPECULATIVE)) {
		char blkbuf[BP_SPRINTF_LEN];

		zcb->zcb_haderrors = 1;
		zcb->zcb_errors[ioerr]++;

		if (dump_opt['b'] >= 2)
			snprintf_blkptr(blkbuf, sizeof (blkbuf), bp);
		else
			blkbuf[0] = '\0';

		(void) printf("zdb_blkptr_cb: "
		    "Got error %d reading "
		    "<%llu, %llu, %lld, %llx> %s -- skipping\n",
		    ioerr,
		    (u_longlong_t)zb->zb_objset,
		    (u_longlong_t)zb->zb_object,
		    (u_longlong_t)zb->zb_level,
		    (u_longlong_t)zb->zb_blkid,
		    blkbuf);
	}
	mutex_exit(&spa->spa_scrub_lock);
}

static int
zdb_blkptr_cb(spa_t *spa, zilog_t *zilog, const blkptr_t *bp,
    const zbookmark_phys_t *zb, const dnode_phys_t *dnp, void *arg)
{
	zdb_cb_t *zcb = arg;
	dmu_object_type_t type;
	boolean_t is_metadata;

	if (bp == NULL)
		return (0);

	if (dump_opt['b'] >= 5 && bp->blk_birth > 0) {
		char blkbuf[BP_SPRINTF_LEN];
		snprintf_blkptr(blkbuf, sizeof (blkbuf), bp);
		(void) printf("objset %llu object %llu "
		    "level %lld offset 0x%llx %s\n",
		    (u_longlong_t)zb->zb_objset,
		    (u_longlong_t)zb->zb_object,
		    (longlong_t)zb->zb_level,
		    (u_longlong_t)blkid2offset(dnp, bp, zb),
		    blkbuf);
	}

	if (BP_IS_HOLE(bp) || BP_IS_REDACTED(bp))
		return (0);

	type = BP_GET_TYPE(bp);

	zdb_count_block(zcb, zilog, bp,
	    (type & DMU_OT_NEWTYPE) ? ZDB_OT_OTHER : type);

	is_metadata = (BP_GET_LEVEL(bp) != 0 || DMU_OT_IS_METADATA(type));

	if (!BP_IS_EMBEDDED(bp) &&
	    (dump_opt['c'] > 1 || (dump_opt['c'] && is_metadata))) {
		size_t size = BP_GET_PSIZE(bp);
		abd_t *abd = abd_alloc(size, B_FALSE);
		int flags = ZIO_FLAG_CANFAIL | ZIO_FLAG_SCRUB | ZIO_FLAG_RAW;

		/* If it's an intent log block, failure is expected. */
		if (zb->zb_level == ZB_ZIL_LEVEL)
			flags |= ZIO_FLAG_SPECULATIVE;

		mutex_enter(&spa->spa_scrub_lock);
		while (spa->spa_scrub_inflight > max_inflight)
			cv_wait(&spa->spa_scrub_io_cv, &spa->spa_scrub_lock);
		spa->spa_scrub_inflight++;
		mutex_exit(&spa->spa_scrub_lock);

		zio_nowait(zio_read(NULL, spa, bp, abd, size,
		    zdb_blkptr_done, zcb, ZIO_PRIORITY_ASYNC_READ, flags, zb));
	}

	zcb->zcb_readfails = 0;

	if (BP_IS_EMBEDDED(bp) &&
	    BPE_GET_ETYPE(bp) == BP_EMBEDDED_TYPE_MOOCH_BYTESWAP &&
	    dump_opt['b'] >= 6) {
		int nrec = BPE_GET_LSIZE(bp);
		char *records = kmem_alloc(nrec, KM_SLEEP);

		(void) printf("MOOCH_BYTESWAP payload: ");
		VERIFY0(decode_embedded_bp(bp, records, nrec));
		for (int i = 0; i < nrec; i++) {
			switch (BSREC_GET_TYPE(records[i])) {
			case BSREC_TYPE_SKIP:
				(void) printf("Skip%u ",
				    BSREC_GET_DATA(records[i]));
				break;
			case BSREC_TYPE_REPEAT:
				(void) printf("Repeat%u ",
				    BSREC_GET_DATA(records[i]));
				break;
			case BSREC_TYPE_INSTR: {
				bsrec_instr_t instr =
				    BSREC_GET_DATA(records[i]);
				switch (instr) {
				case BSREC_INSTR_SKIP8:
					(void) printf("Skip ");
					break;
				case BSREC_INSTR_SWAP16:
					(void) printf("Swap16 ");
					break;
				case BSREC_INSTR_SWAP32:
					(void) printf("Swap32 ");
					break;
				case BSREC_INSTR_SWAP48:
					(void) printf("Swap48 ");
					break;
				case BSREC_INSTR_SWAP64:
					(void) printf("Swap64 ");
					break;
				case BSREC_INSTR_XOR16:
					(void) printf("Xor16 ");
					break;
				default:
					(void) printf("BAD_INSTRUCTION_%u ",
					    instr);
				}
				break;
			}
			default:
				(void) printf("BAD_RECTYPE_%x ", records[i]);
			}
		}
		(void) printf("\n");
	}

	/* only call gethrtime() every 100 blocks */
	static int iters;
	if (++iters > 100)
		iters = 0;
	else
		return (0);

	if (dump_opt['b'] < 5 && gethrtime() > zcb->zcb_lastprint + NANOSEC) {
		uint64_t now = gethrtime();
		char buf[10];
		uint64_t bytes = zcb->zcb_type[ZB_TOTAL][ZDB_OT_TOTAL].zb_asize;
		int kb_per_sec =
		    1 + bytes / (1 + ((now - zcb->zcb_start) / 1000 / 1000));
		int sec_remaining =
		    (zcb->zcb_totalasize - bytes) / 1024 / kb_per_sec;

		zfs_nicenum(bytes, buf, sizeof (buf));
		(void) fprintf(stderr,
		    "\r%5s completed (%4dMB/s) "
		    "estimated time remaining: %uhr %02umin %02usec        ",
		    buf, kb_per_sec / 1024,
		    sec_remaining / 60 / 60,
		    sec_remaining / 60 % 60,
		    sec_remaining % 60);

		zcb->zcb_lastprint = now;
	}

	return (0);
}

static void
zdb_leak(void *arg, uint64_t start, uint64_t size)
{
	vdev_t *vd = arg;

	(void) printf("leaked space: vdev %llu, offset 0x%llx, size %llu\n",
	    (u_longlong_t)vd->vdev_id, (u_longlong_t)start, (u_longlong_t)size);
}

static metaslab_ops_t zdb_metaslab_ops = {
	NULL	/* alloc */
};

static void
zdb_ddt_leak_init(spa_t *spa, zdb_cb_t *zcb)
{
	ddt_bookmark_t ddb = { 0 };
	ddt_entry_t dde;
	int error;

	while ((error = ddt_walk(spa, &ddb, &dde)) == 0) {
		blkptr_t blk;
		ddt_phys_t *ddp = dde.dde_phys;

		if (ddb.ddb_class == DDT_CLASS_UNIQUE)
			return;

		ASSERT(ddt_phys_total_refcnt(&dde) > 1);

		for (int p = 0; p < DDT_PHYS_TYPES; p++, ddp++) {
			if (ddp->ddp_phys_birth == 0)
				continue;
			ddt_bp_create(ddb.ddb_checksum,
			    &dde.dde_key, ddp, &blk);
			if (p == DDT_PHYS_DITTO) {
				zdb_count_block(zcb, NULL, &blk, ZDB_OT_DITTO);
			} else {
				zcb->zcb_dedup_asize +=
				    BP_GET_ASIZE(&blk) * (ddp->ddp_refcnt - 1);
				zcb->zcb_dedup_blocks++;
			}
		}
		if (!dump_opt['L']) {
			ddt_t *ddt = spa->spa_ddt[ddb.ddb_checksum];
			ddt_enter(ddt);
			VERIFY(ddt_lookup(ddt, &blk, B_TRUE) != NULL);
			ddt_exit(ddt);
		}
	}

	ASSERT(error == ENOENT);
}

/* ARGSUSED */
static void
claim_segment_impl_cb(uint64_t inner_offset, vdev_t *vd, uint64_t offset,
    uint64_t size, void *arg)
{
	/*
	 * This callback was called through a remap from
	 * a device being removed. Therefore, the vdev that
	 * this callback is applied to is a concrete
	 * vdev.
	 */
	ASSERT(vdev_is_concrete(vd));

	VERIFY0(metaslab_claim_impl(vd, offset, size,
	    spa_min_claim_txg(vd->vdev_spa)));
}

static void
claim_segment_cb(void *arg, uint64_t offset, uint64_t size)
{
	vdev_t *vd = arg;

	vdev_indirect_ops.vdev_op_remap(vd, offset, size,
	    claim_segment_impl_cb, NULL);
}

/*
 * After accounting for all allocated blocks that are directly referenced,
 * we might have missed a reference to a block from a partially complete
 * (and thus unused) indirect mapping object. We perform a secondary pass
 * through the metaslabs we have already mapped and claim the destination
 * blocks.
 */
static void
zdb_claim_removing(spa_t *spa, zdb_cb_t *zcb)
{
	if (spa->spa_vdev_removal == NULL)
		return;

	spa_config_enter(spa, SCL_CONFIG, FTAG, RW_READER);

	spa_vdev_removal_t *svr = spa->spa_vdev_removal;
	vdev_t *vd = svr->svr_vdev;
	vdev_indirect_mapping_t *vim = vd->vdev_indirect_mapping;

	for (uint64_t msi = 0; msi < vd->vdev_ms_count; msi++) {
		metaslab_t *msp = vd->vdev_ms[msi];

		if (msp->ms_start >= vdev_indirect_mapping_max_offset(vim))
			break;

		ASSERT0(range_tree_space(svr->svr_allocd_segs));

		if (msp->ms_sm != NULL) {
			VERIFY0(space_map_load(msp->ms_sm,
			    svr->svr_allocd_segs, SM_ALLOC));

			/*
			 * Clear everything past what has been synced,
			 * because we have not allocated mappings for it yet.
			 */
			range_tree_clear(svr->svr_allocd_segs,
			    vdev_indirect_mapping_max_offset(vim),
			    msp->ms_sm->sm_start + msp->ms_sm->sm_size -
			    vdev_indirect_mapping_max_offset(vim));
		}

		zcb->zcb_removing_size +=
		    range_tree_space(svr->svr_allocd_segs);
		range_tree_vacate(svr->svr_allocd_segs, claim_segment_cb, vd);
	}

	spa_config_exit(spa, SCL_CONFIG, FTAG);
}

/* ARGSUSED */
static int
increment_indirect_mapping_cb(void *arg, const blkptr_t *bp, dmu_tx_t *tx)
{
	zdb_cb_t *zcb = arg;
	spa_t *spa = zcb->zcb_spa;
	vdev_t *vd;
	const dva_t *dva = &bp->blk_dva[0];

	ASSERT(!dump_opt['L']);
	ASSERT3U(BP_GET_NDVAS(bp), ==, 1);

	spa_config_enter(spa, SCL_VDEV, FTAG, RW_READER);
	vd = vdev_lookup_top(zcb->zcb_spa, DVA_GET_VDEV(dva));
	ASSERT3P(vd, !=, NULL);
	spa_config_exit(spa, SCL_VDEV, FTAG);

	ASSERT(vd->vdev_indirect_config.vic_mapping_object != 0);
	ASSERT3P(zcb->zcb_vd_obsolete_counts[vd->vdev_id], !=, NULL);

	vdev_indirect_mapping_increment_obsolete_count(
	    vd->vdev_indirect_mapping,
	    DVA_GET_OFFSET(dva), DVA_GET_ASIZE(dva),
	    zcb->zcb_vd_obsolete_counts[vd->vdev_id]);

	return (0);
}

static uint32_t *
zdb_load_obsolete_counts(vdev_t *vd)
{
	vdev_indirect_mapping_t *vim = vd->vdev_indirect_mapping;
	spa_t *spa = vd->vdev_spa;
	spa_condensing_indirect_phys_t *scip =
	    &spa->spa_condensing_indirect_phys;
	uint32_t *counts;

	EQUIV(vdev_obsolete_sm_object(vd) != 0, vd->vdev_obsolete_sm != NULL);
	counts = vdev_indirect_mapping_load_obsolete_counts(vim);
	if (vd->vdev_obsolete_sm != NULL) {
		vdev_indirect_mapping_load_obsolete_spacemap(vim, counts,
		    vd->vdev_obsolete_sm);
	}
	if (scip->scip_vdev == vd->vdev_id &&
	    scip->scip_prev_obsolete_sm_object != 0) {
		space_map_t *prev_obsolete_sm = NULL;
		VERIFY0(space_map_open(&prev_obsolete_sm, spa->spa_meta_objset,
		    scip->scip_prev_obsolete_sm_object, 0, vd->vdev_asize, 0));
		space_map_update(prev_obsolete_sm);
		vdev_indirect_mapping_load_obsolete_spacemap(vim, counts,
		    prev_obsolete_sm);
		space_map_close(prev_obsolete_sm);
	}
	return (counts);
}

typedef struct checkpoint_sm_exclude_entry_arg {
	vdev_t *cseea_vd;
	uint64_t cseea_checkpoint_size;
} checkpoint_sm_exclude_entry_arg_t;

static int
checkpoint_sm_exclude_entry_cb(maptype_t type, uint64_t offset, uint64_t size,
    void *arg)
{
	checkpoint_sm_exclude_entry_arg_t *cseea = arg;
	vdev_t *vd = cseea->cseea_vd;
	metaslab_t *ms = vd->vdev_ms[offset >> vd->vdev_ms_shift];
	uint64_t end = offset + size;

	ASSERT(type == SM_FREE);

	/*
	 * Since the vdev_checkpoint_sm exists in the vdev level
	 * and the ms_sm space maps exist in the metaslab level,
	 * an entry in the checkpoint space map could theoretically
	 * cross the boundaries of the metaslab that it belongs.
	 *
	 * In reality, because of the way that we populate and
	 * manipulate the checkpoint's space maps currently,
	 * there shouldn't be any entries that cross metaslabs.
	 * Hence the assertion below.
	 *
	 * That said, there is no fundamental requirement that
	 * the checkpoint's space map entries should not cross
	 * metaslab boundaries. So if needed we could add code
	 * that handles metaslab-crossing segments in the future.
	 */
	VERIFY3U(offset, >=, ms->ms_start);
	VERIFY3U(end, <=, ms->ms_start + ms->ms_size);

	/*
	 * By removing the entry from the allocated segments we
	 * also verify that the entry is there to begin with.
	 */
	mutex_enter(&ms->ms_lock);
	range_tree_remove(ms->ms_allocatable, offset, size);
	mutex_exit(&ms->ms_lock);

	cseea->cseea_checkpoint_size += size;
	return (0);
}

static void
zdb_leak_init_vdev_exclude_checkpoint(vdev_t *vd, zdb_cb_t *zcb)
{
	spa_t *spa = vd->vdev_spa;
	space_map_t *checkpoint_sm = NULL;
	uint64_t checkpoint_sm_obj;

	/*
	 * If there is no vdev_top_zap, we are in a pool whose
	 * version predates the pool checkpoint feature.
	 */
	if (vd->vdev_top_zap == 0)
		return;

	/*
	 * If there is no reference of the vdev_checkpoint_sm in
	 * the vdev_top_zap, then one of the following scenarios
	 * is true:
	 *
	 * 1] There is no checkpoint
	 * 2] There is a checkpoint, but no checkpointed blocks
	 *    have been freed yet
	 * 3] The current vdev is indirect
	 *
	 * In these cases we return immediately.
	 */
	if (zap_contains(spa_meta_objset(spa), vd->vdev_top_zap,
	    VDEV_TOP_ZAP_POOL_CHECKPOINT_SM) != 0)
		return;

	VERIFY0(zap_lookup(spa_meta_objset(spa), vd->vdev_top_zap,
	    VDEV_TOP_ZAP_POOL_CHECKPOINT_SM, sizeof (uint64_t), 1,
	    &checkpoint_sm_obj));

	checkpoint_sm_exclude_entry_arg_t cseea;
	cseea.cseea_vd = vd;
	cseea.cseea_checkpoint_size = 0;

	VERIFY0(space_map_open(&checkpoint_sm, spa_meta_objset(spa),
	    checkpoint_sm_obj, 0, vd->vdev_asize, vd->vdev_ashift));
	space_map_update(checkpoint_sm);

	VERIFY0(space_map_iterate(checkpoint_sm,
	    checkpoint_sm_exclude_entry_cb, &cseea));
	space_map_close(checkpoint_sm);

	zcb->zcb_checkpoint_size += cseea.cseea_checkpoint_size;
}

static void
zdb_leak_init_exclude_checkpoint(spa_t *spa, zdb_cb_t *zcb)
{
	vdev_t *rvd = spa->spa_root_vdev;
	for (uint64_t c = 0; c < rvd->vdev_children; c++) {
		ASSERT3U(c, ==, rvd->vdev_child[c]->vdev_id);
		zdb_leak_init_vdev_exclude_checkpoint(rvd->vdev_child[c], zcb);
	}
}

static void
load_concrete_ms_allocatable_trees(spa_t *spa, maptype_t maptype)
{
	vdev_t *rvd = spa->spa_root_vdev;
	for (uint64_t i = 0; i < rvd->vdev_children; i++) {
		vdev_t *vd = rvd->vdev_child[i];

		ASSERT3U(i, ==, vd->vdev_id);

		if (vd->vdev_ops == &vdev_indirect_ops)
			continue;

		for (uint64_t m = 0; m < vd->vdev_ms_count; m++) {
			metaslab_t *msp = vd->vdev_ms[m];

			(void) fprintf(stderr,
			    "\rloading concrete vdev %llu, "
			    "metaslab %llu of %llu ...",
			    (longlong_t)vd->vdev_id,
			    (longlong_t)msp->ms_id,
			    (longlong_t)vd->vdev_ms_count);

			mutex_enter(&msp->ms_lock);
			metaslab_unload(msp);

			/*
			 * We don't want to spend the CPU manipulating the
			 * size-ordered tree, so clear the range_tree ops.
			 */
			msp->ms_allocatable->rt_ops = NULL;

			if (msp->ms_sm != NULL) {
				VERIFY0(space_map_load(msp->ms_sm,
				    msp->ms_allocatable, maptype));
			}
			if (!msp->ms_loaded)
				msp->ms_loaded = B_TRUE;
			mutex_exit(&msp->ms_lock);
		}
	}
}

/*
 * vm_idxp is an in-out parameter which (for indirect vdevs) is the
 * index in vim_entries that has the first entry in this metaslab.
 * On return, it will be set to the first entry after this metaslab.
 */
static void
load_indirect_ms_allocatable_tree(vdev_t *vd, metaslab_t *msp,
    uint64_t *vim_idxp)
{
	vdev_indirect_mapping_t *vim = vd->vdev_indirect_mapping;

	mutex_enter(&msp->ms_lock);
	metaslab_unload(msp);

	/*
	 * We don't want to spend the CPU manipulating the
	 * size-ordered tree, so clear the range_tree ops.
	 */
	msp->ms_allocatable->rt_ops = NULL;

	for (; *vim_idxp < vdev_indirect_mapping_num_entries(vim);
	    (*vim_idxp)++) {
		vdev_indirect_mapping_entry_phys_t *vimep =
		    &vim->vim_entries[*vim_idxp];
		uint64_t ent_offset = DVA_MAPPING_GET_SRC_OFFSET(vimep);
		uint64_t ent_len = DVA_GET_ASIZE(&vimep->vimep_dst);
		ASSERT3U(ent_offset, >=, msp->ms_start);
		if (ent_offset >= msp->ms_start + msp->ms_size)
			break;

		/*
		 * Mappings do not cross metaslab boundaries,
		 * because we create them by walking the metaslabs.
		 */
		ASSERT3U(ent_offset + ent_len, <=,
		    msp->ms_start + msp->ms_size);
		range_tree_add(msp->ms_allocatable, ent_offset, ent_len);
	}

	if (!msp->ms_loaded)
		msp->ms_loaded = B_TRUE;
	mutex_exit(&msp->ms_lock);
}

static void
zdb_leak_init_prepare_indirect_vdevs(spa_t *spa, zdb_cb_t *zcb)
{
	vdev_t *rvd = spa->spa_root_vdev;
	for (uint64_t c = 0; c < rvd->vdev_children; c++) {
		vdev_t *vd = rvd->vdev_child[c];

		ASSERT3U(c, ==, vd->vdev_id);

		if (vd->vdev_ops != &vdev_indirect_ops)
			continue;

		/*
		 * Note: we don't check for mapping leaks on
		 * removing vdevs because their ms_allocatable's
		 * are used to look for leaks in allocated space.
		 */
		zcb->zcb_vd_obsolete_counts[c] = zdb_load_obsolete_counts(vd);

		/*
		 * Normally, indirect vdevs don't have any
		 * metaslabs.  We want to set them up for
		 * zio_claim().
		 */
		VERIFY0(vdev_metaslab_init(vd, 0));

		vdev_indirect_mapping_t *vim = vd->vdev_indirect_mapping;
		uint64_t vim_idx = 0;
		for (uint64_t m = 0; m < vd->vdev_ms_count; m++) {

			(void) fprintf(stderr,
			    "\rloading indirect vdev %llu, "
			    "metaslab %llu of %llu ...",
			    (longlong_t)vd->vdev_id,
			    (longlong_t)vd->vdev_ms[m]->ms_id,
			    (longlong_t)vd->vdev_ms_count);

			load_indirect_ms_allocatable_tree(vd, vd->vdev_ms[m],
			    &vim_idx);
		}
		ASSERT3U(vim_idx, ==, vdev_indirect_mapping_num_entries(vim));
	}
}

static void
zdb_leak_init(spa_t *spa, zdb_cb_t *zcb)
{
	zcb->zcb_spa = spa;

	if (!dump_opt['L']) {
		dsl_pool_t *dp = spa->spa_dsl_pool;
		vdev_t *rvd = spa->spa_root_vdev;

		/*
		 * We are going to be changing the meaning of the metaslab's
		 * ms_allocatable.  Ensure that the allocator doesn't try to
		 * use the tree.
		 */
		spa->spa_normal_class->mc_ops = &zdb_metaslab_ops;
		spa->spa_log_class->mc_ops = &zdb_metaslab_ops;

		zcb->zcb_vd_obsolete_counts =
		    umem_zalloc(rvd->vdev_children * sizeof (uint32_t *),
		    UMEM_NOFAIL);

		/*
		 * For leak detection, we overload the ms_allocatable trees
		 * to contain allocated segments instead of free segments.
		 * As a result, we can't use the normal metaslab_load/unload
		 * interfaces.
		 */
		zdb_leak_init_prepare_indirect_vdevs(spa, zcb);
		load_concrete_ms_allocatable_trees(spa, SM_ALLOC);

		/*
		 * On load_concrete_ms_allocatable_trees() we loaded all the
		 * allocated entries from the ms_sm to the ms_allocatable for
		 * each metaslab. If the pool has a checkpoint or is in the
		 * middle of discarding a checkpoint, some of these blocks
		 * may have been freed but their ms_sm may not have been
		 * updated because they are referenced by the checkpoint. In
		 * order to avoid false-positives during leak-detection, we
		 * go through the vdev's checkpoint space map and exclude all
		 * its entries from their relevant ms_allocatable.
		 *
		 * We also aggregate the space held by the checkpoint and add
		 * it to zcb_checkpoint_size.
		 *
		 * Note that at this point we are also verifying that all the
		 * entries on the checkpoint_sm are marked as allocated in
		 * the ms_sm of their relevant metaslab.
		 * [see comment in checkpoint_sm_exclude_entry_cb()]
		 */
		zdb_leak_init_exclude_checkpoint(spa, zcb);

		/* for cleaner progress output */
		(void) fprintf(stderr, "\n");

		if (bpobj_is_open(&dp->dp_obsolete_bpobj)) {
			ASSERT(spa_feature_is_enabled(spa,
			    SPA_FEATURE_DEVICE_REMOVAL));
			(void) bpobj_iterate_nofree(&dp->dp_obsolete_bpobj,
			    increment_indirect_mapping_cb, zcb, NULL);
		}
	} else {
		/*
		 * If leak tracing is disabled, we still need to consider
		 * any checkpointed space in our space verification.
		 */
		zcb->zcb_checkpoint_size += spa_get_checkpoint_space(spa);
	}

	spa_config_enter(spa, SCL_CONFIG, FTAG, RW_READER);
	zdb_ddt_leak_init(spa, zcb);
	spa_config_exit(spa, SCL_CONFIG, FTAG);
}

static boolean_t
zdb_check_for_obsolete_leaks(vdev_t *vd, zdb_cb_t *zcb)
{
	boolean_t leaks = B_FALSE;
	vdev_indirect_mapping_t *vim = vd->vdev_indirect_mapping;
	uint64_t total_leaked = 0;

	ASSERT(vim != NULL);

	for (uint64_t i = 0; i < vdev_indirect_mapping_num_entries(vim); i++) {
		vdev_indirect_mapping_entry_phys_t *vimep =
		    &vim->vim_entries[i];
		uint64_t obsolete_bytes = 0;
		uint64_t offset = DVA_MAPPING_GET_SRC_OFFSET(vimep);
		metaslab_t *msp = vd->vdev_ms[offset >> vd->vdev_ms_shift];

		/*
		 * This is not very efficient but it's easy to
		 * verify correctness.
		 */
		for (uint64_t inner_offset = 0;
		    inner_offset < DVA_GET_ASIZE(&vimep->vimep_dst);
		    inner_offset += 1 << vd->vdev_ashift) {
			if (range_tree_contains(msp->ms_allocatable,
			    offset + inner_offset, 1 << vd->vdev_ashift)) {
				obsolete_bytes += 1 << vd->vdev_ashift;
			}
		}

		int64_t bytes_leaked = obsolete_bytes -
		    zcb->zcb_vd_obsolete_counts[vd->vdev_id][i];
		ASSERT3U(DVA_GET_ASIZE(&vimep->vimep_dst), >=,
		    zcb->zcb_vd_obsolete_counts[vd->vdev_id][i]);
		if (bytes_leaked != 0 &&
		    (vdev_obsolete_counts_are_precise(vd) ||
		    dump_opt['d'] >= 5)) {
			(void) printf("obsolete indirect mapping count "
			    "mismatch on %llu:%llx:%llx : %llx bytes leaked\n",
			    (u_longlong_t)vd->vdev_id,
			    (u_longlong_t)DVA_MAPPING_GET_SRC_OFFSET(vimep),
			    (u_longlong_t)DVA_GET_ASIZE(&vimep->vimep_dst),
			    (u_longlong_t)bytes_leaked);
		}
		total_leaked += ABS(bytes_leaked);
	}

	if (!vdev_obsolete_counts_are_precise(vd) && total_leaked > 0) {
		int pct_leaked = total_leaked * 100 /
		    vdev_indirect_mapping_bytes_mapped(vim);
		(void) printf("cannot verify obsolete indirect mapping "
		    "counts of vdev %llu because precise feature was not "
		    "enabled when it was removed: %d%% (%llx bytes) of mapping"
		    "unreferenced\n",
		    (u_longlong_t)vd->vdev_id, pct_leaked,
		    (u_longlong_t)total_leaked);
	} else if (total_leaked > 0) {
		(void) printf("obsolete indirect mapping count mismatch "
		    "for vdev %llu -- %llx total bytes mismatched\n",
		    (u_longlong_t)vd->vdev_id,
		    (u_longlong_t)total_leaked);
		leaks |= B_TRUE;
	}

	vdev_indirect_mapping_free_obsolete_counts(vim,
	    zcb->zcb_vd_obsolete_counts[vd->vdev_id]);
	zcb->zcb_vd_obsolete_counts[vd->vdev_id] = NULL;

	return (leaks);
}

static boolean_t
zdb_leak_fini(spa_t *spa, zdb_cb_t *zcb)
{
	boolean_t leaks = B_FALSE;
	if (!dump_opt['L']) {
		vdev_t *rvd = spa->spa_root_vdev;
		for (int c = 0; c < rvd->vdev_children; c++) {
			vdev_t *vd = rvd->vdev_child[c];
			metaslab_group_t *mg = vd->vdev_mg;

			if (zcb->zcb_vd_obsolete_counts[c] != NULL) {
				leaks |= zdb_check_for_obsolete_leaks(vd, zcb);
			}

			for (int m = 0; m < vd->vdev_ms_count; m++) {
				metaslab_t *msp = vd->vdev_ms[m];
				ASSERT3P(mg, ==, msp->ms_group);

				/*
				 * ms_allocatable has been overloaded
				 * to contain allocated segments. Now that
				 * we finished traversing all blocks, any
				 * block that remains in the ms_allocatable
				 * represents an allocated block that we
				 * did not claim during the traversal.
				 * Claimed blocks would have been removed
				 * from the ms_allocatable.  For indirect
				 * vdevs, space remaining in the tree
				 * represents parts of the mapping that are
				 * not referenced, which is not a bug.
				 */
				if (vd->vdev_ops == &vdev_indirect_ops) {
					range_tree_vacate(msp->ms_allocatable,
					    NULL, NULL);
				} else {
					range_tree_vacate(msp->ms_allocatable,
					    zdb_leak, vd);
				}
				if (msp->ms_loaded) {
					msp->ms_loaded = B_FALSE;
				}
			}
		}

		umem_free(zcb->zcb_vd_obsolete_counts,
		    rvd->vdev_children * sizeof (uint32_t *));
		zcb->zcb_vd_obsolete_counts = NULL;
	}
	return (leaks);
}

/* ARGSUSED */
static int
count_block_cb(void *arg, const blkptr_t *bp, dmu_tx_t *tx)
{
	zdb_cb_t *zcb = arg;

	if (dump_opt['b'] >= 5) {
		char blkbuf[BP_SPRINTF_LEN];
		snprintf_blkptr(blkbuf, sizeof (blkbuf), bp);
		(void) printf("[%s] %s\n",
		    "deferred free", blkbuf);
	}
	zdb_count_block(zcb, NULL, bp, ZDB_OT_DEFERRED);
	return (0);
}

static int
dump_block_stats(spa_t *spa)
{
	zdb_cb_t zcb = { 0 };
	zdb_blkstats_t *zb, *tzb;
	uint64_t norm_alloc, norm_space, total_alloc, total_found;
	int flags = TRAVERSE_PRE | TRAVERSE_PREFETCH_METADATA | TRAVERSE_HARD;
	boolean_t leaks = B_FALSE;

	(void) printf("\nTraversing all blocks %s%s%s%s%s...\n\n",
	    (dump_opt['c'] || !dump_opt['L']) ? "to verify " : "",
	    (dump_opt['c'] == 1) ? "metadata " : "",
	    dump_opt['c'] ? "checksums " : "",
	    (dump_opt['c'] && !dump_opt['L']) ? "and verify " : "",
	    !dump_opt['L'] ? "nothing leaked " : "");

	/*
	 * Load all space maps as SM_ALLOC maps, then traverse the pool
	 * claiming each block we discover.  If the pool is perfectly
	 * consistent, the space maps will be empty when we're done.
	 * Anything left over is a leak; any block we can't claim (because
	 * it's not part of any space map) is a double allocation,
	 * reference to a freed block, or an unclaimed log block.
	 */
	zdb_leak_init(spa, &zcb);

	/*
	 * If there's a deferred-free bplist, process that first.
	 */
	(void) bpobj_iterate_nofree(&spa->spa_deferred_bpobj,
	    count_block_cb, &zcb, NULL);

	if (spa_version(spa) >= SPA_VERSION_DEADLISTS) {
		(void) bpobj_iterate_nofree(&spa->spa_dsl_pool->dp_free_bpobj,
		    count_block_cb, &zcb, NULL);
	}

	zdb_claim_removing(spa, &zcb);

	if (spa_feature_is_active(spa, SPA_FEATURE_ASYNC_DESTROY)) {
		VERIFY3U(0, ==, bptree_iterate(spa->spa_meta_objset,
		    spa->spa_dsl_pool->dp_bptree_obj, B_FALSE, count_block_cb,
		    &zcb, NULL));
	}

	if (dump_opt['c'] > 1)
		flags |= TRAVERSE_PREFETCH_DATA;

	zcb.zcb_totalasize = metaslab_class_get_alloc(spa_normal_class(spa));
	zcb.zcb_start = zcb.zcb_lastprint = gethrtime();
	zcb.zcb_haderrors |= traverse_pool(spa, 0, flags, zdb_blkptr_cb, &zcb);

	/*
	 * If we've traversed the data blocks then we need to wait for those
	 * I/Os to complete. We leverage "The Godfather" zio to wait on
	 * all async I/Os to complete.
	 */
	if (dump_opt['c']) {
		for (int i = 0; i < max_ncpus; i++) {
			(void) zio_wait(spa->spa_async_zio_root[i]);
			spa->spa_async_zio_root[i] = zio_root(spa, NULL, NULL,
			    ZIO_FLAG_CANFAIL | ZIO_FLAG_SPECULATIVE |
			    ZIO_FLAG_GODFATHER);
		}
	}

	if (zcb.zcb_haderrors) {
		(void) printf("\nError counts:\n\n");
		(void) printf("\t%5s  %s\n", "errno", "count");
		for (int e = 0; e < 256; e++) {
			if (zcb.zcb_errors[e] != 0) {
				(void) printf("\t%5d  %llu\n",
				    e, (u_longlong_t)zcb.zcb_errors[e]);
			}
		}
	}

	/*
	 * Report any leaked segments.
	 */
	leaks |= zdb_leak_fini(spa, &zcb);

	tzb = &zcb.zcb_type[ZB_TOTAL][ZDB_OT_TOTAL];

	norm_alloc = metaslab_class_get_alloc(spa_normal_class(spa));
	norm_space = metaslab_class_get_space(spa_normal_class(spa));

	total_alloc = norm_alloc + metaslab_class_get_alloc(spa_log_class(spa));
	total_found = tzb->zb_asize - zcb.zcb_dedup_asize +
	    zcb.zcb_removing_size + zcb.zcb_checkpoint_size;

	if (total_found == total_alloc) {
		if (!dump_opt['L'])
			(void) printf("\n\tNo leaks (block sum matches space"
			    " maps exactly)\n");
	} else {
		(void) printf("block traversal size %llu != alloc %llu "
		    "(%s %lld)\n",
		    (u_longlong_t)total_found,
		    (u_longlong_t)total_alloc,
		    (dump_opt['L']) ? "unreachable" : "leaked",
		    (longlong_t)(total_alloc - total_found));
		leaks = B_TRUE;
	}

	if (tzb->zb_count == 0)
		return (2);

	(void) printf("\n");
	(void) printf("\tbp count:      %10llu\n",
	    (u_longlong_t)tzb->zb_count);
	(void) printf("\tganged count:  %10llu\n",
	    (longlong_t)tzb->zb_gangs);
	(void) printf("\tbp logical:    %10llu      avg: %6llu\n",
	    (u_longlong_t)tzb->zb_lsize,
	    (u_longlong_t)(tzb->zb_lsize / tzb->zb_count));
	(void) printf("\tbp physical:   %10llu      avg:"
	    " %6llu     compression: %6.2f\n",
	    (u_longlong_t)tzb->zb_psize,
	    (u_longlong_t)(tzb->zb_psize / tzb->zb_count),
	    (double)tzb->zb_lsize / tzb->zb_psize);
	(void) printf("\tbp allocated:  %10llu      avg:"
	    " %6llu     compression: %6.2f\n",
	    (u_longlong_t)tzb->zb_asize,
	    (u_longlong_t)(tzb->zb_asize / tzb->zb_count),
	    (double)tzb->zb_lsize / tzb->zb_asize);
	(void) printf("\tbp deduped:    %10llu    ref>1:"
	    " %6llu   deduplication: %6.2f\n",
	    (u_longlong_t)zcb.zcb_dedup_asize,
	    (u_longlong_t)zcb.zcb_dedup_blocks,
	    (double)zcb.zcb_dedup_asize / tzb->zb_asize + 1.0);
	(void) printf("\tSPA allocated: %10llu     used: %5.2f%%\n",
	    (u_longlong_t)norm_alloc, 100.0 * norm_alloc / norm_space);

	for (bp_embedded_type_t i = 0; i < NUM_BP_EMBEDDED_TYPES; i++) {
		if (zcb.zcb_embedded_blocks[i] == 0)
			continue;
		(void) printf("\n");
		(void) printf("\tadditional, non-pointer bps of type %u: "
		    "%10llu\n",
		    i, (u_longlong_t)zcb.zcb_embedded_blocks[i]);

		if (dump_opt['b'] >= 3) {
			(void) printf("\t number of (compressed) bytes:  "
			    "number of bps\n");
			dump_histogram(zcb.zcb_embedded_histogram[i],
			    sizeof (zcb.zcb_embedded_histogram[i]) /
			    sizeof (zcb.zcb_embedded_histogram[i][0]), 0);
		}
	}

	if (tzb->zb_ditto_samevdev != 0) {
		(void) printf("\tDittoed blocks on same vdev: %llu\n",
		    (longlong_t)tzb->zb_ditto_samevdev);
	}

	for (uint64_t v = 0; v < spa->spa_root_vdev->vdev_children; v++) {
		vdev_t *vd = spa->spa_root_vdev->vdev_child[v];
		vdev_indirect_mapping_t *vim = vd->vdev_indirect_mapping;

		if (vim == NULL) {
			continue;
		}

		char mem[32];
		zdb_nicenum(vdev_indirect_mapping_size(vim), mem);

		(void) printf("\tindirect vdev id %llu has %llu segments "
		    "(%s in memory)\n",
		    (longlong_t)vd->vdev_id,
		    (longlong_t)vdev_indirect_mapping_num_entries(vim), mem);
	}

	if (dump_opt['b'] >= 2) {
		int l, t, level;
		(void) printf("\nBlocks\tLSIZE\tPSIZE\tASIZE"
		    "\t  avg\t comp\t%%Total\tType\n");

		for (t = 0; t <= ZDB_OT_TOTAL; t++) {
			char csize[32], lsize[32], psize[32], asize[32];
			char avg[32], gang[32];
			char *typename;

			if (t < DMU_OT_NUMTYPES)
				typename = dmu_ot[t].ot_name;
			else
				typename = zdb_ot_extname[t - DMU_OT_NUMTYPES];

			if (zcb.zcb_type[ZB_TOTAL][t].zb_asize == 0) {
				(void) printf("%6s\t%5s\t%5s\t%5s"
				    "\t%5s\t%5s\t%6s\t%s\n",
				    "-",
				    "-",
				    "-",
				    "-",
				    "-",
				    "-",
				    "-",
				    typename);
				continue;
			}

			for (l = ZB_TOTAL - 1; l >= -1; l--) {
				level = (l == -1 ? ZB_TOTAL : l);
				zb = &zcb.zcb_type[level][t];

				if (zb->zb_asize == 0)
					continue;

				if (dump_opt['b'] < 3 && level != ZB_TOTAL)
					continue;

				if (level == 0 && zb->zb_asize ==
				    zcb.zcb_type[ZB_TOTAL][t].zb_asize)
					continue;

				zdb_nicenum(zb->zb_count, csize);
				zdb_nicenum(zb->zb_lsize, lsize);
				zdb_nicenum(zb->zb_psize, psize);
				zdb_nicenum(zb->zb_asize, asize);
				zdb_nicenum(zb->zb_asize / zb->zb_count, avg);
				zdb_nicenum(zb->zb_gangs, gang);

				(void) printf("%6s\t%5s\t%5s\t%5s\t%5s"
				    "\t%5.2f\t%6.2f\t",
				    csize, lsize, psize, asize, avg,
				    (double)zb->zb_lsize / zb->zb_psize,
				    100.0 * zb->zb_asize / tzb->zb_asize);

				if (level == ZB_TOTAL)
					(void) printf("%s\n", typename);
				else
					(void) printf("    L%d %s\n",
					    level, typename);

				if (dump_opt['b'] >= 3 && zb->zb_gangs > 0) {
					(void) printf("\t number of ganged "
					    "blocks: %s\n", gang);
				}

				if (dump_opt['b'] >= 4) {
					(void) printf("psize "
					    "(in 512-byte sectors): "
					    "number of blocks\n");
					dump_histogram(zb->zb_psize_histogram,
					    PSIZE_HISTO_SIZE, 0);
				}
			}
		}
	}

	(void) printf("\n");

	if (leaks)
		return (2);

	if (zcb.zcb_haderrors)
		return (3);

	return (0);
}

typedef struct zdb_ddt_entry {
	ddt_key_t	zdde_key;
	uint64_t	zdde_ref_blocks;
	uint64_t	zdde_ref_lsize;
	uint64_t	zdde_ref_psize;
	uint64_t	zdde_ref_dsize;
	avl_node_t	zdde_node;
} zdb_ddt_entry_t;

/* ARGSUSED */
static int
zdb_ddt_add_cb(spa_t *spa, zilog_t *zilog, const blkptr_t *bp,
    const zbookmark_phys_t *zb, const dnode_phys_t *dnp, void *arg)
{
	avl_tree_t *t = arg;
	avl_index_t where;
	zdb_ddt_entry_t *zdde, zdde_search;

	if (bp == NULL || BP_IS_HOLE(bp) || BP_IS_EMBEDDED(bp))
		return (0);

	if (dump_opt['S'] > 1 && zb->zb_level == ZB_ROOT_LEVEL) {
		(void) printf("traversing objset %llu, %llu objects, "
		    "%lu blocks so far\n",
		    (u_longlong_t)zb->zb_objset,
		    (u_longlong_t)BP_GET_FILL(bp),
		    avl_numnodes(t));
	}

	if (BP_IS_HOLE(bp) || BP_GET_CHECKSUM(bp) == ZIO_CHECKSUM_OFF ||
	    BP_GET_LEVEL(bp) > 0 || DMU_OT_IS_METADATA(BP_GET_TYPE(bp)))
		return (0);

	ddt_key_fill(&zdde_search.zdde_key, bp);

	zdde = avl_find(t, &zdde_search, &where);

	if (zdde == NULL) {
		zdde = umem_zalloc(sizeof (*zdde), UMEM_NOFAIL);
		zdde->zdde_key = zdde_search.zdde_key;
		avl_insert(t, zdde, where);
	}

	zdde->zdde_ref_blocks += 1;
	zdde->zdde_ref_lsize += BP_GET_LSIZE(bp);
	zdde->zdde_ref_psize += BP_GET_PSIZE(bp);
	zdde->zdde_ref_dsize += bp_get_dsize_sync(spa, bp);

	return (0);
}

static void
dump_simulated_ddt(spa_t *spa)
{
	avl_tree_t t;
	void *cookie = NULL;
	zdb_ddt_entry_t *zdde;
	ddt_histogram_t ddh_total = { 0 };
	ddt_stat_t dds_total = { 0 };

	avl_create(&t, ddt_entry_compare,
	    sizeof (zdb_ddt_entry_t), offsetof(zdb_ddt_entry_t, zdde_node));

	spa_config_enter(spa, SCL_CONFIG, FTAG, RW_READER);

	(void) traverse_pool(spa, 0, TRAVERSE_PRE | TRAVERSE_PREFETCH_METADATA,
	    zdb_ddt_add_cb, &t);

	spa_config_exit(spa, SCL_CONFIG, FTAG);

	while ((zdde = avl_destroy_nodes(&t, &cookie)) != NULL) {
		ddt_stat_t dds;
		uint64_t refcnt = zdde->zdde_ref_blocks;
		ASSERT(refcnt != 0);

		dds.dds_blocks = zdde->zdde_ref_blocks / refcnt;
		dds.dds_lsize = zdde->zdde_ref_lsize / refcnt;
		dds.dds_psize = zdde->zdde_ref_psize / refcnt;
		dds.dds_dsize = zdde->zdde_ref_dsize / refcnt;

		dds.dds_ref_blocks = zdde->zdde_ref_blocks;
		dds.dds_ref_lsize = zdde->zdde_ref_lsize;
		dds.dds_ref_psize = zdde->zdde_ref_psize;
		dds.dds_ref_dsize = zdde->zdde_ref_dsize;

		ddt_stat_add(&ddh_total.ddh_stat[highbit64(refcnt) - 1],
		    &dds, 0);

		umem_free(zdde, sizeof (*zdde));
	}

	avl_destroy(&t);

	ddt_histogram_stat(&dds_total, &ddh_total);

	(void) printf("Simulated DDT histogram:\n");

	zpool_dump_ddt(&dds_total, &ddh_total);

	dump_dedup_ratio(&dds_total);
}

static int
verify_device_removal_feature_counts(spa_t *spa)
{
	uint64_t dr_feature_refcount = 0;
	uint64_t oc_feature_refcount = 0;
	uint64_t indirect_vdev_count = 0;
	uint64_t precise_vdev_count = 0;
	uint64_t obsolete_counts_object_count = 0;
	uint64_t obsolete_sm_count = 0;
	uint64_t obsolete_counts_count = 0;
	uint64_t scip_count = 0;
	uint64_t obsolete_bpobj_count = 0;
	int ret = 0;

	spa_condensing_indirect_phys_t *scip =
	    &spa->spa_condensing_indirect_phys;
	if (scip->scip_next_mapping_object != 0) {
		vdev_t *vd = spa->spa_root_vdev->vdev_child[scip->scip_vdev];
		ASSERT(scip->scip_prev_obsolete_sm_object != 0);
		ASSERT3P(vd->vdev_ops, ==, &vdev_indirect_ops);

		(void) printf("Condensing indirect vdev %llu: new mapping "
		    "object %llu, prev obsolete sm %llu\n",
		    (u_longlong_t)scip->scip_vdev,
		    (u_longlong_t)scip->scip_next_mapping_object,
		    (u_longlong_t)scip->scip_prev_obsolete_sm_object);
		if (scip->scip_prev_obsolete_sm_object != 0) {
			space_map_t *prev_obsolete_sm = NULL;
			VERIFY0(space_map_open(&prev_obsolete_sm,
			    spa->spa_meta_objset,
			    scip->scip_prev_obsolete_sm_object,
			    0, vd->vdev_asize, 0));
			space_map_update(prev_obsolete_sm);
			dump_spacemap(spa->spa_meta_objset, prev_obsolete_sm);
			(void) printf("\n");
			space_map_close(prev_obsolete_sm);
		}

		scip_count += 2;
	}

	for (uint64_t i = 0; i < spa->spa_root_vdev->vdev_children; i++) {
		vdev_t *vd = spa->spa_root_vdev->vdev_child[i];
		vdev_indirect_config_t *vic = &vd->vdev_indirect_config;

		if (vic->vic_mapping_object != 0) {
			ASSERT(vd->vdev_ops == &vdev_indirect_ops ||
			    vd->vdev_removing);
			indirect_vdev_count++;

			if (vd->vdev_indirect_mapping->vim_havecounts) {
				obsolete_counts_count++;
			}
		}
		if (vdev_obsolete_counts_are_precise(vd)) {
			ASSERT(vic->vic_mapping_object != 0);
			precise_vdev_count++;
		}
		if (vdev_obsolete_sm_object(vd) != 0) {
			ASSERT(vic->vic_mapping_object != 0);
			obsolete_sm_count++;
		}
	}

	(void) feature_get_refcount(spa,
	    &spa_feature_table[SPA_FEATURE_DEVICE_REMOVAL],
	    &dr_feature_refcount);
	(void) feature_get_refcount(spa,
	    &spa_feature_table[SPA_FEATURE_OBSOLETE_COUNTS],
	    &oc_feature_refcount);

	if (dr_feature_refcount != indirect_vdev_count) {
		ret = 1;
		(void) printf("Number of indirect vdevs (%llu) " \
		    "does not match feature count (%llu)\n",
		    (u_longlong_t)indirect_vdev_count,
		    (u_longlong_t)dr_feature_refcount);
	} else {
		(void) printf("Verified device_removal feature refcount " \
		    "of %llu is correct\n",
		    (u_longlong_t)dr_feature_refcount);
	}

	if (zap_contains(spa_meta_objset(spa), DMU_POOL_DIRECTORY_OBJECT,
	    DMU_POOL_OBSOLETE_BPOBJ) == 0) {
		obsolete_bpobj_count++;
	}


	obsolete_counts_object_count = precise_vdev_count;
	obsolete_counts_object_count += obsolete_sm_count;
	obsolete_counts_object_count += obsolete_counts_count;
	obsolete_counts_object_count += scip_count;
	obsolete_counts_object_count += obsolete_bpobj_count;
	obsolete_counts_object_count += remap_deadlist_count;

	if (oc_feature_refcount != obsolete_counts_object_count) {
		ret = 1;
		(void) printf("Number of obsolete counts objects (%llu) " \
		    "does not match feature count (%llu)\n",
		    (u_longlong_t)obsolete_counts_object_count,
		    (u_longlong_t)oc_feature_refcount);
		(void) printf("pv:%llu os:%llu oc:%llu sc:%llu "
		    "ob:%llu rd:%llu\n",
		    (u_longlong_t)precise_vdev_count,
		    (u_longlong_t)obsolete_sm_count,
		    (u_longlong_t)obsolete_counts_count,
		    (u_longlong_t)scip_count,
		    (u_longlong_t)obsolete_bpobj_count,
		    (u_longlong_t)remap_deadlist_count);
	} else {
		(void) printf("Verified indirect_refcount feature refcount " \
		    "of %llu is correct\n",
		    (u_longlong_t)oc_feature_refcount);
	}
	return (ret);
}

#define	BOGUS_SUFFIX "_CHECKPOINTED_UNIVERSE"
/*
 * Import the checkpointed state of the pool specified by the target
 * parameter as readonly. The function also accepts a pool config
 * as an optional parameter, else it attempts to infer the config by
 * the name of the target pool.
 *
 * Note that the checkpointed state's pool name will be the name of
 * the original pool with the above suffix appened to it. In addition,
 * if the target is not a pool name (e.g. a path to a dataset) then
 * the new_path parameter is populated with the updated path to
 * reflect the fact that we are looking into the checkpointed state.
 *
 * The function returns a newly-allocated copy of the name of the
 * pool containing the checkpointed state. When this copy is no
 * longer needed it should be freed with free(3C). Same thing
 * applies to the new_path parameter if allocated.
 */
static char *
import_checkpointed_state(char *target, nvlist_t *cfg, char **new_path)
{
	int error = 0;
	char *poolname, *bogus_name;

	/* If the target is not a pool, the extract the pool name */
	char *path_start = strchr(target, '/');
	if (path_start != NULL) {
		size_t poolname_len = path_start - target;
		poolname = strndup(target, poolname_len);
	} else {
		poolname = target;
	}

	if (cfg == NULL) {
		error = spa_get_stats(poolname, &cfg, NULL, 0);
		if (error != 0) {
			fatal("Tried to read config of pool \"%s\" but "
			    "spa_get_stats() failed with error %d\n",
			    poolname, error);
		}
	}

	(void) asprintf(&bogus_name, "%s%s", poolname, BOGUS_SUFFIX);
	fnvlist_add_string(cfg, ZPOOL_CONFIG_POOL_NAME, bogus_name);

	error = spa_import(bogus_name, cfg, NULL,
	    ZFS_IMPORT_MISSING_LOG | ZFS_IMPORT_CHECKPOINT);
	if (error != 0) {
		fatal("Tried to import pool \"%s\" but spa_import() failed "
		    "with error %d\n", bogus_name, error);
	}

	if (new_path != NULL && path_start != NULL)
		(void) asprintf(new_path, "%s%s", bogus_name, path_start);

	if (target != poolname)
		free(poolname);

	return (bogus_name);
}

typedef struct verify_checkpoint_sm_entry_cb_arg {
	vdev_t *vcsec_vd;

	/* the following fields are only used for printing progress */
	uint64_t vcsec_entryid;
	uint64_t vcsec_num_entries;
} verify_checkpoint_sm_entry_cb_arg_t;

#define	ENTRIES_PER_PROGRESS_UPDATE 10000

static int
verify_checkpoint_sm_entry_cb(maptype_t type, uint64_t offset, uint64_t size,
    void *arg)
{
	verify_checkpoint_sm_entry_cb_arg_t *vcsec = arg;
	vdev_t *vd = vcsec->vcsec_vd;
	metaslab_t *ms = vd->vdev_ms[offset >> vd->vdev_ms_shift];
	uint64_t end = offset + size;

	ASSERT(type == SM_FREE);

	if ((vcsec->vcsec_entryid % ENTRIES_PER_PROGRESS_UPDATE) == 0) {
		(void) fprintf(stderr,
		    "\rverifying vdev %llu, space map entry %llu of %llu ...",
		    (longlong_t)vd->vdev_id,
		    (longlong_t)vcsec->vcsec_entryid,
		    (longlong_t)vcsec->vcsec_num_entries);
	}
	vcsec->vcsec_entryid++;

	/*
	 * See comment in checkpoint_sm_exclude_entry_cb()
	 */
	VERIFY3U(offset, >=, ms->ms_start);
	VERIFY3U(end, <=, ms->ms_start + ms->ms_size);

	/*
	 * The entries in the vdev_checkpoint_sm should be marked as
	 * allocated in the checkpointed state of the pool, therefore
	 * their respective ms_allocateable trees should not contain them.
	 */
	mutex_enter(&ms->ms_lock);
	range_tree_verify(ms->ms_allocatable, offset, size);
	mutex_exit(&ms->ms_lock);

	return (0);
}

/*
 * Verify that all segments in the vdev_checkpoint_sm are allocated
 * according to the checkpoint's ms_sm (i.e. are not in the checkpoint's
 * ms_allocatable).
 *
 * Do so by comparing the checkpoint space maps (vdev_checkpoint_sm) of
 * each vdev in the current state of the pool to the metaslab space maps
 * (ms_sm) of the checkpointed state of the pool.
 *
 * Note that the function changes the state of the ms_allocatable
 * trees of the current spa_t. The entries of these ms_allocatable
 * trees are cleared out and then repopulated from with the free
 * entries of their respective ms_sm space maps.
 */
static void
verify_checkpoint_vdev_spacemaps(spa_t *checkpoint, spa_t *current)
{
	vdev_t *ckpoint_rvd = checkpoint->spa_root_vdev;
	vdev_t *current_rvd = current->spa_root_vdev;

	load_concrete_ms_allocatable_trees(checkpoint, SM_FREE);

	for (uint64_t c = 0; c < ckpoint_rvd->vdev_children; c++) {
		vdev_t *ckpoint_vd = ckpoint_rvd->vdev_child[c];
		vdev_t *current_vd = current_rvd->vdev_child[c];

		space_map_t *checkpoint_sm = NULL;
		uint64_t checkpoint_sm_obj;

		if (ckpoint_vd->vdev_ops == &vdev_indirect_ops) {
			/*
			 * Since we don't allow device removal in a pool
			 * that has a checkpoint, we expect that all removed
			 * vdevs were removed from the pool before the
			 * checkpoint.
			 */
			ASSERT3P(current_vd->vdev_ops, ==, &vdev_indirect_ops);
			continue;
		}

		/*
		 * If the checkpoint space map doesn't exist, then nothing
		 * here is checkpointed so there's nothing to verify.
		 */
		if (current_vd->vdev_top_zap == 0 ||
		    zap_contains(spa_meta_objset(current),
		    current_vd->vdev_top_zap,
		    VDEV_TOP_ZAP_POOL_CHECKPOINT_SM) != 0)
			continue;

		VERIFY0(zap_lookup(spa_meta_objset(current),
		    current_vd->vdev_top_zap, VDEV_TOP_ZAP_POOL_CHECKPOINT_SM,
		    sizeof (uint64_t), 1, &checkpoint_sm_obj));

		VERIFY0(space_map_open(&checkpoint_sm, spa_meta_objset(current),
		    checkpoint_sm_obj, 0, current_vd->vdev_asize,
		    current_vd->vdev_ashift));
		space_map_update(checkpoint_sm);

		verify_checkpoint_sm_entry_cb_arg_t vcsec;
		vcsec.vcsec_vd = ckpoint_vd;
		vcsec.vcsec_entryid = 0;
		vcsec.vcsec_num_entries =
		    space_map_length(checkpoint_sm) / sizeof (uint64_t);
		VERIFY0(space_map_iterate(checkpoint_sm,
		    verify_checkpoint_sm_entry_cb, &vcsec));
		dump_spacemap(current->spa_meta_objset, checkpoint_sm);
		space_map_close(checkpoint_sm);
	}

	/*
	 * If we've added vdevs since we took the checkpoint, ensure
	 * that their checkpoint space maps are empty.
	 */
	if (ckpoint_rvd->vdev_children < current_rvd->vdev_children) {
		for (uint64_t c = ckpoint_rvd->vdev_children;
		    c < current_rvd->vdev_children; c++) {
			vdev_t *current_vd = current_rvd->vdev_child[c];
			ASSERT3P(current_vd->vdev_checkpoint_sm, ==, NULL);
		}
	}

	/* for cleaner progress output */
	(void) fprintf(stderr, "\n");
}

/*
 * Verifies that all space that's allocated in the checkpoint is
 * still allocated in the current version, by checking that everything
 * in checkpoint's ms_allocatable (which is actually allocated, not
 * allocatable/free) is not present in current's ms_allocatable.
 *
 * Note that the function changes the state of the ms_allocatable
 * trees of both spas when called. The entries of all ms_allocatable
 * trees are cleared out and then repopulated from their respective
 * ms_sm space maps. In the checkpointed state we load the allocated
 * entries, and in the current state we load the free entries.
 */
static void
verify_checkpoint_ms_spacemaps(spa_t *checkpoint, spa_t *current)
{
	vdev_t *ckpoint_rvd = checkpoint->spa_root_vdev;
	vdev_t *current_rvd = current->spa_root_vdev;

	load_concrete_ms_allocatable_trees(checkpoint, SM_ALLOC);
	load_concrete_ms_allocatable_trees(current, SM_FREE);

	for (uint64_t i = 0; i < ckpoint_rvd->vdev_children; i++) {
		vdev_t *ckpoint_vd = ckpoint_rvd->vdev_child[i];
		vdev_t *current_vd = current_rvd->vdev_child[i];

		if (ckpoint_vd->vdev_ops == &vdev_indirect_ops) {
			/*
			 * See comment in verify_checkpoint_vdev_spacemaps()
			 */
			ASSERT3P(current_vd->vdev_ops, ==, &vdev_indirect_ops);
			continue;
		}

		for (uint64_t m = 0; m < ckpoint_vd->vdev_ms_count; m++) {
			metaslab_t *ckpoint_msp = ckpoint_vd->vdev_ms[m];
			metaslab_t *current_msp = current_vd->vdev_ms[m];

			(void) fprintf(stderr,
			    "\rverifying vdev %llu of %llu, "
			    "metaslab %llu of %llu ...",
			    (longlong_t)current_vd->vdev_id,
			    (longlong_t)current_rvd->vdev_children,
			    (longlong_t)current_vd->vdev_ms[m]->ms_id,
			    (longlong_t)current_vd->vdev_ms_count);

			/*
			 * We walk through the ms_allocatable trees that
			 * are loaded with the allocated blocks from the
			 * ms_sm spacemaps of the checkpoint. For each
			 * one of these ranges we ensure that none of them
			 * exists in the ms_allocatable trees of the
			 * current state which are loaded with the ranges
			 * that are currently free.
			 *
			 * This way we ensure that none of the blocks that
			 * are part of the checkpoint were freed by mistake.
			 */
			range_tree_walk(ckpoint_msp->ms_allocatable,
			    (range_tree_func_t *)range_tree_verify,
			    current_msp->ms_allocatable);
		}
	}

	/* for cleaner progress output */
	(void) fprintf(stderr, "\n");
}

static void
verify_checkpoint_blocks(spa_t *spa)
{
	spa_t *checkpoint_spa;
	char *checkpoint_pool;
	nvlist_t *config = NULL;
	int error = 0;

	/*
	 * We import the checkpointed state of the pool (under a different
	 * name) so we can do verification on it against the current state
	 * of the pool.
	 */
	checkpoint_pool = import_checkpointed_state(spa->spa_name, config,
	    NULL);
	ASSERT(strcmp(spa->spa_name, checkpoint_pool) != 0);

	error = spa_open(checkpoint_pool, &checkpoint_spa, FTAG);
	if (error != 0) {
		fatal("Tried to open pool \"%s\" but spa_open() failed with "
		    "error %d\n", checkpoint_pool, error);
	}

	/*
	 * Ensure that ranges in the checkpoint space maps of each vdev
	 * are allocated according to the checkpointed state's metaslab
	 * space maps.
	 */
	verify_checkpoint_vdev_spacemaps(checkpoint_spa, spa);

	/*
	 * Ensure that allocated ranges in the checkpoint's metaslab
	 * space maps remain allocated in the metaslab space maps of
	 * the current state.
	 */
	verify_checkpoint_ms_spacemaps(checkpoint_spa, spa);

	/*
	 * Once we are done, we get rid of the checkpointed state.
	 */
	spa_close(checkpoint_spa, FTAG);
	free(checkpoint_pool);
}

static void
dump_leftover_checkpoint_blocks(spa_t *spa)
{
	vdev_t *rvd = spa->spa_root_vdev;

	for (uint64_t i = 0; i < rvd->vdev_children; i++) {
		vdev_t *vd = rvd->vdev_child[i];

		space_map_t *checkpoint_sm = NULL;
		uint64_t checkpoint_sm_obj;

		if (vd->vdev_top_zap == 0)
			continue;

		if (zap_contains(spa_meta_objset(spa), vd->vdev_top_zap,
		    VDEV_TOP_ZAP_POOL_CHECKPOINT_SM) != 0)
			continue;

		VERIFY0(zap_lookup(spa_meta_objset(spa), vd->vdev_top_zap,
		    VDEV_TOP_ZAP_POOL_CHECKPOINT_SM,
		    sizeof (uint64_t), 1, &checkpoint_sm_obj));

		VERIFY0(space_map_open(&checkpoint_sm, spa_meta_objset(spa),
		    checkpoint_sm_obj, 0, vd->vdev_asize, vd->vdev_ashift));
		space_map_update(checkpoint_sm);
		dump_spacemap(spa->spa_meta_objset, checkpoint_sm);
		space_map_close(checkpoint_sm);
	}
}

static int
verify_checkpoint(spa_t *spa)
{
	uberblock_t checkpoint;
	int error;

	if (!spa_feature_is_active(spa, SPA_FEATURE_POOL_CHECKPOINT))
		return (0);

	error = zap_lookup(spa->spa_meta_objset, DMU_POOL_DIRECTORY_OBJECT,
	    DMU_POOL_ZPOOL_CHECKPOINT, sizeof (uint64_t),
	    sizeof (uberblock_t) / sizeof (uint64_t), &checkpoint);

	if (error == ENOENT) {
		/*
		 * If the feature is active but the uberblock is missing
		 * then we must be in the middle of discarding the
		 * checkpoint.
		 */
		(void) printf("\nPartially discarded checkpoint "
		    "state found:\n");
		dump_leftover_checkpoint_blocks(spa);
		return (0);
	} else if (error != 0) {
		(void) printf("lookup error %d when looking for "
		    "checkpointed uberblock in MOS\n", error);
		return (error);
	}
	dump_uberblock(&checkpoint, "\nCheckpointed uberblock found:\n", "\n");

	if (checkpoint.ub_checkpoint_txg == 0) {
		(void) printf("\nub_checkpoint_txg not set in checkpointed "
		    "uberblock\n");
		error = 3;
	}

	if (error == 0)
		verify_checkpoint_blocks(spa);

	return (error);
}

static void
dump_zpool(spa_t *spa)
{
	dsl_pool_t *dp = spa_get_dsl(spa);
	int rc = 0;

	if (dump_opt['S']) {
		dump_simulated_ddt(spa);
		return;
	}

	if (!dump_opt['e'] && dump_opt['C'] > 1) {
		(void) printf("\nCached configuration:\n");
		dump_nvlist(spa->spa_config, 8);
	}

	if (dump_opt['C'])
		dump_config(spa);

	if (dump_opt['u'])
		dump_uberblock(&spa->spa_uberblock, "\nUberblock:\n", "\n");

	if (dump_opt['D'])
		dump_all_ddts(spa);

	if (dump_opt['d'] > 2 || dump_opt['m'])
		dump_metaslabs(spa);
	if (dump_opt['M'])
		dump_metaslab_groups(spa);

	if (dump_opt['d'] || dump_opt['i']) {
		dump_dir(dp->dp_meta_objset);
		if (dump_opt['d'] >= 3) {
			dsl_pool_t *dp = spa->spa_dsl_pool;
			dump_full_bpobj(&spa->spa_deferred_bpobj,
			    "Deferred frees", 0);
			if (spa_version(spa) >= SPA_VERSION_DEADLISTS) {
				dump_full_bpobj(&dp->dp_free_bpobj,
				    "Pool snapshot frees", 0);
			}
			if (bpobj_is_open(&dp->dp_obsolete_bpobj)) {
				ASSERT(spa_feature_is_enabled(spa,
				    SPA_FEATURE_DEVICE_REMOVAL));
				dump_full_bpobj(&dp->dp_obsolete_bpobj,
				    "Pool obsolete blocks", 0);
			}

			if (spa_feature_is_active(spa,
			    SPA_FEATURE_ASYNC_DESTROY)) {
				dump_bptree(spa->spa_meta_objset,
				    dp->dp_bptree_obj,
				    "Pool dataset frees");
			}
			dump_dtl(spa->spa_root_vdev, 0);
		}

		for (spa_feature_t f = 0; f < SPA_FEATURES; f++)
			global_feature_count[f] = UINT64_MAX;
		global_feature_count[SPA_FEATURE_REDACTION_BOOKMARKS] = 0;
		global_feature_count[SPA_FEATURE_BOOKMARK_WRITTEN] = 0;

		(void) dmu_objset_find(spa_name(spa), dump_one_dir,
		    NULL, DS_FIND_SNAPSHOTS | DS_FIND_CHILDREN);

		for (spa_feature_t f = 0; f < SPA_FEATURES; f++) {
			uint64_t refcount;
			uint64_t *arr;
			if (!(spa_feature_table[f].fi_flags &
			    ZFEATURE_FLAG_PER_DATASET)) {
				if (global_feature_count[f] == UINT64_MAX)
					continue;
				if (!spa_feature_is_enabled(spa, f)) {
					ASSERT0(global_feature_count[f]);
					continue;
				}
				arr = global_feature_count;
			} else {
				if (!spa_feature_is_enabled(spa, f)) {
					ASSERT0(dataset_feature_count[f]);
					continue;
				}
				arr = dataset_feature_count;
			}

			(void) feature_get_refcount(spa,
			    &spa_feature_table[f], &refcount);
			if (arr[f] != refcount) {
				(void) printf("%s feature refcount mismatch: "
				    "%lld consumers != %lld refcount\n",
				    spa_feature_table[f].fi_uname,
				    (longlong_t)arr[f], (longlong_t)refcount);
				rc = 2;
			} else {
				(void) printf("Verified %s feature refcount "
				    "of %llu is correct\n",
				    spa_feature_table[f].fi_uname,
				    (longlong_t)refcount);
			}
		}

		if (rc == 0) {
			rc = verify_device_removal_feature_counts(spa);
		}
	}
	if (rc == 0 && (dump_opt['b'] || dump_opt['c']))
		rc = dump_block_stats(spa);

	if (rc == 0)
		rc = verify_spacemap_refcounts(spa);

	if (dump_opt['s'])
		show_pool_stats(spa);

	if (dump_opt['h'])
		dump_history(spa);

	if (rc == 0 && !dump_opt['L'])
		rc = verify_checkpoint(spa);

	if (rc != 0) {
		dump_debug_buffer();
		exit(rc);
	}
}

#define	ZDB_FLAG_CHECKSUM	0x0001
#define	ZDB_FLAG_DECOMPRESS	0x0002
#define	ZDB_FLAG_BSWAP		0x0004
#define	ZDB_FLAG_GBH		0x0008
#define	ZDB_FLAG_INDIRECT	0x0010
#define	ZDB_FLAG_PHYS		0x0020
#define	ZDB_FLAG_RAW		0x0040
#define	ZDB_FLAG_PRINT_BLKPTR	0x0080

int flagbits[256];

static void
zdb_print_blkptr(blkptr_t *bp, int flags)
{
	char blkbuf[BP_SPRINTF_LEN];

	if (flags & ZDB_FLAG_BSWAP)
		byteswap_uint64_array((void *)bp, sizeof (blkptr_t));

	snprintf_blkptr(blkbuf, sizeof (blkbuf), bp);
	(void) printf("%s\n", blkbuf);
}

static void
zdb_dump_indirect(blkptr_t *bp, int nbps, int flags)
{
	int i;

	for (i = 0; i < nbps; i++)
		zdb_print_blkptr(&bp[i], flags);
}

static void
zdb_dump_gbh(void *buf, int flags)
{
	zdb_dump_indirect((blkptr_t *)buf, SPA_GBH_NBLKPTRS, flags);
}

static void
zdb_dump_block_raw(void *buf, uint64_t size, int flags)
{
	if (flags & ZDB_FLAG_BSWAP)
		byteswap_uint64_array(buf, size);
	(void) write(1, buf, size);
}

static void
zdb_dump_block(char *label, void *buf, uint64_t size, int flags)
{
	uint64_t *d = (uint64_t *)buf;
	int nwords = size / sizeof (uint64_t);
	int do_bswap = !!(flags & ZDB_FLAG_BSWAP);
	int i, j;
	char *hdr, *c;


	if (do_bswap)
		hdr = " 7 6 5 4 3 2 1 0   f e d c b a 9 8";
	else
		hdr = " 0 1 2 3 4 5 6 7   8 9 a b c d e f";

	(void) printf("\n%s\n%6s   %s  0123456789abcdef\n", label, "", hdr);

	for (i = 0; i < nwords; i += 2) {
		(void) printf("%06llx:  %016llx  %016llx  ",
		    (u_longlong_t)(i * sizeof (uint64_t)),
		    (u_longlong_t)(do_bswap ? BSWAP_64(d[i]) : d[i]),
		    (u_longlong_t)(do_bswap ? BSWAP_64(d[i + 1]) : d[i + 1]));

		c = (char *)&d[i];
		for (j = 0; j < 2 * sizeof (uint64_t); j++)
			(void) printf("%c", isprint(c[j]) ? c[j] : '.');
		(void) printf("\n");
	}
}

/*
 * There are two acceptable formats:
 *	leaf_name	  - For example: c1t0d0 or /tmp/ztest.0a
 *	child[.child]*    - For example: 0.1.1
 *
 * The second form can be used to specify arbitrary vdevs anywhere
 * in the heirarchy.  For example, in a pool with a mirror of
 * RAID-Zs, you can specify either RAID-Z vdev with 0.0 or 0.1 .
 */
static vdev_t *
zdb_vdev_lookup(vdev_t *vdev, char *path)
{
	char *s, *p, *q;
	int i;

	if (vdev == NULL)
		return (NULL);

	/* First, assume the x.x.x.x format */
	i = (int)strtoul(path, &s, 10);
	if (s == path || (s && *s != '.' && *s != '\0'))
		goto name;
	if (i < 0 || i >= vdev->vdev_children)
		return (NULL);

	vdev = vdev->vdev_child[i];
	if (*s == '\0')
		return (vdev);
	return (zdb_vdev_lookup(vdev, s+1));

name:
	for (i = 0; i < vdev->vdev_children; i++) {
		vdev_t *vc = vdev->vdev_child[i];

		if (vc->vdev_path == NULL) {
			vc = zdb_vdev_lookup(vc, path);
			if (vc == NULL)
				continue;
			else
				return (vc);
		}

		p = strrchr(vc->vdev_path, '/');
		p = p ? p + 1 : vc->vdev_path;
		q = &vc->vdev_path[strlen(vc->vdev_path) - 2];

		if (strcmp(vc->vdev_path, path) == 0)
			return (vc);
		if (strcmp(p, path) == 0)
			return (vc);
		if (strcmp(q, "s0") == 0 && strncmp(p, path, q - p) == 0)
			return (vc);
	}

	return (NULL);
}

/* ARGSUSED */
static int
random_get_pseudo_bytes_cb(void *buf, size_t len, void *unused)
{
	return (random_get_pseudo_bytes(buf, len));
}

/*
 * Read a block from a pool and print it out.  The syntax of the
 * block descriptor is:
 *
 *	pool:vdev_specifier:offset:size[:flags]
 *
 *	pool           - The name of the pool you wish to read from
 *	vdev_specifier - Which vdev (see comment for zdb_vdev_lookup)
 *	offset         - offset, in hex, in bytes
 *	size           - Amount of data to read, in hex, in bytes
 *	flags          - A string of characters specifying options
 *		 b: Decode a blkptr at given offset within block
 *		*c: Calculate and display checksums
 *		 d: Decompress data before dumping
 *		 e: Byteswap data before dumping
 *		 g: Display data as a gang block header
 *		 i: Display as an indirect block
 *		 p: Do I/O to physical offset
 *		 r: Dump raw data to stdout
 *
 *              * = not yet implemented
 */
static void
zdb_read_block(char *thing, spa_t *spa)
{
	blkptr_t blk, *bp = &blk;
	dva_t *dva = bp->blk_dva;
	int flags = 0;
	uint64_t offset = 0, size = 0, psize = 0, lsize = 0, blkptr_offset = 0;
	zio_t *zio;
	vdev_t *vd;
	abd_t *pabd;
	void *lbuf, *buf;
	char *s, *p, *dup, *vdev, *flagstr;
	int i, error;

	dup = strdup(thing);
	s = strtok(dup, ":");
	vdev = s ? s : "";
	s = strtok(NULL, ":");
	offset = strtoull(s ? s : "", NULL, 16);
	s = strtok(NULL, ":");
	size = strtoull(s ? s : "", NULL, 16);
	s = strtok(NULL, ":");
	flagstr = s ? s : "";

	s = NULL;
	if (size == 0)
		s = "size must not be zero";
	if (!IS_P2ALIGNED(size, DEV_BSIZE))
		s = "size must be a multiple of sector size";
	if (!IS_P2ALIGNED(offset, DEV_BSIZE))
		s = "offset must be a multiple of sector size";
	if (s) {
		(void) printf("Invalid block specifier: %s  - %s\n", thing, s);
		free(dup);
		return;
	}

	for (s = strtok(flagstr, ":"); s; s = strtok(NULL, ":")) {
		for (i = 0; flagstr[i]; i++) {
			int bit = flagbits[(uchar_t)flagstr[i]];

			if (bit == 0) {
				(void) printf("***Invalid flag: %c\n",
				    flagstr[i]);
				continue;
			}
			flags |= bit;

			/* If it's not something with an argument, keep going */
			if ((bit & (ZDB_FLAG_CHECKSUM |
			    ZDB_FLAG_PRINT_BLKPTR)) == 0)
				continue;

			p = &flagstr[i + 1];
			if (bit == ZDB_FLAG_PRINT_BLKPTR)
				blkptr_offset = strtoull(p, &p, 16);
			if (*p != ':' && *p != '\0') {
				(void) printf("***Invalid flag arg: '%s'\n", s);
				free(dup);
				return;
			}
		}
	}

	vd = zdb_vdev_lookup(spa->spa_root_vdev, vdev);
	if (vd == NULL) {
		(void) printf("***Invalid vdev: %s\n", vdev);
		free(dup);
		return;
	} else {
		if (vd->vdev_path)
			(void) fprintf(stderr, "Found vdev: %s\n",
			    vd->vdev_path);
		else
			(void) fprintf(stderr, "Found vdev type: %s\n",
			    vd->vdev_ops->vdev_op_type);
	}

	psize = size;
	lsize = size;

	pabd = abd_alloc_linear(SPA_MAXBLOCKSIZE, B_FALSE);
	lbuf = umem_alloc(SPA_MAXBLOCKSIZE, UMEM_NOFAIL);

	BP_ZERO(bp);

	DVA_SET_VDEV(&dva[0], vd->vdev_id);
	DVA_SET_OFFSET(&dva[0], offset);
	DVA_SET_GANG(&dva[0], !!(flags & ZDB_FLAG_GBH));
	DVA_SET_ASIZE(&dva[0], vdev_psize_to_asize(vd, psize));

	BP_SET_BIRTH(bp, TXG_INITIAL, TXG_INITIAL);

	BP_SET_LSIZE(bp, lsize);
	BP_SET_PSIZE(bp, psize);
	BP_SET_COMPRESS(bp, ZIO_COMPRESS_OFF);
	BP_SET_CHECKSUM(bp, ZIO_CHECKSUM_OFF);
	BP_SET_TYPE(bp, DMU_OT_NONE);
	BP_SET_LEVEL(bp, 0);
	BP_SET_DEDUP(bp, 0);
	BP_SET_BYTEORDER(bp, ZFS_HOST_BYTEORDER);

	spa_config_enter(spa, SCL_STATE, FTAG, RW_READER);
	zio = zio_root(spa, NULL, NULL, 0);

	if (vd == vd->vdev_top) {
		/*
		 * Treat this as a normal block read.
		 */
		zio_nowait(zio_read(zio, spa, bp, pabd, psize, NULL, NULL,
		    ZIO_PRIORITY_SYNC_READ,
		    ZIO_FLAG_CANFAIL | ZIO_FLAG_RAW, NULL));
	} else {
		/*
		 * Treat this as a vdev child I/O.
		 */
		zio_nowait(zio_vdev_child_io(zio, bp, vd, offset, pabd,
		    psize, ZIO_TYPE_READ, ZIO_PRIORITY_SYNC_READ,
		    ZIO_FLAG_DONT_CACHE | ZIO_FLAG_DONT_QUEUE |
		    ZIO_FLAG_DONT_PROPAGATE | ZIO_FLAG_DONT_RETRY |
		    ZIO_FLAG_CANFAIL | ZIO_FLAG_RAW | ZIO_FLAG_OPTIONAL,
		    NULL, NULL));
	}

	error = zio_wait(zio);
	spa_config_exit(spa, SCL_STATE, FTAG);

	if (error) {
		(void) printf("Read of %s failed, error: %d\n", thing, error);
		goto out;
	}

	if (flags & ZDB_FLAG_DECOMPRESS) {
		/*
		 * We don't know how the data was compressed, so just try
		 * every decompress function at every inflated blocksize.
		 */
		enum zio_compress c;
		void *pbuf2 = umem_alloc(SPA_MAXBLOCKSIZE, UMEM_NOFAIL);
		void *lbuf2 = umem_alloc(SPA_MAXBLOCKSIZE, UMEM_NOFAIL);

		abd_copy_to_buf(pbuf2, pabd, psize);

		VERIFY0(abd_iterate_func(pabd, psize, SPA_MAXBLOCKSIZE - psize,
		    random_get_pseudo_bytes_cb, NULL));

		VERIFY0(random_get_pseudo_bytes((uint8_t *)pbuf2 + psize,
		    SPA_MAXBLOCKSIZE - psize));

		for (lsize = SPA_MAXBLOCKSIZE; lsize > psize;
		    lsize -= SPA_MINBLOCKSIZE) {
			for (c = 0; c < ZIO_COMPRESS_FUNCTIONS; c++) {
				if (zio_decompress_data(c, pabd,
				    lbuf, psize, lsize) == 0 &&
				    zio_decompress_data_buf(c, pbuf2,
				    lbuf2, psize, lsize) == 0 &&
				    bcmp(lbuf, lbuf2, lsize) == 0)
					break;
			}
			if (c != ZIO_COMPRESS_FUNCTIONS)
				break;
			lsize -= SPA_MINBLOCKSIZE;
		}

		umem_free(pbuf2, SPA_MAXBLOCKSIZE);
		umem_free(lbuf2, SPA_MAXBLOCKSIZE);

		if (lsize <= psize) {
			(void) printf("Decompress of %s failed\n", thing);
			goto out;
		}
		buf = lbuf;
		size = lsize;
	} else {
		buf = abd_to_buf(pabd);
		size = psize;
	}

	if (flags & ZDB_FLAG_PRINT_BLKPTR)
		zdb_print_blkptr((blkptr_t *)(void *)
		    ((uintptr_t)buf + (uintptr_t)blkptr_offset), flags);
	else if (flags & ZDB_FLAG_RAW)
		zdb_dump_block_raw(buf, size, flags);
	else if (flags & ZDB_FLAG_INDIRECT)
		zdb_dump_indirect((blkptr_t *)buf, size / sizeof (blkptr_t),
		    flags);
	else if (flags & ZDB_FLAG_GBH)
		zdb_dump_gbh(buf, flags);
	else
		zdb_dump_block(thing, buf, size, flags);

out:
	abd_free(pabd);
	umem_free(lbuf, SPA_MAXBLOCKSIZE);
	free(dup);
}

static void
zdb_embedded_block(char *thing)
{
	blkptr_t bp = { 0 };
	unsigned long long *words = (void *)&bp;
	char buf[SPA_MAXBLOCKSIZE];
	int err;

	err = sscanf(thing, "%llx:%llx:%llx:%llx:%llx:%llx:%llx:%llx:"
	    "%llx:%llx:%llx:%llx:%llx:%llx:%llx:%llx",
	    words + 0, words + 1, words + 2, words + 3,
	    words + 4, words + 5, words + 6, words + 7,
	    words + 8, words + 9, words + 10, words + 11,
	    words + 12, words + 13, words + 14, words + 15);
	if (err != 16) {
		(void) printf("invalid input format\n");
		exit(1);
	}
	ASSERT3U(BPE_GET_LSIZE(&bp), <=, SPA_MAXBLOCKSIZE);
	err = decode_embedded_bp(&bp, buf, BPE_GET_LSIZE(&bp));
	if (err != 0) {
		(void) printf("decode failed: %u\n", err);
		exit(1);
	}
	zdb_dump_block_raw(buf, BPE_GET_LSIZE(&bp), 0);
}

static boolean_t
pool_match(nvlist_t *cfg, char *tgt)
{
	uint64_t v, guid = strtoull(tgt, NULL, 0);
	char *s;

	if (guid != 0) {
		if (nvlist_lookup_uint64(cfg, ZPOOL_CONFIG_POOL_GUID, &v) == 0)
			return (v == guid);
	} else {
		if (nvlist_lookup_string(cfg, ZPOOL_CONFIG_POOL_NAME, &s) == 0)
			return (strcmp(s, tgt) == 0);
	}
	return (B_FALSE);
}

static char *
find_zpool(char **target, nvlist_t **configp, int dirc, char **dirv)
{
	nvlist_t *pools;
	nvlist_t *match = NULL;
	char *name = NULL;
	char *sepp = NULL;
	char sep = '\0';
	int count = 0;
	importargs_t args = { 0 };

	args.paths = dirc;
	args.path = dirv;
	args.can_be_active = B_TRUE;

	if ((sepp = strpbrk(*target, "/@")) != NULL) {
		sep = *sepp;
		*sepp = '\0';
	}

	pools = zpool_search_import(g_zfs, &args);

	if (pools != NULL) {
		nvpair_t *elem = NULL;
		while ((elem = nvlist_next_nvpair(pools, elem)) != NULL) {
			verify(nvpair_value_nvlist(elem, configp) == 0);
			if (pool_match(*configp, *target)) {
				count++;
				if (match != NULL) {
					/* print previously found config */
					if (name != NULL) {
						(void) printf("%s\n", name);
						dump_nvlist(match, 8);
						name = NULL;
					}
					(void) printf("%s\n",
					    nvpair_name(elem));
					dump_nvlist(*configp, 8);
				} else {
					match = *configp;
					name = nvpair_name(elem);
				}
			}
		}
	}
	if (count > 1)
		(void) fatal("\tMatched %d pools - use pool GUID "
		    "instead of pool name or \n"
		    "\tpool name part of a dataset name to select pool", count);

	if (sepp)
		*sepp = sep;
	/*
	 * If pool GUID was specified for pool id, replace it with pool name
	 */
	if (name && (strstr(*target, name) != *target)) {
		int sz = 1 + strlen(name) + ((sepp) ? strlen(sepp) : 0);

		*target = umem_alloc(sz, UMEM_NOFAIL);
		(void) snprintf(*target, sz, "%s%s", name, sepp ? sepp : "");
	}

	*configp = name ? match : NULL;

	return (name);
}

int
main(int argc, char **argv)
{
	int i, c;
	struct rlimit rl = { 1024, 1024 };
	spa_t *spa = NULL;
	objset_t *os = NULL;
	int dump_all = 1;
	int verbose = 0;
	int error = 0;
	char **searchdirs = NULL;
	int nsearch = 0;
	char *target;
	nvlist_t *policy = NULL;
	uint64_t max_txg = UINT64_MAX;
	int flags = ZFS_IMPORT_MISSING_LOG;
	int rewind = ZPOOL_NEVER_REWIND;
	char *spa_config_path_env;
	boolean_t target_is_spa = B_TRUE;
	nvlist_t *cfg = NULL;

	(void) setrlimit(RLIMIT_NOFILE, &rl);
	(void) enable_extended_FILE_stdio(-1, -1);

	dprintf_setup(&argc, argv);

	/*
	 * If there is an environment variable SPA_CONFIG_PATH it overrides
	 * default spa_config_path setting. If -U flag is specified it will
	 * override this environment variable settings once again.
	 */
	spa_config_path_env = getenv("SPA_CONFIG_PATH");
	if (spa_config_path_env != NULL)
		spa_config_path = spa_config_path_env;

	while ((c = getopt(argc, argv,
	    "AbcCdDeEFGhiI:klLmMo:Op:PqRsSt:uU:vVx:X")) != -1) {
		switch (c) {
		case 'b':
		case 'c':
		case 'C':
		case 'd':
		case 'D':
		case 'E':
		case 'G':
		case 'h':
		case 'i':
		case 'l':
		case 'm':
		case 'M':
		case 'O':
		case 'R':
		case 's':
		case 'S':
		case 'u':
			dump_opt[c]++;
			dump_all = 0;
			break;
		case 'A':
		case 'e':
		case 'F':
		case 'k':
		case 'L':
		case 'P':
		case 'q':
		case 'X':
			dump_opt[c]++;
			break;
		/* NB: Sort single match options below. */
		case 'I':
			max_inflight = strtoull(optarg, NULL, 0);
			if (max_inflight == 0) {
				(void) fprintf(stderr, "maximum number "
				    "of inflight I/Os must be greater "
				    "than 0\n");
				usage();
			}
			break;
		case 'o':
			error = set_global_var(optarg);
			if (error != 0)
				usage();
			break;
		case 'p':
			if (searchdirs == NULL) {
				searchdirs = umem_alloc(sizeof (char *),
				    UMEM_NOFAIL);
			} else {
				char **tmp = umem_alloc((nsearch + 1) *
				    sizeof (char *), UMEM_NOFAIL);
				bcopy(searchdirs, tmp, nsearch *
				    sizeof (char *));
				umem_free(searchdirs,
				    nsearch * sizeof (char *));
				searchdirs = tmp;
			}
			searchdirs[nsearch++] = optarg;
			break;
		case 't':
			max_txg = strtoull(optarg, NULL, 0);
			if (max_txg < TXG_INITIAL) {
				(void) fprintf(stderr, "incorrect txg "
				    "specified: %s\n", optarg);
				usage();
			}
			break;
		case 'U':
			spa_config_path = optarg;
			if (spa_config_path[0] != '/') {
				(void) fprintf(stderr,
				    "cachefile must be an absolute path "
				    "(i.e. start with a slash)\n");
				usage();
			}
			break;
		case 'v':
			verbose++;
			break;
		case 'V':
			flags = ZFS_IMPORT_VERBATIM;
			break;
		case 'x':
			vn_dumpdir = optarg;
			break;
		default:
			usage();
			break;
		}
	}

	if (!dump_opt['e'] && searchdirs != NULL) {
		(void) fprintf(stderr, "-p option requires use of -e\n");
		usage();
	}

	/*
	 * ZDB does not typically re-read blocks; therefore limit the ARC
	 * to 256 MB, which can be used entirely for metadata.
	 */
	zfs_arc_max = zfs_arc_meta_limit = 256 * 1024 * 1024;

	/*
	 * "zdb -c" uses checksum-verifying scrub i/os which are async reads.
	 * "zdb -b" uses traversal prefetch which uses async reads.
	 * For good performance, let several of them be active at once.
	 */
	zfs_vdev_async_read_max_active = 10;

	/*
	 * Disable reference tracking for better performance.
	 */
	reference_tracking_enable = B_FALSE;

	/*
	 * Do not fail spa_load when spa_load_verify fails. This is needed
	 * to load non-idle pools.
	 */
	spa_load_verify_dryrun = B_TRUE;

	kernel_init(FREAD);
	g_zfs = libzfs_init();
	ASSERT(g_zfs != NULL);

	if (dump_all)
		verbose = MAX(verbose, 1);

	for (c = 0; c < 256; c++) {
		if (dump_all && strchr("AeEFklLOPRSX", c) == NULL)
			dump_opt[c] = 1;
		if (dump_opt[c])
			dump_opt[c] += verbose;
	}

	aok = (dump_opt['A'] == 1) || (dump_opt['A'] > 2);
	zfs_recover = (dump_opt['A'] > 1);

	argc -= optind;
	argv += optind;

	if (argc < 2 && dump_opt['R'])
		usage();

	if (dump_opt['E']) {
		if (argc != 1)
			usage();
		zdb_embedded_block(argv[0]);
		return (0);
	}

	if (argc < 1) {
		if (!dump_opt['e'] && dump_opt['C']) {
			dump_cachefile(spa_config_path);
			return (0);
		}
		usage();
	}

	if (dump_opt['l'])
		return (dump_label(argv[0]));

	if (dump_opt['O']) {
		if (argc != 2)
			usage();
		dump_opt['v'] = verbose + 3;
		return (dump_path(argv[0], argv[1]));
	}

	if (dump_opt['X'] || dump_opt['F'])
		rewind = ZPOOL_DO_REWIND |
		    (dump_opt['X'] ? ZPOOL_EXTREME_REWIND : 0);

	if (nvlist_alloc(&policy, NV_UNIQUE_NAME_TYPE, 0) != 0 ||
	    nvlist_add_uint64(policy, ZPOOL_LOAD_REQUEST_TXG, max_txg) != 0 ||
	    nvlist_add_uint32(policy, ZPOOL_LOAD_REWIND_POLICY, rewind) != 0)
		fatal("internal error: %s", strerror(ENOMEM));

	error = 0;
	target = argv[0];

	if (dump_opt['e']) {
		char *name = find_zpool(&target, &cfg, nsearch, searchdirs);

		error = ENOENT;
		if (name) {
			if (dump_opt['C'] > 1) {
				(void) printf("\nConfiguration for import:\n");
				dump_nvlist(cfg, 8);
			}

			if (nvlist_add_nvlist(cfg,
			    ZPOOL_LOAD_POLICY, policy) != 0) {
				fatal("can't open '%s': %s",
				    target, strerror(ENOMEM));
			}

			error = spa_import(name, cfg, NULL, flags);
		}
	}

	char *checkpoint_pool = NULL;
	char *checkpoint_target = NULL;
	if (dump_opt['k']) {
		checkpoint_pool = import_checkpointed_state(target, cfg,
		    &checkpoint_target);

		if (checkpoint_target != NULL)
			target = checkpoint_target;

	}

	if (strpbrk(target, "/@") != NULL) {
		size_t targetlen;

		target_is_spa = B_FALSE;
		/*
		 * Remove any trailing slash.  Later code would get confused
		 * by it, but we want to allow it so that "pool/" can
		 * indicate that we want to dump the topmost filesystem,
		 * rather than the whole pool.
		 */
		targetlen = strlen(target);
		if (targetlen != 0 && target[targetlen - 1] == '/')
			target[targetlen - 1] = '\0';
	}

	if (error == 0) {
		if (dump_opt['k'] && (target_is_spa || dump_opt['R'])) {
			ASSERT(checkpoint_pool != NULL);
			ASSERT(checkpoint_target == NULL);

			error = spa_open(checkpoint_pool, &spa, FTAG);
			if (error != 0) {
				fatal("Tried to open pool \"%s\" but "
				    "spa_open() failed with error %d\n",
				    checkpoint_pool, error);
			}

		} else if (target_is_spa || dump_opt['R']) {
			error = spa_open_rewind(target, &spa, FTAG, policy,
			    NULL);
			if (error) {
				/*
				 * If we're missing the log device then
				 * try opening the pool after clearing the
				 * log state.
				 */
				mutex_enter(&spa_namespace_lock);
				if ((spa = spa_lookup(target)) != NULL &&
				    spa->spa_log_state == SPA_LOG_MISSING) {
					spa->spa_log_state = SPA_LOG_CLEAR;
					error = 0;
				}
				mutex_exit(&spa_namespace_lock);

				if (!error) {
					error = spa_open_rewind(target, &spa,
					    FTAG, policy, NULL);
				}
			}
		} else if (strpbrk(target, "#") != NULL) {
			dsl_pool_t *dp;
			error = dsl_pool_hold(target, FTAG, &dp);
			if (error != 0) {
				fatal("can't dump '%s': %s", target,
				    strerror(error));
			}
			error = dump_bookmark(dp, target, B_TRUE, verbose > 1);
			dsl_pool_rele(dp, FTAG);
			if (error != 0) {
				fatal("can't dump '%s': %s", target,
				    strerror(error));
			}
			return (error);
		} else {
			error = open_objset(target, FTAG, &os);
		}
	}
	nvlist_free(policy);

	if (error)
		fatal("can't open '%s': %s", target, strerror(error));

	argv++;
	argc--;
	if (!dump_opt['R']) {
		if (argc > 0) {
			zopt_objects = argc;
			zopt_object = calloc(zopt_objects, sizeof (uint64_t));
			for (i = 0; i < zopt_objects; i++) {
				errno = 0;
				zopt_object[i] = strtoull(argv[i], NULL, 0);
				if (zopt_object[i] == 0 && errno != 0)
					fatal("bad number %s: %s",
					    argv[i], strerror(errno));
			}
		}
		if (os != NULL) {
			dump_dir(os);
		} else if (zopt_objects > 0 && !dump_opt['m']) {
			dump_dir(spa->spa_meta_objset);
		} else {
			dump_zpool(spa);
		}
	} else {
		flagbits['b'] = ZDB_FLAG_PRINT_BLKPTR;
		flagbits['c'] = ZDB_FLAG_CHECKSUM;
		flagbits['d'] = ZDB_FLAG_DECOMPRESS;
		flagbits['e'] = ZDB_FLAG_BSWAP;
		flagbits['g'] = ZDB_FLAG_GBH;
		flagbits['i'] = ZDB_FLAG_INDIRECT;
		flagbits['p'] = ZDB_FLAG_PHYS;
		flagbits['r'] = ZDB_FLAG_RAW;

		for (i = 0; i < argc; i++)
			zdb_read_block(argv[i], spa);
	}

	if (dump_opt['k']) {
		free(checkpoint_pool);
		if (!target_is_spa)
			free(checkpoint_target);
	}

	if (os != NULL) {
		close_objset(os, FTAG);
	} else {
		spa_close(spa, FTAG);
	}

	fuid_table_destroy();

	dump_debug_buffer();

	libzfs_fini(g_zfs);
	kernel_fini();

	return (0);
}<|MERGE_RESOLUTION|>--- conflicted
+++ resolved
@@ -2645,16 +2645,7 @@
 	}
 
 	if ((fd = open64(path, O_RDONLY)) < 0) {
-<<<<<<< HEAD
-		(void) printf("cannot open '%s': %s\n", path, strerror(errno));
-		exit(1);
-	}
-
-	if (fstat64(fd, &statbuf) != 0) {
-		(void) printf("failed to fstat '%s': %s\n", path,
-=======
 		(void) fprintf(stderr, "cannot open '%s': %s\n", path,
->>>>>>> 22c8b958
 		    strerror(errno));
 		exit(1);
 	}
@@ -2666,8 +2657,6 @@
 		exit(1);
 	}
 
-<<<<<<< HEAD
-=======
 	if (S_ISBLK(statbuf.st_mode)) {
 		(void) fprintf(stderr,
 		    "cannot use '%s': character device required\n", path);
@@ -2675,7 +2664,6 @@
 		exit(1);
 	}
 
->>>>>>> 22c8b958
 	psize = statbuf.st_size;
 	psize = P2ALIGN(psize, (uint64_t)sizeof (vdev_label_t));
 
