--- conflicted
+++ resolved
@@ -722,13 +722,8 @@
 {
 	int refcount = 0;
 
-<<<<<<< HEAD
 	if (vd->vdev_top == vd) {
-		for (int m = 0; m < vd->vdev_ms_count; m++) {
-=======
-	if (vd->vdev_top == vd && !vd->vdev_removing) {
 		for (unsigned m = 0; m < vd->vdev_ms_count; m++) {
->>>>>>> 9dca21df
 			space_map_t *sm = vd->vdev_ms[m]->ms_sm;
 
 			if (sm != NULL &&
@@ -759,7 +754,7 @@
 		ASSERT3P(vd->vdev_obsolete_sm, ==, NULL);
 		ASSERT3U(obsolete_sm_obj, ==, 0);
 	}
-	for (int c = 0; c < vd->vdev_children; c++) {
+	for (unsigned c = 0; c < vd->vdev_children; c++) {
 		refcount += get_obsolete_refcount(vd->vdev_child[c]);
 	}
 
@@ -791,7 +786,7 @@
 	    vd->vdev_top_zap, VDEV_TOP_ZAP_POOL_CHECKPOINT_SM) == 0)
 		refcount++;
 
-	for (int c = 0; c < vd->vdev_children; c++)
+	for (unsigned c = 0; c < vd->vdev_children; c++)
 		refcount += get_checkpoint_refcount(vd->vdev_child[c]);
 
 	return (refcount);
@@ -825,14 +820,8 @@
 static void
 dump_spacemap(objset_t *os, space_map_t *sm)
 {
-<<<<<<< HEAD
-	char *ddata[] = { "ALLOC", "FREE", "CONDENSE", "INVALID",
+	const char *ddata[] = { "ALLOC", "FREE", "CONDENSE", "INVALID",
 	    "INVALID", "INVALID", "INVALID", "INVALID" };
-=======
-	uint64_t alloc, offset, entry;
-	const char *ddata[] = { "ALLOC", "FREE", "CONDENSE", "INVALID",
-			    "INVALID", "INVALID", "INVALID", "INVALID" };
->>>>>>> 9dca21df
 
 	if (sm == NULL)
 		return;
@@ -910,7 +899,7 @@
 		else
 			alloc -= entry_run;
 	}
-	if (alloc != space_map_allocated(sm)) {
+	if ((uint64_t)alloc != space_map_allocated(sm)) {
 		(void) printf("space_map_object alloc (%lld) INCONSISTENT "
 		    "with space map summary (%lld)\n",
 		    (longlong_t)space_map_allocated(sm), (longlong_t)alloc);
@@ -1846,7 +1835,7 @@
 		(void) printf("complete\n");
 	}
 	(void) printf("\t\tSnapshots: [");
-	for (int i = 0; i < rlp->rlp_num_snaps; i++) {
+	for (unsigned i = 0; i < rlp->rlp_num_snaps; i++) {
 		if (i > 0)
 			(void) printf(", ");
 		(void) printf("%0llu",
@@ -2423,7 +2412,6 @@
 		dmu_buf_rele(db, FTAG);
 }
 
-<<<<<<< HEAD
 static void
 count_dir_mos_objects(dsl_dir_t *dd)
 {
@@ -2449,10 +2437,7 @@
 	}
 }
 
-static char *objset_types[DMU_OST_NUMTYPES] = {
-=======
 static const char *objset_types[DMU_OST_NUMTYPES] = {
->>>>>>> 9dca21df
 	"NONE", "META", "ZPL", "ZVOL", "OTHER", "ANY" };
 
 static void
@@ -2466,14 +2451,9 @@
 	char osname[ZFS_MAX_DATASET_NAME_LEN];
 	const char *type = "UNKNOWN";
 	int verbosity = dump_opt['d'];
-<<<<<<< HEAD
 	boolean_t print_header;
-	int i, error;
-=======
-	int print_header = 1;
 	unsigned i;
 	int error;
->>>>>>> 9dca21df
 
 	/* make sure nicenum has enough space */
 	CTASSERT(sizeof (numbuf) >= NN_NUMBUF_SZ);
@@ -2593,13 +2573,9 @@
 		snprintf_blkptr(blkbuf, sizeof (blkbuf), &ub->ub_rootbp);
 		(void) printf("\trootbp = %s\n", blkbuf);
 	}
-<<<<<<< HEAD
 	(void) printf("\tcheckpoint_txg = %llu\n",
 	    (u_longlong_t)ub->ub_checkpoint_txg);
-	(void) printf(footer ? footer : "");
-=======
 	(void) printf("%s", footer ? footer : "");
->>>>>>> 9dca21df
 }
 
 static void
@@ -3388,7 +3364,6 @@
 static int
 increment_indirect_mapping_cb(void *arg, const blkptr_t *bp, dmu_tx_t *tx)
 {
-<<<<<<< HEAD
 	zdb_cb_t *zcb = arg;
 	spa_t *spa = zcb->zcb_spa;
 	vdev_t *vd;
@@ -3825,7 +3800,7 @@
 	boolean_t leaks = B_FALSE;
 	if (!dump_opt['L']) {
 		vdev_t *rvd = spa->spa_root_vdev;
-		for (int c = 0; c < rvd->vdev_children; c++) {
+		for (unsigned c = 0; c < rvd->vdev_children; c++) {
 			vdev_t *vd = rvd->vdev_child[c];
 			metaslab_group_t *mg = vd->vdev_mg;
 
@@ -3833,15 +3808,7 @@
 				leaks |= zdb_check_for_obsolete_leaks(vd, zcb);
 			}
 
-			for (int m = 0; m < vd->vdev_ms_count; m++) {
-=======
-	if (!dump_opt['L']) {
-		vdev_t *rvd = spa->spa_root_vdev;
-		for (unsigned c = 0; c < rvd->vdev_children; c++) {
-			vdev_t *vd = rvd->vdev_child[c];
-			metaslab_group_t *mg = vd->vdev_mg;
 			for (unsigned m = 0; m < vd->vdev_ms_count; m++) {
->>>>>>> 9dca21df
 				metaslab_t *msp = vd->vdev_ms[m];
 				ASSERT3P(mg, ==, msp->ms_group);
 
@@ -4806,12 +4773,12 @@
 	if (vd->vdev_obsolete_sm != NULL)
 		mos_obj_refd(vd->vdev_obsolete_sm->sm_object);
 
-	for (int m = 0; m < vd->vdev_ms_count; m++) {
+	for (unsigned m = 0; m < vd->vdev_ms_count; m++) {
 		metaslab_t *ms = vd->vdev_ms[m];
 		mos_obj_refd(space_map_object(ms->ms_sm));
 	}
 
-	for (int c = 0; c < vd->vdev_children; c++) {
+	for (unsigned c = 0; c < vd->vdev_children; c++) {
 		mos_leak_vdev(vd->vdev_child[c]);
 	}
 }
