/*
 * CDDL HEADER START
 *
 * The contents of this file are subject to the terms of the
 * Common Development and Distribution License (the "License").
 * You may not use this file except in compliance with the License.
 *
 * You can obtain a copy of the license at usr/src/OPENSOLARIS.LICENSE
 * or http://www.opensolaris.org/os/licensing.
 * See the License for the specific language governing permissions
 * and limitations under the License.
 *
 * When distributing Covered Code, include this CDDL HEADER in each
 * file and include the License file at usr/src/OPENSOLARIS.LICENSE.
 * If applicable, add the following below this CDDL HEADER, with the
 * fields enclosed by brackets "[]" replaced with your own identifying
 * information: Portions Copyright [yyyy] [name of copyright owner]
 *
 * CDDL HEADER END
 */

/*
 * Copyright (c) 2005, 2010, Oracle and/or its affiliates. All rights reserved.
 * Copyright (c) 2011, 2017 by Delphix. All rights reserved.
 * Copyright (c) 2014 Integros [integros.com]
 * Copyright 2017 Nexenta Systems, Inc.
 */

#include <stdio.h>
#include <unistd.h>
#include <stdio_ext.h>
#include <stdlib.h>
#include <ctype.h>
#include <sys/zfs_context.h>
#include <sys/spa.h>
#include <sys/spa_impl.h>
#include <sys/dmu.h>
#include <sys/zap.h>
#include <sys/fs/zfs.h>
#include <sys/zfs_znode.h>
#include <sys/zfs_sa.h>
#include <sys/sa.h>
#include <sys/sa_impl.h>
#include <sys/vdev.h>
#include <sys/vdev_impl.h>
#include <sys/metaslab_impl.h>
#include <sys/dmu_objset.h>
#include <sys/dsl_dir.h>
#include <sys/dsl_dataset.h>
#include <sys/dsl_pool.h>
#include <sys/dsl_bookmark.h>
#include <sys/dbuf.h>
#include <sys/zil.h>
#include <sys/zil_impl.h>
#include <sys/stat.h>
#include <sys/resource.h>
#include <sys/dmu_send.h>
#include <sys/dmu_traverse.h>
#include <sys/zio_checksum.h>
#include <sys/zio_compress.h>
#include <sys/zfs_fuid.h>
#include <sys/arc.h>
#include <sys/ddt.h>
#include <sys/zfeature.h>
#include <sys/mooch_byteswap.h>
#include <sys/blkptr.h>
#include <sys/abd.h>
#include <sys/blkptr.h>
#include <zfs_comutil.h>
#undef verify
#include <libzfs.h>

#define	ZDB_COMPRESS_NAME(idx) ((idx) < ZIO_COMPRESS_FUNCTIONS ?	\
	zio_compress_table[(idx)].ci_name : "UNKNOWN")
#define	ZDB_CHECKSUM_NAME(idx) ((idx) < ZIO_CHECKSUM_FUNCTIONS ?	\
	zio_checksum_table[(idx)].ci_name : "UNKNOWN")
#define	ZDB_OT_NAME(idx) ((idx) < DMU_OT_NUMTYPES ?	\
	dmu_ot[(idx)].ot_name : DMU_OT_IS_VALID(idx) ?	\
	dmu_ot_byteswap[DMU_OT_BYTESWAP(idx)].ob_name : "UNKNOWN")
#define	ZDB_OT_TYPE(idx) ((idx) < DMU_OT_NUMTYPES ? (idx) :		\
	(idx) == DMU_OTN_ZAP_DATA || (idx) == DMU_OTN_ZAP_METADATA ?	\
	DMU_OT_ZAP_OTHER : \
	(idx) == DMU_OTN_UINT64_DATA || (idx) == DMU_OTN_UINT64_METADATA ? \
	DMU_OT_UINT64_OTHER : DMU_OT_NUMTYPES)

#ifndef lint
extern int reference_tracking_enable;
extern boolean_t zfs_recover;
extern int aok;
extern uint64_t zfs_arc_max, zfs_arc_meta_limit;
extern int zfs_vdev_async_read_max_active;
extern boolean_t spa_load_verify_dryrun;
#else
int reference_tracking_enable;
boolean_t zfs_recover;
int aok;
uint64_t zfs_arc_max, zfs_arc_meta_limit;
int zfs_vdev_async_read_max_active;
boolean_t spa_load_verify_dryrun;
#endif

const char cmdname[] = "zdb";
uint8_t dump_opt[256];

typedef void object_viewer_t(objset_t *, uint64_t, void *data, size_t size);

extern void dump_intent_log(zilog_t *);
uint64_t *zopt_object = NULL;
int zopt_objects = 0;
libzfs_handle_t *g_zfs;
uint64_t max_inflight = 1000;

static void snprintf_blkptr_compact(char *, size_t, const blkptr_t *);

/*
 * These libumem hooks provide a reasonable set of defaults for the allocator's
 * debugging facilities.
 */
const char *
_umem_debug_init()
{
	return ("default,verbose"); /* $UMEM_DEBUG setting */
}

const char *
_umem_logging_init(void)
{
	return ("fail,contents"); /* $UMEM_LOGGING setting */
}

static void
usage(void)
{
	(void) fprintf(stderr,
	    "Usage:\t%s [-AbcCdDFGhikLmMPsvX] [-e [-V] [-p <path> ...]] "
	    "[-I <inflight I/Os>]\n"
	    "\t\t[-o <var>=<value>]... [-t <txg>] [-U <cache>] [-x <dumpdir>]\n"
	    "\t\t[<poolname> [<object> ...]]\n"
	    "\t%s [-AdiPv] [-e [-V] [-p <path> ...]] [-U <cache>] <dataset> "
	    "[<object> ...]\n"
	    "\t%s [-v] <bookmark>\n"
	    "\t%s -C [-A] [-U <cache>]\n"
	    "\t%s -E [-A] <word0>:<word1>:...:<word15>\n"
	    "\t%s -l [-Aqu] <device>\n"
	    "\t%s -mM [-AFLPX] [-e [-V] [-p <path> ...]] [-t <txg>] "
	    "[-U <cache>]\n"
	    "\t\t<poolname> [<vdev> [<metaslab> ...]]\n"
	    "\t%s -O <dataset> <path>\n"
	    "\t%s -R [-A] [-e [-V] [-p <path> ...]] [-U <cache>]\n"
	    "\t\t<poolname> <vdev>:<offset>:<size>[:<flags>]\n"
	    "\t%s -E [-A] word0:word1:...:word15\n"
	    "\t%s -S [-AP] [-e [-V] [-p <path> ...]] [-U <cache>] "
	    "<poolname>\n\n",
<<<<<<< HEAD
	    cmdname, cmdname, cmdname, cmdname, cmdname, cmdname,
	    cmdname, cmdname, cmdname, cmdname);
=======
	    cmdname, cmdname, cmdname, cmdname, cmdname, cmdname, cmdname,
	    cmdname, cmdname);
>>>>>>> bc83969f

	(void) fprintf(stderr, "    Dataset name must include at least one "
	    "separator character '/' or '@'\n");
	(void) fprintf(stderr, "    If dataset name is specified, only that "
	    "dataset is dumped\n");
	(void) fprintf(stderr, "    If object numbers are specified, only "
	    "those objects are dumped\n\n");
	(void) fprintf(stderr, "    Options to control amount of output:\n");
	(void) fprintf(stderr, "        -b block statistics\n");
	(void) fprintf(stderr, "        -c checksum all metadata (twice for "
	    "all data) blocks\n");
	(void) fprintf(stderr, "        -C config (or cachefile if alone)\n");
	(void) fprintf(stderr, "        -d dataset(s)\n");
	(void) fprintf(stderr, "        -D dedup statistics\n");
	(void) fprintf(stderr, "        -E decode and display block from an "
	    "embedded block pointer\n");
	(void) fprintf(stderr, "        -h pool history\n");
	(void) fprintf(stderr, "        -i intent logs\n");
	(void) fprintf(stderr, "        -l read label contents\n");
	(void) fprintf(stderr, "        -k examine the checkpointed state "
	    "of the pool\n");
	(void) fprintf(stderr, "        -L disable leak tracking (do not "
	    "load spacemaps)\n");
	(void) fprintf(stderr, "        -m metaslabs\n");
	(void) fprintf(stderr, "        -M metaslab groups\n");
	(void) fprintf(stderr, "        -O perform object lookups by path\n");
	(void) fprintf(stderr, "        -R read and display block from a "
	    "device\n");
	(void) fprintf(stderr, "        -s report stats on zdb's I/O\n");
	(void) fprintf(stderr, "        -S simulate dedup to measure effect\n");
	(void) fprintf(stderr, "        -v verbose (applies to all "
	    "others)\n\n");
	(void) fprintf(stderr, "    Below options are intended for use "
	    "with other options:\n");
	(void) fprintf(stderr, "        -A ignore assertions (-A), enable "
	    "panic recovery (-AA) or both (-AAA)\n");
	(void) fprintf(stderr, "        -e pool is exported/destroyed/"
	    "has altroot/not in a cachefile\n");
	(void) fprintf(stderr, "        -F attempt automatic rewind within "
	    "safe range of transaction groups\n");
	(void) fprintf(stderr, "        -G dump zfs_dbgmsg buffer before "
	    "exiting\n");
	(void) fprintf(stderr, "        -I <number of inflight I/Os> -- "
	    "specify the maximum number of "
	    "checksumming I/Os [default is 200]\n");
	(void) fprintf(stderr, "        -o <variable>=<value> set global "
	    "variable to an unsigned 32-bit integer value\n");
	(void) fprintf(stderr, "        -p <path> -- use one or more with "
	    "-e to specify path to vdev dir\n");
	(void) fprintf(stderr, "        -P print numbers in parseable form\n");
	(void) fprintf(stderr, "        -q don't print label contents\n");
	(void) fprintf(stderr, "        -t <txg> -- highest txg to use when "
	    "searching for uberblocks\n");
	(void) fprintf(stderr, "        -u uberblock\n");
	(void) fprintf(stderr, "        -U <cachefile_path> -- use alternate "
	    "cachefile\n");
	(void) fprintf(stderr, "        -V do verbatim import\n");
	(void) fprintf(stderr, "        -x <dumpdir> -- "
	    "dump all read blocks into specified directory\n");
	(void) fprintf(stderr, "        -X attempt extreme rewind (does not "
	    "work with dataset)\n\n");
	(void) fprintf(stderr, "Specify an option more than once (e.g. -bb) "
	    "to make only that option verbose\n");
	(void) fprintf(stderr, "Default is to dump everything non-verbosely\n");
	exit(1);
}

static void
dump_debug_buffer()
{
	if (dump_opt['G']) {
		(void) printf("\n");
		zfs_dbgmsg_print("zdb");
	}
}

/*
 * Called for usage errors that are discovered after a call to spa_open(),
 * dmu_bonus_hold(), or pool_match().  abort() is called for other errors.
 */

static void
fatal(const char *fmt, ...)
{
	va_list ap;

	va_start(ap, fmt);
	(void) fprintf(stderr, "%s: ", cmdname);
	(void) vfprintf(stderr, fmt, ap);
	va_end(ap);
	(void) fprintf(stderr, "\n");

	dump_debug_buffer();

	exit(1);
}

/* ARGSUSED */
static void
dump_packed_nvlist(objset_t *os, uint64_t object, void *data, size_t size)
{
	nvlist_t *nv;
	size_t nvsize = *(uint64_t *)data;
	char *packed = umem_alloc(nvsize, UMEM_NOFAIL);

	VERIFY(0 == dmu_read(os, object, 0, nvsize, packed, DMU_READ_PREFETCH));

	VERIFY(nvlist_unpack(packed, nvsize, &nv, 0) == 0);

	umem_free(packed, nvsize);

	dump_nvlist(nv, 8);

	nvlist_free(nv);
}

/* ARGSUSED */
static void
dump_history_offsets(objset_t *os, uint64_t object, void *data, size_t size)
{
	spa_history_phys_t *shp = data;

	if (shp == NULL)
		return;

	(void) printf("\t\tpool_create_len = %llu\n",
	    (u_longlong_t)shp->sh_pool_create_len);
	(void) printf("\t\tphys_max_off = %llu\n",
	    (u_longlong_t)shp->sh_phys_max_off);
	(void) printf("\t\tbof = %llu\n",
	    (u_longlong_t)shp->sh_bof);
	(void) printf("\t\teof = %llu\n",
	    (u_longlong_t)shp->sh_eof);
	(void) printf("\t\trecords_lost = %llu\n",
	    (u_longlong_t)shp->sh_records_lost);
}

static void
zdb_nicenum(uint64_t num, char *buf)
{
	if (dump_opt['P'])
		(void) sprintf(buf, "%llu", (longlong_t)num);
	else
		nicenum(num, buf);
}

const char histo_stars[] = "****************************************";
const int histo_width = sizeof (histo_stars) - 1;

static void
dump_histogram(const uint64_t *histo, int size, int offset)
{
	int i;
	int minidx = size - 1;
	int maxidx = 0;
	uint64_t max = 0;

	for (i = 0; i < size; i++) {
		if (histo[i] > max)
			max = histo[i];
		if (histo[i] > 0 && i > maxidx)
			maxidx = i;
		if (histo[i] > 0 && i < minidx)
			minidx = i;
	}

	if (max < histo_width)
		max = histo_width;

	for (i = minidx; i <= maxidx; i++) {
		(void) printf("\t\t\t%3u: %6llu %s\n",
		    i + offset, (u_longlong_t)histo[i],
		    &histo_stars[(max - histo[i]) * histo_width / max]);
	}
}

static void
dump_zap_stats(objset_t *os, uint64_t object)
{
	int error;
	zap_stats_t zs;

	error = zap_get_stats(os, object, &zs);
	if (error)
		return;

	if (zs.zs_ptrtbl_len == 0) {
		ASSERT(zs.zs_num_blocks == 1);
		(void) printf("\tmicrozap: %llu bytes, %llu entries\n",
		    (u_longlong_t)zs.zs_blocksize,
		    (u_longlong_t)zs.zs_num_entries);
		return;
	}

	(void) printf("\tFat ZAP stats:\n");

	(void) printf("\t\tPointer table:\n");
	(void) printf("\t\t\t%llu elements\n",
	    (u_longlong_t)zs.zs_ptrtbl_len);
	(void) printf("\t\t\tzt_blk: %llu\n",
	    (u_longlong_t)zs.zs_ptrtbl_zt_blk);
	(void) printf("\t\t\tzt_numblks: %llu\n",
	    (u_longlong_t)zs.zs_ptrtbl_zt_numblks);
	(void) printf("\t\t\tzt_shift: %llu\n",
	    (u_longlong_t)zs.zs_ptrtbl_zt_shift);
	(void) printf("\t\t\tzt_blks_copied: %llu\n",
	    (u_longlong_t)zs.zs_ptrtbl_blks_copied);
	(void) printf("\t\t\tzt_nextblk: %llu\n",
	    (u_longlong_t)zs.zs_ptrtbl_nextblk);

	(void) printf("\t\tZAP entries: %llu\n",
	    (u_longlong_t)zs.zs_num_entries);
	(void) printf("\t\tLeaf blocks: %llu\n",
	    (u_longlong_t)zs.zs_num_leafs);
	(void) printf("\t\tTotal blocks: %llu\n",
	    (u_longlong_t)zs.zs_num_blocks);
	(void) printf("\t\tzap_block_type: 0x%llx\n",
	    (u_longlong_t)zs.zs_block_type);
	(void) printf("\t\tzap_magic: 0x%llx\n",
	    (u_longlong_t)zs.zs_magic);
	(void) printf("\t\tzap_salt: 0x%llx\n",
	    (u_longlong_t)zs.zs_salt);

	(void) printf("\t\tLeafs with 2^n pointers:\n");
	dump_histogram(zs.zs_leafs_with_2n_pointers, ZAP_HISTOGRAM_SIZE, 0);

	(void) printf("\t\tBlocks with n*5 entries:\n");
	dump_histogram(zs.zs_blocks_with_n5_entries, ZAP_HISTOGRAM_SIZE, 0);

	(void) printf("\t\tBlocks n/10 full:\n");
	dump_histogram(zs.zs_blocks_n_tenths_full, ZAP_HISTOGRAM_SIZE, 0);

	(void) printf("\t\tEntries with n chunks:\n");
	dump_histogram(zs.zs_entries_using_n_chunks, ZAP_HISTOGRAM_SIZE, 0);

	(void) printf("\t\tBuckets with n entries:\n");
	dump_histogram(zs.zs_buckets_with_n_entries, ZAP_HISTOGRAM_SIZE, 0);
}

/*ARGSUSED*/
static void
dump_none(objset_t *os, uint64_t object, void *data, size_t size)
{
}

/*ARGSUSED*/
static void
dump_unknown(objset_t *os, uint64_t object, void *data, size_t size)
{
	(void) printf("\tUNKNOWN OBJECT TYPE\n");
}

/*ARGSUSED*/
void
dump_uint8(objset_t *os, uint64_t object, void *data, size_t size)
{
}

/*ARGSUSED*/
static void
dump_uint64(objset_t *os, uint64_t object, void *data, size_t size)
{
	uint64_t *arr;

	if (dump_opt['d'] < 6)
		return;
	if (data == NULL) {
		dmu_object_info_t doi;

		VERIFY0(dmu_object_info(os, object, &doi));
		size = doi.doi_max_offset;
		arr = kmem_alloc(size, KM_SLEEP);

		int err = dmu_read(os, object, 0, size, arr, 0);
		if (err != 0) {
			(void) printf("got error %u from dmu_read\n", err);
			kmem_free(arr, size);
			return;
		}
	} else {
		arr = data;
	}

	if (size == 0) {
		(void) printf("\t\t[]\n");
		return;
	}

	(void) printf("\t\t[%0llx", (u_longlong_t)arr[0]);
	for (size_t i = 1; i * sizeof (uint64_t) < size; i++) {
		if (i % 4 != 0)
			(void) printf(", %0llx", (u_longlong_t)arr[i]);
		else
			(void) printf(",\n\t\t%0llx", (u_longlong_t)arr[i]);
	}
	(void) printf("]\n");

	if (data == NULL)
		kmem_free(arr, size);
}

/*ARGSUSED*/
static void
dump_zap(objset_t *os, uint64_t object, void *data, size_t size)
{
	zap_cursor_t zc;
	zap_attribute_t attr;
	void *prop;
	int i;

	dump_zap_stats(os, object);
	(void) printf("\n");

	for (zap_cursor_init(&zc, os, object);
	    zap_cursor_retrieve(&zc, &attr) == 0;
	    zap_cursor_advance(&zc)) {
		(void) printf("\t\t%s = ", attr.za_name);
		if (attr.za_num_integers == 0) {
			(void) printf("\n");
			continue;
		}
		prop = umem_zalloc(attr.za_num_integers *
		    attr.za_integer_length, UMEM_NOFAIL);
		(void) zap_lookup(os, object, attr.za_name,
		    attr.za_integer_length, attr.za_num_integers, prop);
		if (attr.za_integer_length == 1) {
			(void) printf("%s", (char *)prop);
		} else {
			for (i = 0; i < attr.za_num_integers; i++) {
				switch (attr.za_integer_length) {
				case 2:
					(void) printf("%u ",
					    ((uint16_t *)prop)[i]);
					break;
				case 4:
					(void) printf("%u ",
					    ((uint32_t *)prop)[i]);
					break;
				case 8:
					(void) printf("%lld ",
					    (u_longlong_t)((int64_t *)prop)[i]);
					break;
				}
			}
		}
		(void) printf("\n");
		umem_free(prop, attr.za_num_integers * attr.za_integer_length);
	}
	zap_cursor_fini(&zc);
}

static void
dump_bpobj(objset_t *os, uint64_t object, void *data, size_t size)
{
	bpobj_phys_t *bpop = data;
	char bytes[32], comp[32], uncomp[32];

	if (bpop == NULL)
		return;

	zdb_nicenum(bpop->bpo_bytes, bytes);
	zdb_nicenum(bpop->bpo_comp, comp);
	zdb_nicenum(bpop->bpo_uncomp, uncomp);

	(void) printf("\t\tnum_blkptrs = %llu\n",
	    (u_longlong_t)bpop->bpo_num_blkptrs);
	(void) printf("\t\tbytes = %s\n", bytes);
	if (size >= BPOBJ_SIZE_V1) {
		(void) printf("\t\tcomp = %s\n", comp);
		(void) printf("\t\tuncomp = %s\n", uncomp);
	}
	if (size >= sizeof (*bpop)) {
		(void) printf("\t\tsubobjs = %llu\n",
		    (u_longlong_t)bpop->bpo_subobjs);
		(void) printf("\t\tnum_subobjs = %llu\n",
		    (u_longlong_t)bpop->bpo_num_subobjs);
	}

	if (dump_opt['d'] < 5)
		return;

	for (uint64_t i = 0; i < bpop->bpo_num_blkptrs; i++) {
		char blkbuf[BP_SPRINTF_LEN];
		blkptr_t bp;

		int err = dmu_read(os, object,
		    i * sizeof (bp), sizeof (bp), &bp, 0);
		if (err != 0) {
			(void) printf("got error %u from dmu_read\n", err);
			break;
		}
		snprintf_blkptr_compact(blkbuf, sizeof (blkbuf), &bp);
		(void) printf("\t%s\n", blkbuf);
	}
}

/* ARGSUSED */
static void
dump_bpobj_subobjs(objset_t *os, uint64_t object, void *data, size_t size)
{
	dmu_object_info_t doi;

	VERIFY0(dmu_object_info(os, object, &doi));
	uint64_t *subobjs = kmem_alloc(doi.doi_max_offset, KM_SLEEP);

	int err = dmu_read(os, object, 0, doi.doi_max_offset, subobjs, 0);
	if (err != 0) {
		(void) printf("got error %u from dmu_read\n", err);
		kmem_free(subobjs, doi.doi_max_offset);
		return;
	}

	int64_t last_nonzero = -1;
	for (uint64_t i = 0; i < doi.doi_max_offset / 8; i++) {
		if (subobjs[i] != 0)
			last_nonzero = i;
	}

	for (int64_t i = 0; i <= last_nonzero; i++) {
		(void) printf("\t%llu\n", (longlong_t)subobjs[i]);
	}
	kmem_free(subobjs, doi.doi_max_offset);
}

/*ARGSUSED*/
static void
dump_ddt_zap(objset_t *os, uint64_t object, void *data, size_t size)
{
	dump_zap_stats(os, object);
	/* contents are printed elsewhere, properly decoded */
}

/*ARGSUSED*/
static void
dump_sa_attrs(objset_t *os, uint64_t object, void *data, size_t size)
{
	zap_cursor_t zc;
	zap_attribute_t attr;

	dump_zap_stats(os, object);
	(void) printf("\n");

	for (zap_cursor_init(&zc, os, object);
	    zap_cursor_retrieve(&zc, &attr) == 0;
	    zap_cursor_advance(&zc)) {
		(void) printf("\t\t%s = ", attr.za_name);
		if (attr.za_num_integers == 0) {
			(void) printf("\n");
			continue;
		}
		(void) printf(" %llx : [%d:%d:%d]\n",
		    (u_longlong_t)attr.za_first_integer,
		    (int)ATTR_LENGTH(attr.za_first_integer),
		    (int)ATTR_BSWAP(attr.za_first_integer),
		    (int)ATTR_NUM(attr.za_first_integer));
	}
	zap_cursor_fini(&zc);
}

/*ARGSUSED*/
static void
dump_sa_layouts(objset_t *os, uint64_t object, void *data, size_t size)
{
	zap_cursor_t zc;
	zap_attribute_t attr;
	uint16_t *layout_attrs;
	int i;

	dump_zap_stats(os, object);
	(void) printf("\n");

	for (zap_cursor_init(&zc, os, object);
	    zap_cursor_retrieve(&zc, &attr) == 0;
	    zap_cursor_advance(&zc)) {
		(void) printf("\t\t%s = [", attr.za_name);
		if (attr.za_num_integers == 0) {
			(void) printf("\n");
			continue;
		}

		VERIFY(attr.za_integer_length == 2);
		layout_attrs = umem_zalloc(attr.za_num_integers *
		    attr.za_integer_length, UMEM_NOFAIL);

		VERIFY(zap_lookup(os, object, attr.za_name,
		    attr.za_integer_length,
		    attr.za_num_integers, layout_attrs) == 0);

		for (i = 0; i != attr.za_num_integers; i++)
			(void) printf(" %d ", (int)layout_attrs[i]);
		(void) printf("]\n");
		umem_free(layout_attrs,
		    attr.za_num_integers * attr.za_integer_length);
	}
	zap_cursor_fini(&zc);
}

/*ARGSUSED*/
static void
dump_zpldir(objset_t *os, uint64_t object, void *data, size_t size)
{
	zap_cursor_t zc;
	zap_attribute_t attr;
	const char *typenames[] = {
		/* 0 */ "not specified",
		/* 1 */ "FIFO",
		/* 2 */ "Character Device",
		/* 3 */ "3 (invalid)",
		/* 4 */ "Directory",
		/* 5 */ "5 (invalid)",
		/* 6 */ "Block Device",
		/* 7 */ "7 (invalid)",
		/* 8 */ "Regular File",
		/* 9 */ "9 (invalid)",
		/* 10 */ "Symbolic Link",
		/* 11 */ "11 (invalid)",
		/* 12 */ "Socket",
		/* 13 */ "Door",
		/* 14 */ "Event Port",
		/* 15 */ "15 (invalid)",
	};

	dump_zap_stats(os, object);
	(void) printf("\n");

	for (zap_cursor_init(&zc, os, object);
	    zap_cursor_retrieve(&zc, &attr) == 0;
	    zap_cursor_advance(&zc)) {
		(void) printf("\t\t%s = %lld (type: %s)\n",
		    attr.za_name, ZFS_DIRENT_OBJ(attr.za_first_integer),
		    typenames[ZFS_DIRENT_TYPE(attr.za_first_integer)]);
	}
	zap_cursor_fini(&zc);
}

static int
get_dtl_refcount(vdev_t *vd)
{
	int refcount = 0;

	if (vd->vdev_ops->vdev_op_leaf) {
		space_map_t *sm = vd->vdev_dtl_sm;

		if (sm != NULL &&
		    sm->sm_dbuf->db_size == sizeof (space_map_phys_t))
			return (1);
		return (0);
	}

	for (int c = 0; c < vd->vdev_children; c++)
		refcount += get_dtl_refcount(vd->vdev_child[c]);
	return (refcount);
}

static int
get_metaslab_refcount(vdev_t *vd)
{
	int refcount = 0;

	if (vd->vdev_top == vd) {
		for (int m = 0; m < vd->vdev_ms_count; m++) {
			space_map_t *sm = vd->vdev_ms[m]->ms_sm;

			if (sm != NULL &&
			    sm->sm_dbuf->db_size == sizeof (space_map_phys_t))
				refcount++;
		}
	}
	for (int c = 0; c < vd->vdev_children; c++)
		refcount += get_metaslab_refcount(vd->vdev_child[c]);

	return (refcount);
}

static int
get_obsolete_refcount(vdev_t *vd)
{
	int refcount = 0;

	uint64_t obsolete_sm_obj = vdev_obsolete_sm_object(vd);
	if (vd->vdev_top == vd && obsolete_sm_obj != 0) {
		dmu_object_info_t doi;
		VERIFY0(dmu_object_info(vd->vdev_spa->spa_meta_objset,
		    obsolete_sm_obj, &doi));
		if (doi.doi_bonus_size == sizeof (space_map_phys_t)) {
			refcount++;
		}
	} else {
		ASSERT3P(vd->vdev_obsolete_sm, ==, NULL);
		ASSERT3U(obsolete_sm_obj, ==, 0);
	}
	for (int c = 0; c < vd->vdev_children; c++) {
		refcount += get_obsolete_refcount(vd->vdev_child[c]);
	}

	return (refcount);
}

static int
get_prev_obsolete_spacemap_refcount(spa_t *spa)
{
	uint64_t prev_obj =
	    spa->spa_condensing_indirect_phys.scip_prev_obsolete_sm_object;
	if (prev_obj != 0) {
		dmu_object_info_t doi;
		VERIFY0(dmu_object_info(spa->spa_meta_objset, prev_obj, &doi));
		if (doi.doi_bonus_size == sizeof (space_map_phys_t)) {
			return (1);
		}
	}
	return (0);
}

static int
get_checkpoint_refcount(vdev_t *vd)
{
	int refcount = 0;

	if (vd->vdev_top == vd && vd->vdev_top_zap != 0 &&
	    zap_contains(spa_meta_objset(vd->vdev_spa),
	    vd->vdev_top_zap, VDEV_TOP_ZAP_POOL_CHECKPOINT_SM) == 0)
		refcount++;

	for (int c = 0; c < vd->vdev_children; c++)
		refcount += get_checkpoint_refcount(vd->vdev_child[c]);

	return (refcount);
}

static int
verify_spacemap_refcounts(spa_t *spa)
{
	uint64_t expected_refcount = 0;
	uint64_t actual_refcount;

	(void) feature_get_refcount(spa,
	    &spa_feature_table[SPA_FEATURE_SPACEMAP_HISTOGRAM],
	    &expected_refcount);
	actual_refcount = get_dtl_refcount(spa->spa_root_vdev);
	actual_refcount += get_metaslab_refcount(spa->spa_root_vdev);
	actual_refcount += get_obsolete_refcount(spa->spa_root_vdev);
	actual_refcount += get_prev_obsolete_spacemap_refcount(spa);
	actual_refcount += get_checkpoint_refcount(spa->spa_root_vdev);

	if (expected_refcount != actual_refcount) {
		(void) printf("space map refcount mismatch: expected %lld != "
		    "actual %lld\n",
		    (longlong_t)expected_refcount,
		    (longlong_t)actual_refcount);
		return (2);
	}
	return (0);
}

static void
dump_spacemap(objset_t *os, space_map_t *sm)
{
	uint64_t alloc, offset, entry;
	char *ddata[] = { "ALLOC", "FREE", "CONDENSE", "INVALID",
	    "INVALID", "INVALID", "INVALID", "INVALID" };

	if (sm == NULL)
		return;

	(void) printf("space map object %llu:\n",
	    (longlong_t)sm->sm_phys->smp_object);
	(void) printf("  smp_objsize = 0x%llx\n",
	    (longlong_t)sm->sm_phys->smp_objsize);
	(void) printf("  smp_alloc = 0x%llx\n",
	    (longlong_t)sm->sm_phys->smp_alloc);

	/*
	 * Print out the freelist entries in both encoded and decoded form.
	 */
	alloc = 0;
	for (offset = 0; offset < space_map_length(sm);
	    offset += sizeof (entry)) {
		uint8_t mapshift = sm->sm_shift;

		VERIFY0(dmu_read(os, space_map_object(sm), offset,
		    sizeof (entry), &entry, DMU_READ_PREFETCH));
		if (SM_DEBUG_DECODE(entry)) {

			(void) printf("\t    [%6llu] %s: txg %llu, pass %llu\n",
			    (u_longlong_t)(offset / sizeof (entry)),
			    ddata[SM_DEBUG_ACTION_DECODE(entry)],
			    (u_longlong_t)SM_DEBUG_TXG_DECODE(entry),
			    (u_longlong_t)SM_DEBUG_SYNCPASS_DECODE(entry));
		} else {
			(void) printf("\t    [%6llu]    %c  range:"
			    " %010llx-%010llx  size: %06llx\n",
			    (u_longlong_t)(offset / sizeof (entry)),
			    SM_TYPE_DECODE(entry) == SM_ALLOC ? 'A' : 'F',
			    (u_longlong_t)((SM_OFFSET_DECODE(entry) <<
			    mapshift) + sm->sm_start),
			    (u_longlong_t)((SM_OFFSET_DECODE(entry) <<
			    mapshift) + sm->sm_start +
			    (SM_RUN_DECODE(entry) << mapshift)),
			    (u_longlong_t)(SM_RUN_DECODE(entry) << mapshift));
			if (SM_TYPE_DECODE(entry) == SM_ALLOC)
				alloc += SM_RUN_DECODE(entry) << mapshift;
			else
				alloc -= SM_RUN_DECODE(entry) << mapshift;
		}
	}
	if (alloc != space_map_allocated(sm)) {
		(void) printf("space_map_object alloc (%llu) INCONSISTENT "
		    "with space map summary (%llu)\n",
		    (u_longlong_t)space_map_allocated(sm), (u_longlong_t)alloc);
	}
}

static void
dump_metaslab_stats(metaslab_t *msp)
{
	char maxbuf[32];
	range_tree_t *rt = msp->ms_allocatable;
	avl_tree_t *t = &msp->ms_allocatable_by_size;
	int free_pct = range_tree_space(rt) * 100 / msp->ms_size;

	zdb_nicenum(metaslab_block_maxsize(msp), maxbuf);

	(void) printf("\t %25s %10lu   %7s  %6s   %4s %4d%%\n",
	    "segments", avl_numnodes(t), "maxsize", maxbuf,
	    "freepct", free_pct);
	(void) printf("\tIn-memory histogram:\n");
	dump_histogram(rt->rt_histogram, RANGE_TREE_HISTOGRAM_SIZE, 0);
}

static void
dump_metaslab(metaslab_t *msp)
{
	vdev_t *vd = msp->ms_group->mg_vd;
	spa_t *spa = vd->vdev_spa;
	space_map_t *sm = msp->ms_sm;
	char freebuf[32];

	zdb_nicenum(msp->ms_size - space_map_allocated(sm), freebuf);

	(void) printf(
	    "\tmetaslab %6llu   offset %12llx   spacemap %6llu   free    %5s\n",
	    (u_longlong_t)msp->ms_id, (u_longlong_t)msp->ms_start,
	    (u_longlong_t)space_map_object(sm), freebuf);

	if (dump_opt['m'] > 2 && !dump_opt['L']) {
		mutex_enter(&msp->ms_lock);
		metaslab_load_wait(msp);
		if (!msp->ms_loaded) {
			VERIFY0(metaslab_load(msp));
			range_tree_stat_verify(msp->ms_allocatable);
		}
		dump_metaslab_stats(msp);
		metaslab_unload(msp);
		mutex_exit(&msp->ms_lock);
	}

	if (dump_opt['m'] > 1 && sm != NULL &&
	    spa_feature_is_active(spa, SPA_FEATURE_SPACEMAP_HISTOGRAM)) {
		/*
		 * The space map histogram represents free space in chunks
		 * of sm_shift (i.e. bucket 0 refers to 2^sm_shift).
		 */
		(void) printf("\tOn-disk histogram:\t\tfragmentation %llu\n",
		    (u_longlong_t)msp->ms_fragmentation);
		dump_histogram(sm->sm_phys->smp_histogram,
		    SPACE_MAP_HISTOGRAM_SIZE, sm->sm_shift);
	}

	if (dump_opt['d'] > 5 || dump_opt['m'] > 3) {
		ASSERT(msp->ms_size == (1ULL << vd->vdev_ms_shift));

		dump_spacemap(spa->spa_meta_objset, msp->ms_sm);
	}
}

static void
print_vdev_metaslab_header(vdev_t *vd)
{
	(void) printf("\tvdev %10llu\n\t%-10s%5llu   %-19s   %-15s   %-10s\n",
	    (u_longlong_t)vd->vdev_id,
	    "metaslabs", (u_longlong_t)vd->vdev_ms_count,
	    "offset", "spacemap", "free");
	(void) printf("\t%15s   %19s   %15s   %10s\n",
	    "---------------", "-------------------",
	    "---------------", "-------------");
}

static void
dump_metaslab_groups(spa_t *spa)
{
	vdev_t *rvd = spa->spa_root_vdev;
	metaslab_class_t *mc = spa_normal_class(spa);
	uint64_t fragmentation;

	metaslab_class_histogram_verify(mc);

	for (int c = 0; c < rvd->vdev_children; c++) {
		vdev_t *tvd = rvd->vdev_child[c];
		metaslab_group_t *mg = tvd->vdev_mg;

		if (mg->mg_class != mc)
			continue;

		metaslab_group_histogram_verify(mg);
		mg->mg_fragmentation = metaslab_group_fragmentation(mg);

		(void) printf("\tvdev %10llu\t\tmetaslabs%5llu\t\t"
		    "fragmentation",
		    (u_longlong_t)tvd->vdev_id,
		    (u_longlong_t)tvd->vdev_ms_count);
		if (mg->mg_fragmentation == ZFS_FRAG_INVALID) {
			(void) printf("%3s\n", "-");
		} else {
			(void) printf("%3llu%%\n",
			    (u_longlong_t)mg->mg_fragmentation);
		}
		dump_histogram(mg->mg_histogram, RANGE_TREE_HISTOGRAM_SIZE, 0);
	}

	(void) printf("\tpool %s\tfragmentation", spa_name(spa));
	fragmentation = metaslab_class_fragmentation(mc);
	if (fragmentation == ZFS_FRAG_INVALID)
		(void) printf("\t%3s\n", "-");
	else
		(void) printf("\t%3llu%%\n", (u_longlong_t)fragmentation);
	dump_histogram(mc->mc_histogram, RANGE_TREE_HISTOGRAM_SIZE, 0);
}

static void
print_vdev_indirect(vdev_t *vd)
{
	vdev_indirect_config_t *vic = &vd->vdev_indirect_config;
	vdev_indirect_mapping_t *vim = vd->vdev_indirect_mapping;
	vdev_indirect_births_t *vib = vd->vdev_indirect_births;

	if (vim == NULL) {
		ASSERT3P(vib, ==, NULL);
		return;
	}

	ASSERT3U(vdev_indirect_mapping_object(vim), ==,
	    vic->vic_mapping_object);
	ASSERT3U(vdev_indirect_births_object(vib), ==,
	    vic->vic_births_object);

	(void) printf("indirect births obj %llu:\n",
	    (longlong_t)vic->vic_births_object);
	(void) printf("    vib_count = %llu\n",
	    (longlong_t)vdev_indirect_births_count(vib));
	for (uint64_t i = 0; i < vdev_indirect_births_count(vib); i++) {
		vdev_indirect_birth_entry_phys_t *cur_vibe =
		    &vib->vib_entries[i];
		(void) printf("\toffset %llx -> txg %llu\n",
		    (longlong_t)cur_vibe->vibe_offset,
		    (longlong_t)cur_vibe->vibe_phys_birth_txg);
	}
	(void) printf("\n");

	(void) printf("indirect mapping obj %llu:\n",
	    (longlong_t)vic->vic_mapping_object);
	(void) printf("    vim_max_offset = 0x%llx\n",
	    (longlong_t)vdev_indirect_mapping_max_offset(vim));
	(void) printf("    vim_bytes_mapped = 0x%llx\n",
	    (longlong_t)vdev_indirect_mapping_bytes_mapped(vim));
	(void) printf("    vim_count = %llu\n",
	    (longlong_t)vdev_indirect_mapping_num_entries(vim));

	if (dump_opt['d'] <= 5 && dump_opt['m'] <= 3)
		return;

	uint32_t *counts = vdev_indirect_mapping_load_obsolete_counts(vim);

	for (uint64_t i = 0; i < vdev_indirect_mapping_num_entries(vim); i++) {
		vdev_indirect_mapping_entry_phys_t *vimep =
		    &vim->vim_entries[i];
		(void) printf("\t<%llx:%llx:%llx> -> "
		    "<%llx:%llx:%llx> (%x obsolete)\n",
		    (longlong_t)vd->vdev_id,
		    (longlong_t)DVA_MAPPING_GET_SRC_OFFSET(vimep),
		    (longlong_t)DVA_GET_ASIZE(&vimep->vimep_dst),
		    (longlong_t)DVA_GET_VDEV(&vimep->vimep_dst),
		    (longlong_t)DVA_GET_OFFSET(&vimep->vimep_dst),
		    (longlong_t)DVA_GET_ASIZE(&vimep->vimep_dst),
		    counts[i]);
	}
	(void) printf("\n");

	uint64_t obsolete_sm_object = vdev_obsolete_sm_object(vd);
	if (obsolete_sm_object != 0) {
		objset_t *mos = vd->vdev_spa->spa_meta_objset;
		(void) printf("obsolete space map object %llu:\n",
		    (u_longlong_t)obsolete_sm_object);
		ASSERT(vd->vdev_obsolete_sm != NULL);
		ASSERT3U(space_map_object(vd->vdev_obsolete_sm), ==,
		    obsolete_sm_object);
		dump_spacemap(mos, vd->vdev_obsolete_sm);
		(void) printf("\n");
	}
}

static void
dump_metaslabs(spa_t *spa)
{
	vdev_t *vd, *rvd = spa->spa_root_vdev;
	uint64_t m, c = 0, children = rvd->vdev_children;

	(void) printf("\nMetaslabs:\n");

	if (!dump_opt['d'] && zopt_objects > 0) {
		c = zopt_object[0];

		if (c >= children)
			(void) fatal("bad vdev id: %llu", (u_longlong_t)c);

		if (zopt_objects > 1) {
			vd = rvd->vdev_child[c];
			print_vdev_metaslab_header(vd);

			for (m = 1; m < zopt_objects; m++) {
				if (zopt_object[m] < vd->vdev_ms_count)
					dump_metaslab(
					    vd->vdev_ms[zopt_object[m]]);
				else
					(void) fprintf(stderr, "bad metaslab "
					    "number %llu\n",
					    (u_longlong_t)zopt_object[m]);
			}
			(void) printf("\n");
			return;
		}
		children = c + 1;
	}
	for (; c < children; c++) {
		vd = rvd->vdev_child[c];
		print_vdev_metaslab_header(vd);

		print_vdev_indirect(vd);

		for (m = 0; m < vd->vdev_ms_count; m++)
			dump_metaslab(vd->vdev_ms[m]);
		(void) printf("\n");
	}
}

static void
dump_dde(const ddt_t *ddt, const ddt_entry_t *dde, uint64_t index)
{
	const ddt_phys_t *ddp = dde->dde_phys;
	const ddt_key_t *ddk = &dde->dde_key;
	char *types[4] = { "ditto", "single", "double", "triple" };
	char blkbuf[BP_SPRINTF_LEN];
	blkptr_t blk;

	for (int p = 0; p < DDT_PHYS_TYPES; p++, ddp++) {
		if (ddp->ddp_phys_birth == 0)
			continue;
		ddt_bp_create(ddt->ddt_checksum, ddk, ddp, &blk);
		snprintf_blkptr(blkbuf, sizeof (blkbuf), &blk);
		(void) printf("index %llx refcnt %llu %s %s\n",
		    (u_longlong_t)index, (u_longlong_t)ddp->ddp_refcnt,
		    types[p], blkbuf);
	}
}

static void
dump_dedup_ratio(const ddt_stat_t *dds)
{
	double rL, rP, rD, D, dedup, compress, copies;

	if (dds->dds_blocks == 0)
		return;

	rL = (double)dds->dds_ref_lsize;
	rP = (double)dds->dds_ref_psize;
	rD = (double)dds->dds_ref_dsize;
	D = (double)dds->dds_dsize;

	dedup = rD / D;
	compress = rL / rP;
	copies = rD / rP;

	(void) printf("dedup = %.2f, compress = %.2f, copies = %.2f, "
	    "dedup * compress / copies = %.2f\n\n",
	    dedup, compress, copies, dedup * compress / copies);
}

static void
dump_ddt(ddt_t *ddt, enum ddt_type type, enum ddt_class class)
{
	char name[DDT_NAMELEN];
	ddt_entry_t dde;
	uint64_t walk = 0;
	dmu_object_info_t doi;
	uint64_t count, dspace, mspace;
	int error;

	error = ddt_object_info(ddt, type, class, &doi);

	if (error == ENOENT)
		return;
	ASSERT(error == 0);

	if ((count = ddt_object_count(ddt, type, class)) == 0)
		return;

	dspace = doi.doi_physical_blocks_512 << 9;
	mspace = doi.doi_fill_count * doi.doi_data_block_size;

	ddt_object_name(ddt, type, class, name);

	(void) printf("%s: %llu entries, size %llu on disk, %llu in core\n",
	    name,
	    (u_longlong_t)count,
	    (u_longlong_t)(dspace / count),
	    (u_longlong_t)(mspace / count));

	if (dump_opt['D'] < 3)
		return;

	zpool_dump_ddt(NULL, &ddt->ddt_histogram[type][class]);

	if (dump_opt['D'] < 4)
		return;

	if (dump_opt['D'] < 5 && class == DDT_CLASS_UNIQUE)
		return;

	(void) printf("%s contents:\n\n", name);

	while ((error = ddt_object_walk(ddt, type, class, &walk, &dde)) == 0)
		dump_dde(ddt, &dde, walk);

	ASSERT(error == ENOENT);

	(void) printf("\n");
}

static void
dump_all_ddts(spa_t *spa)
{
	ddt_histogram_t ddh_total = { 0 };
	ddt_stat_t dds_total = { 0 };

	for (enum zio_checksum c = 0; c < ZIO_CHECKSUM_FUNCTIONS; c++) {
		ddt_t *ddt = spa->spa_ddt[c];
		for (enum ddt_type type = 0; type < DDT_TYPES; type++) {
			for (enum ddt_class class = 0; class < DDT_CLASSES;
			    class++) {
				dump_ddt(ddt, type, class);
			}
		}
	}

	ddt_get_dedup_stats(spa, &dds_total);

	if (dds_total.dds_blocks == 0) {
		(void) printf("All DDTs are empty\n");
		return;
	}

	(void) printf("\n");

	if (dump_opt['D'] > 1) {
		(void) printf("DDT histogram (aggregated over all DDTs):\n");
		ddt_get_dedup_histogram(spa, &ddh_total);
		zpool_dump_ddt(&dds_total, &ddh_total);
	}

	dump_dedup_ratio(&dds_total);
}

static void
dump_dtl_seg(void *arg, uint64_t start, uint64_t size)
{
	char *prefix = arg;

	(void) printf("%s [%llu,%llu) length %llu\n",
	    prefix,
	    (u_longlong_t)start,
	    (u_longlong_t)(start + size),
	    (u_longlong_t)(size));
}

static void
dump_dtl(vdev_t *vd, int indent)
{
	spa_t *spa = vd->vdev_spa;
	boolean_t required;
	char *name[DTL_TYPES] = { "missing", "partial", "scrub", "outage" };
	char prefix[256];

	spa_vdev_state_enter(spa, SCL_NONE);
	required = vdev_dtl_required(vd);
	(void) spa_vdev_state_exit(spa, NULL, 0);

	if (indent == 0)
		(void) printf("\nDirty time logs:\n\n");

	(void) printf("\t%*s%s [%s]\n", indent, "",
	    vd->vdev_path ? vd->vdev_path :
	    vd->vdev_parent ? vd->vdev_ops->vdev_op_type : spa_name(spa),
	    required ? "DTL-required" : "DTL-expendable");

	for (int t = 0; t < DTL_TYPES; t++) {
		range_tree_t *rt = vd->vdev_dtl[t];
		if (range_tree_space(rt) == 0)
			continue;
		(void) snprintf(prefix, sizeof (prefix), "\t%*s%s",
		    indent + 2, "", name[t]);
		range_tree_walk(rt, dump_dtl_seg, prefix);
		if (dump_opt['d'] > 5 && vd->vdev_children == 0)
			dump_spacemap(spa->spa_meta_objset, vd->vdev_dtl_sm);
	}

	for (int c = 0; c < vd->vdev_children; c++)
		dump_dtl(vd->vdev_child[c], indent + 4);
}

static void
dump_history(spa_t *spa)
{
	nvlist_t **events = NULL;
	uint64_t resid, len, off = 0;
	uint_t num = 0;
	int error;
	time_t tsec;
	struct tm t;
	char tbuf[30];
	char internalstr[MAXPATHLEN];

	char *buf = umem_alloc(SPA_MAXBLOCKSIZE, UMEM_NOFAIL);
	do {
		len = SPA_MAXBLOCKSIZE;

		if ((error = spa_history_get(spa, &off, &len, buf)) != 0) {
			(void) fprintf(stderr, "Unable to read history: "
			    "error %d\n", error);
			umem_free(buf, SPA_MAXBLOCKSIZE);
			return;
		}

		if (zpool_history_unpack(buf, len, &resid, &events, &num) != 0)
			break;

		off -= resid;
	} while (len != 0);
	umem_free(buf, SPA_MAXBLOCKSIZE);

	(void) printf("\nHistory:\n");
	for (int i = 0; i < num; i++) {
		uint64_t time, txg, ievent;
		char *cmd, *intstr;
		boolean_t printed = B_FALSE;

		if (nvlist_lookup_uint64(events[i], ZPOOL_HIST_TIME,
		    &time) != 0)
			goto next;
		if (nvlist_lookup_string(events[i], ZPOOL_HIST_CMD,
		    &cmd) != 0) {
			if (nvlist_lookup_uint64(events[i],
			    ZPOOL_HIST_INT_EVENT, &ievent) != 0)
				goto next;
			verify(nvlist_lookup_uint64(events[i],
			    ZPOOL_HIST_TXG, &txg) == 0);
			verify(nvlist_lookup_string(events[i],
			    ZPOOL_HIST_INT_STR, &intstr) == 0);
			if (ievent >= ZFS_NUM_LEGACY_HISTORY_EVENTS)
				goto next;

			(void) snprintf(internalstr,
			    sizeof (internalstr),
			    "[internal %s txg:%lld] %s",
			    zfs_history_event_names[ievent], txg,
			    intstr);
			cmd = internalstr;
		}
		tsec = time;
		(void) localtime_r(&tsec, &t);
		(void) strftime(tbuf, sizeof (tbuf), "%F.%T", &t);
		(void) printf("%s %s\n", tbuf, cmd);
		printed = B_TRUE;

next:
		if (dump_opt['h'] > 1) {
			if (!printed)
				(void) printf("unrecognized record:\n");
			dump_nvlist(events[i], 2);
		}
	}
}

/*ARGSUSED*/
static void
dump_dnode(objset_t *os, uint64_t object, void *data, size_t size)
{
}

static uint64_t
blkid2offset(const dnode_phys_t *dnp, const blkptr_t *bp,
    const zbookmark_phys_t *zb)
{
	if (dnp == NULL) {
		ASSERT(zb->zb_level < 0);
		if (zb->zb_object == 0)
			return (zb->zb_blkid);
		return (zb->zb_blkid * BP_GET_LSIZE(bp));
	}

	ASSERT(zb->zb_level >= 0);

	return ((zb->zb_blkid <<
	    (zb->zb_level * (dnp->dn_indblkshift - SPA_BLKPTRSHIFT))) *
	    dnp->dn_datablkszsec << SPA_MINBLOCKSHIFT);
}

static void
snprintf_blkptr_compact(char *blkbuf, size_t buflen, const blkptr_t *bp)
{
	const dva_t *dva = bp->blk_dva;
	int ndvas = dump_opt['d'] > 5 ? BP_GET_NDVAS(bp) : 1;

	if (dump_opt['b'] >= 6) {
		snprintf_blkptr(blkbuf, buflen, bp);
		return;
	}

	if (BP_IS_EMBEDDED(bp)) {
		(void) sprintf(blkbuf,
		    "EMBEDDED et=%u %llxL/%llxP B=%llu",
		    (int)BPE_GET_ETYPE(bp),
		    (u_longlong_t)BPE_GET_LSIZE(bp),
		    (u_longlong_t)BPE_GET_PSIZE(bp),
		    (u_longlong_t)bp->blk_birth);
		return;
	}

	blkbuf[0] = '\0';
	for (int i = 0; i < ndvas; i++)
		(void) snprintf(blkbuf + strlen(blkbuf),
		    buflen - strlen(blkbuf), "%llu:%llx:%llx ",
		    (u_longlong_t)DVA_GET_VDEV(&dva[i]),
		    (u_longlong_t)DVA_GET_OFFSET(&dva[i]),
		    (u_longlong_t)DVA_GET_ASIZE(&dva[i]));

	if (BP_IS_HOLE(bp)) {
		(void) snprintf(blkbuf + strlen(blkbuf),
		    buflen - strlen(blkbuf),
		    "%llxL B=%llu",
		    (u_longlong_t)BP_GET_LSIZE(bp),
		    (u_longlong_t)bp->blk_birth);
	} else {
		(void) snprintf(blkbuf + strlen(blkbuf),
		    buflen - strlen(blkbuf),
		    "%llxL/%llxP F=%llu B=%llu/%llu",
		    (u_longlong_t)BP_GET_LSIZE(bp),
		    (u_longlong_t)BP_GET_PSIZE(bp),
		    (u_longlong_t)BP_GET_FILL(bp),
		    (u_longlong_t)bp->blk_birth,
		    (u_longlong_t)BP_PHYSICAL_BIRTH(bp));
	}
}

static void
print_indirect(blkptr_t *bp, const zbookmark_phys_t *zb,
    const dnode_phys_t *dnp)
{
	char blkbuf[BP_SPRINTF_LEN];
	int l;

	if (!BP_IS_EMBEDDED(bp)) {
		ASSERT3U(BP_GET_TYPE(bp), ==, dnp->dn_type);
		ASSERT3U(BP_GET_LEVEL(bp), ==, zb->zb_level);
	}

	(void) printf("%16llx ", (u_longlong_t)blkid2offset(dnp, bp, zb));

	ASSERT(zb->zb_level >= 0);

	for (l = dnp->dn_nlevels - 1; l >= -1; l--) {
		if (l == zb->zb_level) {
			(void) printf("L%llx", (u_longlong_t)zb->zb_level);
		} else {
			(void) printf(" ");
		}
	}

	snprintf_blkptr_compact(blkbuf, sizeof (blkbuf), bp);
	(void) printf("%s\n", blkbuf);
}

static int
visit_indirect(spa_t *spa, const dnode_phys_t *dnp,
    blkptr_t *bp, const zbookmark_phys_t *zb)
{
	int err = 0;

	if (bp->blk_birth == 0)
		return (0);

	print_indirect(bp, zb, dnp);

	if (BP_GET_LEVEL(bp) > 0 && !BP_IS_HOLE(bp)) {
		arc_flags_t flags = ARC_FLAG_WAIT;
		int i;
		blkptr_t *cbp;
		int epb = BP_GET_LSIZE(bp) >> SPA_BLKPTRSHIFT;
		arc_buf_t *buf;
		uint64_t fill = 0;
		ASSERT(!BP_IS_REDACTED(bp));

		err = arc_read(NULL, spa, bp, arc_getbuf_func, &buf,
		    ZIO_PRIORITY_ASYNC_READ, ZIO_FLAG_CANFAIL, &flags, zb);
		if (err)
			return (err);
		ASSERT(buf->b_data);

		/* recursively visit blocks below this */
		cbp = buf->b_data;
		for (i = 0; i < epb; i++, cbp++) {
			zbookmark_phys_t czb;

			SET_BOOKMARK(&czb, zb->zb_objset, zb->zb_object,
			    zb->zb_level - 1,
			    zb->zb_blkid * epb + i);
			err = visit_indirect(spa, dnp, cbp, &czb);
			if (err)
				break;
			fill += BP_GET_FILL(cbp);
		}
		if (!err)
			ASSERT3U(fill, ==, BP_GET_FILL(bp));
		arc_buf_destroy(buf, &buf);
	}

	return (err);
}

/*ARGSUSED*/
static void
dump_indirect(dnode_t *dn)
{
	dnode_phys_t *dnp = dn->dn_phys;
	int j;
	zbookmark_phys_t czb;

	(void) printf("Indirect blocks:\n");

	SET_BOOKMARK(&czb, dmu_objset_id(dn->dn_objset),
	    dn->dn_object, dnp->dn_nlevels - 1, 0);
	for (j = 0; j < dnp->dn_nblkptr; j++) {
		czb.zb_blkid = j;
		(void) visit_indirect(dmu_objset_spa(dn->dn_objset), dnp,
		    &dnp->dn_blkptr[j], &czb);
	}

	(void) printf("\n");
}

/*ARGSUSED*/
static void
dump_dsl_dir(objset_t *os, uint64_t object, void *data, size_t size)
{
	dsl_dir_phys_t *dd = data;
	time_t crtime;
	char nice[32];

	if (dd == NULL)
		return;

	ASSERT3U(size, >=, sizeof (dsl_dir_phys_t));

	crtime = dd->dd_creation_time;
	(void) printf("\t\tcreation_time = %s", ctime(&crtime));
	(void) printf("\t\thead_dataset_obj = %llu\n",
	    (u_longlong_t)dd->dd_head_dataset_obj);
	(void) printf("\t\tparent_dir_obj = %llu\n",
	    (u_longlong_t)dd->dd_parent_obj);
	(void) printf("\t\torigin_obj = %llu\n",
	    (u_longlong_t)dd->dd_origin_obj);
	(void) printf("\t\tchild_dir_zapobj = %llu\n",
	    (u_longlong_t)dd->dd_child_dir_zapobj);
	zdb_nicenum(dd->dd_used_bytes, nice);
	(void) printf("\t\tused_bytes = %s\n", nice);
	zdb_nicenum(dd->dd_compressed_bytes, nice);
	(void) printf("\t\tcompressed_bytes = %s\n", nice);
	zdb_nicenum(dd->dd_uncompressed_bytes, nice);
	(void) printf("\t\tuncompressed_bytes = %s\n", nice);
	zdb_nicenum(dd->dd_quota, nice);
	(void) printf("\t\tquota = %s\n", nice);
	zdb_nicenum(dd->dd_reserved, nice);
	(void) printf("\t\treserved = %s\n", nice);
	(void) printf("\t\tprops_zapobj = %llu\n",
	    (u_longlong_t)dd->dd_props_zapobj);
	(void) printf("\t\tdeleg_zapobj = %llu\n",
	    (u_longlong_t)dd->dd_deleg_zapobj);
	(void) printf("\t\tflags = %llx\n",
	    (u_longlong_t)dd->dd_flags);

#define	DO(which) \
	zdb_nicenum(dd->dd_used_breakdown[DD_USED_ ## which], nice); \
	(void) printf("\t\tused_breakdown[" #which "] = %s\n", nice)
	DO(HEAD);
	DO(SNAP);
	DO(CHILD);
	DO(CHILD_RSRV);
	DO(REFRSRV);
#undef DO
}

/*ARGSUSED*/
static void
dump_dsl_dataset(objset_t *os, uint64_t object, void *data, size_t size)
{
	dsl_dataset_phys_t *ds = data;
	time_t crtime;
	char used[32], compressed[32], uncompressed[32], unique[32];
	char blkbuf[BP_SPRINTF_LEN];

	if (ds == NULL)
		return;

	ASSERT(size == sizeof (*ds));
	crtime = ds->ds_creation_time;
	zdb_nicenum(ds->ds_referenced_bytes, used);
	zdb_nicenum(ds->ds_compressed_bytes, compressed);
	zdb_nicenum(ds->ds_uncompressed_bytes, uncompressed);
	zdb_nicenum(ds->ds_unique_bytes, unique);
	snprintf_blkptr(blkbuf, sizeof (blkbuf), &ds->ds_bp);

	(void) printf("\t\tdir_obj = %llu\n",
	    (u_longlong_t)ds->ds_dir_obj);
	(void) printf("\t\tprev_snap_obj = %llu\n",
	    (u_longlong_t)ds->ds_prev_snap_obj);
	(void) printf("\t\tprev_snap_txg = %llu\n",
	    (u_longlong_t)ds->ds_prev_snap_txg);
	(void) printf("\t\tnext_snap_obj = %llu\n",
	    (u_longlong_t)ds->ds_next_snap_obj);
	(void) printf("\t\tsnapnames_zapobj = %llu\n",
	    (u_longlong_t)ds->ds_snapnames_zapobj);
	(void) printf("\t\tnum_children = %llu\n",
	    (u_longlong_t)ds->ds_num_children);
	(void) printf("\t\tuserrefs_obj = %llu\n",
	    (u_longlong_t)ds->ds_userrefs_obj);
	(void) printf("\t\tcreation_time = %s", ctime(&crtime));
	(void) printf("\t\tcreation_txg = %llu\n",
	    (u_longlong_t)ds->ds_creation_txg);
	(void) printf("\t\tdeadlist_obj = %llu\n",
	    (u_longlong_t)ds->ds_deadlist_obj);
	(void) printf("\t\tused_bytes = %s\n", used);
	(void) printf("\t\tcompressed_bytes = %s\n", compressed);
	(void) printf("\t\tuncompressed_bytes = %s\n", uncompressed);
	(void) printf("\t\tunique = %s\n", unique);
	(void) printf("\t\tfsid_guid = %llu\n",
	    (u_longlong_t)ds->ds_fsid_guid);
	(void) printf("\t\tguid = %llu\n",
	    (u_longlong_t)ds->ds_guid);
	(void) printf("\t\tflags = %llx\n",
	    (u_longlong_t)ds->ds_flags);
	(void) printf("\t\tnext_clones_obj = %llu\n",
	    (u_longlong_t)ds->ds_next_clones_obj);
	(void) printf("\t\tprops_obj = %llu\n",
	    (u_longlong_t)ds->ds_props_obj);
	(void) printf("\t\tbp = %s\n", blkbuf);
}

/* ARGSUSED */
static int
dump_bptree_cb(void *arg, const blkptr_t *bp, dmu_tx_t *tx)
{
	char blkbuf[BP_SPRINTF_LEN];

	if (bp->blk_birth != 0) {
		snprintf_blkptr(blkbuf, sizeof (blkbuf), bp);
		(void) printf("\t%s\n", blkbuf);
	}
	return (0);
}

static void
dump_bptree(objset_t *os, uint64_t obj, char *name)
{
	char bytes[32];
	bptree_phys_t *bt;
	dmu_buf_t *db;

	if (dump_opt['d'] < 3)
		return;

	VERIFY3U(0, ==, dmu_bonus_hold(os, obj, FTAG, &db));
	bt = db->db_data;
	zdb_nicenum(bt->bt_bytes, bytes);
	(void) printf("\n    %s: %llu datasets, %s\n",
	    name, (unsigned long long)(bt->bt_end - bt->bt_begin), bytes);
	dmu_buf_rele(db, FTAG);

	if (dump_opt['d'] < 5)
		return;

	(void) printf("\n");

	(void) bptree_iterate(os, obj, B_FALSE, dump_bptree_cb, NULL, NULL);
}

/* ARGSUSED */
static int
dump_bpobj_cb(void *arg, const blkptr_t *bp, dmu_tx_t *tx)
{
	char blkbuf[BP_SPRINTF_LEN];

	ASSERT(bp->blk_birth != 0);
	snprintf_blkptr_compact(blkbuf, sizeof (blkbuf), bp);
	(void) printf("\t%s\n", blkbuf);
	return (0);
}

static void
dump_full_bpobj(bpobj_t *bpo, char *name, int indent)
{
	char bytes[32];
	char comp[32];
	char uncomp[32];

	if (dump_opt['d'] < 3)
		return;

	zdb_nicenum(bpo->bpo_phys->bpo_bytes, bytes);
	if (bpo->bpo_havesubobj && bpo->bpo_phys->bpo_subobjs != 0) {
		zdb_nicenum(bpo->bpo_phys->bpo_comp, comp);
		zdb_nicenum(bpo->bpo_phys->bpo_uncomp, uncomp);
		(void) printf("    %*s: object %llu, %llu local blkptrs, "
		    "%llu subobjs in object %llu, %s (%s/%s comp)\n",
		    indent * 8, name,
		    (u_longlong_t)bpo->bpo_object,
		    (u_longlong_t)bpo->bpo_phys->bpo_num_blkptrs,
		    (u_longlong_t)bpo->bpo_phys->bpo_num_subobjs,
		    (u_longlong_t)bpo->bpo_phys->bpo_subobjs,
		    bytes, comp, uncomp);

		for (uint64_t i = 0; i < bpo->bpo_phys->bpo_num_subobjs; i++) {
			uint64_t subobj;
			bpobj_t subbpo;
			int error;
			VERIFY0(dmu_read(bpo->bpo_os,
			    bpo->bpo_phys->bpo_subobjs,
			    i * sizeof (subobj), sizeof (subobj), &subobj, 0));
			error = bpobj_open(&subbpo, bpo->bpo_os, subobj);
			if (error != 0) {
				(void) printf("ERROR %u while trying to open "
				    "subobj id %llu\n",
				    error, (u_longlong_t)subobj);
				continue;
			}
			dump_full_bpobj(&subbpo, "subobj", indent + 1);
			bpobj_close(&subbpo);
		}
	} else {
		(void) printf("    %*s: object %llu, %llu blkptrs, %s\n",
		    indent * 8, name,
		    (u_longlong_t)bpo->bpo_object,
		    (u_longlong_t)bpo->bpo_phys->bpo_num_blkptrs,
		    bytes);
	}

	if (dump_opt['d'] < 5)
		return;


	if (indent == 0) {
		(void) bpobj_iterate_nofree(bpo, dump_bpobj_cb, NULL, NULL);
		(void) printf("\n");
	}
}

static int
dump_bookmark(dsl_pool_t *dp, char *name, boolean_t print_redact,
    boolean_t print_list)
{
	int err = 0;
	zfs_bookmark_phys_t prop;
	objset_t *mos = dp->dp_spa->spa_meta_objset;
	err = dsl_bookmark_lookup(dp, name, NULL, &prop);

	if (err != 0) {
		return (err);
	}

	(void) printf("\t#%s: ", strchr(name, '#') + 1);
	(void) printf("{guid: %llx creation_txg: %llu creation_time: "
	    "%llu redaction_obj: %llu}\n", (u_longlong_t)prop.zbm_guid,
	    (u_longlong_t)prop.zbm_creation_txg,
	    (u_longlong_t)prop.zbm_creation_time,
	    (u_longlong_t)prop.zbm_redaction_obj);

	IMPLY(print_list, print_redact);
	if (!print_redact || prop.zbm_redaction_obj == 0)
		return (0);

	redaction_list_t *rl;
	VERIFY0(dsl_redaction_list_hold_obj(dp,
	    prop.zbm_redaction_obj, FTAG, &rl));

	redaction_list_phys_t *rlp = rl->rl_phys;
	(void) printf("\tRedacted:\n\t\tProgress: ");
	if (rlp->rlp_last_object != UINT64_MAX ||
	    rlp->rlp_last_blkid != UINT64_MAX) {
		(void) printf("%llu %llu (incomplete)\n",
		    (u_longlong_t)rlp->rlp_last_object,
		    (u_longlong_t)rlp->rlp_last_blkid);
	} else {
		(void) printf("complete\n");
	}
	(void) printf("\t\tSnapshots: [");
	for (int i = 0; i < rlp->rlp_num_snaps; i++) {
		if (i > 0)
			(void) printf(", ");
		(void) printf("%0llu",
		    (u_longlong_t)rlp->rlp_snaps[i]);
	}
	(void) printf("]\n\t\tLength: %llu\n",
	    (u_longlong_t)rlp->rlp_num_entries);

	if (!print_list) {
		dsl_redaction_list_rele(rl, FTAG);
		return (0);
	}

	if (rlp->rlp_num_entries == 0) {
		dsl_redaction_list_rele(rl, FTAG);
		(void) printf("\t\tRedaction List: []\n\n");
		return (0);
	}

	redact_block_phys_t *rbp_buf;
	uint64_t size;
	dmu_object_info_t doi;

	VERIFY0(dmu_object_info(mos, prop.zbm_redaction_obj, &doi));
	size = doi.doi_max_offset;
	rbp_buf = kmem_alloc(size, KM_SLEEP);

	err = dmu_read(mos, prop.zbm_redaction_obj, 0, size,
	    rbp_buf, 0);
	if (err != 0) {
		dsl_redaction_list_rele(rl, FTAG);
		kmem_free(rbp_buf, size);
		return (err);
	}

	(void) printf("\t\tRedaction List: [{object: %llx, offset: "
	    "%llx, blksz: %x, count: %llx}",
	    (u_longlong_t)rbp_buf[0].rbp_object,
	    (u_longlong_t)rbp_buf[0].rbp_blkid,
	    (uint_t)(redact_block_get_size(&rbp_buf[0])),
	    (u_longlong_t)redact_block_get_count(&rbp_buf[0]));

	for (size_t i = 1; i < rlp->rlp_num_entries; i++) {
		(void) printf(",\n\t\t{object: %llx, offset: %llx, "
		    "blksz: %x, count: %llx}",
		    (u_longlong_t)rbp_buf[i].rbp_object,
		    (u_longlong_t)rbp_buf[i].rbp_blkid,
		    (uint_t)(redact_block_get_size(&rbp_buf[i])),
		    (u_longlong_t)redact_block_get_count(&rbp_buf[i]));
	}
	dsl_redaction_list_rele(rl, FTAG);
	kmem_free(rbp_buf, size);
	(void) printf("]\n\n");
	return (0);
}

static void
dump_bookmarks(objset_t *os, const char *osname, int verbosity)
{
	zap_cursor_t zc;
	zap_attribute_t attr;
	dsl_dataset_t *ds = dmu_objset_ds(os);
	dsl_pool_t *dp = spa_get_dsl(os->os_spa);
	objset_t *mos = os->os_spa->spa_meta_objset;
	if (verbosity < 4)
		return;
	VERIFY0(dsl_pool_hold(osname, FTAG, &dp));

	for (zap_cursor_init(&zc, mos, ds->ds_bookmarks_obj);
	    zap_cursor_retrieve(&zc, &attr) == 0;
	    zap_cursor_advance(&zc)) {
		char buf[ZFS_MAX_DATASET_NAME_LEN];
		(void) snprintf(buf, sizeof (buf), "%s#%s", osname,
		    attr.za_name);
		(void) dump_bookmark(dp, buf, verbosity >= 5, verbosity >= 6);
	}
	zap_cursor_fini(&zc);
	dsl_pool_rele(dp, FTAG);
}

static void
dump_deadlist(dsl_deadlist_t *dl)
{
	dsl_deadlist_entry_t *dle;
	uint64_t unused;
	char bytes[32];
	char comp[32];
	char uncomp[32];

	if (dump_opt['d'] < 3)
		return;

	if (dl->dl_oldfmt) {
		dump_full_bpobj(&dl->dl_bpobj, "old-format deadlist", 0);
		return;
	}

	zdb_nicenum(dl->dl_phys->dl_used, bytes);
	zdb_nicenum(dl->dl_phys->dl_comp, comp);
	zdb_nicenum(dl->dl_phys->dl_uncomp, uncomp);
	(void) printf("\n    Deadlist: %s (%s/%s comp)\n",
	    bytes, comp, uncomp);

	if (dump_opt['d'] < 4)
		return;

	(void) printf("\n");

	/* force the tree to be loaded */
	dsl_deadlist_space_range(dl, 0, UINT64_MAX, &unused, &unused, &unused);

	for (dle = avl_first(&dl->dl_tree); dle;
	    dle = AVL_NEXT(&dl->dl_tree, dle)) {
		if (dump_opt['d'] >= 5) {
			char buf[128];
			(void) snprintf(buf, sizeof (buf),
			    "mintxg %llu -> obj %llu",
			    (longlong_t)dle->dle_mintxg,
			    (longlong_t)dle->dle_bpobj.bpo_object);

			dump_full_bpobj(&dle->dle_bpobj, buf, 0);
		} else {
			(void) printf("mintxg %llu -> obj %llu\n",
			    (longlong_t)dle->dle_mintxg,
			    (longlong_t)dle->dle_bpobj.bpo_object);

		}
	}
}

static avl_tree_t idx_tree;
static avl_tree_t domain_tree;
static boolean_t fuid_table_loaded;
static objset_t *sa_os = NULL;
static sa_attr_type_t *sa_attr_table = NULL;

static int
open_objset(const char *path, void *tag, objset_t **osp)
{
	int err;
	uint64_t sa_attrs = 0;
	uint64_t version = 0;

	VERIFY3P(sa_os, ==, NULL);
	/*
	 * We can't own an objset if it's redacted.  Therefore, we do this
	 * dance: hold the objset, then acquire a long hold on its dataset, then
	 * release the pool.
	 */
	err = dmu_objset_hold(path, tag, osp);
	if (err != 0) {
		(void) fprintf(stderr, "failed to hold dataset '%s': %s\n",
		    path, strerror(err));
		return (err);
	}
	dsl_dataset_long_hold(dmu_objset_ds(*osp), tag);
	dsl_pool_rele(dmu_objset_pool(*osp), tag);

	if (dmu_objset_type(*osp) == DMU_OST_ZFS) {
		(void) zap_lookup(*osp, MASTER_NODE_OBJ, ZPL_VERSION_STR,
		    8, 1, &version);
		if (version >= ZPL_VERSION_SA) {
			(void) zap_lookup(*osp, MASTER_NODE_OBJ, ZFS_SA_ATTRS,
			    8, 1, &sa_attrs);
		}
		err = sa_setup(*osp, sa_attrs, zfs_attr_table, ZPL_END,
		    &sa_attr_table);
		if (err != 0) {
			(void) fprintf(stderr, "sa_setup failed: %s\n",
			    strerror(err));
			dsl_dataset_long_rele(dmu_objset_ds(*osp), tag);
			dsl_dataset_rele(dmu_objset_ds(*osp), tag);
			*osp = NULL;
		}
	}
	sa_os = *osp;

	return (0);
}

static void
close_objset(objset_t *os, void *tag)
{
	VERIFY3P(os, ==, sa_os);
	if (os->os_sa != NULL)
		sa_tear_down(os);
	dsl_dataset_long_rele(dmu_objset_ds(os), tag);
	dsl_dataset_rele(dmu_objset_ds(os), tag);
	sa_attr_table = NULL;
	sa_os = NULL;
}

static void
fuid_table_destroy()
{
	if (fuid_table_loaded) {
		zfs_fuid_table_destroy(&idx_tree, &domain_tree);
		fuid_table_loaded = B_FALSE;
	}
}

/*
 * print uid or gid information.
 * For normal POSIX id just the id is printed in decimal format.
 * For CIFS files with FUID the fuid is printed in hex followed by
 * the domain-rid string.
 */
static void
print_idstr(uint64_t id, const char *id_type)
{
	if (FUID_INDEX(id)) {
		char *domain;

		domain = zfs_fuid_idx_domain(&idx_tree, FUID_INDEX(id));
		(void) printf("\t%s     %llx [%s-%d]\n", id_type,
		    (u_longlong_t)id, domain, (int)FUID_RID(id));
	} else {
		(void) printf("\t%s     %llu\n", id_type, (u_longlong_t)id);
	}

}

static void
dump_uidgid(objset_t *os, uint64_t uid, uint64_t gid)
{
	uint32_t uid_idx, gid_idx;

	uid_idx = FUID_INDEX(uid);
	gid_idx = FUID_INDEX(gid);

	/* Load domain table, if not already loaded */
	if (!fuid_table_loaded && (uid_idx || gid_idx)) {
		uint64_t fuid_obj;

		/* first find the fuid object.  It lives in the master node */
		VERIFY(zap_lookup(os, MASTER_NODE_OBJ, ZFS_FUID_TABLES,
		    8, 1, &fuid_obj) == 0);
		zfs_fuid_avl_tree_create(&idx_tree, &domain_tree);
		(void) zfs_fuid_table_load(os, fuid_obj,
		    &idx_tree, &domain_tree);
		fuid_table_loaded = B_TRUE;
	}

	print_idstr(uid, "uid");
	print_idstr(gid, "gid");
}

/*ARGSUSED*/
static void
dump_znode(objset_t *os, uint64_t object, void *data, size_t size)
{
	char path[MAXPATHLEN * 2];	/* allow for xattr and failure prefix */
	sa_handle_t *hdl;
	uint64_t xattr, rdev, gen;
	uint64_t uid, gid, mode, fsize, parent, links;
	uint64_t pflags;
	uint64_t acctm[2], modtm[2], chgtm[2], crtm[2];
	time_t z_crtime, z_atime, z_mtime, z_ctime;
	sa_bulk_attr_t bulk[12];
	int idx = 0;
	int error;

	VERIFY3P(os, ==, sa_os);
	if (sa_handle_get(os, object, NULL, SA_HDL_PRIVATE, &hdl)) {
		(void) printf("Failed to get handle for SA znode\n");
		return;
	}

	SA_ADD_BULK_ATTR(bulk, idx, sa_attr_table[ZPL_UID], NULL, &uid, 8);
	SA_ADD_BULK_ATTR(bulk, idx, sa_attr_table[ZPL_GID], NULL, &gid, 8);
	SA_ADD_BULK_ATTR(bulk, idx, sa_attr_table[ZPL_LINKS], NULL,
	    &links, 8);
	SA_ADD_BULK_ATTR(bulk, idx, sa_attr_table[ZPL_GEN], NULL, &gen, 8);
	SA_ADD_BULK_ATTR(bulk, idx, sa_attr_table[ZPL_MODE], NULL,
	    &mode, 8);
	SA_ADD_BULK_ATTR(bulk, idx, sa_attr_table[ZPL_PARENT],
	    NULL, &parent, 8);
	SA_ADD_BULK_ATTR(bulk, idx, sa_attr_table[ZPL_SIZE], NULL,
	    &fsize, 8);
	SA_ADD_BULK_ATTR(bulk, idx, sa_attr_table[ZPL_ATIME], NULL,
	    acctm, 16);
	SA_ADD_BULK_ATTR(bulk, idx, sa_attr_table[ZPL_MTIME], NULL,
	    modtm, 16);
	SA_ADD_BULK_ATTR(bulk, idx, sa_attr_table[ZPL_CRTIME], NULL,
	    crtm, 16);
	SA_ADD_BULK_ATTR(bulk, idx, sa_attr_table[ZPL_CTIME], NULL,
	    chgtm, 16);
	SA_ADD_BULK_ATTR(bulk, idx, sa_attr_table[ZPL_FLAGS], NULL,
	    &pflags, 8);

	if (sa_bulk_lookup(hdl, bulk, idx)) {
		(void) sa_handle_destroy(hdl);
		return;
	}

	z_crtime = (time_t)crtm[0];
	z_atime = (time_t)acctm[0];
	z_mtime = (time_t)modtm[0];
	z_ctime = (time_t)chgtm[0];

	if (dump_opt['d'] > 4) {
		error = zfs_obj_to_path(os, object, path, sizeof (path));
		if (error != 0) {
			(void) snprintf(path, sizeof (path),
			    "\?\?\?<object#%llu>", (u_longlong_t)object);
		}
		(void) printf("\tpath	%s\n", path);
	}
	dump_uidgid(os, uid, gid);
	(void) printf("\tatime	%s", ctime(&z_atime));
	(void) printf("\tmtime	%s", ctime(&z_mtime));
	(void) printf("\tctime	%s", ctime(&z_ctime));
	(void) printf("\tcrtime	%s", ctime(&z_crtime));
	(void) printf("\tgen	%llu\n", (u_longlong_t)gen);
	(void) printf("\tmode	%llo\n", (u_longlong_t)mode);
	(void) printf("\tsize	%llu\n", (u_longlong_t)fsize);
	(void) printf("\tparent	%llu\n", (u_longlong_t)parent);
	(void) printf("\tlinks	%llu\n", (u_longlong_t)links);
	(void) printf("\tpflags	%llx\n", (u_longlong_t)pflags);
	if (sa_lookup(hdl, sa_attr_table[ZPL_XATTR], &xattr,
	    sizeof (uint64_t)) == 0)
		(void) printf("\txattr	%llu\n", (u_longlong_t)xattr);
	if (sa_lookup(hdl, sa_attr_table[ZPL_RDEV], &rdev,
	    sizeof (uint64_t)) == 0)
		(void) printf("\trdev	0x%016llx\n", (u_longlong_t)rdev);
	sa_handle_destroy(hdl);
}

/*ARGSUSED*/
static void
dump_acl(objset_t *os, uint64_t object, void *data, size_t size)
{
}

/*ARGSUSED*/
static void
dump_dmu_objset(objset_t *os, uint64_t object, void *data, size_t size)
{
}

static object_viewer_t *object_viewer[DMU_OT_NUMTYPES + 1] = {
	dump_none,		/* unallocated			*/
	dump_zap,		/* object directory		*/
	dump_uint64,		/* object array			*/
	dump_none,		/* packed nvlist		*/
	dump_packed_nvlist,	/* packed nvlist size		*/
	dump_none,		/* bpobj			*/
	dump_bpobj,		/* bpobj header			*/
	dump_none,		/* SPA space map header		*/
	dump_none,		/* SPA space map		*/
	dump_none,		/* ZIL intent log		*/
	dump_dnode,		/* DMU dnode			*/
	dump_dmu_objset,	/* DMU objset			*/
	dump_dsl_dir,		/* DSL directory		*/
	dump_zap,		/* DSL directory child map	*/
	dump_zap,		/* DSL dataset snap map		*/
	dump_zap,		/* DSL props			*/
	dump_dsl_dataset,	/* DSL dataset			*/
	dump_znode,		/* ZFS znode			*/
	dump_acl,		/* ZFS V0 ACL			*/
	dump_uint8,		/* ZFS plain file		*/
	dump_zpldir,		/* ZFS directory		*/
	dump_zap,		/* ZFS master node		*/
	dump_zap,		/* ZFS delete queue		*/
	dump_uint8,		/* zvol object			*/
	dump_zap,		/* zvol prop			*/
	dump_uint8,		/* other uint8[]		*/
	dump_uint64,		/* other uint64[]		*/
	dump_zap,		/* other ZAP			*/
	dump_zap,		/* persistent error log		*/
	dump_uint8,		/* SPA history			*/
	dump_history_offsets,	/* SPA history offsets		*/
	dump_zap,		/* Pool properties		*/
	dump_zap,		/* DSL permissions		*/
	dump_acl,		/* ZFS ACL			*/
	dump_uint8,		/* ZFS SYSACL			*/
	dump_none,		/* FUID nvlist			*/
	dump_packed_nvlist,	/* FUID nvlist size		*/
	dump_zap,		/* DSL dataset next clones	*/
	dump_zap,		/* DSL scrub queue		*/
	dump_zap,		/* ZFS user/group used		*/
	dump_zap,		/* ZFS user/group quota		*/
	dump_zap,		/* snapshot refcount tags	*/
	dump_ddt_zap,		/* DDT ZAP object		*/
	dump_zap,		/* DDT statistics		*/
	dump_znode,		/* SA object			*/
	dump_zap,		/* SA Master Node		*/
	dump_sa_attrs,		/* SA attribute registration	*/
	dump_sa_layouts,	/* SA attribute layouts		*/
	dump_zap,		/* DSL scrub translations	*/
	dump_none,		/* fake dedup BP		*/
	dump_zap,		/* deadlist			*/
	dump_none,		/* deadlist hdr			*/
	dump_zap,		/* dsl clones			*/
	dump_bpobj_subobjs,	/* bpobj subobjs		*/
	dump_unknown,		/* Unknown type, must be last	*/
};

static void
dump_object(objset_t *os, uint64_t object, int verbosity,
    boolean_t *print_header)
{
	dmu_buf_t *db = NULL;
	dmu_object_info_t doi;
	dnode_t *dn;
	void *bonus = NULL;
	size_t bsize = 0;
	char iblk[32], dblk[32], lsize[32], asize[32], fill[32];
	char bonus_size[32];
	char aux[50];
	int error;

	if (*print_header) {
		(void) printf("\n%10s  %3s  %5s  %5s  %5s  %5s  %6s  %s\n",
		    "Object", "lvl", "iblk", "dblk", "dsize", "lsize",
		    "%full", "type");
		*print_header = B_FALSE;
	}

	if (object == 0) {
		dn = DMU_META_DNODE(os);
	} else {
		error = dmu_bonus_hold(os, object, FTAG, &db);
		if (error)
			fatal("dmu_bonus_hold(%llu) failed, errno %u",
			    object, error);
		bonus = db->db_data;
		bsize = db->db_size;
		dn = DB_DNODE((dmu_buf_impl_t *)db);
	}
	dmu_object_info_from_dnode(dn, &doi);

	zdb_nicenum(doi.doi_metadata_block_size, iblk);
	zdb_nicenum(doi.doi_data_block_size, dblk);
	zdb_nicenum(doi.doi_max_offset, lsize);
	zdb_nicenum(doi.doi_physical_blocks_512 << 9, asize);
	zdb_nicenum(doi.doi_bonus_size, bonus_size);
	(void) sprintf(fill, "%6.2f", 100.0 * doi.doi_fill_count *
	    doi.doi_data_block_size / (object == 0 ? DNODES_PER_BLOCK : 1) /
	    doi.doi_max_offset);

	aux[0] = '\0';

	if (doi.doi_checksum != ZIO_CHECKSUM_INHERIT || verbosity >= 6) {
		(void) snprintf(aux + strlen(aux), sizeof (aux), " (K=%s)",
		    ZDB_CHECKSUM_NAME(doi.doi_checksum));
	}

	if (doi.doi_compress != ZIO_COMPRESS_INHERIT || verbosity >= 6) {
		(void) snprintf(aux + strlen(aux), sizeof (aux), " (Z=%s)",
		    ZDB_COMPRESS_NAME(doi.doi_compress));
	}

	(void) printf("%10lld  %3u  %5s  %5s  %5s  %5s  %6s  %s%s\n",
	    (u_longlong_t)object, doi.doi_indirection, iblk, dblk,
	    asize, lsize, fill, ZDB_OT_NAME(doi.doi_type), aux);

	if (doi.doi_bonus_type != DMU_OT_NONE && verbosity > 3) {
		(void) printf("%10s  %3s  %5s  %5s  %5s  %5s  %6s  %s\n",
		    "", "", "", "", "", bonus_size, "bonus",
		    ZDB_OT_NAME(doi.doi_bonus_type));
	}

	if (verbosity >= 4) {
		(void) printf("\tdnode flags: %s%s%s\n",
		    (dn->dn_phys->dn_flags & DNODE_FLAG_USED_BYTES) ?
		    "USED_BYTES " : "",
		    (dn->dn_phys->dn_flags & DNODE_FLAG_USERUSED_ACCOUNTED) ?
		    "USERUSED_ACCOUNTED " : "",
		    (dn->dn_phys->dn_flags & DNODE_FLAG_SPILL_BLKPTR) ?
		    "SPILL_BLKPTR" : "");
		(void) printf("\tdnode maxblkid: %llu\n",
		    (longlong_t)dn->dn_phys->dn_maxblkid);
		object_viewer[ZDB_OT_TYPE(doi.doi_bonus_type)](os,
		    object, bonus, bsize);
		object_viewer[ZDB_OT_TYPE(doi.doi_type)](os, object,
		    NULL, 0);
		*print_header = B_TRUE;
	}

	if (verbosity >= 5)
		dump_indirect(dn);

	if (verbosity >= 5) {
		/*
		 * Report the list of segments that comprise the object.
		 */
		uint64_t start = 0;
		uint64_t end;
		uint64_t blkfill = 1;
		int minlvl = 1;

		if (dn->dn_type == DMU_OT_DNODE) {
			minlvl = 0;
			blkfill = DNODES_PER_BLOCK;
		}

		for (;;) {
			char segsize[32];
			error = dnode_next_offset(dn,
			    0, &start, minlvl, blkfill, 0);
			if (error)
				break;
			end = start;
			error = dnode_next_offset(dn,
			    DNODE_FIND_HOLE, &end, minlvl, blkfill, 0);
			zdb_nicenum(end - start, segsize);
			(void) printf("\t\tsegment [%016llx, %016llx)"
			    " size %5s\n", (u_longlong_t)start,
			    (u_longlong_t)end, segsize);
			if (error)
				break;
			start = end;
		}
	}

	if (db != NULL)
		dmu_buf_rele(db, FTAG);
}

static char *objset_types[DMU_OST_NUMTYPES] = {
	"NONE", "META", "ZPL", "ZVOL", "OTHER", "ANY" };

static void
dump_dir(objset_t *os)
{
	dmu_objset_stats_t dds;
	uint64_t object, object_count;
	uint64_t refdbytes, usedobjs, scratch;
	char numbuf[32];
	char blkbuf[BP_SPRINTF_LEN + 20];
	char osname[ZFS_MAX_DATASET_NAME_LEN];
	char *type = "UNKNOWN";
	int verbosity = dump_opt['d'];
	boolean_t print_header;
	int i, error;

	dsl_pool_config_enter(dmu_objset_pool(os), FTAG);
	dmu_objset_fast_stat(os, &dds);
	dsl_pool_config_exit(dmu_objset_pool(os), FTAG);

	print_header = B_TRUE;

	if (dds.dds_type < DMU_OST_NUMTYPES)
		type = objset_types[dds.dds_type];

	if (dds.dds_type == DMU_OST_META) {
		dds.dds_creation_txg = TXG_INITIAL;
		usedobjs = BP_GET_FILL(os->os_rootbp);
		refdbytes = dsl_dir_phys(os->os_spa->spa_dsl_pool->dp_mos_dir)->
		    dd_used_bytes;
	} else {
		dmu_objset_space(os, &refdbytes, &scratch, &usedobjs, &scratch);
	}

	ASSERT3U(usedobjs, ==, BP_GET_FILL(os->os_rootbp));

	zdb_nicenum(refdbytes, numbuf);

	if (verbosity >= 4) {
		(void) snprintf(blkbuf, sizeof (blkbuf), ", rootbp ");
		(void) snprintf_blkptr(blkbuf + strlen(blkbuf),
		    sizeof (blkbuf) - strlen(blkbuf), os->os_rootbp);
	} else {
		blkbuf[0] = '\0';
	}

	dmu_objset_name(os, osname);

	(void) printf("Dataset %s [%s], ID %llu, cr_txg %llu, "
	    "%s, %llu objects%s\n",
	    osname, type, (u_longlong_t)dmu_objset_id(os),
	    (u_longlong_t)dds.dds_creation_txg,
	    numbuf, (u_longlong_t)usedobjs, blkbuf);

	if (zopt_objects != 0) {
		for (i = 0; i < zopt_objects; i++) {
			dump_object(os, zopt_object[i], verbosity,
			    &print_header);
		}
		(void) printf("\n");
		return;
	}

	if (dump_opt['i'] != 0 || verbosity >= 2)
		dump_intent_log(dmu_objset_zil(os));

	if (dmu_objset_ds(os) != NULL) {
		dsl_dataset_t *ds = dmu_objset_ds(os);
		dump_deadlist(&ds->ds_deadlist);

		if (dsl_dataset_remap_deadlist_exists(ds)) {
			(void) printf("ds_remap_deadlist:\n");
			dump_deadlist(&ds->ds_remap_deadlist);
		}
	}

	if (dmu_objset_ds(os) != NULL)
		dump_bookmarks(os, osname, verbosity);

	if (verbosity < 2)
		return;

	if (BP_IS_HOLE(os->os_rootbp))
		return;

	dump_object(os, 0, verbosity, &print_header);
	object_count = 0;
	if (DMU_USERUSED_DNODE(os) != NULL &&
	    DMU_USERUSED_DNODE(os)->dn_type != 0) {
		dump_object(os, DMU_USERUSED_OBJECT, verbosity, &print_header);
		dump_object(os, DMU_GROUPUSED_OBJECT, verbosity, &print_header);
	}

	object = 0;
	while ((error = dmu_object_next(os, &object, B_FALSE, 0)) == 0) {
		dump_object(os, object, verbosity, &print_header);
		object_count++;
	}

	ASSERT3U(object_count, ==, usedobjs);

	(void) printf("\n");

	if (error != ESRCH) {
		(void) fprintf(stderr, "dmu_object_next() = %d\n", error);
		abort();
	}
}

static void
dump_uberblock(uberblock_t *ub, const char *header, const char *footer)
{
	time_t timestamp = ub->ub_timestamp;

	(void) printf(header ? header : "");
	(void) printf("\tmagic = %016llx\n", (u_longlong_t)ub->ub_magic);
	(void) printf("\tversion = %llu\n", (u_longlong_t)ub->ub_version);
	(void) printf("\ttxg = %llu\n", (u_longlong_t)ub->ub_txg);
	(void) printf("\tguid_sum = %llu\n", (u_longlong_t)ub->ub_guid_sum);
	(void) printf("\ttimestamp = %llu UTC = %s",
	    (u_longlong_t)ub->ub_timestamp, asctime(localtime(&timestamp)));
	if (dump_opt['u'] >= 3) {
		char blkbuf[BP_SPRINTF_LEN];
		snprintf_blkptr(blkbuf, sizeof (blkbuf), &ub->ub_rootbp);
		(void) printf("\trootbp = %s\n", blkbuf);
	}
	(void) printf("\tcheckpoint_txg = %llu\n",
	    (u_longlong_t)ub->ub_checkpoint_txg);
	(void) printf(footer ? footer : "");
}

static void
dump_config(spa_t *spa)
{
	dmu_buf_t *db;
	size_t nvsize = 0;
	int error = 0;


	error = dmu_bonus_hold(spa->spa_meta_objset,
	    spa->spa_config_object, FTAG, &db);

	if (error == 0) {
		nvsize = *(uint64_t *)db->db_data;
		dmu_buf_rele(db, FTAG);

		(void) printf("\nMOS Configuration:\n");
		dump_packed_nvlist(spa->spa_meta_objset,
		    spa->spa_config_object, (void *)&nvsize, 1);
	} else {
		(void) fprintf(stderr, "dmu_bonus_hold(%llu) failed, errno %d",
		    (u_longlong_t)spa->spa_config_object, error);
	}
}

static void
dump_cachefile(const char *cachefile)
{
	int fd;
	struct stat64 statbuf;
	char *buf;
	nvlist_t *config;

	if ((fd = open64(cachefile, O_RDONLY)) < 0) {
		(void) printf("cannot open '%s': %s\n", cachefile,
		    strerror(errno));
		exit(1);
	}

	if (fstat64(fd, &statbuf) != 0) {
		(void) printf("failed to stat '%s': %s\n", cachefile,
		    strerror(errno));
		exit(1);
	}

	if ((buf = malloc(statbuf.st_size)) == NULL) {
		(void) fprintf(stderr, "failed to allocate %llu bytes\n",
		    (u_longlong_t)statbuf.st_size);
		exit(1);
	}

	if (read(fd, buf, statbuf.st_size) != statbuf.st_size) {
		(void) fprintf(stderr, "failed to read %llu bytes\n",
		    (u_longlong_t)statbuf.st_size);
		exit(1);
	}

	(void) close(fd);

	if (nvlist_unpack(buf, statbuf.st_size, &config, 0) != 0) {
		(void) fprintf(stderr, "failed to unpack nvlist\n");
		exit(1);
	}

	free(buf);

	dump_nvlist(config, 0);

	nvlist_free(config);
}

#define	ZDB_MAX_UB_HEADER_SIZE 32

static void
dump_label_uberblocks(vdev_label_t *lbl, uint64_t ashift)
{
	vdev_t vd;
	vdev_t *vdp = &vd;
	char header[ZDB_MAX_UB_HEADER_SIZE];

	vd.vdev_ashift = ashift;
	vdp->vdev_top = vdp;

	for (int i = 0; i < VDEV_UBERBLOCK_COUNT(vdp); i++) {
		uint64_t uoff = VDEV_UBERBLOCK_OFFSET(vdp, i);
		uberblock_t *ub = (void *)((char *)lbl + uoff);

		if (uberblock_verify(ub))
			continue;
		(void) snprintf(header, ZDB_MAX_UB_HEADER_SIZE,
		    "Uberblock[%d]\n", i);
		dump_uberblock(ub, header, "");
	}
}

static char curpath[PATH_MAX];

/*
 * Iterate through the path components, recursively passing
 * current one's obj and remaining path until we find the obj
 * for the last one.
 */
static int
dump_path_impl(objset_t *os, uint64_t obj, char *name)
{
	int err;
	boolean_t header = B_TRUE;
	uint64_t child_obj;
	char *s;
	dmu_buf_t *db;
	dmu_object_info_t doi;

	if ((s = strchr(name, '/')) != NULL)
		*s = '\0';
	err = zap_lookup(os, obj, name, 8, 1, &child_obj);

	(void) strlcat(curpath, name, sizeof (curpath));

	if (err != 0) {
		(void) fprintf(stderr, "failed to lookup %s: %s\n",
		    curpath, strerror(err));
		return (err);
	}

	child_obj = ZFS_DIRENT_OBJ(child_obj);
	err = sa_buf_hold(os, child_obj, FTAG, &db);
	if (err != 0) {
		(void) fprintf(stderr,
		    "failed to get SA dbuf for obj %llu: %s\n",
		    (u_longlong_t)child_obj, strerror(err));
		return (EINVAL);
	}
	dmu_object_info_from_db(db, &doi);
	sa_buf_rele(db, FTAG);

	if (doi.doi_bonus_type != DMU_OT_SA &&
	    doi.doi_bonus_type != DMU_OT_ZNODE) {
		(void) fprintf(stderr, "invalid bonus type %d for obj %llu\n",
		    doi.doi_bonus_type, (u_longlong_t)child_obj);
		return (EINVAL);
	}

	if (dump_opt['v'] > 6) {
		(void) printf("obj=%llu %s type=%d bonustype=%d\n",
		    (u_longlong_t)child_obj, curpath, doi.doi_type,
		    doi.doi_bonus_type);
	}

	(void) strlcat(curpath, "/", sizeof (curpath));

	switch (doi.doi_type) {
	case DMU_OT_DIRECTORY_CONTENTS:
		if (s != NULL && *(s + 1) != '\0')
			return (dump_path_impl(os, child_obj, s + 1));
		/*FALLTHROUGH*/
	case DMU_OT_PLAIN_FILE_CONTENTS:
		dump_object(os, child_obj, dump_opt['v'], &header);
		return (0);
	default:
		(void) fprintf(stderr, "object %llu has non-file/directory "
		    "type %d\n", (u_longlong_t)obj, doi.doi_type);
		break;
	}

	return (EINVAL);
}

/*
 * Dump the blocks for the object specified by path inside the dataset.
 */
static int
dump_path(char *ds, char *path)
{
	int err;
	objset_t *os;
	uint64_t root_obj;

	err = open_objset(ds, FTAG, &os);
	if (err != 0)
		return (err);

	err = zap_lookup(os, MASTER_NODE_OBJ, ZFS_ROOT_OBJ, 8, 1, &root_obj);
	if (err != 0) {
		(void) fprintf(stderr, "can't lookup root znode: %s\n",
		    strerror(err));
		close_objset(os, FTAG);
		return (EINVAL);
	}

	(void) snprintf(curpath, sizeof (curpath), "dataset=%s path=/", ds);

	err = dump_path_impl(os, root_obj, path);

	close_objset(os, FTAG);
	return (err);
}

static int
dump_label(const char *dev)
{
	int fd;
	vdev_label_t label;
	char path[MAXPATHLEN];
	char *buf = label.vl_vdev_phys.vp_nvlist;
	size_t buflen = sizeof (label.vl_vdev_phys.vp_nvlist);
	struct stat64 statbuf;
	uint64_t psize, ashift;
	boolean_t label_found = B_FALSE;

	(void) strlcpy(path, dev, sizeof (path));
	if (dev[0] == '/') {
		if (strncmp(dev, ZFS_DISK_ROOTD,
		    strlen(ZFS_DISK_ROOTD)) == 0) {
			(void) snprintf(path, sizeof (path), "%s%s",
			    ZFS_RDISK_ROOTD, dev + strlen(ZFS_DISK_ROOTD));
		}
	} else if (stat64(path, &statbuf) != 0) {
		char *s;

		(void) snprintf(path, sizeof (path), "%s%s", ZFS_RDISK_ROOTD,
		    dev);
		if ((s = strrchr(dev, 's')) == NULL || !isdigit(*(s + 1)))
			(void) strlcat(path, "s0", sizeof (path));
	}

	if ((fd = open64(path, O_RDONLY)) < 0) {
		(void) printf("cannot open '%s': %s\n", path, strerror(errno));
		exit(1);
	}

	if (fstat64(fd, &statbuf) != 0) {
		(void) printf("failed to fstat '%s': %s\n", path,
		    strerror(errno));
		exit(1);
	}

	if (S_ISBLK(statbuf.st_mode)) {
		(void) printf("cannot use '%s': character device required\n",
		    path);
		exit(1);
	}

	psize = statbuf.st_size;
	psize = P2ALIGN(psize, (uint64_t)sizeof (vdev_label_t));

	for (int l = 0; l < VDEV_LABELS; l++) {
		nvlist_t *config = NULL;

		if (!dump_opt['q']) {
			(void) printf("------------------------------------\n");
			(void) printf("LABEL %d\n", l);
			(void) printf("------------------------------------\n");
		}

		if (pread64(fd, &label, sizeof (label),
		    vdev_label_offset(psize, l, 0)) != sizeof (label)) {
			if (!dump_opt['q'])
				(void) printf("failed to read label %d\n", l);
			continue;
		}

		if (nvlist_unpack(buf, buflen, &config, 0) != 0) {
			if (!dump_opt['q'])
				(void) printf("failed to unpack label %d\n", l);
			ashift = SPA_MINBLOCKSHIFT;
		} else {
			nvlist_t *vdev_tree = NULL;

			if (!dump_opt['q'])
				dump_nvlist(config, 4);
			if ((nvlist_lookup_nvlist(config,
			    ZPOOL_CONFIG_VDEV_TREE, &vdev_tree) != 0) ||
			    (nvlist_lookup_uint64(vdev_tree,
			    ZPOOL_CONFIG_ASHIFT, &ashift) != 0))
				ashift = SPA_MINBLOCKSHIFT;
			nvlist_free(config);
			label_found = B_TRUE;
		}
		if (dump_opt['u'])
			dump_label_uberblocks(&label, ashift);
	}

	(void) close(fd);

	return (label_found ? 0 : 2);
}

static uint64_t dataset_feature_count[SPA_FEATURES];
static uint64_t global_feature_count[SPA_FEATURES];
static uint64_t remap_deadlist_count = 0;


/*ARGSUSED*/
static int
dump_one_dir(const char *dsname, void *arg)
{
	int error;
	objset_t *os;

	error = open_objset(dsname, FTAG, &os);
	if (error != 0)
		return (0);

	for (spa_feature_t f = 0; f < SPA_FEATURES; f++) {
		if (!dsl_dataset_feature_is_active(dmu_objset_ds(os), f))
			continue;
		ASSERT(spa_feature_table[f].fi_flags &
		    ZFEATURE_FLAG_PER_DATASET);
		dataset_feature_count[f]++;
	}

	for (dsl_bookmark_node_t *dbn =
	    avl_first(&dmu_objset_ds(os)->ds_bookmarks); dbn != NULL;
	    dbn = AVL_NEXT(&dmu_objset_ds(os)->ds_bookmarks, dbn)) {
		if (dbn->dbn_phys.zbm_redaction_obj != 0)
			global_feature_count[SPA_FEATURE_REDACTION_BOOKMARKS]++;
		if (dbn->dbn_phys.zbm_flags & ZBM_FLAG_HAS_FBN)
			global_feature_count[SPA_FEATURE_BOOKMARK_WRITTEN]++;
	}

	if (dsl_dataset_remap_deadlist_exists(dmu_objset_ds(os))) {
		remap_deadlist_count++;
	}
	dump_dir(os);
	close_objset(os, FTAG);
	fuid_table_destroy();
	return (0);
}

/*
 * Block statistics.
 */
#define	PSIZE_HISTO_SIZE (SPA_OLD_MAXBLOCKSIZE / SPA_MINBLOCKSIZE + 2)
typedef struct zdb_blkstats {
	uint64_t zb_asize;
	uint64_t zb_lsize;
	uint64_t zb_psize;
	uint64_t zb_count;
	uint64_t zb_gangs;
	uint64_t zb_ditto_samevdev;
	uint64_t zb_psize_histogram[PSIZE_HISTO_SIZE];
} zdb_blkstats_t;

/*
 * Extended object types to report deferred frees and dedup auto-ditto blocks.
 */
#define	ZDB_OT_DEFERRED	(DMU_OT_NUMTYPES + 0)
#define	ZDB_OT_DITTO	(DMU_OT_NUMTYPES + 1)
#define	ZDB_OT_OTHER	(DMU_OT_NUMTYPES + 2)
#define	ZDB_OT_TOTAL	(DMU_OT_NUMTYPES + 3)

static char *zdb_ot_extname[] = {
	"deferred free",
	"dedup ditto",
	"other",
	"Total",
};

#define	ZB_TOTAL	DN_MAX_LEVELS

typedef struct zdb_cb {
	zdb_blkstats_t	zcb_type[ZB_TOTAL + 1][ZDB_OT_TOTAL + 1];
	uint64_t	zcb_removing_size;
	uint64_t	zcb_checkpoint_size;
	uint64_t	zcb_dedup_asize;
	uint64_t	zcb_dedup_blocks;
	uint64_t	zcb_embedded_blocks[NUM_BP_EMBEDDED_TYPES];
	uint64_t	zcb_embedded_histogram[NUM_BP_EMBEDDED_TYPES]
	    [BPE_PAYLOAD_SIZE];
	uint64_t	zcb_start;
	uint64_t	zcb_lastprint;
	uint64_t	zcb_totalasize;
	uint64_t	zcb_errors[256];
	int		zcb_readfails;
	int		zcb_haderrors;
	spa_t		*zcb_spa;
	uint32_t	**zcb_vd_obsolete_counts;
} zdb_cb_t;

static void
zdb_count_block(zdb_cb_t *zcb, zilog_t *zilog, const blkptr_t *bp,
    dmu_object_type_t type)
{
	uint64_t refcnt = 0;

	ASSERT(type < ZDB_OT_TOTAL);

	if (zilog && zil_bp_tree_add(zilog, bp) != 0)
		return;

	for (int i = 0; i < 4; i++) {
		int l = (i < 2) ? BP_GET_LEVEL(bp) : ZB_TOTAL;
		int t = (i & 1) ? type : ZDB_OT_TOTAL;
		int equal;
		zdb_blkstats_t *zb = &zcb->zcb_type[l][t];

		zb->zb_asize += BP_GET_ASIZE(bp);
		zb->zb_lsize += BP_GET_LSIZE(bp);
		zb->zb_psize += BP_GET_PSIZE(bp);
		zb->zb_count++;

		/*
		 * The histogram is only big enough to record blocks up to
		 * SPA_OLD_MAXBLOCKSIZE; larger blocks go into the last,
		 * "other", bucket.
		 */
		int idx = BP_GET_PSIZE(bp) >> SPA_MINBLOCKSHIFT;
		idx = MIN(idx, SPA_OLD_MAXBLOCKSIZE / SPA_MINBLOCKSIZE + 1);
		zb->zb_psize_histogram[idx]++;

		zb->zb_gangs += BP_COUNT_GANG(bp);

		switch (BP_GET_NDVAS(bp)) {
		case 2:
			if (DVA_GET_VDEV(&bp->blk_dva[0]) ==
			    DVA_GET_VDEV(&bp->blk_dva[1]))
				zb->zb_ditto_samevdev++;
			break;
		case 3:
			equal = (DVA_GET_VDEV(&bp->blk_dva[0]) ==
			    DVA_GET_VDEV(&bp->blk_dva[1])) +
			    (DVA_GET_VDEV(&bp->blk_dva[0]) ==
			    DVA_GET_VDEV(&bp->blk_dva[2])) +
			    (DVA_GET_VDEV(&bp->blk_dva[1]) ==
			    DVA_GET_VDEV(&bp->blk_dva[2]));
			if (equal != 0)
				zb->zb_ditto_samevdev++;
			break;
		}

	}

	if (BP_IS_EMBEDDED(bp)) {
		zcb->zcb_embedded_blocks[BPE_GET_ETYPE(bp)]++;
		zcb->zcb_embedded_histogram[BPE_GET_ETYPE(bp)]
		    [BPE_GET_PSIZE(bp)]++;
		return;
	}

	if (dump_opt['L'])
		return;

	if (BP_GET_DEDUP(bp)) {
		ddt_t *ddt;
		ddt_entry_t *dde;

		ddt = ddt_select(zcb->zcb_spa, bp);
		ddt_enter(ddt);
		dde = ddt_lookup(ddt, bp, B_FALSE);

		if (dde == NULL) {
			refcnt = 0;
		} else {
			ddt_phys_t *ddp = ddt_phys_select(dde, bp);
			ddt_phys_decref(ddp);
			refcnt = ddp->ddp_refcnt;
			if (ddt_phys_total_refcnt(dde) == 0)
				ddt_remove(ddt, dde);
		}
		ddt_exit(ddt);
	}

	VERIFY3U(zio_wait(zio_claim(NULL, zcb->zcb_spa,
	    refcnt ? 0 : spa_min_claim_txg(zcb->zcb_spa),
	    bp, NULL, NULL, ZIO_FLAG_CANFAIL)), ==, 0);
}

static void
zdb_blkptr_done(zio_t *zio)
{
	spa_t *spa = zio->io_spa;
	blkptr_t *bp = zio->io_bp;
	int ioerr = zio->io_error;
	zdb_cb_t *zcb = zio->io_private;
	zbookmark_phys_t *zb = &zio->io_bookmark;

	abd_free(zio->io_abd);

	mutex_enter(&spa->spa_scrub_lock);
	spa->spa_scrub_inflight--;
	cv_broadcast(&spa->spa_scrub_io_cv);

	if (ioerr && !(zio->io_flags & ZIO_FLAG_SPECULATIVE)) {
		char blkbuf[BP_SPRINTF_LEN];

		zcb->zcb_haderrors = 1;
		zcb->zcb_errors[ioerr]++;

		if (dump_opt['b'] >= 2)
			snprintf_blkptr(blkbuf, sizeof (blkbuf), bp);
		else
			blkbuf[0] = '\0';

		(void) printf("zdb_blkptr_cb: "
		    "Got error %d reading "
		    "<%llu, %llu, %lld, %llx> %s -- skipping\n",
		    ioerr,
		    (u_longlong_t)zb->zb_objset,
		    (u_longlong_t)zb->zb_object,
		    (u_longlong_t)zb->zb_level,
		    (u_longlong_t)zb->zb_blkid,
		    blkbuf);
	}
	mutex_exit(&spa->spa_scrub_lock);
}

static int
zdb_blkptr_cb(spa_t *spa, zilog_t *zilog, const blkptr_t *bp,
    const zbookmark_phys_t *zb, const dnode_phys_t *dnp, void *arg)
{
	zdb_cb_t *zcb = arg;
	dmu_object_type_t type;
	boolean_t is_metadata;

	if (bp == NULL)
		return (0);

	if (dump_opt['b'] >= 5 && bp->blk_birth > 0) {
		char blkbuf[BP_SPRINTF_LEN];
		snprintf_blkptr(blkbuf, sizeof (blkbuf), bp);
		(void) printf("objset %llu object %llu "
		    "level %lld offset 0x%llx %s\n",
		    (u_longlong_t)zb->zb_objset,
		    (u_longlong_t)zb->zb_object,
		    (longlong_t)zb->zb_level,
		    (u_longlong_t)blkid2offset(dnp, bp, zb),
		    blkbuf);
	}

	if (BP_IS_HOLE(bp) || BP_IS_REDACTED(bp))
		return (0);

	type = BP_GET_TYPE(bp);

	zdb_count_block(zcb, zilog, bp,
	    (type & DMU_OT_NEWTYPE) ? ZDB_OT_OTHER : type);

	is_metadata = (BP_GET_LEVEL(bp) != 0 || DMU_OT_IS_METADATA(type));

	if (!BP_IS_EMBEDDED(bp) &&
	    (dump_opt['c'] > 1 || (dump_opt['c'] && is_metadata))) {
		size_t size = BP_GET_PSIZE(bp);
		abd_t *abd = abd_alloc(size, B_FALSE);
		int flags = ZIO_FLAG_CANFAIL | ZIO_FLAG_SCRUB | ZIO_FLAG_RAW;

		/* If it's an intent log block, failure is expected. */
		if (zb->zb_level == ZB_ZIL_LEVEL)
			flags |= ZIO_FLAG_SPECULATIVE;

		mutex_enter(&spa->spa_scrub_lock);
		while (spa->spa_scrub_inflight > max_inflight)
			cv_wait(&spa->spa_scrub_io_cv, &spa->spa_scrub_lock);
		spa->spa_scrub_inflight++;
		mutex_exit(&spa->spa_scrub_lock);

		zio_nowait(zio_read(NULL, spa, bp, abd, size,
		    zdb_blkptr_done, zcb, ZIO_PRIORITY_ASYNC_READ, flags, zb));
	}

	zcb->zcb_readfails = 0;

	if (BP_IS_EMBEDDED(bp) &&
	    BPE_GET_ETYPE(bp) == BP_EMBEDDED_TYPE_MOOCH_BYTESWAP &&
	    dump_opt['b'] >= 6) {
		int nrec = BPE_GET_LSIZE(bp);
		char *records = kmem_alloc(nrec, KM_SLEEP);

		(void) printf("MOOCH_BYTESWAP payload: ");
		VERIFY0(decode_embedded_bp(bp, records, nrec));
		for (int i = 0; i < nrec; i++) {
			switch (BSREC_GET_TYPE(records[i])) {
			case BSREC_TYPE_SKIP:
				(void) printf("Skip%u ",
				    BSREC_GET_DATA(records[i]));
				break;
			case BSREC_TYPE_REPEAT:
				(void) printf("Repeat%u ",
				    BSREC_GET_DATA(records[i]));
				break;
			case BSREC_TYPE_INSTR: {
				bsrec_instr_t instr =
				    BSREC_GET_DATA(records[i]);
				switch (instr) {
				case BSREC_INSTR_SKIP8:
					(void) printf("Skip ");
					break;
				case BSREC_INSTR_SWAP16:
					(void) printf("Swap16 ");
					break;
				case BSREC_INSTR_SWAP32:
					(void) printf("Swap32 ");
					break;
				case BSREC_INSTR_SWAP48:
					(void) printf("Swap48 ");
					break;
				case BSREC_INSTR_SWAP64:
					(void) printf("Swap64 ");
					break;
				case BSREC_INSTR_XOR16:
					(void) printf("Xor16 ");
					break;
				default:
					(void) printf("BAD_INSTRUCTION_%u ",
					    instr);
				}
				break;
			}
			default:
				(void) printf("BAD_RECTYPE_%x ", records[i]);
			}
		}
		(void) printf("\n");
	}

	/* only call gethrtime() every 100 blocks */
	static int iters;
	if (++iters > 100)
		iters = 0;
	else
		return (0);

	if (dump_opt['b'] < 5 && gethrtime() > zcb->zcb_lastprint + NANOSEC) {
		uint64_t now = gethrtime();
		char buf[10];
		uint64_t bytes = zcb->zcb_type[ZB_TOTAL][ZDB_OT_TOTAL].zb_asize;
		int kb_per_sec =
		    1 + bytes / (1 + ((now - zcb->zcb_start) / 1000 / 1000));
		int sec_remaining =
		    (zcb->zcb_totalasize - bytes) / 1024 / kb_per_sec;

		zfs_nicenum(bytes, buf, sizeof (buf));
		(void) fprintf(stderr,
		    "\r%5s completed (%4dMB/s) "
		    "estimated time remaining: %uhr %02umin %02usec        ",
		    buf, kb_per_sec / 1024,
		    sec_remaining / 60 / 60,
		    sec_remaining / 60 % 60,
		    sec_remaining % 60);

		zcb->zcb_lastprint = now;
	}

	return (0);
}

static void
zdb_leak(void *arg, uint64_t start, uint64_t size)
{
	vdev_t *vd = arg;

	(void) printf("leaked space: vdev %llu, offset 0x%llx, size %llu\n",
	    (u_longlong_t)vd->vdev_id, (u_longlong_t)start, (u_longlong_t)size);
}

static metaslab_ops_t zdb_metaslab_ops = {
	NULL	/* alloc */
};

static void
zdb_ddt_leak_init(spa_t *spa, zdb_cb_t *zcb)
{
	ddt_bookmark_t ddb = { 0 };
	ddt_entry_t dde;
	int error;

	while ((error = ddt_walk(spa, &ddb, &dde)) == 0) {
		blkptr_t blk;
		ddt_phys_t *ddp = dde.dde_phys;

		if (ddb.ddb_class == DDT_CLASS_UNIQUE)
			return;

		ASSERT(ddt_phys_total_refcnt(&dde) > 1);

		for (int p = 0; p < DDT_PHYS_TYPES; p++, ddp++) {
			if (ddp->ddp_phys_birth == 0)
				continue;
			ddt_bp_create(ddb.ddb_checksum,
			    &dde.dde_key, ddp, &blk);
			if (p == DDT_PHYS_DITTO) {
				zdb_count_block(zcb, NULL, &blk, ZDB_OT_DITTO);
			} else {
				zcb->zcb_dedup_asize +=
				    BP_GET_ASIZE(&blk) * (ddp->ddp_refcnt - 1);
				zcb->zcb_dedup_blocks++;
			}
		}
		if (!dump_opt['L']) {
			ddt_t *ddt = spa->spa_ddt[ddb.ddb_checksum];
			ddt_enter(ddt);
			VERIFY(ddt_lookup(ddt, &blk, B_TRUE) != NULL);
			ddt_exit(ddt);
		}
	}

	ASSERT(error == ENOENT);
}

/* ARGSUSED */
static void
claim_segment_impl_cb(uint64_t inner_offset, vdev_t *vd, uint64_t offset,
    uint64_t size, void *arg)
{
	/*
	 * This callback was called through a remap from
	 * a device being removed. Therefore, the vdev that
	 * this callback is applied to is a concrete
	 * vdev.
	 */
	ASSERT(vdev_is_concrete(vd));

	VERIFY0(metaslab_claim_impl(vd, offset, size,
	    spa_min_claim_txg(vd->vdev_spa)));
}

static void
claim_segment_cb(void *arg, uint64_t offset, uint64_t size)
{
	vdev_t *vd = arg;

	vdev_indirect_ops.vdev_op_remap(vd, offset, size,
	    claim_segment_impl_cb, NULL);
}

/*
 * After accounting for all allocated blocks that are directly referenced,
 * we might have missed a reference to a block from a partially complete
 * (and thus unused) indirect mapping object. We perform a secondary pass
 * through the metaslabs we have already mapped and claim the destination
 * blocks.
 */
static void
zdb_claim_removing(spa_t *spa, zdb_cb_t *zcb)
{
	if (spa->spa_vdev_removal == NULL)
		return;

	spa_config_enter(spa, SCL_CONFIG, FTAG, RW_READER);

	spa_vdev_removal_t *svr = spa->spa_vdev_removal;
	vdev_t *vd = svr->svr_vdev;
	vdev_indirect_mapping_t *vim = vd->vdev_indirect_mapping;

	for (uint64_t msi = 0; msi < vd->vdev_ms_count; msi++) {
		metaslab_t *msp = vd->vdev_ms[msi];

		if (msp->ms_start >= vdev_indirect_mapping_max_offset(vim))
			break;

		ASSERT0(range_tree_space(svr->svr_allocd_segs));

		if (msp->ms_sm != NULL) {
			VERIFY0(space_map_load(msp->ms_sm,
			    svr->svr_allocd_segs, SM_ALLOC));

			/*
			 * Clear everything past what has been synced,
			 * because we have not allocated mappings for it yet.
			 */
			range_tree_clear(svr->svr_allocd_segs,
			    vdev_indirect_mapping_max_offset(vim),
			    msp->ms_sm->sm_start + msp->ms_sm->sm_size -
			    vdev_indirect_mapping_max_offset(vim));
		}

		zcb->zcb_removing_size +=
		    range_tree_space(svr->svr_allocd_segs);
		range_tree_vacate(svr->svr_allocd_segs, claim_segment_cb, vd);
	}

	spa_config_exit(spa, SCL_CONFIG, FTAG);
}

/* ARGSUSED */
static int
increment_indirect_mapping_cb(void *arg, const blkptr_t *bp, dmu_tx_t *tx)
{
	zdb_cb_t *zcb = arg;
	spa_t *spa = zcb->zcb_spa;
	vdev_t *vd;
	const dva_t *dva = &bp->blk_dva[0];

	ASSERT(!dump_opt['L']);
	ASSERT3U(BP_GET_NDVAS(bp), ==, 1);

	spa_config_enter(spa, SCL_VDEV, FTAG, RW_READER);
	vd = vdev_lookup_top(zcb->zcb_spa, DVA_GET_VDEV(dva));
	ASSERT3P(vd, !=, NULL);
	spa_config_exit(spa, SCL_VDEV, FTAG);

	ASSERT(vd->vdev_indirect_config.vic_mapping_object != 0);
	ASSERT3P(zcb->zcb_vd_obsolete_counts[vd->vdev_id], !=, NULL);

	vdev_indirect_mapping_increment_obsolete_count(
	    vd->vdev_indirect_mapping,
	    DVA_GET_OFFSET(dva), DVA_GET_ASIZE(dva),
	    zcb->zcb_vd_obsolete_counts[vd->vdev_id]);

	return (0);
}

static uint32_t *
zdb_load_obsolete_counts(vdev_t *vd)
{
	vdev_indirect_mapping_t *vim = vd->vdev_indirect_mapping;
	spa_t *spa = vd->vdev_spa;
	spa_condensing_indirect_phys_t *scip =
	    &spa->spa_condensing_indirect_phys;
	uint32_t *counts;

	EQUIV(vdev_obsolete_sm_object(vd) != 0, vd->vdev_obsolete_sm != NULL);
	counts = vdev_indirect_mapping_load_obsolete_counts(vim);
	if (vd->vdev_obsolete_sm != NULL) {
		vdev_indirect_mapping_load_obsolete_spacemap(vim, counts,
		    vd->vdev_obsolete_sm);
	}
	if (scip->scip_vdev == vd->vdev_id &&
	    scip->scip_prev_obsolete_sm_object != 0) {
		space_map_t *prev_obsolete_sm = NULL;
		VERIFY0(space_map_open(&prev_obsolete_sm, spa->spa_meta_objset,
		    scip->scip_prev_obsolete_sm_object, 0, vd->vdev_asize, 0));
		space_map_update(prev_obsolete_sm);
		vdev_indirect_mapping_load_obsolete_spacemap(vim, counts,
		    prev_obsolete_sm);
		space_map_close(prev_obsolete_sm);
	}
	return (counts);
}

typedef struct checkpoint_sm_exclude_entry_arg {
	vdev_t *cseea_vd;
	uint64_t cseea_checkpoint_size;
} checkpoint_sm_exclude_entry_arg_t;

static int
checkpoint_sm_exclude_entry_cb(maptype_t type, uint64_t offset, uint64_t size,
    void *arg)
{
	checkpoint_sm_exclude_entry_arg_t *cseea = arg;
	vdev_t *vd = cseea->cseea_vd;
	metaslab_t *ms = vd->vdev_ms[offset >> vd->vdev_ms_shift];
	uint64_t end = offset + size;

	ASSERT(type == SM_FREE);

	/*
	 * Since the vdev_checkpoint_sm exists in the vdev level
	 * and the ms_sm space maps exist in the metaslab level,
	 * an entry in the checkpoint space map could theoretically
	 * cross the boundaries of the metaslab that it belongs.
	 *
	 * In reality, because of the way that we populate and
	 * manipulate the checkpoint's space maps currently,
	 * there shouldn't be any entries that cross metaslabs.
	 * Hence the assertion below.
	 *
	 * That said, there is no fundamental requirement that
	 * the checkpoint's space map entries should not cross
	 * metaslab boundaries. So if needed we could add code
	 * that handles metaslab-crossing segments in the future.
	 */
	VERIFY3U(offset, >=, ms->ms_start);
	VERIFY3U(end, <=, ms->ms_start + ms->ms_size);

	/*
	 * By removing the entry from the allocated segments we
	 * also verify that the entry is there to begin with.
	 */
	mutex_enter(&ms->ms_lock);
	range_tree_remove(ms->ms_allocatable, offset, size);
	mutex_exit(&ms->ms_lock);

	cseea->cseea_checkpoint_size += size;
	return (0);
}

static void
zdb_leak_init_vdev_exclude_checkpoint(vdev_t *vd, zdb_cb_t *zcb)
{
	spa_t *spa = vd->vdev_spa;
	space_map_t *checkpoint_sm = NULL;
	uint64_t checkpoint_sm_obj;

	/*
	 * If there is no vdev_top_zap, we are in a pool whose
	 * version predates the pool checkpoint feature.
	 */
	if (vd->vdev_top_zap == 0)
		return;

	/*
	 * If there is no reference of the vdev_checkpoint_sm in
	 * the vdev_top_zap, then one of the following scenarios
	 * is true:
	 *
	 * 1] There is no checkpoint
	 * 2] There is a checkpoint, but no checkpointed blocks
	 *    have been freed yet
	 * 3] The current vdev is indirect
	 *
	 * In these cases we return immediately.
	 */
	if (zap_contains(spa_meta_objset(spa), vd->vdev_top_zap,
	    VDEV_TOP_ZAP_POOL_CHECKPOINT_SM) != 0)
		return;

	VERIFY0(zap_lookup(spa_meta_objset(spa), vd->vdev_top_zap,
	    VDEV_TOP_ZAP_POOL_CHECKPOINT_SM, sizeof (uint64_t), 1,
	    &checkpoint_sm_obj));

	checkpoint_sm_exclude_entry_arg_t cseea;
	cseea.cseea_vd = vd;
	cseea.cseea_checkpoint_size = 0;

	VERIFY0(space_map_open(&checkpoint_sm, spa_meta_objset(spa),
	    checkpoint_sm_obj, 0, vd->vdev_asize, vd->vdev_ashift));
	space_map_update(checkpoint_sm);

	VERIFY0(space_map_iterate(checkpoint_sm,
	    checkpoint_sm_exclude_entry_cb, &cseea));
	space_map_close(checkpoint_sm);

	zcb->zcb_checkpoint_size += cseea.cseea_checkpoint_size;
}

static void
zdb_leak_init_exclude_checkpoint(spa_t *spa, zdb_cb_t *zcb)
{
	vdev_t *rvd = spa->spa_root_vdev;
	for (uint64_t c = 0; c < rvd->vdev_children; c++) {
		ASSERT3U(c, ==, rvd->vdev_child[c]->vdev_id);
		zdb_leak_init_vdev_exclude_checkpoint(rvd->vdev_child[c], zcb);
	}
}

static void
load_concrete_ms_allocatable_trees(spa_t *spa, maptype_t maptype)
{
	vdev_t *rvd = spa->spa_root_vdev;
	for (uint64_t i = 0; i < rvd->vdev_children; i++) {
		vdev_t *vd = rvd->vdev_child[i];

		ASSERT3U(i, ==, vd->vdev_id);

		if (vd->vdev_ops == &vdev_indirect_ops)
			continue;

		for (uint64_t m = 0; m < vd->vdev_ms_count; m++) {
			metaslab_t *msp = vd->vdev_ms[m];

			(void) fprintf(stderr,
			    "\rloading concrete vdev %llu, "
			    "metaslab %llu of %llu ...",
			    (longlong_t)vd->vdev_id,
			    (longlong_t)msp->ms_id,
			    (longlong_t)vd->vdev_ms_count);

			mutex_enter(&msp->ms_lock);
			metaslab_unload(msp);

			/*
			 * We don't want to spend the CPU manipulating the
			 * size-ordered tree, so clear the range_tree ops.
			 */
			msp->ms_allocatable->rt_ops = NULL;

			if (msp->ms_sm != NULL) {
				VERIFY0(space_map_load(msp->ms_sm,
				    msp->ms_allocatable, maptype));
			}
			if (!msp->ms_loaded)
				msp->ms_loaded = B_TRUE;
			mutex_exit(&msp->ms_lock);
		}
	}
}

/*
 * vm_idxp is an in-out parameter which (for indirect vdevs) is the
 * index in vim_entries that has the first entry in this metaslab.
 * On return, it will be set to the first entry after this metaslab.
 */
static void
load_indirect_ms_allocatable_tree(vdev_t *vd, metaslab_t *msp,
    uint64_t *vim_idxp)
{
	vdev_indirect_mapping_t *vim = vd->vdev_indirect_mapping;

	mutex_enter(&msp->ms_lock);
	metaslab_unload(msp);

	/*
	 * We don't want to spend the CPU manipulating the
	 * size-ordered tree, so clear the range_tree ops.
	 */
	msp->ms_allocatable->rt_ops = NULL;

	for (; *vim_idxp < vdev_indirect_mapping_num_entries(vim);
	    (*vim_idxp)++) {
		vdev_indirect_mapping_entry_phys_t *vimep =
		    &vim->vim_entries[*vim_idxp];
		uint64_t ent_offset = DVA_MAPPING_GET_SRC_OFFSET(vimep);
		uint64_t ent_len = DVA_GET_ASIZE(&vimep->vimep_dst);
		ASSERT3U(ent_offset, >=, msp->ms_start);
		if (ent_offset >= msp->ms_start + msp->ms_size)
			break;

		/*
		 * Mappings do not cross metaslab boundaries,
		 * because we create them by walking the metaslabs.
		 */
		ASSERT3U(ent_offset + ent_len, <=,
		    msp->ms_start + msp->ms_size);
		range_tree_add(msp->ms_allocatable, ent_offset, ent_len);
	}

	if (!msp->ms_loaded)
		msp->ms_loaded = B_TRUE;
	mutex_exit(&msp->ms_lock);
}

static void
zdb_leak_init_prepare_indirect_vdevs(spa_t *spa, zdb_cb_t *zcb)
{
	vdev_t *rvd = spa->spa_root_vdev;
	for (uint64_t c = 0; c < rvd->vdev_children; c++) {
		vdev_t *vd = rvd->vdev_child[c];

		ASSERT3U(c, ==, vd->vdev_id);

		if (vd->vdev_ops != &vdev_indirect_ops)
			continue;

		/*
		 * Note: we don't check for mapping leaks on
		 * removing vdevs because their ms_allocatable's
		 * are used to look for leaks in allocated space.
		 */
		zcb->zcb_vd_obsolete_counts[c] = zdb_load_obsolete_counts(vd);

		/*
		 * Normally, indirect vdevs don't have any
		 * metaslabs.  We want to set them up for
		 * zio_claim().
		 */
		VERIFY0(vdev_metaslab_init(vd, 0));

		vdev_indirect_mapping_t *vim = vd->vdev_indirect_mapping;
		uint64_t vim_idx = 0;
		for (uint64_t m = 0; m < vd->vdev_ms_count; m++) {

			(void) fprintf(stderr,
			    "\rloading indirect vdev %llu, "
			    "metaslab %llu of %llu ...",
			    (longlong_t)vd->vdev_id,
			    (longlong_t)vd->vdev_ms[m]->ms_id,
			    (longlong_t)vd->vdev_ms_count);

			load_indirect_ms_allocatable_tree(vd, vd->vdev_ms[m],
			    &vim_idx);
		}
		ASSERT3U(vim_idx, ==, vdev_indirect_mapping_num_entries(vim));
	}
}

static void
zdb_leak_init(spa_t *spa, zdb_cb_t *zcb)
{
	zcb->zcb_spa = spa;

	if (!dump_opt['L']) {
		dsl_pool_t *dp = spa->spa_dsl_pool;
		vdev_t *rvd = spa->spa_root_vdev;

		/*
		 * We are going to be changing the meaning of the metaslab's
		 * ms_allocatable.  Ensure that the allocator doesn't try to
		 * use the tree.
		 */
		spa->spa_normal_class->mc_ops = &zdb_metaslab_ops;
		spa->spa_log_class->mc_ops = &zdb_metaslab_ops;

		zcb->zcb_vd_obsolete_counts =
		    umem_zalloc(rvd->vdev_children * sizeof (uint32_t *),
		    UMEM_NOFAIL);

		/*
		 * For leak detection, we overload the ms_allocatable trees
		 * to contain allocated segments instead of free segments.
		 * As a result, we can't use the normal metaslab_load/unload
		 * interfaces.
		 */
		zdb_leak_init_prepare_indirect_vdevs(spa, zcb);
		load_concrete_ms_allocatable_trees(spa, SM_ALLOC);

		/*
		 * On load_concrete_ms_allocatable_trees() we loaded all the
		 * allocated entries from the ms_sm to the ms_allocatable for
		 * each metaslab. If the pool has a checkpoint or is in the
		 * middle of discarding a checkpoint, some of these blocks
		 * may have been freed but their ms_sm may not have been
		 * updated because they are referenced by the checkpoint. In
		 * order to avoid false-positives during leak-detection, we
		 * go through the vdev's checkpoint space map and exclude all
		 * its entries from their relevant ms_allocatable.
		 *
		 * We also aggregate the space held by the checkpoint and add
		 * it to zcb_checkpoint_size.
		 *
		 * Note that at this point we are also verifying that all the
		 * entries on the checkpoint_sm are marked as allocated in
		 * the ms_sm of their relevant metaslab.
		 * [see comment in checkpoint_sm_exclude_entry_cb()]
		 */
		zdb_leak_init_exclude_checkpoint(spa, zcb);

		/* for cleaner progress output */
		(void) fprintf(stderr, "\n");

		if (bpobj_is_open(&dp->dp_obsolete_bpobj)) {
			ASSERT(spa_feature_is_enabled(spa,
			    SPA_FEATURE_DEVICE_REMOVAL));
			(void) bpobj_iterate_nofree(&dp->dp_obsolete_bpobj,
			    increment_indirect_mapping_cb, zcb, NULL);
		}
	} else {
		/*
		 * If leak tracing is disabled, we still need to consider
		 * any checkpointed space in our space verification.
		 */
		zcb->zcb_checkpoint_size += spa_get_checkpoint_space(spa);
	}

	spa_config_enter(spa, SCL_CONFIG, FTAG, RW_READER);
	zdb_ddt_leak_init(spa, zcb);
	spa_config_exit(spa, SCL_CONFIG, FTAG);
}

static boolean_t
zdb_check_for_obsolete_leaks(vdev_t *vd, zdb_cb_t *zcb)
{
	boolean_t leaks = B_FALSE;
	vdev_indirect_mapping_t *vim = vd->vdev_indirect_mapping;
	uint64_t total_leaked = 0;

	ASSERT(vim != NULL);

	for (uint64_t i = 0; i < vdev_indirect_mapping_num_entries(vim); i++) {
		vdev_indirect_mapping_entry_phys_t *vimep =
		    &vim->vim_entries[i];
		uint64_t obsolete_bytes = 0;
		uint64_t offset = DVA_MAPPING_GET_SRC_OFFSET(vimep);
		metaslab_t *msp = vd->vdev_ms[offset >> vd->vdev_ms_shift];

		/*
		 * This is not very efficient but it's easy to
		 * verify correctness.
		 */
		for (uint64_t inner_offset = 0;
		    inner_offset < DVA_GET_ASIZE(&vimep->vimep_dst);
		    inner_offset += 1 << vd->vdev_ashift) {
			if (range_tree_contains(msp->ms_allocatable,
			    offset + inner_offset, 1 << vd->vdev_ashift)) {
				obsolete_bytes += 1 << vd->vdev_ashift;
			}
		}

		int64_t bytes_leaked = obsolete_bytes -
		    zcb->zcb_vd_obsolete_counts[vd->vdev_id][i];
		ASSERT3U(DVA_GET_ASIZE(&vimep->vimep_dst), >=,
		    zcb->zcb_vd_obsolete_counts[vd->vdev_id][i]);
		if (bytes_leaked != 0 &&
		    (vdev_obsolete_counts_are_precise(vd) ||
		    dump_opt['d'] >= 5)) {
			(void) printf("obsolete indirect mapping count "
			    "mismatch on %llu:%llx:%llx : %llx bytes leaked\n",
			    (u_longlong_t)vd->vdev_id,
			    (u_longlong_t)DVA_MAPPING_GET_SRC_OFFSET(vimep),
			    (u_longlong_t)DVA_GET_ASIZE(&vimep->vimep_dst),
			    (u_longlong_t)bytes_leaked);
		}
		total_leaked += ABS(bytes_leaked);
	}

	if (!vdev_obsolete_counts_are_precise(vd) && total_leaked > 0) {
		int pct_leaked = total_leaked * 100 /
		    vdev_indirect_mapping_bytes_mapped(vim);
		(void) printf("cannot verify obsolete indirect mapping "
		    "counts of vdev %llu because precise feature was not "
		    "enabled when it was removed: %d%% (%llx bytes) of mapping"
		    "unreferenced\n",
		    (u_longlong_t)vd->vdev_id, pct_leaked,
		    (u_longlong_t)total_leaked);
	} else if (total_leaked > 0) {
		(void) printf("obsolete indirect mapping count mismatch "
		    "for vdev %llu -- %llx total bytes mismatched\n",
		    (u_longlong_t)vd->vdev_id,
		    (u_longlong_t)total_leaked);
		leaks |= B_TRUE;
	}

	vdev_indirect_mapping_free_obsolete_counts(vim,
	    zcb->zcb_vd_obsolete_counts[vd->vdev_id]);
	zcb->zcb_vd_obsolete_counts[vd->vdev_id] = NULL;

	return (leaks);
}

static boolean_t
zdb_leak_fini(spa_t *spa, zdb_cb_t *zcb)
{
	boolean_t leaks = B_FALSE;
	if (!dump_opt['L']) {
		vdev_t *rvd = spa->spa_root_vdev;
		for (int c = 0; c < rvd->vdev_children; c++) {
			vdev_t *vd = rvd->vdev_child[c];
			metaslab_group_t *mg = vd->vdev_mg;

			if (zcb->zcb_vd_obsolete_counts[c] != NULL) {
				leaks |= zdb_check_for_obsolete_leaks(vd, zcb);
			}

			for (int m = 0; m < vd->vdev_ms_count; m++) {
				metaslab_t *msp = vd->vdev_ms[m];
				ASSERT3P(mg, ==, msp->ms_group);

				/*
				 * ms_allocatable has been overloaded
				 * to contain allocated segments. Now that
				 * we finished traversing all blocks, any
				 * block that remains in the ms_allocatable
				 * represents an allocated block that we
				 * did not claim during the traversal.
				 * Claimed blocks would have been removed
				 * from the ms_allocatable.  For indirect
				 * vdevs, space remaining in the tree
				 * represents parts of the mapping that are
				 * not referenced, which is not a bug.
				 */
				if (vd->vdev_ops == &vdev_indirect_ops) {
					range_tree_vacate(msp->ms_allocatable,
					    NULL, NULL);
				} else {
					range_tree_vacate(msp->ms_allocatable,
					    zdb_leak, vd);
				}
				if (msp->ms_loaded) {
					msp->ms_loaded = B_FALSE;
				}
			}
		}

		umem_free(zcb->zcb_vd_obsolete_counts,
		    rvd->vdev_children * sizeof (uint32_t *));
		zcb->zcb_vd_obsolete_counts = NULL;
	}
	return (leaks);
}

/* ARGSUSED */
static int
count_block_cb(void *arg, const blkptr_t *bp, dmu_tx_t *tx)
{
	zdb_cb_t *zcb = arg;

	if (dump_opt['b'] >= 5) {
		char blkbuf[BP_SPRINTF_LEN];
		snprintf_blkptr(blkbuf, sizeof (blkbuf), bp);
		(void) printf("[%s] %s\n",
		    "deferred free", blkbuf);
	}
	zdb_count_block(zcb, NULL, bp, ZDB_OT_DEFERRED);
	return (0);
}

static int
dump_block_stats(spa_t *spa)
{
	zdb_cb_t zcb = { 0 };
	zdb_blkstats_t *zb, *tzb;
	uint64_t norm_alloc, norm_space, total_alloc, total_found;
	int flags = TRAVERSE_PRE | TRAVERSE_PREFETCH_METADATA | TRAVERSE_HARD;
	boolean_t leaks = B_FALSE;

	(void) printf("\nTraversing all blocks %s%s%s%s%s...\n\n",
	    (dump_opt['c'] || !dump_opt['L']) ? "to verify " : "",
	    (dump_opt['c'] == 1) ? "metadata " : "",
	    dump_opt['c'] ? "checksums " : "",
	    (dump_opt['c'] && !dump_opt['L']) ? "and verify " : "",
	    !dump_opt['L'] ? "nothing leaked " : "");

	/*
	 * Load all space maps as SM_ALLOC maps, then traverse the pool
	 * claiming each block we discover.  If the pool is perfectly
	 * consistent, the space maps will be empty when we're done.
	 * Anything left over is a leak; any block we can't claim (because
	 * it's not part of any space map) is a double allocation,
	 * reference to a freed block, or an unclaimed log block.
	 */
	zdb_leak_init(spa, &zcb);

	/*
	 * If there's a deferred-free bplist, process that first.
	 */
	(void) bpobj_iterate_nofree(&spa->spa_deferred_bpobj,
	    count_block_cb, &zcb, NULL);

	if (spa_version(spa) >= SPA_VERSION_DEADLISTS) {
		(void) bpobj_iterate_nofree(&spa->spa_dsl_pool->dp_free_bpobj,
		    count_block_cb, &zcb, NULL);
	}

	zdb_claim_removing(spa, &zcb);

	if (spa_feature_is_active(spa, SPA_FEATURE_ASYNC_DESTROY)) {
		VERIFY3U(0, ==, bptree_iterate(spa->spa_meta_objset,
		    spa->spa_dsl_pool->dp_bptree_obj, B_FALSE, count_block_cb,
		    &zcb, NULL));
	}

	if (dump_opt['c'] > 1)
		flags |= TRAVERSE_PREFETCH_DATA;

	zcb.zcb_totalasize = metaslab_class_get_alloc(spa_normal_class(spa));
	zcb.zcb_start = zcb.zcb_lastprint = gethrtime();
	zcb.zcb_haderrors |= traverse_pool(spa, 0, flags, zdb_blkptr_cb, &zcb);

	/*
	 * If we've traversed the data blocks then we need to wait for those
	 * I/Os to complete. We leverage "The Godfather" zio to wait on
	 * all async I/Os to complete.
	 */
	if (dump_opt['c']) {
		for (int i = 0; i < max_ncpus; i++) {
			(void) zio_wait(spa->spa_async_zio_root[i]);
			spa->spa_async_zio_root[i] = zio_root(spa, NULL, NULL,
			    ZIO_FLAG_CANFAIL | ZIO_FLAG_SPECULATIVE |
			    ZIO_FLAG_GODFATHER);
		}
	}

	if (zcb.zcb_haderrors) {
		(void) printf("\nError counts:\n\n");
		(void) printf("\t%5s  %s\n", "errno", "count");
		for (int e = 0; e < 256; e++) {
			if (zcb.zcb_errors[e] != 0) {
				(void) printf("\t%5d  %llu\n",
				    e, (u_longlong_t)zcb.zcb_errors[e]);
			}
		}
	}

	/*
	 * Report any leaked segments.
	 */
	leaks |= zdb_leak_fini(spa, &zcb);

	tzb = &zcb.zcb_type[ZB_TOTAL][ZDB_OT_TOTAL];

	norm_alloc = metaslab_class_get_alloc(spa_normal_class(spa));
	norm_space = metaslab_class_get_space(spa_normal_class(spa));

	total_alloc = norm_alloc + metaslab_class_get_alloc(spa_log_class(spa));
	total_found = tzb->zb_asize - zcb.zcb_dedup_asize +
	    zcb.zcb_removing_size + zcb.zcb_checkpoint_size;

	if (total_found == total_alloc) {
		if (!dump_opt['L'])
			(void) printf("\n\tNo leaks (block sum matches space"
			    " maps exactly)\n");
	} else {
		(void) printf("block traversal size %llu != alloc %llu "
		    "(%s %lld)\n",
		    (u_longlong_t)total_found,
		    (u_longlong_t)total_alloc,
		    (dump_opt['L']) ? "unreachable" : "leaked",
		    (longlong_t)(total_alloc - total_found));
		leaks = B_TRUE;
	}

	if (tzb->zb_count == 0)
		return (2);

	(void) printf("\n");
	(void) printf("\tbp count:      %10llu\n",
	    (u_longlong_t)tzb->zb_count);
	(void) printf("\tganged count:  %10llu\n",
	    (longlong_t)tzb->zb_gangs);
	(void) printf("\tbp logical:    %10llu      avg: %6llu\n",
	    (u_longlong_t)tzb->zb_lsize,
	    (u_longlong_t)(tzb->zb_lsize / tzb->zb_count));
	(void) printf("\tbp physical:   %10llu      avg:"
	    " %6llu     compression: %6.2f\n",
	    (u_longlong_t)tzb->zb_psize,
	    (u_longlong_t)(tzb->zb_psize / tzb->zb_count),
	    (double)tzb->zb_lsize / tzb->zb_psize);
	(void) printf("\tbp allocated:  %10llu      avg:"
	    " %6llu     compression: %6.2f\n",
	    (u_longlong_t)tzb->zb_asize,
	    (u_longlong_t)(tzb->zb_asize / tzb->zb_count),
	    (double)tzb->zb_lsize / tzb->zb_asize);
	(void) printf("\tbp deduped:    %10llu    ref>1:"
	    " %6llu   deduplication: %6.2f\n",
	    (u_longlong_t)zcb.zcb_dedup_asize,
	    (u_longlong_t)zcb.zcb_dedup_blocks,
	    (double)zcb.zcb_dedup_asize / tzb->zb_asize + 1.0);
	(void) printf("\tSPA allocated: %10llu     used: %5.2f%%\n",
	    (u_longlong_t)norm_alloc, 100.0 * norm_alloc / norm_space);

	for (bp_embedded_type_t i = 0; i < NUM_BP_EMBEDDED_TYPES; i++) {
		if (zcb.zcb_embedded_blocks[i] == 0)
			continue;
		(void) printf("\n");
		(void) printf("\tadditional, non-pointer bps of type %u: "
		    "%10llu\n",
		    i, (u_longlong_t)zcb.zcb_embedded_blocks[i]);

		if (dump_opt['b'] >= 3) {
			(void) printf("\t number of (compressed) bytes:  "
			    "number of bps\n");
			dump_histogram(zcb.zcb_embedded_histogram[i],
			    sizeof (zcb.zcb_embedded_histogram[i]) /
			    sizeof (zcb.zcb_embedded_histogram[i][0]), 0);
		}
	}

	if (tzb->zb_ditto_samevdev != 0) {
		(void) printf("\tDittoed blocks on same vdev: %llu\n",
		    (longlong_t)tzb->zb_ditto_samevdev);
	}

	for (uint64_t v = 0; v < spa->spa_root_vdev->vdev_children; v++) {
		vdev_t *vd = spa->spa_root_vdev->vdev_child[v];
		vdev_indirect_mapping_t *vim = vd->vdev_indirect_mapping;

		if (vim == NULL) {
			continue;
		}

		char mem[32];
		zdb_nicenum(vdev_indirect_mapping_size(vim), mem);

		(void) printf("\tindirect vdev id %llu has %llu segments "
		    "(%s in memory)\n",
		    (longlong_t)vd->vdev_id,
		    (longlong_t)vdev_indirect_mapping_num_entries(vim), mem);
	}

	if (dump_opt['b'] >= 2) {
		int l, t, level;
		(void) printf("\nBlocks\tLSIZE\tPSIZE\tASIZE"
		    "\t  avg\t comp\t%%Total\tType\n");

		for (t = 0; t <= ZDB_OT_TOTAL; t++) {
			char csize[32], lsize[32], psize[32], asize[32];
			char avg[32], gang[32];
			char *typename;

			if (t < DMU_OT_NUMTYPES)
				typename = dmu_ot[t].ot_name;
			else
				typename = zdb_ot_extname[t - DMU_OT_NUMTYPES];

			if (zcb.zcb_type[ZB_TOTAL][t].zb_asize == 0) {
				(void) printf("%6s\t%5s\t%5s\t%5s"
				    "\t%5s\t%5s\t%6s\t%s\n",
				    "-",
				    "-",
				    "-",
				    "-",
				    "-",
				    "-",
				    "-",
				    typename);
				continue;
			}

			for (l = ZB_TOTAL - 1; l >= -1; l--) {
				level = (l == -1 ? ZB_TOTAL : l);
				zb = &zcb.zcb_type[level][t];

				if (zb->zb_asize == 0)
					continue;

				if (dump_opt['b'] < 3 && level != ZB_TOTAL)
					continue;

				if (level == 0 && zb->zb_asize ==
				    zcb.zcb_type[ZB_TOTAL][t].zb_asize)
					continue;

				zdb_nicenum(zb->zb_count, csize);
				zdb_nicenum(zb->zb_lsize, lsize);
				zdb_nicenum(zb->zb_psize, psize);
				zdb_nicenum(zb->zb_asize, asize);
				zdb_nicenum(zb->zb_asize / zb->zb_count, avg);
				zdb_nicenum(zb->zb_gangs, gang);

				(void) printf("%6s\t%5s\t%5s\t%5s\t%5s"
				    "\t%5.2f\t%6.2f\t",
				    csize, lsize, psize, asize, avg,
				    (double)zb->zb_lsize / zb->zb_psize,
				    100.0 * zb->zb_asize / tzb->zb_asize);

				if (level == ZB_TOTAL)
					(void) printf("%s\n", typename);
				else
					(void) printf("    L%d %s\n",
					    level, typename);

				if (dump_opt['b'] >= 3 && zb->zb_gangs > 0) {
					(void) printf("\t number of ganged "
					    "blocks: %s\n", gang);
				}

				if (dump_opt['b'] >= 4) {
					(void) printf("psize "
					    "(in 512-byte sectors): "
					    "number of blocks\n");
					dump_histogram(zb->zb_psize_histogram,
					    PSIZE_HISTO_SIZE, 0);
				}
			}
		}
	}

	(void) printf("\n");

	if (leaks)
		return (2);

	if (zcb.zcb_haderrors)
		return (3);

	return (0);
}

typedef struct zdb_ddt_entry {
	ddt_key_t	zdde_key;
	uint64_t	zdde_ref_blocks;
	uint64_t	zdde_ref_lsize;
	uint64_t	zdde_ref_psize;
	uint64_t	zdde_ref_dsize;
	avl_node_t	zdde_node;
} zdb_ddt_entry_t;

/* ARGSUSED */
static int
zdb_ddt_add_cb(spa_t *spa, zilog_t *zilog, const blkptr_t *bp,
    const zbookmark_phys_t *zb, const dnode_phys_t *dnp, void *arg)
{
	avl_tree_t *t = arg;
	avl_index_t where;
	zdb_ddt_entry_t *zdde, zdde_search;

	if (bp == NULL || BP_IS_HOLE(bp) || BP_IS_EMBEDDED(bp))
		return (0);

	if (dump_opt['S'] > 1 && zb->zb_level == ZB_ROOT_LEVEL) {
		(void) printf("traversing objset %llu, %llu objects, "
		    "%lu blocks so far\n",
		    (u_longlong_t)zb->zb_objset,
		    (u_longlong_t)BP_GET_FILL(bp),
		    avl_numnodes(t));
	}

	if (BP_IS_HOLE(bp) || BP_GET_CHECKSUM(bp) == ZIO_CHECKSUM_OFF ||
	    BP_GET_LEVEL(bp) > 0 || DMU_OT_IS_METADATA(BP_GET_TYPE(bp)))
		return (0);

	ddt_key_fill(&zdde_search.zdde_key, bp);

	zdde = avl_find(t, &zdde_search, &where);

	if (zdde == NULL) {
		zdde = umem_zalloc(sizeof (*zdde), UMEM_NOFAIL);
		zdde->zdde_key = zdde_search.zdde_key;
		avl_insert(t, zdde, where);
	}

	zdde->zdde_ref_blocks += 1;
	zdde->zdde_ref_lsize += BP_GET_LSIZE(bp);
	zdde->zdde_ref_psize += BP_GET_PSIZE(bp);
	zdde->zdde_ref_dsize += bp_get_dsize_sync(spa, bp);

	return (0);
}

static void
dump_simulated_ddt(spa_t *spa)
{
	avl_tree_t t;
	void *cookie = NULL;
	zdb_ddt_entry_t *zdde;
	ddt_histogram_t ddh_total = { 0 };
	ddt_stat_t dds_total = { 0 };

	avl_create(&t, ddt_entry_compare,
	    sizeof (zdb_ddt_entry_t), offsetof(zdb_ddt_entry_t, zdde_node));

	spa_config_enter(spa, SCL_CONFIG, FTAG, RW_READER);

	(void) traverse_pool(spa, 0, TRAVERSE_PRE | TRAVERSE_PREFETCH_METADATA,
	    zdb_ddt_add_cb, &t);

	spa_config_exit(spa, SCL_CONFIG, FTAG);

	while ((zdde = avl_destroy_nodes(&t, &cookie)) != NULL) {
		ddt_stat_t dds;
		uint64_t refcnt = zdde->zdde_ref_blocks;
		ASSERT(refcnt != 0);

		dds.dds_blocks = zdde->zdde_ref_blocks / refcnt;
		dds.dds_lsize = zdde->zdde_ref_lsize / refcnt;
		dds.dds_psize = zdde->zdde_ref_psize / refcnt;
		dds.dds_dsize = zdde->zdde_ref_dsize / refcnt;

		dds.dds_ref_blocks = zdde->zdde_ref_blocks;
		dds.dds_ref_lsize = zdde->zdde_ref_lsize;
		dds.dds_ref_psize = zdde->zdde_ref_psize;
		dds.dds_ref_dsize = zdde->zdde_ref_dsize;

		ddt_stat_add(&ddh_total.ddh_stat[highbit64(refcnt) - 1],
		    &dds, 0);

		umem_free(zdde, sizeof (*zdde));
	}

	avl_destroy(&t);

	ddt_histogram_stat(&dds_total, &ddh_total);

	(void) printf("Simulated DDT histogram:\n");

	zpool_dump_ddt(&dds_total, &ddh_total);

	dump_dedup_ratio(&dds_total);
}

static int
verify_device_removal_feature_counts(spa_t *spa)
{
	uint64_t dr_feature_refcount = 0;
	uint64_t oc_feature_refcount = 0;
	uint64_t indirect_vdev_count = 0;
	uint64_t precise_vdev_count = 0;
	uint64_t obsolete_counts_object_count = 0;
	uint64_t obsolete_sm_count = 0;
	uint64_t obsolete_counts_count = 0;
	uint64_t scip_count = 0;
	uint64_t obsolete_bpobj_count = 0;
	int ret = 0;

	spa_condensing_indirect_phys_t *scip =
	    &spa->spa_condensing_indirect_phys;
	if (scip->scip_next_mapping_object != 0) {
		vdev_t *vd = spa->spa_root_vdev->vdev_child[scip->scip_vdev];
		ASSERT(scip->scip_prev_obsolete_sm_object != 0);
		ASSERT3P(vd->vdev_ops, ==, &vdev_indirect_ops);

		(void) printf("Condensing indirect vdev %llu: new mapping "
		    "object %llu, prev obsolete sm %llu\n",
		    (u_longlong_t)scip->scip_vdev,
		    (u_longlong_t)scip->scip_next_mapping_object,
		    (u_longlong_t)scip->scip_prev_obsolete_sm_object);
		if (scip->scip_prev_obsolete_sm_object != 0) {
			space_map_t *prev_obsolete_sm = NULL;
			VERIFY0(space_map_open(&prev_obsolete_sm,
			    spa->spa_meta_objset,
			    scip->scip_prev_obsolete_sm_object,
			    0, vd->vdev_asize, 0));
			space_map_update(prev_obsolete_sm);
			dump_spacemap(spa->spa_meta_objset, prev_obsolete_sm);
			(void) printf("\n");
			space_map_close(prev_obsolete_sm);
		}

		scip_count += 2;
	}

	for (uint64_t i = 0; i < spa->spa_root_vdev->vdev_children; i++) {
		vdev_t *vd = spa->spa_root_vdev->vdev_child[i];
		vdev_indirect_config_t *vic = &vd->vdev_indirect_config;

		if (vic->vic_mapping_object != 0) {
			ASSERT(vd->vdev_ops == &vdev_indirect_ops ||
			    vd->vdev_removing);
			indirect_vdev_count++;

			if (vd->vdev_indirect_mapping->vim_havecounts) {
				obsolete_counts_count++;
			}
		}
		if (vdev_obsolete_counts_are_precise(vd)) {
			ASSERT(vic->vic_mapping_object != 0);
			precise_vdev_count++;
		}
		if (vdev_obsolete_sm_object(vd) != 0) {
			ASSERT(vic->vic_mapping_object != 0);
			obsolete_sm_count++;
		}
	}

	(void) feature_get_refcount(spa,
	    &spa_feature_table[SPA_FEATURE_DEVICE_REMOVAL],
	    &dr_feature_refcount);
	(void) feature_get_refcount(spa,
	    &spa_feature_table[SPA_FEATURE_OBSOLETE_COUNTS],
	    &oc_feature_refcount);

	if (dr_feature_refcount != indirect_vdev_count) {
		ret = 1;
		(void) printf("Number of indirect vdevs (%llu) " \
		    "does not match feature count (%llu)\n",
		    (u_longlong_t)indirect_vdev_count,
		    (u_longlong_t)dr_feature_refcount);
	} else {
		(void) printf("Verified device_removal feature refcount " \
		    "of %llu is correct\n",
		    (u_longlong_t)dr_feature_refcount);
	}

	if (zap_contains(spa_meta_objset(spa), DMU_POOL_DIRECTORY_OBJECT,
	    DMU_POOL_OBSOLETE_BPOBJ) == 0) {
		obsolete_bpobj_count++;
	}


	obsolete_counts_object_count = precise_vdev_count;
	obsolete_counts_object_count += obsolete_sm_count;
	obsolete_counts_object_count += obsolete_counts_count;
	obsolete_counts_object_count += scip_count;
	obsolete_counts_object_count += obsolete_bpobj_count;
	obsolete_counts_object_count += remap_deadlist_count;

	if (oc_feature_refcount != obsolete_counts_object_count) {
		ret = 1;
		(void) printf("Number of obsolete counts objects (%llu) " \
		    "does not match feature count (%llu)\n",
		    (u_longlong_t)obsolete_counts_object_count,
		    (u_longlong_t)oc_feature_refcount);
		(void) printf("pv:%llu os:%llu oc:%llu sc:%llu "
		    "ob:%llu rd:%llu\n",
		    (u_longlong_t)precise_vdev_count,
		    (u_longlong_t)obsolete_sm_count,
		    (u_longlong_t)obsolete_counts_count,
		    (u_longlong_t)scip_count,
		    (u_longlong_t)obsolete_bpobj_count,
		    (u_longlong_t)remap_deadlist_count);
	} else {
		(void) printf("Verified indirect_refcount feature refcount " \
		    "of %llu is correct\n",
		    (u_longlong_t)oc_feature_refcount);
	}
	return (ret);
}

#define	BOGUS_SUFFIX "_CHECKPOINTED_UNIVERSE"
/*
 * Import the checkpointed state of the pool specified by the target
 * parameter as readonly. The function also accepts a pool config
 * as an optional parameter, else it attempts to infer the config by
 * the name of the target pool.
 *
 * Note that the checkpointed state's pool name will be the name of
 * the original pool with the above suffix appened to it. In addition,
 * if the target is not a pool name (e.g. a path to a dataset) then
 * the new_path parameter is populated with the updated path to
 * reflect the fact that we are looking into the checkpointed state.
 *
 * The function returns a newly-allocated copy of the name of the
 * pool containing the checkpointed state. When this copy is no
 * longer needed it should be freed with free(3C). Same thing
 * applies to the new_path parameter if allocated.
 */
static char *
import_checkpointed_state(char *target, nvlist_t *cfg, char **new_path)
{
	int error = 0;
	char *poolname, *bogus_name;

	/* If the target is not a pool, the extract the pool name */
	char *path_start = strchr(target, '/');
	if (path_start != NULL) {
		size_t poolname_len = path_start - target;
		poolname = strndup(target, poolname_len);
	} else {
		poolname = target;
	}

	if (cfg == NULL) {
		error = spa_get_stats(poolname, &cfg, NULL, 0);
		if (error != 0) {
			fatal("Tried to read config of pool \"%s\" but "
			    "spa_get_stats() failed with error %d\n",
			    poolname, error);
		}
	}

	(void) asprintf(&bogus_name, "%s%s", poolname, BOGUS_SUFFIX);
	fnvlist_add_string(cfg, ZPOOL_CONFIG_POOL_NAME, bogus_name);

	error = spa_import(bogus_name, cfg, NULL,
	    ZFS_IMPORT_MISSING_LOG | ZFS_IMPORT_CHECKPOINT);
	if (error != 0) {
		fatal("Tried to import pool \"%s\" but spa_import() failed "
		    "with error %d\n", bogus_name, error);
	}

	if (new_path != NULL && path_start != NULL)
		(void) asprintf(new_path, "%s%s", bogus_name, path_start);

	if (target != poolname)
		free(poolname);

	return (bogus_name);
}

typedef struct verify_checkpoint_sm_entry_cb_arg {
	vdev_t *vcsec_vd;

	/* the following fields are only used for printing progress */
	uint64_t vcsec_entryid;
	uint64_t vcsec_num_entries;
} verify_checkpoint_sm_entry_cb_arg_t;

#define	ENTRIES_PER_PROGRESS_UPDATE 10000

static int
verify_checkpoint_sm_entry_cb(maptype_t type, uint64_t offset, uint64_t size,
    void *arg)
{
	verify_checkpoint_sm_entry_cb_arg_t *vcsec = arg;
	vdev_t *vd = vcsec->vcsec_vd;
	metaslab_t *ms = vd->vdev_ms[offset >> vd->vdev_ms_shift];
	uint64_t end = offset + size;

	ASSERT(type == SM_FREE);

	if ((vcsec->vcsec_entryid % ENTRIES_PER_PROGRESS_UPDATE) == 0) {
		(void) fprintf(stderr,
		    "\rverifying vdev %llu, space map entry %llu of %llu ...",
		    (longlong_t)vd->vdev_id,
		    (longlong_t)vcsec->vcsec_entryid,
		    (longlong_t)vcsec->vcsec_num_entries);
	}
	vcsec->vcsec_entryid++;

	/*
	 * See comment in checkpoint_sm_exclude_entry_cb()
	 */
	VERIFY3U(offset, >=, ms->ms_start);
	VERIFY3U(end, <=, ms->ms_start + ms->ms_size);

	/*
	 * The entries in the vdev_checkpoint_sm should be marked as
	 * allocated in the checkpointed state of the pool, therefore
	 * their respective ms_allocateable trees should not contain them.
	 */
	mutex_enter(&ms->ms_lock);
	range_tree_verify(ms->ms_allocatable, offset, size);
	mutex_exit(&ms->ms_lock);

	return (0);
}

/*
 * Verify that all segments in the vdev_checkpoint_sm are allocated
 * according to the checkpoint's ms_sm (i.e. are not in the checkpoint's
 * ms_allocatable).
 *
 * Do so by comparing the checkpoint space maps (vdev_checkpoint_sm) of
 * each vdev in the current state of the pool to the metaslab space maps
 * (ms_sm) of the checkpointed state of the pool.
 *
 * Note that the function changes the state of the ms_allocatable
 * trees of the current spa_t. The entries of these ms_allocatable
 * trees are cleared out and then repopulated from with the free
 * entries of their respective ms_sm space maps.
 */
static void
verify_checkpoint_vdev_spacemaps(spa_t *checkpoint, spa_t *current)
{
	vdev_t *ckpoint_rvd = checkpoint->spa_root_vdev;
	vdev_t *current_rvd = current->spa_root_vdev;

	load_concrete_ms_allocatable_trees(checkpoint, SM_FREE);

	for (uint64_t c = 0; c < ckpoint_rvd->vdev_children; c++) {
		vdev_t *ckpoint_vd = ckpoint_rvd->vdev_child[c];
		vdev_t *current_vd = current_rvd->vdev_child[c];

		space_map_t *checkpoint_sm = NULL;
		uint64_t checkpoint_sm_obj;

		if (ckpoint_vd->vdev_ops == &vdev_indirect_ops) {
			/*
			 * Since we don't allow device removal in a pool
			 * that has a checkpoint, we expect that all removed
			 * vdevs were removed from the pool before the
			 * checkpoint.
			 */
			ASSERT3P(current_vd->vdev_ops, ==, &vdev_indirect_ops);
			continue;
		}

		/*
		 * If the checkpoint space map doesn't exist, then nothing
		 * here is checkpointed so there's nothing to verify.
		 */
		if (current_vd->vdev_top_zap == 0 ||
		    zap_contains(spa_meta_objset(current),
		    current_vd->vdev_top_zap,
		    VDEV_TOP_ZAP_POOL_CHECKPOINT_SM) != 0)
			continue;

		VERIFY0(zap_lookup(spa_meta_objset(current),
		    current_vd->vdev_top_zap, VDEV_TOP_ZAP_POOL_CHECKPOINT_SM,
		    sizeof (uint64_t), 1, &checkpoint_sm_obj));

		VERIFY0(space_map_open(&checkpoint_sm, spa_meta_objset(current),
		    checkpoint_sm_obj, 0, current_vd->vdev_asize,
		    current_vd->vdev_ashift));
		space_map_update(checkpoint_sm);

		verify_checkpoint_sm_entry_cb_arg_t vcsec;
		vcsec.vcsec_vd = ckpoint_vd;
		vcsec.vcsec_entryid = 0;
		vcsec.vcsec_num_entries =
		    space_map_length(checkpoint_sm) / sizeof (uint64_t);
		VERIFY0(space_map_iterate(checkpoint_sm,
		    verify_checkpoint_sm_entry_cb, &vcsec));
		dump_spacemap(current->spa_meta_objset, checkpoint_sm);
		space_map_close(checkpoint_sm);
	}

	/*
	 * If we've added vdevs since we took the checkpoint, ensure
	 * that their checkpoint space maps are empty.
	 */
	if (ckpoint_rvd->vdev_children < current_rvd->vdev_children) {
		for (uint64_t c = ckpoint_rvd->vdev_children;
		    c < current_rvd->vdev_children; c++) {
			vdev_t *current_vd = current_rvd->vdev_child[c];
			ASSERT3P(current_vd->vdev_checkpoint_sm, ==, NULL);
		}
	}

	/* for cleaner progress output */
	(void) fprintf(stderr, "\n");
}

/*
 * Verifies that all space that's allocated in the checkpoint is
 * still allocated in the current version, by checking that everything
 * in checkpoint's ms_allocatable (which is actually allocated, not
 * allocatable/free) is not present in current's ms_allocatable.
 *
 * Note that the function changes the state of the ms_allocatable
 * trees of both spas when called. The entries of all ms_allocatable
 * trees are cleared out and then repopulated from their respective
 * ms_sm space maps. In the checkpointed state we load the allocated
 * entries, and in the current state we load the free entries.
 */
static void
verify_checkpoint_ms_spacemaps(spa_t *checkpoint, spa_t *current)
{
	vdev_t *ckpoint_rvd = checkpoint->spa_root_vdev;
	vdev_t *current_rvd = current->spa_root_vdev;

	load_concrete_ms_allocatable_trees(checkpoint, SM_ALLOC);
	load_concrete_ms_allocatable_trees(current, SM_FREE);

	for (uint64_t i = 0; i < ckpoint_rvd->vdev_children; i++) {
		vdev_t *ckpoint_vd = ckpoint_rvd->vdev_child[i];
		vdev_t *current_vd = current_rvd->vdev_child[i];

		if (ckpoint_vd->vdev_ops == &vdev_indirect_ops) {
			/*
			 * See comment in verify_checkpoint_vdev_spacemaps()
			 */
			ASSERT3P(current_vd->vdev_ops, ==, &vdev_indirect_ops);
			continue;
		}

		for (uint64_t m = 0; m < ckpoint_vd->vdev_ms_count; m++) {
			metaslab_t *ckpoint_msp = ckpoint_vd->vdev_ms[m];
			metaslab_t *current_msp = current_vd->vdev_ms[m];

			(void) fprintf(stderr,
			    "\rverifying vdev %llu of %llu, "
			    "metaslab %llu of %llu ...",
			    (longlong_t)current_vd->vdev_id,
			    (longlong_t)current_rvd->vdev_children,
			    (longlong_t)current_vd->vdev_ms[m]->ms_id,
			    (longlong_t)current_vd->vdev_ms_count);

			/*
			 * We walk through the ms_allocatable trees that
			 * are loaded with the allocated blocks from the
			 * ms_sm spacemaps of the checkpoint. For each
			 * one of these ranges we ensure that none of them
			 * exists in the ms_allocatable trees of the
			 * current state which are loaded with the ranges
			 * that are currently free.
			 *
			 * This way we ensure that none of the blocks that
			 * are part of the checkpoint were freed by mistake.
			 */
			range_tree_walk(ckpoint_msp->ms_allocatable,
			    (range_tree_func_t *)range_tree_verify,
			    current_msp->ms_allocatable);
		}
	}

	/* for cleaner progress output */
	(void) fprintf(stderr, "\n");
}

static void
verify_checkpoint_blocks(spa_t *spa)
{
	spa_t *checkpoint_spa;
	char *checkpoint_pool;
	nvlist_t *config = NULL;
	int error = 0;

	/*
	 * We import the checkpointed state of the pool (under a different
	 * name) so we can do verification on it against the current state
	 * of the pool.
	 */
	checkpoint_pool = import_checkpointed_state(spa->spa_name, config,
	    NULL);
	ASSERT(strcmp(spa->spa_name, checkpoint_pool) != 0);

	error = spa_open(checkpoint_pool, &checkpoint_spa, FTAG);
	if (error != 0) {
		fatal("Tried to open pool \"%s\" but spa_open() failed with "
		    "error %d\n", checkpoint_pool, error);
	}

	/*
	 * Ensure that ranges in the checkpoint space maps of each vdev
	 * are allocated according to the checkpointed state's metaslab
	 * space maps.
	 */
	verify_checkpoint_vdev_spacemaps(checkpoint_spa, spa);

	/*
	 * Ensure that allocated ranges in the checkpoint's metaslab
	 * space maps remain allocated in the metaslab space maps of
	 * the current state.
	 */
	verify_checkpoint_ms_spacemaps(checkpoint_spa, spa);

	/*
	 * Once we are done, we get rid of the checkpointed state.
	 */
	spa_close(checkpoint_spa, FTAG);
	free(checkpoint_pool);
}

static void
dump_leftover_checkpoint_blocks(spa_t *spa)
{
	vdev_t *rvd = spa->spa_root_vdev;

	for (uint64_t i = 0; i < rvd->vdev_children; i++) {
		vdev_t *vd = rvd->vdev_child[i];

		space_map_t *checkpoint_sm = NULL;
		uint64_t checkpoint_sm_obj;

		if (vd->vdev_top_zap == 0)
			continue;

		if (zap_contains(spa_meta_objset(spa), vd->vdev_top_zap,
		    VDEV_TOP_ZAP_POOL_CHECKPOINT_SM) != 0)
			continue;

		VERIFY0(zap_lookup(spa_meta_objset(spa), vd->vdev_top_zap,
		    VDEV_TOP_ZAP_POOL_CHECKPOINT_SM,
		    sizeof (uint64_t), 1, &checkpoint_sm_obj));

		VERIFY0(space_map_open(&checkpoint_sm, spa_meta_objset(spa),
		    checkpoint_sm_obj, 0, vd->vdev_asize, vd->vdev_ashift));
		space_map_update(checkpoint_sm);
		dump_spacemap(spa->spa_meta_objset, checkpoint_sm);
		space_map_close(checkpoint_sm);
	}
}

static int
verify_checkpoint(spa_t *spa)
{
	uberblock_t checkpoint;
	int error;

	if (!spa_feature_is_active(spa, SPA_FEATURE_POOL_CHECKPOINT))
		return (0);

	error = zap_lookup(spa->spa_meta_objset, DMU_POOL_DIRECTORY_OBJECT,
	    DMU_POOL_ZPOOL_CHECKPOINT, sizeof (uint64_t),
	    sizeof (uberblock_t) / sizeof (uint64_t), &checkpoint);

	if (error == ENOENT) {
		/*
		 * If the feature is active but the uberblock is missing
		 * then we must be in the middle of discarding the
		 * checkpoint.
		 */
		(void) printf("\nPartially discarded checkpoint "
		    "state found:\n");
		dump_leftover_checkpoint_blocks(spa);
		return (0);
	} else if (error != 0) {
		(void) printf("lookup error %d when looking for "
		    "checkpointed uberblock in MOS\n", error);
		return (error);
	}
	dump_uberblock(&checkpoint, "\nCheckpointed uberblock found:\n", "\n");

	if (checkpoint.ub_checkpoint_txg == 0) {
		(void) printf("\nub_checkpoint_txg not set in checkpointed "
		    "uberblock\n");
		error = 3;
	}

	if (error == 0)
		verify_checkpoint_blocks(spa);

	return (error);
}

static void
dump_zpool(spa_t *spa)
{
	dsl_pool_t *dp = spa_get_dsl(spa);
	int rc = 0;

	if (dump_opt['S']) {
		dump_simulated_ddt(spa);
		return;
	}

	if (!dump_opt['e'] && dump_opt['C'] > 1) {
		(void) printf("\nCached configuration:\n");
		dump_nvlist(spa->spa_config, 8);
	}

	if (dump_opt['C'])
		dump_config(spa);

	if (dump_opt['u'])
		dump_uberblock(&spa->spa_uberblock, "\nUberblock:\n", "\n");

	if (dump_opt['D'])
		dump_all_ddts(spa);

	if (dump_opt['d'] > 2 || dump_opt['m'])
		dump_metaslabs(spa);
	if (dump_opt['M'])
		dump_metaslab_groups(spa);

	if (dump_opt['d'] || dump_opt['i']) {
		dump_dir(dp->dp_meta_objset);
		if (dump_opt['d'] >= 3) {
			dsl_pool_t *dp = spa->spa_dsl_pool;
			dump_full_bpobj(&spa->spa_deferred_bpobj,
			    "Deferred frees", 0);
			if (spa_version(spa) >= SPA_VERSION_DEADLISTS) {
				dump_full_bpobj(&dp->dp_free_bpobj,
				    "Pool snapshot frees", 0);
			}
			if (bpobj_is_open(&dp->dp_obsolete_bpobj)) {
				ASSERT(spa_feature_is_enabled(spa,
				    SPA_FEATURE_DEVICE_REMOVAL));
				dump_full_bpobj(&dp->dp_obsolete_bpobj,
				    "Pool obsolete blocks", 0);
			}

			if (spa_feature_is_active(spa,
			    SPA_FEATURE_ASYNC_DESTROY)) {
				dump_bptree(spa->spa_meta_objset,
				    dp->dp_bptree_obj,
				    "Pool dataset frees");
			}
			dump_dtl(spa->spa_root_vdev, 0);
		}

		for (spa_feature_t f = 0; f < SPA_FEATURES; f++)
			global_feature_count[f] = UINT64_MAX;
		global_feature_count[SPA_FEATURE_REDACTION_BOOKMARKS] = 0;
		global_feature_count[SPA_FEATURE_BOOKMARK_WRITTEN] = 0;

		(void) dmu_objset_find(spa_name(spa), dump_one_dir,
		    NULL, DS_FIND_SNAPSHOTS | DS_FIND_CHILDREN);

		for (spa_feature_t f = 0; f < SPA_FEATURES; f++) {
			uint64_t refcount;
			uint64_t *arr;
			if (!(spa_feature_table[f].fi_flags &
			    ZFEATURE_FLAG_PER_DATASET)) {
				if (global_feature_count[f] == UINT64_MAX)
					continue;
				if (!spa_feature_is_enabled(spa, f)) {
					ASSERT0(global_feature_count[f]);
					continue;
				}
				arr = global_feature_count;
			} else {
				if (!spa_feature_is_enabled(spa, f)) {
					ASSERT0(dataset_feature_count[f]);
					continue;
				}
				arr = dataset_feature_count;
			}

			(void) feature_get_refcount(spa,
			    &spa_feature_table[f], &refcount);
			if (arr[f] != refcount) {
				(void) printf("%s feature refcount mismatch: "
				    "%lld consumers != %lld refcount\n",
				    spa_feature_table[f].fi_uname,
				    (longlong_t)arr[f], (longlong_t)refcount);
				rc = 2;
			} else {
				(void) printf("Verified %s feature refcount "
				    "of %llu is correct\n",
				    spa_feature_table[f].fi_uname,
				    (longlong_t)refcount);
			}
		}

		if (rc == 0) {
			rc = verify_device_removal_feature_counts(spa);
		}
	}
	if (rc == 0 && (dump_opt['b'] || dump_opt['c']))
		rc = dump_block_stats(spa);

	if (rc == 0)
		rc = verify_spacemap_refcounts(spa);

	if (dump_opt['s'])
		show_pool_stats(spa);

	if (dump_opt['h'])
		dump_history(spa);

	if (rc == 0 && !dump_opt['L'])
		rc = verify_checkpoint(spa);

	if (rc != 0) {
		dump_debug_buffer();
		exit(rc);
	}
}

#define	ZDB_FLAG_CHECKSUM	0x0001
#define	ZDB_FLAG_DECOMPRESS	0x0002
#define	ZDB_FLAG_BSWAP		0x0004
#define	ZDB_FLAG_GBH		0x0008
#define	ZDB_FLAG_INDIRECT	0x0010
#define	ZDB_FLAG_PHYS		0x0020
#define	ZDB_FLAG_RAW		0x0040
#define	ZDB_FLAG_PRINT_BLKPTR	0x0080

int flagbits[256];

static void
zdb_print_blkptr(blkptr_t *bp, int flags)
{
	char blkbuf[BP_SPRINTF_LEN];

	if (flags & ZDB_FLAG_BSWAP)
		byteswap_uint64_array((void *)bp, sizeof (blkptr_t));

	snprintf_blkptr(blkbuf, sizeof (blkbuf), bp);
	(void) printf("%s\n", blkbuf);
}

static void
zdb_dump_indirect(blkptr_t *bp, int nbps, int flags)
{
	int i;

	for (i = 0; i < nbps; i++)
		zdb_print_blkptr(&bp[i], flags);
}

static void
zdb_dump_gbh(void *buf, int flags)
{
	zdb_dump_indirect((blkptr_t *)buf, SPA_GBH_NBLKPTRS, flags);
}

static void
zdb_dump_block_raw(void *buf, uint64_t size, int flags)
{
	if (flags & ZDB_FLAG_BSWAP)
		byteswap_uint64_array(buf, size);
	(void) write(1, buf, size);
}

static void
zdb_dump_block(char *label, void *buf, uint64_t size, int flags)
{
	uint64_t *d = (uint64_t *)buf;
	int nwords = size / sizeof (uint64_t);
	int do_bswap = !!(flags & ZDB_FLAG_BSWAP);
	int i, j;
	char *hdr, *c;


	if (do_bswap)
		hdr = " 7 6 5 4 3 2 1 0   f e d c b a 9 8";
	else
		hdr = " 0 1 2 3 4 5 6 7   8 9 a b c d e f";

	(void) printf("\n%s\n%6s   %s  0123456789abcdef\n", label, "", hdr);

	for (i = 0; i < nwords; i += 2) {
		(void) printf("%06llx:  %016llx  %016llx  ",
		    (u_longlong_t)(i * sizeof (uint64_t)),
		    (u_longlong_t)(do_bswap ? BSWAP_64(d[i]) : d[i]),
		    (u_longlong_t)(do_bswap ? BSWAP_64(d[i + 1]) : d[i + 1]));

		c = (char *)&d[i];
		for (j = 0; j < 2 * sizeof (uint64_t); j++)
			(void) printf("%c", isprint(c[j]) ? c[j] : '.');
		(void) printf("\n");
	}
}

/*
 * There are two acceptable formats:
 *	leaf_name	  - For example: c1t0d0 or /tmp/ztest.0a
 *	child[.child]*    - For example: 0.1.1
 *
 * The second form can be used to specify arbitrary vdevs anywhere
 * in the heirarchy.  For example, in a pool with a mirror of
 * RAID-Zs, you can specify either RAID-Z vdev with 0.0 or 0.1 .
 */
static vdev_t *
zdb_vdev_lookup(vdev_t *vdev, char *path)
{
	char *s, *p, *q;
	int i;

	if (vdev == NULL)
		return (NULL);

	/* First, assume the x.x.x.x format */
	i = (int)strtoul(path, &s, 10);
	if (s == path || (s && *s != '.' && *s != '\0'))
		goto name;
	if (i < 0 || i >= vdev->vdev_children)
		return (NULL);

	vdev = vdev->vdev_child[i];
	if (*s == '\0')
		return (vdev);
	return (zdb_vdev_lookup(vdev, s+1));

name:
	for (i = 0; i < vdev->vdev_children; i++) {
		vdev_t *vc = vdev->vdev_child[i];

		if (vc->vdev_path == NULL) {
			vc = zdb_vdev_lookup(vc, path);
			if (vc == NULL)
				continue;
			else
				return (vc);
		}

		p = strrchr(vc->vdev_path, '/');
		p = p ? p + 1 : vc->vdev_path;
		q = &vc->vdev_path[strlen(vc->vdev_path) - 2];

		if (strcmp(vc->vdev_path, path) == 0)
			return (vc);
		if (strcmp(p, path) == 0)
			return (vc);
		if (strcmp(q, "s0") == 0 && strncmp(p, path, q - p) == 0)
			return (vc);
	}

	return (NULL);
}

/* ARGSUSED */
static int
random_get_pseudo_bytes_cb(void *buf, size_t len, void *unused)
{
	return (random_get_pseudo_bytes(buf, len));
}

/*
 * Read a block from a pool and print it out.  The syntax of the
 * block descriptor is:
 *
 *	pool:vdev_specifier:offset:size[:flags]
 *
 *	pool           - The name of the pool you wish to read from
 *	vdev_specifier - Which vdev (see comment for zdb_vdev_lookup)
 *	offset         - offset, in hex, in bytes
 *	size           - Amount of data to read, in hex, in bytes
 *	flags          - A string of characters specifying options
 *		 b: Decode a blkptr at given offset within block
 *		*c: Calculate and display checksums
 *		 d: Decompress data before dumping
 *		 e: Byteswap data before dumping
 *		 g: Display data as a gang block header
 *		 i: Display as an indirect block
 *		 p: Do I/O to physical offset
 *		 r: Dump raw data to stdout
 *
 *              * = not yet implemented
 */
static void
zdb_read_block(char *thing, spa_t *spa)
{
	blkptr_t blk, *bp = &blk;
	dva_t *dva = bp->blk_dva;
	int flags = 0;
	uint64_t offset = 0, size = 0, psize = 0, lsize = 0, blkptr_offset = 0;
	zio_t *zio;
	vdev_t *vd;
	abd_t *pabd;
	void *lbuf, *buf;
	char *s, *p, *dup, *vdev, *flagstr;
	int i, error;

	dup = strdup(thing);
	s = strtok(dup, ":");
	vdev = s ? s : "";
	s = strtok(NULL, ":");
	offset = strtoull(s ? s : "", NULL, 16);
	s = strtok(NULL, ":");
	size = strtoull(s ? s : "", NULL, 16);
	s = strtok(NULL, ":");
	flagstr = s ? s : "";

	s = NULL;
	if (size == 0)
		s = "size must not be zero";
	if (!IS_P2ALIGNED(size, DEV_BSIZE))
		s = "size must be a multiple of sector size";
	if (!IS_P2ALIGNED(offset, DEV_BSIZE))
		s = "offset must be a multiple of sector size";
	if (s) {
		(void) printf("Invalid block specifier: %s  - %s\n", thing, s);
		free(dup);
		return;
	}

	for (s = strtok(flagstr, ":"); s; s = strtok(NULL, ":")) {
		for (i = 0; flagstr[i]; i++) {
			int bit = flagbits[(uchar_t)flagstr[i]];

			if (bit == 0) {
				(void) printf("***Invalid flag: %c\n",
				    flagstr[i]);
				continue;
			}
			flags |= bit;

			/* If it's not something with an argument, keep going */
			if ((bit & (ZDB_FLAG_CHECKSUM |
			    ZDB_FLAG_PRINT_BLKPTR)) == 0)
				continue;

			p = &flagstr[i + 1];
			if (bit == ZDB_FLAG_PRINT_BLKPTR)
				blkptr_offset = strtoull(p, &p, 16);
			if (*p != ':' && *p != '\0') {
				(void) printf("***Invalid flag arg: '%s'\n", s);
				free(dup);
				return;
			}
		}
	}

	vd = zdb_vdev_lookup(spa->spa_root_vdev, vdev);
	if (vd == NULL) {
		(void) printf("***Invalid vdev: %s\n", vdev);
		free(dup);
		return;
	} else {
		if (vd->vdev_path)
			(void) fprintf(stderr, "Found vdev: %s\n",
			    vd->vdev_path);
		else
			(void) fprintf(stderr, "Found vdev type: %s\n",
			    vd->vdev_ops->vdev_op_type);
	}

	psize = size;
	lsize = size;

	pabd = abd_alloc_linear(SPA_MAXBLOCKSIZE, B_FALSE);
	lbuf = umem_alloc(SPA_MAXBLOCKSIZE, UMEM_NOFAIL);

	BP_ZERO(bp);

	DVA_SET_VDEV(&dva[0], vd->vdev_id);
	DVA_SET_OFFSET(&dva[0], offset);
	DVA_SET_GANG(&dva[0], !!(flags & ZDB_FLAG_GBH));
	DVA_SET_ASIZE(&dva[0], vdev_psize_to_asize(vd, psize));

	BP_SET_BIRTH(bp, TXG_INITIAL, TXG_INITIAL);

	BP_SET_LSIZE(bp, lsize);
	BP_SET_PSIZE(bp, psize);
	BP_SET_COMPRESS(bp, ZIO_COMPRESS_OFF);
	BP_SET_CHECKSUM(bp, ZIO_CHECKSUM_OFF);
	BP_SET_TYPE(bp, DMU_OT_NONE);
	BP_SET_LEVEL(bp, 0);
	BP_SET_DEDUP(bp, 0);
	BP_SET_BYTEORDER(bp, ZFS_HOST_BYTEORDER);

	spa_config_enter(spa, SCL_STATE, FTAG, RW_READER);
	zio = zio_root(spa, NULL, NULL, 0);

	if (vd == vd->vdev_top) {
		/*
		 * Treat this as a normal block read.
		 */
		zio_nowait(zio_read(zio, spa, bp, pabd, psize, NULL, NULL,
		    ZIO_PRIORITY_SYNC_READ,
		    ZIO_FLAG_CANFAIL | ZIO_FLAG_RAW, NULL));
	} else {
		/*
		 * Treat this as a vdev child I/O.
		 */
		zio_nowait(zio_vdev_child_io(zio, bp, vd, offset, pabd,
		    psize, ZIO_TYPE_READ, ZIO_PRIORITY_SYNC_READ,
		    ZIO_FLAG_DONT_CACHE | ZIO_FLAG_DONT_QUEUE |
		    ZIO_FLAG_DONT_PROPAGATE | ZIO_FLAG_DONT_RETRY |
		    ZIO_FLAG_CANFAIL | ZIO_FLAG_RAW | ZIO_FLAG_OPTIONAL,
		    NULL, NULL));
	}

	error = zio_wait(zio);
	spa_config_exit(spa, SCL_STATE, FTAG);

	if (error) {
		(void) printf("Read of %s failed, error: %d\n", thing, error);
		goto out;
	}

	if (flags & ZDB_FLAG_DECOMPRESS) {
		/*
		 * We don't know how the data was compressed, so just try
		 * every decompress function at every inflated blocksize.
		 */
		enum zio_compress c;
		void *pbuf2 = umem_alloc(SPA_MAXBLOCKSIZE, UMEM_NOFAIL);
		void *lbuf2 = umem_alloc(SPA_MAXBLOCKSIZE, UMEM_NOFAIL);

		abd_copy_to_buf(pbuf2, pabd, psize);

		VERIFY0(abd_iterate_func(pabd, psize, SPA_MAXBLOCKSIZE - psize,
		    random_get_pseudo_bytes_cb, NULL));

		VERIFY0(random_get_pseudo_bytes((uint8_t *)pbuf2 + psize,
		    SPA_MAXBLOCKSIZE - psize));

		for (lsize = SPA_MAXBLOCKSIZE; lsize > psize;
		    lsize -= SPA_MINBLOCKSIZE) {
			for (c = 0; c < ZIO_COMPRESS_FUNCTIONS; c++) {
				if (zio_decompress_data(c, pabd,
				    lbuf, psize, lsize) == 0 &&
				    zio_decompress_data_buf(c, pbuf2,
				    lbuf2, psize, lsize) == 0 &&
				    bcmp(lbuf, lbuf2, lsize) == 0)
					break;
			}
			if (c != ZIO_COMPRESS_FUNCTIONS)
				break;
			lsize -= SPA_MINBLOCKSIZE;
		}

		umem_free(pbuf2, SPA_MAXBLOCKSIZE);
		umem_free(lbuf2, SPA_MAXBLOCKSIZE);

		if (lsize <= psize) {
			(void) printf("Decompress of %s failed\n", thing);
			goto out;
		}
		buf = lbuf;
		size = lsize;
	} else {
		buf = abd_to_buf(pabd);
		size = psize;
	}

	if (flags & ZDB_FLAG_PRINT_BLKPTR)
		zdb_print_blkptr((blkptr_t *)(void *)
		    ((uintptr_t)buf + (uintptr_t)blkptr_offset), flags);
	else if (flags & ZDB_FLAG_RAW)
		zdb_dump_block_raw(buf, size, flags);
	else if (flags & ZDB_FLAG_INDIRECT)
		zdb_dump_indirect((blkptr_t *)buf, size / sizeof (blkptr_t),
		    flags);
	else if (flags & ZDB_FLAG_GBH)
		zdb_dump_gbh(buf, flags);
	else
		zdb_dump_block(thing, buf, size, flags);

out:
	abd_free(pabd);
	umem_free(lbuf, SPA_MAXBLOCKSIZE);
	free(dup);
}

static void
zdb_embedded_block(char *thing)
{
	blkptr_t bp = { 0 };
	unsigned long long *words = (void *)&bp;
	char buf[SPA_MAXBLOCKSIZE];
	int err;

	err = sscanf(thing, "%llx:%llx:%llx:%llx:%llx:%llx:%llx:%llx:"
	    "%llx:%llx:%llx:%llx:%llx:%llx:%llx:%llx",
	    words + 0, words + 1, words + 2, words + 3,
	    words + 4, words + 5, words + 6, words + 7,
	    words + 8, words + 9, words + 10, words + 11,
	    words + 12, words + 13, words + 14, words + 15);
	if (err != 16) {
		(void) printf("invalid input format\n");
		exit(1);
	}
	ASSERT3U(BPE_GET_LSIZE(&bp), <=, SPA_MAXBLOCKSIZE);
	err = decode_embedded_bp(&bp, buf, BPE_GET_LSIZE(&bp));
	if (err != 0) {
		(void) printf("decode failed: %u\n", err);
		exit(1);
	}
	zdb_dump_block_raw(buf, BPE_GET_LSIZE(&bp), 0);
}

static boolean_t
pool_match(nvlist_t *cfg, char *tgt)
{
	uint64_t v, guid = strtoull(tgt, NULL, 0);
	char *s;

	if (guid != 0) {
		if (nvlist_lookup_uint64(cfg, ZPOOL_CONFIG_POOL_GUID, &v) == 0)
			return (v == guid);
	} else {
		if (nvlist_lookup_string(cfg, ZPOOL_CONFIG_POOL_NAME, &s) == 0)
			return (strcmp(s, tgt) == 0);
	}
	return (B_FALSE);
}

static char *
find_zpool(char **target, nvlist_t **configp, int dirc, char **dirv)
{
	nvlist_t *pools;
	nvlist_t *match = NULL;
	char *name = NULL;
	char *sepp = NULL;
	char sep = '\0';
	int count = 0;
	importargs_t args = { 0 };

	args.paths = dirc;
	args.path = dirv;
	args.can_be_active = B_TRUE;

	if ((sepp = strpbrk(*target, "/@")) != NULL) {
		sep = *sepp;
		*sepp = '\0';
	}

	pools = zpool_search_import(g_zfs, &args);

	if (pools != NULL) {
		nvpair_t *elem = NULL;
		while ((elem = nvlist_next_nvpair(pools, elem)) != NULL) {
			verify(nvpair_value_nvlist(elem, configp) == 0);
			if (pool_match(*configp, *target)) {
				count++;
				if (match != NULL) {
					/* print previously found config */
					if (name != NULL) {
						(void) printf("%s\n", name);
						dump_nvlist(match, 8);
						name = NULL;
					}
					(void) printf("%s\n",
					    nvpair_name(elem));
					dump_nvlist(*configp, 8);
				} else {
					match = *configp;
					name = nvpair_name(elem);
				}
			}
		}
	}
	if (count > 1)
		(void) fatal("\tMatched %d pools - use pool GUID "
		    "instead of pool name or \n"
		    "\tpool name part of a dataset name to select pool", count);

	if (sepp)
		*sepp = sep;
	/*
	 * If pool GUID was specified for pool id, replace it with pool name
	 */
	if (name && (strstr(*target, name) != *target)) {
		int sz = 1 + strlen(name) + ((sepp) ? strlen(sepp) : 0);

		*target = umem_alloc(sz, UMEM_NOFAIL);
		(void) snprintf(*target, sz, "%s%s", name, sepp ? sepp : "");
	}

	*configp = name ? match : NULL;

	return (name);
}

int
main(int argc, char **argv)
{
	int i, c;
	struct rlimit rl = { 1024, 1024 };
	spa_t *spa = NULL;
	objset_t *os = NULL;
	int dump_all = 1;
	int verbose = 0;
	int error = 0;
	char **searchdirs = NULL;
	int nsearch = 0;
	char *target;
	nvlist_t *policy = NULL;
	uint64_t max_txg = UINT64_MAX;
	int flags = ZFS_IMPORT_MISSING_LOG;
	int rewind = ZPOOL_NEVER_REWIND;
	char *spa_config_path_env;
	boolean_t target_is_spa = B_TRUE;
	nvlist_t *cfg = NULL;

	(void) setrlimit(RLIMIT_NOFILE, &rl);
	(void) enable_extended_FILE_stdio(-1, -1);

	dprintf_setup(&argc, argv);

	/*
	 * If there is an environment variable SPA_CONFIG_PATH it overrides
	 * default spa_config_path setting. If -U flag is specified it will
	 * override this environment variable settings once again.
	 */
	spa_config_path_env = getenv("SPA_CONFIG_PATH");
	if (spa_config_path_env != NULL)
		spa_config_path = spa_config_path_env;

	while ((c = getopt(argc, argv,
<<<<<<< HEAD
	    "AbcCdDeEFGhiI:klLmMo:Op:PqRsSt:uU:vVx:X")) != -1) {
=======
	    "AbcCdDeEFGhiI:lLmMo:Op:PqRsSt:uU:vVx:X")) != -1) {
>>>>>>> bc83969f
		switch (c) {
		case 'b':
		case 'c':
		case 'C':
		case 'd':
		case 'D':
		case 'E':
		case 'G':
		case 'h':
		case 'i':
		case 'l':
		case 'm':
		case 'M':
		case 'O':
		case 'R':
		case 's':
		case 'S':
		case 'u':
			dump_opt[c]++;
			dump_all = 0;
			break;
		case 'A':
		case 'e':
		case 'F':
		case 'k':
		case 'L':
		case 'P':
		case 'q':
		case 'X':
			dump_opt[c]++;
			break;
		/* NB: Sort single match options below. */
		case 'I':
			max_inflight = strtoull(optarg, NULL, 0);
			if (max_inflight == 0) {
				(void) fprintf(stderr, "maximum number "
				    "of inflight I/Os must be greater "
				    "than 0\n");
				usage();
			}
			break;
		case 'o':
			error = set_global_var(optarg);
			if (error != 0)
				usage();
			break;
		case 'p':
			if (searchdirs == NULL) {
				searchdirs = umem_alloc(sizeof (char *),
				    UMEM_NOFAIL);
			} else {
				char **tmp = umem_alloc((nsearch + 1) *
				    sizeof (char *), UMEM_NOFAIL);
				bcopy(searchdirs, tmp, nsearch *
				    sizeof (char *));
				umem_free(searchdirs,
				    nsearch * sizeof (char *));
				searchdirs = tmp;
			}
			searchdirs[nsearch++] = optarg;
			break;
		case 't':
			max_txg = strtoull(optarg, NULL, 0);
			if (max_txg < TXG_INITIAL) {
				(void) fprintf(stderr, "incorrect txg "
				    "specified: %s\n", optarg);
				usage();
			}
			break;
		case 'U':
			spa_config_path = optarg;
			if (spa_config_path[0] != '/') {
				(void) fprintf(stderr,
				    "cachefile must be an absolute path "
				    "(i.e. start with a slash)\n");
				usage();
			}
			break;
		case 'v':
			verbose++;
			break;
		case 'V':
			flags = ZFS_IMPORT_VERBATIM;
			break;
		case 'x':
			vn_dumpdir = optarg;
			break;
		default:
			usage();
			break;
		}
	}

	if (!dump_opt['e'] && searchdirs != NULL) {
		(void) fprintf(stderr, "-p option requires use of -e\n");
		usage();
	}

	/*
	 * ZDB does not typically re-read blocks; therefore limit the ARC
	 * to 256 MB, which can be used entirely for metadata.
	 */
	zfs_arc_max = zfs_arc_meta_limit = 256 * 1024 * 1024;

	/*
	 * "zdb -c" uses checksum-verifying scrub i/os which are async reads.
	 * "zdb -b" uses traversal prefetch which uses async reads.
	 * For good performance, let several of them be active at once.
	 */
	zfs_vdev_async_read_max_active = 10;

	/*
	 * Disable reference tracking for better performance.
	 */
	reference_tracking_enable = B_FALSE;

	/*
	 * Do not fail spa_load when spa_load_verify fails. This is needed
	 * to load non-idle pools.
	 */
	spa_load_verify_dryrun = B_TRUE;

	kernel_init(FREAD);
	g_zfs = libzfs_init();
	ASSERT(g_zfs != NULL);

	if (dump_all)
		verbose = MAX(verbose, 1);

	for (c = 0; c < 256; c++) {
<<<<<<< HEAD
		if (dump_all && strchr("AeEFklLOPRSX", c) == NULL)
=======
		if (dump_all && strchr("AeEFlLOPRSX", c) == NULL)
>>>>>>> bc83969f
			dump_opt[c] = 1;
		if (dump_opt[c])
			dump_opt[c] += verbose;
	}

	aok = (dump_opt['A'] == 1) || (dump_opt['A'] > 2);
	zfs_recover = (dump_opt['A'] > 1);

	argc -= optind;
	argv += optind;

	if (argc < 2 && dump_opt['R'])
		usage();

	if (dump_opt['E']) {
		if (argc != 1)
			usage();
		zdb_embedded_block(argv[0]);
		return (0);
	}

	if (argc < 1) {
		if (!dump_opt['e'] && dump_opt['C']) {
			dump_cachefile(spa_config_path);
			return (0);
		}
		usage();
	}

	if (dump_opt['l'])
		return (dump_label(argv[0]));

	if (dump_opt['O']) {
		if (argc != 2)
			usage();
		dump_opt['v'] = verbose + 3;
		return (dump_path(argv[0], argv[1]));
	}

	if (dump_opt['X'] || dump_opt['F'])
		rewind = ZPOOL_DO_REWIND |
		    (dump_opt['X'] ? ZPOOL_EXTREME_REWIND : 0);

	if (nvlist_alloc(&policy, NV_UNIQUE_NAME_TYPE, 0) != 0 ||
	    nvlist_add_uint64(policy, ZPOOL_LOAD_REQUEST_TXG, max_txg) != 0 ||
	    nvlist_add_uint32(policy, ZPOOL_LOAD_REWIND_POLICY, rewind) != 0)
		fatal("internal error: %s", strerror(ENOMEM));

	error = 0;
	target = argv[0];

	if (dump_opt['e']) {
		char *name = find_zpool(&target, &cfg, nsearch, searchdirs);

		error = ENOENT;
		if (name) {
			if (dump_opt['C'] > 1) {
				(void) printf("\nConfiguration for import:\n");
				dump_nvlist(cfg, 8);
			}

			if (nvlist_add_nvlist(cfg,
			    ZPOOL_LOAD_POLICY, policy) != 0) {
				fatal("can't open '%s': %s",
				    target, strerror(ENOMEM));
			}

			error = spa_import(name, cfg, NULL, flags);
		}
	}

	char *checkpoint_pool = NULL;
	char *checkpoint_target = NULL;
	if (dump_opt['k']) {
		checkpoint_pool = import_checkpointed_state(target, cfg,
		    &checkpoint_target);

		if (checkpoint_target != NULL)
			target = checkpoint_target;

	}

	if (strpbrk(target, "/@") != NULL) {
		size_t targetlen;

		target_is_spa = B_FALSE;
		/*
		 * Remove any trailing slash.  Later code would get confused
		 * by it, but we want to allow it so that "pool/" can
		 * indicate that we want to dump the topmost filesystem,
		 * rather than the whole pool.
		 */
		targetlen = strlen(target);
		if (targetlen != 0 && target[targetlen - 1] == '/')
			target[targetlen - 1] = '\0';
	}

	if (error == 0) {
		if (dump_opt['k'] && (target_is_spa || dump_opt['R'])) {
			ASSERT(checkpoint_pool != NULL);
			ASSERT(checkpoint_target == NULL);

			error = spa_open(checkpoint_pool, &spa, FTAG);
			if (error != 0) {
				fatal("Tried to open pool \"%s\" but "
				    "spa_open() failed with error %d\n",
				    checkpoint_pool, error);
			}

		} else if (target_is_spa || dump_opt['R']) {
			error = spa_open_rewind(target, &spa, FTAG, policy,
			    NULL);
			if (error) {
				/*
				 * If we're missing the log device then
				 * try opening the pool after clearing the
				 * log state.
				 */
				mutex_enter(&spa_namespace_lock);
				if ((spa = spa_lookup(target)) != NULL &&
				    spa->spa_log_state == SPA_LOG_MISSING) {
					spa->spa_log_state = SPA_LOG_CLEAR;
					error = 0;
				}
				mutex_exit(&spa_namespace_lock);

				if (!error) {
					error = spa_open_rewind(target, &spa,
					    FTAG, policy, NULL);
				}
			}
		} else if (strpbrk(target, "#") != NULL) {
			dsl_pool_t *dp;
			error = dsl_pool_hold(target, FTAG, &dp);
			if (error != 0) {
				fatal("can't dump '%s': %s", target,
				    strerror(error));
			}
			error = dump_bookmark(dp, target, B_TRUE, verbose > 1);
			dsl_pool_rele(dp, FTAG);
			if (error != 0) {
				fatal("can't dump '%s': %s", target,
				    strerror(error));
			}
			return (error);
		} else {
			error = open_objset(target, FTAG, &os);
		}
	}
	nvlist_free(policy);

	if (error)
		fatal("can't open '%s': %s", target, strerror(error));

	argv++;
	argc--;
	if (!dump_opt['R']) {
		if (argc > 0) {
			zopt_objects = argc;
			zopt_object = calloc(zopt_objects, sizeof (uint64_t));
			for (i = 0; i < zopt_objects; i++) {
				errno = 0;
				zopt_object[i] = strtoull(argv[i], NULL, 0);
				if (zopt_object[i] == 0 && errno != 0)
					fatal("bad number %s: %s",
					    argv[i], strerror(errno));
			}
		}
		if (os != NULL) {
			dump_dir(os);
		} else if (zopt_objects > 0 && !dump_opt['m']) {
			dump_dir(spa->spa_meta_objset);
		} else {
			dump_zpool(spa);
		}
	} else {
		flagbits['b'] = ZDB_FLAG_PRINT_BLKPTR;
		flagbits['c'] = ZDB_FLAG_CHECKSUM;
		flagbits['d'] = ZDB_FLAG_DECOMPRESS;
		flagbits['e'] = ZDB_FLAG_BSWAP;
		flagbits['g'] = ZDB_FLAG_GBH;
		flagbits['i'] = ZDB_FLAG_INDIRECT;
		flagbits['p'] = ZDB_FLAG_PHYS;
		flagbits['r'] = ZDB_FLAG_RAW;

		for (i = 0; i < argc; i++)
			zdb_read_block(argv[i], spa);
	}

	if (dump_opt['k']) {
		free(checkpoint_pool);
		if (!target_is_spa)
			free(checkpoint_target);
	}

	if (os != NULL) {
		close_objset(os, FTAG);
	} else {
		spa_close(spa, FTAG);
	}

	fuid_table_destroy();

	dump_debug_buffer();

	libzfs_fini(g_zfs);
	kernel_fini();

	return (0);
}<|MERGE_RESOLUTION|>--- conflicted
+++ resolved
@@ -151,13 +151,8 @@
 	    "\t%s -E [-A] word0:word1:...:word15\n"
 	    "\t%s -S [-AP] [-e [-V] [-p <path> ...]] [-U <cache>] "
 	    "<poolname>\n\n",
-<<<<<<< HEAD
 	    cmdname, cmdname, cmdname, cmdname, cmdname, cmdname,
-	    cmdname, cmdname, cmdname, cmdname);
-=======
-	    cmdname, cmdname, cmdname, cmdname, cmdname, cmdname, cmdname,
-	    cmdname, cmdname);
->>>>>>> bc83969f
+	    cmdname, cmdname, cmdname, cmdname, cmdname);
 
 	(void) fprintf(stderr, "    Dataset name must include at least one "
 	    "separator character '/' or '@'\n");
@@ -5187,11 +5182,7 @@
 		spa_config_path = spa_config_path_env;
 
 	while ((c = getopt(argc, argv,
-<<<<<<< HEAD
 	    "AbcCdDeEFGhiI:klLmMo:Op:PqRsSt:uU:vVx:X")) != -1) {
-=======
-	    "AbcCdDeEFGhiI:lLmMo:Op:PqRsSt:uU:vVx:X")) != -1) {
->>>>>>> bc83969f
 		switch (c) {
 		case 'b':
 		case 'c':
@@ -5322,11 +5313,7 @@
 		verbose = MAX(verbose, 1);
 
 	for (c = 0; c < 256; c++) {
-<<<<<<< HEAD
 		if (dump_all && strchr("AeEFklLOPRSX", c) == NULL)
-=======
-		if (dump_all && strchr("AeEFlLOPRSX", c) == NULL)
->>>>>>> bc83969f
 			dump_opt[c] = 1;
 		if (dump_opt[c])
 			dump_opt[c] += verbose;
