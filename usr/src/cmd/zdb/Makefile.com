--- conflicted
+++ resolved
@@ -23,12 +23,8 @@
 # Copyright 2009 Sun Microsystems, Inc.  All rights reserved.
 # Use is subject to license terms.
 # Copyright (c) 2012 by Delphix. All rights reserved.
-<<<<<<< HEAD
-# Copyright 2017 Joyent, Inc.
-=======
 # Copyright (c) 2018, Joyent, Inc.
 # Copyright 2017 RackTop Systems.
->>>>>>> c653bb47
 #
 
 PROG:sh=	cd ..; basename `pwd`
@@ -50,27 +46,11 @@
 
 # re-enable warnings that we can tolerate, which are disabled by default
 # in Makefile.master
-<<<<<<< HEAD
 CERRWARN += -Wmissing-braces
 CERRWARN += -Wsign-compare
 CERRWARN += -Wmissing-field-initializers
-=======
-CERRWARN += -_gcc=-Wmissing-braces
-CERRWARN += -_gcc=-Wsign-compare
-CERRWARN += -_gcc=-Wmissing-field-initializers
 
 SMOFF += 64bit_shift,all_func_returns
-
-# lint complains about unused _umem_* functions
-LINTFLAGS += -xerroff=E_NAME_DEF_NOT_USED2
-LINTFLAGS64 += -xerroff=E_NAME_DEF_NOT_USED2
-
-# lint complains about unused inline functions, even though
-# they are "inline", not "static inline", with "extern inline"
-# implementations and usage in libzpool.
-LINTFLAGS += -erroff=E_STATIC_UNUSED
-LINTFLAGS64 += -erroff=E_STATIC_UNUSED
->>>>>>> c653bb47
 
 .KEEP_STATE:
 
