--- conflicted
+++ resolved
@@ -43,25 +43,11 @@
 
 CPPFLAGS += -D_LARGEFILE64_SOURCE=1 $(INCS) -DDEBUG
 
-<<<<<<< HEAD
-CERRWARN += -Wno-uninitialized
-=======
 # re-enable warnings that we can tolerate, which are disabled by default
 # in Makefile.master
-CERRWARN += -_gcc=-Wmissing-braces
-CERRWARN += -_gcc=-Wsign-compare
-CERRWARN += -_gcc=-Wmissing-field-initializers
-
-# lint complains about unused _umem_* functions
-LINTFLAGS += -xerroff=E_NAME_DEF_NOT_USED2
-LINTFLAGS64 += -xerroff=E_NAME_DEF_NOT_USED2
-
-# lint complains about unused inline functions, even though
-# they are "inline", not "static inline", with "extern inline"
-# implementations and usage in libzpool.
-LINTFLAGS += -erroff=E_STATIC_UNUSED
-LINTFLAGS64 += -erroff=E_STATIC_UNUSED
->>>>>>> 3f7978d0
+CERRWARN += -Wmissing-braces
+CERRWARN += -Wsign-compare
+CERRWARN += -Wmissing-field-initializers
 
 .KEEP_STATE:
 
