--- conflicted
+++ resolved
@@ -28,9 +28,6 @@
 
 include ../Makefile.cmd
 
-<<<<<<< HEAD
-$(NOT_AARCH64_BLD)JAVA_SUBDIRS = printmgr
-=======
 SUBDIRS  =		\
 	scripts		\
 	lpget		\
@@ -39,7 +36,6 @@
 	ppdmgr		\
 	selector	\
 	bsd-sysv-commands
->>>>>>> 3a7e2f8d
 
 ROOTDIRS =	$(ROOTLIB)/print
 
