--- conflicted
+++ resolved
@@ -14,11 +14,6 @@
   * Author: Wietse Venema, Eindhoven University of Technology, The Netherlands.
   */
 
-<<<<<<< HEAD
-static char sccsid[] = "@(#) safe_finger.c 1.4 94/12/28 17:42:41";
-
-=======
->>>>>>> 4cee6bf9
 /* System libraries */
 
 #include <sys/types.h>
