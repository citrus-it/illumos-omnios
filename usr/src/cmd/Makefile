#
# CDDL HEADER START
#
# The contents of this file are subject to the terms of the
# Common Development and Distribution License (the "License").
# You may not use this file except in compliance with the License.
#
# You can obtain a copy of the license at usr/src/OPENSOLARIS.LICENSE
# or http://www.opensolaris.org/os/licensing.
# See the License for the specific language governing permissions
# and limitations under the License.
#
# When distributing Covered Code, include this CDDL HEADER in each
# file and include the License file at usr/src/OPENSOLARIS.LICENSE.
# If applicable, add the following below this CDDL HEADER, with the
# fields enclosed by brackets "[]" replaced with your own identifying
# information: Portions Copyright [yyyy] [name of copyright owner]
#
# CDDL HEADER END
#

#
# Copyright (c) 1989, 2010, Oracle and/or its affiliates. All rights reserved.
# Copyright (c) 2017, Joyent, Inc.
# Copyright (c) 2012 by Delphix. All rights reserved.
# Copyright (c) 2013 DEY Storage Systems, Inc. All rights reserved.
# Copyright 2014 Garrett D'Amore <garrett@damore.org>
# Copyright 2016 Toomas Soome <tsoome@me.com>
# Copyright 2016 Nexenta Systems, Inc.
# Copyright 2018 Gary Mills
#

include ../Makefile.master

#
#	Note that the command 'perl' is first in the list, violating
#	alphabetical order.  This is because it is very long-running and
#	should be given the most wall-clock time for a parallel build.
#
#	Commands in the FIRST_SUBDIRS list are built before starting the build
#	of other commands.  Currently this includes only 'isaexec' and
#	'platexec'.  This is necessary because $(ROOT)/usr/lib/isaexec or
#	$(ROOT)/usr/lib/platexec must exist when some other commands are built
#	because their 'make install' creates a hard link to one of them.
#

FIRST_SUBDIRS=		\
	isaexec		\
	platexec

COMMON_SUBDIRS=		\
	allocate	\
	perl		\
	Adm		\
	abi		\
	acct		\
	acctadm		\
	ast		\
	audio		\
	auths		\
	autopush	\
	backup		\
	bart		\
	basename	\
	bc		\
	beadm		\
	boot		\
	busstat		\
	cal		\
	cdrw		\
	cfgadm		\
	chgrp		\
	chmod		\
	chown		\
	chroot		\
	cmd-crypto	\
	cmd-inet	\
	col		\
	compress	\
	consadm		\
	coreadm		\
	cpio		\
	cpc		\
	cron		\
	crypt		\
	csh		\
	csplit		\
	ctfconvert	\
	ctfdiff		\
	ctfdump		\
	ctfmerge	\
	ctrun		\
	ctstat		\
	ctwatch		\
	cxgbetool	\
	datadm		\
	date		\
	dc		\
	dd		\
	devfsadm	\
	syseventd	\
	devctl		\
	devinfo		\
	devmgmt		\
	devprop		\
	dfs.cmds	\
	diff		\
	diff3		\
	dircmp		\
	dirname		\
	diskinfo	\
	diskmgtd	\
	dispadmin	\
	dladm		\
	dlstat		\
	dlutil		\
	dmesg		\
	dodatadm	\
	dtrace		\
	du		\
	dumpadm		\
	dumpcs		\
	ed		\
	eeprom		\
	eject		\
	emul64ioctl	\
	enhance		\
	expand		\
	expr		\
	exstr		\
	factor		\
	fcinfo		\
	fcoesvc		\
	fdetach		\
	fdformat	\
	fdisk		\
	ficl		\
	filesync	\
	find		\
	flowadm		\
	flowstat	\
	fm		\
	fmt		\
	fmthard		\
	fmtmsg		\
	fold		\
	format		\
	fs.d		\
	fstyp		\
	fuser		\
	fwflash		\
	gcore		\
	gencat		\
	geniconvtbl	\
	genmsg		\
	getconf		\
	getdevpolicy	\
	getent		\
	getfacl		\
	getmajor	\
	getopt		\
	gettext		\
	gettxt		\
	groups		\
	growfs		\
	grpck		\
	gss		\
	hal		\
	halt		\
	head		\
	hostid		\
	hostname	\
	hotplug		\
	hotplugd	\
	ibd_upgrade	\
	iconv		\
	idmap		\
	init		\
	initpkg		\
	intrd		\
	intrstat	\
	ipcrm		\
	ipcs		\
	ipdadm		\
	ipf		\
	isainfo		\
	isalist		\
	itutools	\
	iscsiadm	\
	iscsid		\
	iscsitsvc	\
	isns		\
	itadm		\
	kbd		\
	keyserv		\
	killall		\
	krb5		\
	ksh		\
	kvmstat		\
	last		\
	lastcomm	\
	latencytop	\
	ldap		\
	ldapcachemgr	\
	lgrpinfo	\
	line		\
	link		\
	dlmgmtd		\
	listen		\
	loadkeys	\
	locale		\
	lockstat	\
	locator		\
	lofiadm		\
	logadm		\
	logger		\
	login		\
	logins		\
	look		\
	ls		\
	luxadm		\
	mail		\
	mailwrapper	\
	mailx		\
	make		\
	mdb		\
	mesg		\
	mkdir		\
	mkfifo		\
	mkfile		\
	mkmsgs		\
	mknod		\
	mkpwdict	\
	mktemp		\
	modload		\
	mpathadm	\
	msgfmt		\
	msgid		\
	mt		\
	mv		\
	mvdir		\
	ndmpadm		\
	ndmpd		\
	ndmpstat	\
	netadm		\
	netfiles	\
	newform		\
	newgrp		\
	news		\
	newtask		\
	nice		\
	nl		\
	nlsadmin	\
	nohup		\
	nscd		\
	oamuser		\
	od		\
	pack		\
	pagesize	\
	passmgmt	\
	passwd		\
	pathchk		\
	pbind		\
	pcidr		\
	pcitool		\
	pfexec		\
	pfexecd		\
	pginfo		\
	pgstat		\
	pgrep		\
	picl		\
	plimit		\
	policykit	\
	pools		\
	power		\
	powertop	\
	ppgsz		\
	pg		\
	plockstat	\
	pr		\
	prctl		\
	printenv	\
	printf		\
	priocntl	\
	profiles	\
	projadd		\
	projects	\
	prstat		\
	prtconf		\
	prtdiag		\
	prtvtoc		\
	ps		\
	psradm		\
	psrinfo		\
	psrset		\
	ptools		\
	pwck		\
	pyzfs		\
	raidctl		\
	ramdiskadm	\
	rcap		\
	rcm_daemon	\
	rctladm		\
	refer		\
	regcmp		\
	renice		\
	rm		\
	rmdir		\
	rmformat	\
	rmmount		\
	rmvolmgr	\
	roles		\
	rpcbind		\
	rpcgen		\
	rpcinfo		\
	rpcsvc		\
	runat		\
	sa		\
	saf		\
	sasinfo		\
	savecore	\
	sbdadm		\
	script		\
	scsi		\
	sdiff		\
	sdpadm		\
	setfacl		\
	setmnt		\
	setpgrp		\
	sgs		\
	smbios		\
	smbsrv		\
	smserverd	\
	sort		\
	spell		\
	split		\
	sqlite		\
	srchtxt		\
	srptadm		\
	srptsvc		\
	stat		\
	stmfadm		\
	stmfsvc		\
	stmsboot	\
	streams		\
	strings		\
	su		\
	sulogin		\
	sunpc		\
	svc		\
	swap		\
	sync		\
	sysdef		\
	syseventadm	\
	syslogd		\
	tail		\
	tar		\
	tcpd		\
	th_tools	\
	tip		\
	terminfo	\
	touch		\
	tr		\
	trapstat	\
	truss		\
	tty		\
	ttymon		\
	tzreload	\
	units		\
	unlink		\
	unpack		\
	userattr	\
	users		\
	utmpd		\
	uuidgen		\
	volcheck	\
	volrmmount	\
	vrrpadm		\
	vscan		\
	vt		\
	w		\
	wall		\
	which		\
	who		\
	whodo		\
	wracct		\
	write		\
	xargs		\
	xstr		\
	ypcmd		\
	yppasswd	\
	zdb		\
	zdump		\
	zfs		\
	zhack		\
	zinject		\
	zlogin		\
	zoneadm		\
	zoneadmd	\
	zonecfg		\
	zonename	\
	zpool		\
	zlook		\
	zonestat	\
	zstreamdump	\
	ztest

i386_SUBDIRS=		\
	acpi		\
	acpihpd		\
	biosdev		\
	diskscan	\
	nvmeadm		\
	rtc		\
	ucodeadm	\
<<<<<<< HEAD
=======
	xhci		\
	xvm
>>>>>>> abfaa596

sparc_SUBDIRS=		\
	cvcd		\
	dcs		\
	device_remap	\
	drd		\
	fruadm		\
	ldmad		\
	oplhpd		\
	prtdscp		\
	prtfru		\
	scadm		\
	sckmd		\
	sf880drd	\
	virtinfo	\
	vntsd

#
# Commands that are messaged.
#
MSGSUBDIRS=		\
	abi		\
	acctadm		\
	allocate	\
	audio		\
	audit		\
	auditconfig	\
	auditd		\
	auditrecord	\
	auditset	\
	auths		\
	autopush	\
	backup		\
	bart		\
	basename	\
	beadm		\
	busstat		\
	cal		\
	cdrw		\
	cfgadm		\
	chgrp		\
	chmod		\
	chown		\
	cmd-crypto	\
	cmd-inet	\
	col		\
	compress	\
	consadm		\
	coreadm		\
	cpio		\
	cpc		\
	cron		\
	csh		\
	csplit		\
	ctrun		\
	ctstat		\
	ctwatch		\
	datadm		\
	date		\
	dc		\
	dcs		\
	dd		\
	devfsadm	\
	dfs.cmds	\
	diff		\
	dladm		\
	dlstat		\
	du		\
	dumpcs		\
	ed		\
	eject		\
	expand		\
	expr		\
	fcinfo		\
	filesync	\
	find		\
	flowadm		\
	flowstat	\
	fm		\
	fold		\
	fs.d		\
	fwflash		\
	geniconvtbl	\
	genmsg		\
	getconf		\
	getent		\
	gettext		\
	gettxt		\
	grpck		\
	gss		\
	halt		\
	head		\
	hostname	\
	hotplug		\
	iconv		\
	idmap		\
	isaexec		\
	iscsiadm	\
	iscsid		\
	isns		\
	itadm		\
	kbd		\
	krb5		\
	ksh		\
	last		\
	ldap		\
	ldapcachemgr	\
	lgrpinfo	\
	locale		\
	lofiadm		\
	logadm		\
	logger		\
	logins		\
	ls		\
	luxadm		\
	mailx		\
	make		\
	mesg		\
	mkdir		\
	mkpwdict	\
	mktemp		\
	mpathadm	\
	msgfmt		\
	mv		\
	ndmpadm		\
	ndmpstat	\
	newgrp		\
	newtask		\
	nice		\
	nohup		\
	pack		\
	passwd		\
	passmgmt	\
	pathchk		\
	pfexec		\
	pg		\
	pgrep		\
	picl            \
	pools		\
	power		\
	pr		\
	praudit		\
	profiles	\
	projadd		\
	projects	\
	prstat		\
	prtdiag		\
	ps		\
	psrinfo		\
	ptools		\
	raidctl		\
	ramdiskadm	\
	rcap		\
	rcm_daemon	\
	refer		\
	regcmp		\
	renice		\
	roles		\
	rm		\
	rmdir		\
	rmformat	\
	rmmount		\
	rmvolmgr	\
	sasinfo		\
	sbdadm		\
	scadm		\
	script		\
	scsi		\
	sdiff		\
	sdpadm		\
	sgs		\
	smbsrv		\
	sort		\
	split		\
	srptadm		\
	stat		\
	stmfadm		\
	stmsboot	\
	strings		\
	su		\
	svc		\
	swap		\
	syseventadm	\
	syseventd	\
	tar		\
	touch		\
	tty		\
	ttymon		\
	tzreload	\
	units		\
	unlink		\
	unpack		\
	userattr	\
	volcheck	\
	volrmmount	\
	vrrpadm		\
	vscan		\
	w		\
	who		\
	whodo		\
	wracct		\
	write		\
	xargs		\
	yppasswd	\
	zdump		\
	zfs		\
	zlogin		\
	zoneadm		\
	zoneadmd	\
	zonecfg		\
	zonename	\
	zpool		\
	zonestat

sparc_MSGSUBDIRS=	\
	fruadm		\
	prtdscp		\
	prtfru		\
	virtinfo	\
	vntsd

i386_MSGSUBDIRS=	\
	ucodeadm

#
# commands that use dcgettext for localized time, LC_TIME
#
DCSUBDIRS=		\
	cal		\
	cfgadm		\
	diff		\
	ls		\
	pr		\
	ps		\
	tar		\
	w		\
	who		\
	whodo		\
	write

#
# commands that belong only to audit.
#
AUDITSUBDIRS=		\
	amt		\
	audit		\
	audit_warn	\
	auditconfig	\
	auditd		\
	auditrecord	\
	auditreduce	\
	auditset	\
	auditstat	\
	praudit		

#
# commands not owned by the systems group
#
BWOSDIRS=


all :=		TARGET = all
install :=	TARGET = install
clean :=	TARGET = clean
clobber :=	TARGET = clobber
_msg :=		TARGET = _msg
_dc :=		TARGET = _dc

.KEEP_STATE:

SUBDIRS = $(COMMON_SUBDIRS) $($(MACH)_SUBDIRS)

.PARALLEL:	$(BWOSDIRS) $(SUBDIRS) $(MSGSUBDIRS) $(AUDITSUBDIRS)

all install clean clobber: $(FIRST_SUBDIRS) .WAIT $(SUBDIRS) \
	$(AUDITSUBDIRS)

#
# Manifests cannot be checked in parallel, because we are using
# the global repository that is in $(SRC)/cmd/svc/seed/global.db.
# For this reason, to avoid .PARALLEL and .NO_PARALLEL conflicts,
# we spawn off a sub-make to perform the non-parallel 'make check'
#
check:
	$(MAKE) -f Makefile.check check

#
# The .WAIT directive works around an apparent bug in parallel make.
# Evidently make was getting the target _msg vs. _dc confused under
# some level of parallelization, causing some of the _dc objects
# not to be built.
#
_msg: $(MSGSUBDIRS) $($(MACH)_MSGSUBDIRS) .WAIT _dc

_dc: $(DCSUBDIRS)

#
# Dependencies
#
fs.d: fstyp
ksh:	isaexec
mdb: 	terminfo
fmt:	mailx

$(FIRST_SUBDIRS) $(BWOSDIRS) $(SUBDIRS) $(AUDITSUBDIRS): FRC
	@if [ -f $@/Makefile  ]; then \
		cd $@; pwd; $(MAKE) $(TARGET); \
	else \
		true; \
	fi
FRC:<|MERGE_RESOLUTION|>--- conflicted
+++ resolved
@@ -413,11 +413,7 @@
 	nvmeadm		\
 	rtc		\
 	ucodeadm	\
-<<<<<<< HEAD
-=======
-	xhci		\
-	xvm
->>>>>>> abfaa596
+	xhci
 
 sparc_SUBDIRS=		\
 	cvcd		\
