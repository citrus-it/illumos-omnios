--- conflicted
+++ resolved
@@ -492,11 +492,8 @@
 	cxgbetool	\
 	diskscan	\
 	nvmeadm		\
-<<<<<<< HEAD
 	hyperv		\
-=======
 	rdmsr		\
->>>>>>> a2e92fdb
 	rtc		\
 	ucodeadm	\
 	xhci		\
