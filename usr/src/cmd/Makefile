#
# CDDL HEADER START
#
# The contents of this file are subject to the terms of the
# Common Development and Distribution License (the "License").
# You may not use this file except in compliance with the License.
#
# You can obtain a copy of the license at usr/src/OPENSOLARIS.LICENSE
# or http://www.opensolaris.org/os/licensing.
# See the License for the specific language governing permissions
# and limitations under the License.
#
# When distributing Covered Code, include this CDDL HEADER in each
# file and include the License file at usr/src/OPENSOLARIS.LICENSE.
# If applicable, add the following below this CDDL HEADER, with the
# fields enclosed by brackets "[]" replaced with your own identifying
# information: Portions Copyright [yyyy] [name of copyright owner]
#
# CDDL HEADER END
#

#
# Copyright (c) 1989, 2010, Oracle and/or its affiliates. All rights reserved.
# Copyright 2016 Joyent, Inc.
# Copyright (c) 2012 by Delphix. All rights reserved.
# Copyright (c) 2013 DEY Storage Systems, Inc. All rights reserved.
# Copyright 2014 Garrett D'Amore <garrett@damore.org>
# Copyright 2016 Toomas Soome <tsoome@me.com>
# Copyright 2016 Nexenta Systems, Inc.
#

include ../Makefile.master

#
#	Note that the command 'perl' is first in the list, violating
#	alphabetical order.  This is because it is very long-running and
#	should be given the most wall-clock time for a parallel build.
#
#	Commands in the FIRST_SUBDIRS list are built before starting the build
#	of other commands.  Currently this includes only 'isaexec' and
#	'platexec'.  This is necessary because $(ROOT)/usr/lib/isaexec or
#	$(ROOT)/usr/lib/platexec must exist when some other commands are built
#	because their 'make install' creates a hard link to one of them.
#

FIRST_SUBDIRS=		\
	isaexec		\
	platexec

COMMON_SUBDIRS=		\
	allocate	\
	perl		\
	Adm		\
	abi		\
	adbgen		\
	acct		\
	acctadm		\
	asa		\
	ast		\
	audio		\
	auths		\
	autopush	\
	awk		\
	awk_xpg4	\
	backup		\
	banner		\
	bart		\
	basename	\
	bc		\
	bdiff		\
	beadm		\
	bnu		\
	boot		\
	busstat		\
	cal		\
	calendar	\
	captoinfo	\
	cat		\
	cdrw		\
	cfgadm		\
	checkeq		\
	checknr		\
	chgrp		\
	chmod		\
	chown		\
	chroot		\
	clear		\
	clinfo		\
	cmd-crypto	\
	cmd-inet	\
	col		\
	compress	\
	consadm		\
	coreadm		\
	cpio		\
	cpc		\
	cron		\
	crypt		\
	csh		\
	csplit		\
	ctfconvert	\
	ctfdiff		\
	ctfdump		\
	ctfmerge	\
	ctrun		\
	ctstat		\
	ctwatch		\
	datadm		\
	date		\
	dc		\
	dd		\
	deroff		\
	devfsadm	\
	syseventd	\
	devctl		\
	devinfo		\
	devmgmt		\
	devprop		\
	dfs.cmds	\
	diff		\
	diff3		\
	diffmk		\
	dircmp		\
	dirname		\
<<<<<<< HEAD
=======
	dis		\
	diskinfo	\
>>>>>>> 2fc78efe
	diskmgtd	\
	dispadmin	\
	dladm		\
	dlstat		\
	dmesg		\
	dodatadm	\
	dtrace		\
	du		\
	dumpadm		\
	dumpcs		\
	echo		\
	ed		\
	eeprom		\
	egrep		\
	eject		\
	emul64ioctl	\
	enhance		\
	env		\
	eqn		\
	expand		\
	expr		\
	exstr		\
	factor		\
	false		\
	fcinfo		\
	fcoesvc		\
	fdetach		\
	fdformat	\
	fdisk		\
	ficl		\
	filesync	\
	fgrep		\
	find		\
	flowadm		\
	flowstat	\
	fm		\
	fmt		\
	fmthard		\
	fmtmsg		\
	fold		\
	format		\
	fs.d		\
	fstyp		\
	fuser		\
	fwflash		\
	gcore		\
	gencat		\
	geniconvtbl	\
	genmsg		\
	getconf		\
	getdevpolicy	\
	getent		\
	getfacl		\
	getmajor	\
	getopt		\
	gettext		\
	gettxt		\
	grep		\
	grep_xpg4	\
	groups		\
	growfs		\
	grpck		\
	gss		\
	hal		\
	halt		\
	head		\
	hostid		\
	hostname	\
	hotplug		\
	hotplugd	\
	hwdata		\
	ibd_upgrade	\
	iconv		\
	id		\
	idmap		\
	infocmp		\
	init		\
	initpkg		\
	intrd		\
	intrstat	\
	ipcrm		\
	ipcs		\
	ipdadm		\
	ipf		\
	isainfo		\
	isalist		\
	itutools	\
	iscsiadm	\
	iscsid		\
	iscsitsvc	\
	isns		\
	itadm		\
	kbd		\
	keyserv		\
	killall		\
	krb5		\
	ksh		\
	kvmstat		\
	last		\
	lastcomm	\
	latencytop	\
	ldap		\
	ldapcachemgr	\
	lgrpinfo	\
	line		\
	link		\
	dlmgmtd		\
	listen		\
	loadkeys	\
	locale		\
	lockstat	\
	locator		\
	lofiadm		\
	logadm		\
	logger		\
	login		\
	logins		\
	look		\
	ls		\
	luxadm		\
	mail		\
	mailwrapper	\
	mailx		\
	make		\
	mdb		\
	mesg		\
	mkdir		\
	mkfifo		\
	mkfile		\
	mkmsgs		\
	mknod		\
	mkpwdict	\
	mktemp		\
	modload		\
	more		\
	mpathadm	\
	msgfmt		\
	msgid		\
	mt		\
	mv		\
	mvdir		\
	ndmpadm		\
	ndmpd		\
	ndmpstat	\
	netadm		\
	netfiles	\
	newform		\
	newgrp		\
	news		\
	newtask		\
	nice		\
	nl		\
	nlsadmin	\
	nohup		\
	nsadmin		\
	nscd		\
	oamuser		\
	od		\
	pack		\
	pagesize	\
	passmgmt	\
	passwd		\
	pathchk		\
	pbind		\
	pcidr		\
	pcitool		\
	pfexec		\
	pfexecd		\
	pginfo		\
	pgstat		\
	pgrep		\
	picl		\
	plimit		\
	policykit	\
	pools		\
	power		\
	powertop	\
	ppgsz		\
	pg		\
	plockstat	\
	pr		\
	prctl		\
	printenv	\
	printf		\
	priocntl	\
	profiles	\
	projadd		\
	projects	\
	prstat		\
	prtconf		\
	prtdiag		\
	prtvtoc		\
	ps		\
	psradm		\
	psrinfo		\
	psrset		\
	ptools		\
	pwck		\
	pwconv		\
	pwd		\
	pyzfs		\
	raidctl		\
	ramdiskadm	\
	rcap		\
	rcm_daemon	\
	rctladm		\
	refer		\
	regcmp		\
	renice		\
	rexd		\
	rm		\
	rmdir		\
	rmformat	\
	rmmount		\
	rmt		\
	rmvolmgr	\
	roles		\
	rpcbind		\
	rpcgen		\
	rpcinfo		\
	rpcsvc		\
	runat		\
	sa		\
	saf		\
	sasinfo		\
	savecore	\
	sbdadm		\
	script		\
	scsi		\
	sdiff		\
	sdpadm		\
	setfacl		\
	setmnt		\
	setpgrp		\
	sgs		\
	shcomp		\
	smbios		\
	smbsrv		\
	smserverd	\
	soelim		\
	sort		\
	spell		\
	split		\
	sqlite		\
	srchtxt		\
	srptadm		\
	srptsvc		\
	ssh		\
	stat		\
	stmfadm		\
	stmfproxy	\
	stmfsvc		\
	stmsboot	\
	streams		\
	strings		\
	su		\
	sulogin		\
	sunpc		\
	svc		\
	swap		\
	sync		\
	sysdef		\
	syseventadm	\
	syslogd		\
	tabs		\
	tail		\
	tar		\
	tbl		\
	tcopy		\
	tcpd		\
	terminfo	\
	th_tools	\
	tic		\
	time		\
	tip		\
	touch		\
	tput		\
	tr		\
	trapstat	\
	troff		\
	true		\
	truss		\
	tty		\
	ttymon		\
	tzreload	\
	uadmin		\
	ul		\
	units		\
	unlink		\
	unpack		\
	userattr	\
	users		\
	utmp_update	\
	utmpd		\
	uuidgen		\
	valtools	\
	vgrind		\
	volcheck	\
	volrmmount	\
	vrrpadm		\
	vscan		\
	vt		\
	w		\
	wall		\
	which		\
	who		\
	whodo		\
	wracct		\
	write		\
	xargs		\
	xstr		\
	yes		\
	ypcmd		\
	yppasswd	\
	zdb		\
	zdump		\
	zfs		\
	zhack		\
	zic		\
	zinject		\
	zlogin		\
	zoneadm		\
	zoneadmd	\
	zonecfg		\
	zonename	\
	zpool		\
	zlook		\
	zonestat	\
	zstreamdump	\
	ztest

i386_SUBDIRS=		\
	acpi		\
	acpihpd		\
	addbadsec	\
	biosdev		\
	diskscan	\
	lms		\
	rtc		\
	ucodeadm	\
	xvm

sparc_SUBDIRS=		\
	cvcd		\
	dcs		\
	device_remap	\
	drd		\
	fruadm		\
	ldmad		\
	oplhpd		\
	prtdscp		\
	prtfru		\
	scadm		\
	sckmd		\
	sf880drd	\
	virtinfo	\
	vntsd

#
# Commands that are messaged.
#
MSGSUBDIRS=		\
	abi		\
	acctadm		\
	allocate	\
	asa		\
	audio		\
	audit		\
	auditconfig	\
	auditd		\
	auditrecord	\
	auditset	\
	auths		\
	autopush	\
	awk		\
	awk_xpg4	\
	backup		\
	banner		\
	bart		\
	basename	\
	beadm		\
	bnu		\
	busstat		\
	cal		\
	cat		\
	cdrw		\
	cfgadm		\
	checkeq		\
	checknr		\
	chgrp		\
	chmod		\
	chown		\
	cmd-crypto	\
	cmd-inet	\
	col		\
	compress	\
	consadm		\
	coreadm		\
	cpio		\
	cpc		\
	cron		\
	csh		\
	csplit		\
	ctrun		\
	ctstat		\
	ctwatch		\
	datadm		\
	date		\
	dc		\
	dcs		\
	dd		\
	deroff		\
	devfsadm	\
	dfs.cmds	\
	diff		\
	diffmk		\
	dladm		\
	dlstat		\
	du		\
	dumpcs		\
	ed		\
	eject		\
	env		\
	eqn		\
	expand		\
	expr		\
	fcinfo		\
	fgrep		\
	filesync	\
	find		\
	flowadm		\
	flowstat	\
	fm		\
	fold		\
	fs.d		\
	fwflash		\
	geniconvtbl	\
	genmsg		\
	getconf		\
	getent		\
	gettext		\
	gettxt		\
	grep		\
	grep_xpg4	\
	grpck		\
	gss		\
	halt		\
	head		\
	hostname	\
	hotplug		\
	iconv		\
	id		\
	idmap		\
	isaexec		\
	iscsiadm	\
	iscsid		\
	isns		\
	itadm		\
	kbd		\
	krb5		\
	ksh		\
	last		\
	ldap		\
	ldapcachemgr	\
	lgrpinfo	\
	locale		\
	lofiadm		\
	logadm		\
	logger		\
	logins		\
	ls		\
	luxadm		\
	mailx		\
	make		\
	mesg		\
	mkdir		\
	mkpwdict	\
	mktemp		\
	more		\
	mpathadm	\
	msgfmt		\
	mv		\
	ndmpadm		\
	ndmpstat	\
	newgrp		\
	newtask		\
	nice		\
	nohup		\
	pack		\
	passwd		\
	passmgmt	\
	pathchk		\
	pfexec		\
	pg		\
	pgrep		\
	picl            \
	pools		\
	power		\
	pr		\
	praudit		\
	profiles	\
	projadd		\
	projects	\
	prstat		\
	prtdiag		\
	ps		\
	psrinfo		\
	ptools		\
	pwconv		\
	pwd		\
	pyzfs		\
	raidctl		\
	ramdiskadm	\
	rcap		\
	rcm_daemon	\
	refer		\
	regcmp		\
	renice		\
	roles		\
	rm		\
	rmdir		\
	rmformat	\
	rmmount		\
	rmvolmgr	\
	sasinfo		\
	sbdadm		\
	scadm		\
	script		\
	scsi		\
	sdiff		\
	sdpadm		\
	sgs		\
	shcomp		\
	smbsrv		\
	sort		\
	split		\
	srptadm		\
	stat		\
	stmfadm		\
	stmsboot	\
	strings		\
	su		\
	svc		\
	swap		\
	syseventadm	\
	syseventd	\
	tabs		\
	tar		\
	tbl		\
	time		\
	touch		\
	tput		\
	troff		\
	tty		\
	ttymon		\
	tzreload	\
	ul		\
	units		\
	unlink		\
	unpack		\
	userattr	\
	valtools	\
	vgrind		\
	volcheck	\
	volrmmount	\
	vrrpadm		\
	vscan		\
	w		\
	who		\
	whodo		\
	wracct		\
	write		\
	xargs		\
	yppasswd	\
	zdump		\
	zfs		\
	zic		\
	zlogin		\
	zoneadm		\
	zoneadmd	\
	zonecfg		\
	zonename	\
	zpool		\
	zonestat

sparc_MSGSUBDIRS=	\
	fruadm		\
	prtdscp		\
	prtfru		\
	virtinfo	\
	vntsd

i386_MSGSUBDIRS=	\
	ucodeadm

#
# commands that use dcgettext for localized time, LC_TIME
#
DCSUBDIRS=		\
	cal		\
	cfgadm		\
	diff		\
	ls		\
	pr		\
	ps		\
	tar		\
	w		\
	who		\
	whodo		\
	write

#
# commands that belong only to audit.
#
AUDITSUBDIRS=		\
	amt		\
	audit		\
	audit_warn	\
	auditconfig	\
	auditd		\
	auditrecord	\
	auditreduce	\
	auditset	\
	auditstat	\
	praudit		

#
# commands not owned by the systems group
#
BWOSDIRS=


all :=		TARGET = all
install :=	TARGET = install
clean :=	TARGET = clean
clobber :=	TARGET = clobber
_msg :=		TARGET = _msg
_dc :=		TARGET = _dc

.KEEP_STATE:

SUBDIRS = $(COMMON_SUBDIRS) $($(MACH)_SUBDIRS)

.PARALLEL:	$(BWOSDIRS) $(SUBDIRS) $(MSGSUBDIRS) $(AUDITSUBDIRS)

all install clean clobber: $(FIRST_SUBDIRS) .WAIT $(SUBDIRS) \
	$(AUDITSUBDIRS)

#
# Manifests cannot be checked in parallel, because we are using
# the global repository that is in $(SRC)/cmd/svc/seed/global.db.
# For this reason, to avoid .PARALLEL and .NO_PARALLEL conflicts,
# we spawn off a sub-make to perform the non-parallel 'make check'
#
check:
	$(MAKE) -f Makefile.check check

#
# The .WAIT directive works around an apparent bug in parallel make.
# Evidently make was getting the target _msg vs. _dc confused under
# some level of parallelization, causing some of the _dc objects
# not to be built.
#
_msg: $(MSGSUBDIRS) $($(MACH)_MSGSUBDIRS) .WAIT _dc

_dc: $(DCSUBDIRS)

#
# Dependencies
#
fs.d: fstyp
ksh:	shcomp isaexec
mdb:	terminfo
fmt:	mailx

$(FIRST_SUBDIRS) $(BWOSDIRS) $(SUBDIRS) $(AUDITSUBDIRS): FRC
	@if [ -f $@/Makefile  ]; then \
		cd $@; pwd; $(MAKE) $(TARGET); \
	else \
		true; \
	fi
FRC:<|MERGE_RESOLUTION|>--- conflicted
+++ resolved
@@ -122,11 +122,7 @@
 	diffmk		\
 	dircmp		\
 	dirname		\
-<<<<<<< HEAD
-=======
-	dis		\
 	diskinfo	\
->>>>>>> 2fc78efe
 	diskmgtd	\
 	dispadmin	\
 	dladm		\
