#
# CDDL HEADER START
#
# The contents of this file are subject to the terms of the
# Common Development and Distribution License (the "License").
# You may not use this file except in compliance with the License.
#
# You can obtain a copy of the license at usr/src/OPENSOLARIS.LICENSE
# or http://www.opensolaris.org/os/licensing.
# See the License for the specific language governing permissions
# and limitations under the License.
#
# When distributing Covered Code, include this CDDL HEADER in each
# file and include the License file at usr/src/OPENSOLARIS.LICENSE.
# If applicable, add the following below this CDDL HEADER, with the
# fields enclosed by brackets "[]" replaced with your own identifying
# information: Portions Copyright [yyyy] [name of copyright owner]
#
# CDDL HEADER END
#
#
# Copyright (c) 1989, 2010, Oracle and/or its affiliates. All rights reserved.
#
# Copyright (c) 2018, Joyent, Inc.

PROG= expr

OBJS= expr.o compile.o
SRCS= expr.c compile.c

include ../Makefile.cmd

<<<<<<< HEAD
CERRWARN += -Wno-uninitialized
CERRWARN += -Wno-extra
CFLAGS += -DXPG4 -DXPG6
=======
CFLAGS += $(CCVERBOSE)
CERRWARN += -_gcc=-Wno-uninitialized
CERRWARN += -_gcc=-Wno-extra
# "missing type for func"
SMATCH=off
$(XPG4) := CFLAGS += -DXPG4
$(XPG6) := CFLAGS += -DXPG6
>>>>>>> c653bb47

XGETFLAGS += -a -x expr.xcl

LDLIBS += -lgen

MAPFILES =	$(MAPFILE.INT) $(MAPFILE.NGB)
LDFLAGS +=	$(MAPFILES:%=-Wl,-M%)

.KEEP_STATE:

all: $(PROG)

install: all $(ROOTPROG)

$(PROG): $(OBJS) $(MAPFILES)
	$(LINK.c) $(OBJS) -o $@ $(LDLIBS)
	$(POST_PROCESS)

clean:
	$(RM) $(OBJS)


include ../Makefile.targ<|MERGE_RESOLUTION|>--- conflicted
+++ resolved
@@ -30,19 +30,11 @@
 
 include ../Makefile.cmd
 
-<<<<<<< HEAD
 CERRWARN += -Wno-uninitialized
 CERRWARN += -Wno-extra
-CFLAGS += -DXPG4 -DXPG6
-=======
-CFLAGS += $(CCVERBOSE)
-CERRWARN += -_gcc=-Wno-uninitialized
-CERRWARN += -_gcc=-Wno-extra
 # "missing type for func"
 SMATCH=off
-$(XPG4) := CFLAGS += -DXPG4
-$(XPG6) := CFLAGS += -DXPG6
->>>>>>> c653bb47
+CFLAGS += -DXPG4 -DXPG6
 
 XGETFLAGS += -a -x expr.xcl
 
