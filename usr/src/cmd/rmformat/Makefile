#
# CDDL HEADER START
#
# The contents of this file are subject to the terms of the
# Common Development and Distribution License, Version 1.0 only
# (the "License").  You may not use this file except in compliance
# with the License.
#
# You can obtain a copy of the license at usr/src/OPENSOLARIS.LICENSE
# or http://www.opensolaris.org/os/licensing.
# See the License for the specific language governing permissions
# and limitations under the License.
#
# When distributing Covered Code, include this CDDL HEADER in each
# file and include the License file at usr/src/OPENSOLARIS.LICENSE.
# If applicable, add the following below this CDDL HEADER, with the
# fields enclosed by brackets "[]" replaced with your own identifying
# information: Portions Copyright [yyyy] [name of copyright owner]
#
# CDDL HEADER END
#
#
# Copyright 2005 Sun Microsystems, Inc.  All rights reserved.
# Use is subject to license terms.
#
# Copyright (c) 2018, Joyent, Inc.

PROG= rmformat

OBJS=	rmf_main.o rmf_menu.o rmf_misc.o rmf_slice.o

include ../Makefile.cmd

SRCS= $(OBJS:.o=.c)

LDLIBS +=	-lsmedia -lvolmgt -ladm -lefi

CERRWARN += -Wno-uninitialized

<<<<<<< HEAD
=======
# not linted
SMATCH=off

LINTFLAGS += -u
CPPFLAGS += -D_FILE_OFFSET_BITS=64
>>>>>>> c653bb47

$(ROOTBIN)/rmformat := FILEMODE = 04555

.KEEP_STATE:

all: $(PROG)

$(PROG): $(OBJS)
	$(LINK.c) -o $(PROG) $(OBJS) $(LDLIBS)
	$(POST_PROCESS)

install: all $(ROOTPROG)

clean:
	$(RM) $(OBJS)


$(POFILE) : $(SRCS)
	$(RM) $@
	$(COMPILE.cpp) $(SRCS) | $(XGETTEXT) $(XGETFLAGS) -
	$(SED) -e '/^domain/d' messages.po > $@
	$(RM) messages.po

sb: $(SRCS)
	$(COMPILE.c) -xsbfast $(SRCS)

include ../Makefile.targ<|MERGE_RESOLUTION|>--- conflicted
+++ resolved
@@ -37,14 +37,8 @@
 
 CERRWARN += -Wno-uninitialized
 
-<<<<<<< HEAD
-=======
 # not linted
 SMATCH=off
-
-LINTFLAGS += -u
-CPPFLAGS += -D_FILE_OFFSET_BITS=64
->>>>>>> c653bb47
 
 $(ROOTBIN)/rmformat := FILEMODE = 04555
 
