#
# CDDL HEADER START
#
# The contents of this file are subject to the terms of the
# Common Development and Distribution License (the "License").
# You may not use this file except in compliance with the License.
#
# You can obtain a copy of the license at usr/src/OPENSOLARIS.LICENSE
# or http://www.opensolaris.org/os/licensing.
# See the License for the specific language governing permissions
# and limitations under the License.
#
# When distributing Covered Code, include this CDDL HEADER in each
# file and include the License file at usr/src/OPENSOLARIS.LICENSE.
# If applicable, add the following below this CDDL HEADER, with the
# fields enclosed by brackets "[]" replaced with your own identifying
# information: Portions Copyright [yyyy] [name of copyright owner]
#
# CDDL HEADER END
#
#
# Copyright 2009 Sun Microsystems, Inc.  All rights reserved.
# Use is subject to license terms.
#
# Copyright (c) 2018, Joyent, Inc.

MODULE = fabric-xlate
CLASS = common
SRCS = fabric-xlate.c fx_epkt.c fx_fabric.c fx_fire.c fx_subr.c

include ../../Makefile.plugin

CPPFLAGS += -I$(ADJUNCT_PROTO)/usr/include/libxml2 -I$(KMFDIR)/include -I.
CPPFLAGS += -I$(SRC)/uts/sun4v/io/px
INCDIRS = $(SRCTOP)/include
CFLAGS += -I$(INCDIRS)

LDFLAGS += -L$(ROOT)/usr/lib/fm -R/usr/lib/fm
LDLIBS += -luutil -lxml2 -L$(ROOTLIB)/fm -ltopo

<<<<<<< HEAD
CERRWARN += -Wno-parentheses
CERRWARN += -Wno-switch
CERRWARN += -Wno-uninitialized
=======
CERRWARN += -_gcc=-Wno-parentheses
CERRWARN += -_gcc=-Wno-switch
CERRWARN += -_gcc=-Wno-uninitialized

# not linted
SMATCH=off
>>>>>>> c653bb47
<|MERGE_RESOLUTION|>--- conflicted
+++ resolved
@@ -38,15 +38,9 @@
 LDFLAGS += -L$(ROOT)/usr/lib/fm -R/usr/lib/fm
 LDLIBS += -luutil -lxml2 -L$(ROOTLIB)/fm -ltopo
 
-<<<<<<< HEAD
 CERRWARN += -Wno-parentheses
 CERRWARN += -Wno-switch
 CERRWARN += -Wno-uninitialized
-=======
-CERRWARN += -_gcc=-Wno-parentheses
-CERRWARN += -_gcc=-Wno-switch
-CERRWARN += -_gcc=-Wno-uninitialized
 
 # not linted
-SMATCH=off
->>>>>>> c653bb47
+SMATCH=off