--- conflicted
+++ resolved
@@ -34,11 +34,7 @@
 CFLAGS += -I. -I$(SRC)/lib/fm/topo/modules/common/disk
 LDLIBS += -lsysevent -lnvpair -lsmbios -lcfgadm -ltopo -luutil -lipmi
 LDFLAGS += -L$(ROOT)/usr/lib/fm -R/usr/lib/fm
-<<<<<<< HEAD
 CERRWARN += -Wno-uninitialized
-=======
-CERRWARN += -_gcc=-Wno-uninitialized
 
 # not linted
-SMATCH=off
->>>>>>> c653bb47
+SMATCH=off