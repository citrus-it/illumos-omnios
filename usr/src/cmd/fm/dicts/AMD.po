--- conflicted
+++ resolved
@@ -294,11 +294,7 @@
 msgid "AMD-8000-JF.impact"
 msgstr "Performance of this system may be affected."
 msgid "AMD-8000-JF.action"
-<<<<<<< HEAD
-msgstr "Online any CPU that was automatically offlined in response to this fault\n(use fmdump -v -u <EVENT_ID> to identify the CPU).  The fault\nshould also be repaired with fmadm repair <EVENT_ID>.\nThis misdiagnosis bug is being fixed - bug numbers for illumos\nwill appear here when aavailable.\n\n"
-=======
 msgstr "Online any CPU that was automatically offlined in response to this fault\n(use fmdump -v -u <EVENT_ID> to identify the CPU).  The fault\nshould also be repaired with fmadm repair <EVENT_ID>.\nThis misdiagnosis bug is being fixed - bug numbers for illumos\nwill appear here when available.\n\n"
->>>>>>> f67b7b8d
 #
 # code: AMD-8000-KW
 # keys: fault.cpu.amd.dramchannel
