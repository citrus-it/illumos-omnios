--- conflicted
+++ resolved
@@ -134,12 +134,7 @@
 	char *errmsg;
 	uint_t xport_type;
 	char *host = NULL, *user = NULL, *passwd = NULL;
-<<<<<<< HEAD
-	int c;
-	int err;
-=======
 	int c, err;
->>>>>>> 14c37bbd
 	nvlist_t *params = NULL;
 
 	pname = argv[0];
