--- conflicted
+++ resolved
@@ -36,12 +36,7 @@
 XGETFLAGS += -a -x cfgadm.xcl
 CPPFLAGS += -I$(SRC)/common/util
 
-<<<<<<< HEAD
-LDLIBS += -lcfgadm 
-=======
 LDLIBS += -lcfgadm
-LINTFLAGS += $(ENVLDFLAGS1) $(ENVLDFLAGS2) $(ENVLDFLAGS3) $(LDLIBS)
->>>>>>> c653bb47
 
 SMOFF += snprintf_overflow
 
