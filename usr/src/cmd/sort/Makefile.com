#
# CDDL HEADER START
#
# The contents of this file are subject to the terms of the
# Common Development and Distribution License, Version 1.0 only
# (the "License").  You may not use this file except in compliance
# with the License.
#
# You can obtain a copy of the license at usr/src/OPENSOLARIS.LICENSE
# or http://www.opensolaris.org/os/licensing.
# See the License for the specific language governing permissions
# and limitations under the License.
#
# When distributing Covered Code, include this CDDL HEADER in each
# file and include the License file at usr/src/OPENSOLARIS.LICENSE.
# If applicable, add the following below this CDDL HEADER, with the
# fields enclosed by brackets "[]" replaced with your own identifying
# information: Portions Copyright [yyyy] [name of copyright owner]
#
# CDDL HEADER END
#
#
# Copyright 2004 Sun Microsystems, Inc.  All rights reserved.
# Use is subject to license terms.
#
# Copyright (c) 2018, Joyent, Inc.

#
# Debugging targets
#   sort provides a number of debugging options to simplify failure analysis.
#
#   debug		provides symbol information and sets DEBUG; includes
#			convert, invoke
#   stats		builds binaries with statistics reporting enabled
#   convert		builds convert binaries (converts input to collation
#			vectors)
#   invoke		builds invoke binaries (allows inspection of options
#			parser outcome)
#
# Debugging #defines
#   DEBUG		activate assertions; allow wider range of memory
#			settings (-S)
#   DEBUG_FORCE_WIDE	force all i/o through wide streams
#   DEBUG_DISALLOW_MMAP	force all i/o through stdio or wide streams
#   DEBUG_NO_CACHE_TEMP	do not cache last sorted portion in memory; write all
#			data to temporary files before merge
#

PROG = sort

BASE_OBJS = \
	check.o \
	fields.o \
	initialize.o \
	internal.o \
	merge.o \
	options.o \
	streams.o \
	streams_array.o \
	streams_mmap.o \
	streams_stdio.o \
	streams_wide.o \
	utility.o
OBJS =	main.o $(BASE_OBJS)
INVOKE_OBJS = invoke.o $(BASE_OBJS)
CONVERT_OBJS = convert.o $(BASE_OBJS)
STATS_OBJS = main.o statistics.o $(BASE_OBJS)

SRCS =  $(OBJS:%.o=../common/%.c)
LNTS =	$(OBJS:%.o=%.ln)
CLEANFILES = $(OBJS) $(LNTS)

include ../../Makefile.cmd

SED =		sed
DCFILE = 	$(PROG).dc

CFLAGS +=	$(SORT_DEBUG)
CFLAGS64 +=	$(SORT_DEBUG)

CERRWARN +=	-Wno-parentheses
CERRWARN +=	-Wno-uninitialized
CERRWARN +=	-Wno-unused-function

CFLAGS += -DXPG4

<<<<<<< HEAD
debug :=	SORT_DEBUG = -g -DDEBUG
=======
# not linted
SMATCH=off

$(XPG4)	:=	CFLAGS += -DXPG4

debug :=	SORT_DEBUG = -g -DDEBUG $(ILDOFF)
>>>>>>> c653bb47
debug :=	COPTFLAG =
debug :=	COPTFLAG64 =
stats	:=	SORT_DEBUG = -g -DSTATS -DDEBUG
stats	:=	COPTFLAG =
stats	:=	COPTFLAG64 =

.KEEP_STATE :

.PARALLEL : $(OBJS) $(XPG4OBJS) $(LNTS)

all : $(PROG)

debug : $(PROG) convert invoke

clean :
	$(RM) $(CLEANFILES)

include ../../Makefile.targ

# rules for $(PROG)

$(PROG) : $(OBJS)
	$(LINK.c) -o $@ $(OBJS) $(LDLIBS)
	$(POST_PROCESS)

invoke: $(INVOKE_OBJS)
	$(LINK.c) -o $@ $(INVOKE_OBJS) $(LDLIBS)

convert: $(CONVERT_OBJS)
	$(LINK.c) -o $@ $(CONVERT_OBJS) $(LDLIBS)

stats: $(STATS_OBJS)
	$(LINK.c) -o $@ $(STATS_OBJS) $(LDLIBS)

%.o : ../common/%.c
	$(COMPILE.c) -o $@ $<
	$(POST_PROCESS_O)


%.o : ../common/%.h types.h<|MERGE_RESOLUTION|>--- conflicted
+++ resolved
@@ -82,18 +82,12 @@
 CERRWARN +=	-Wno-uninitialized
 CERRWARN +=	-Wno-unused-function
 
-CFLAGS += -DXPG4
-
-<<<<<<< HEAD
-debug :=	SORT_DEBUG = -g -DDEBUG
-=======
 # not linted
 SMATCH=off
 
-$(XPG4)	:=	CFLAGS += -DXPG4
+CFLAGS += -DXPG4
 
-debug :=	SORT_DEBUG = -g -DDEBUG $(ILDOFF)
->>>>>>> c653bb47
+debug :=	SORT_DEBUG = -g -DDEBUG
 debug :=	COPTFLAG =
 debug :=	COPTFLAG64 =
 stats	:=	SORT_DEBUG = -g -DSTATS -DDEBUG
