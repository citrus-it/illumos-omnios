#
# CDDL HEADER START
#
# The contents of this file are subject to the terms of the
# Common Development and Distribution License (the "License").
# You may not use this file except in compliance with the License.
#
# You can obtain a copy of the license at usr/src/OPENSOLARIS.LICENSE
# or http://www.opensolaris.org/os/licensing.
# See the License for the specific language governing permissions
# and limitations under the License.
#
# When distributing Covered Code, include this CDDL HEADER in each
# file and include the License file at usr/src/OPENSOLARIS.LICENSE.
# If applicable, add the following below this CDDL HEADER, with the
# fields enclosed by brackets "[]" replaced with your own identifying
# information: Portions Copyright [yyyy] [name of copyright owner]
#
# CDDL HEADER END
#
#
# Copyright 2009 Sun Microsystems, Inc.  All rights reserved.
# Use is subject to license terms.
#
# Copyright 2015 Nexenta Systems, Inc. All rights reserved.
# Copyright 2017 Hayashi Naoyuki
# Copyright (c) 2018, Joyent, Inc.

PROG= format

COBJS=	add_definition.o analyze.o checkdev.o ctlr_scsi.o \
	defect.o init_menus.o io.o label.o main.o \
	menu.o menu_analyze.o menu_cache.o menu_command.o menu_defect.o \
	menu_partition.o misc.o modify_partition.o partition.o \
	prompts.o startup.o menu_scsi.o auto_sense.o disk_generic.o \
	menu_developer.o menu_fdisk.o

OBJS_sparc=	init_csparc.o ctlr_ata.o
OBJS_i386=	init_ci386.o ctlr_ata.o ix_altsctr.o
OBJS_aarch64=	init_caarch64.o ctlr_ata.o ix_altsctr.o

OBJS_=                non-existent

OBJS=  $(OBJS_$(MACH))  $(COBJS)

DATA= format.dat

include ../Makefile.cmd

CERRWARN += $(CNOWARN_UNINIT)
CERRWARN += -_gcc=-Wno-parentheses
CERRWARN += -_gcc=-Wno-unused-label
CERRWARN += -_gcc=-Wno-clobbered

# not linted
SMATCH=off

ROOTSYMLINK= $(ROOTETCPROG)
ROOTETCDATA= $(ROOTETC)/$(DATA)

$(ROOTETCDATA) := FILEMODE = 0644

LDLIBS_i386= -lfdisk
<<<<<<< HEAD
LDLIBS_aarch64= -lfdisk
=======
>>>>>>> 4b2d0200
LDLIBS_sparc=
LDLIBS +=	-ladm -lefi -ldiskmgt -lnvpair -ldevid -ldevinfo $(LDLIBS_$(MACH))

CPPFLAGS    += -D_EXTVTOC

.KEEP_STATE:

all: $(PROG) $(DATA)

.PARALLEL: $(OBJS)

$(PROG): $(OBJS)
	$(LINK.c) -o $(PROG) $(OBJS) $(LDLIBS)
	$(POST_PROCESS)

#
# Install format as /usr/sbin/format, with link from /etc/format
#
install: $(ROOTUSRSBINPROG) $(ROOTSYMLINK) $(ROOTETCDATA)

$(ROOTSYMLINK):
	$(RM) $@; $(SYMLINK) ../usr/sbin/$(PROG) $@

clean:
	$(RM) $(OBJS)

include ../Makefile.targ<|MERGE_RESOLUTION|>--- conflicted
+++ resolved
@@ -61,10 +61,7 @@
 $(ROOTETCDATA) := FILEMODE = 0644
 
 LDLIBS_i386= -lfdisk
-<<<<<<< HEAD
 LDLIBS_aarch64= -lfdisk
-=======
->>>>>>> 4b2d0200
 LDLIBS_sparc=
 LDLIBS +=	-ladm -lefi -ldiskmgt -lnvpair -ldevid -ldevinfo $(LDLIBS_$(MACH))
 
