/*-
 * SPDX-License-Identifier: BSD-2-Clause-FreeBSD
 *
 * Copyright (c) 2012 NetApp, Inc.
 * Copyright (c) 2013 Neel Natu <neel@freebsd.org>
 * All rights reserved.
 *
 * Redistribution and use in source and binary forms, with or without
 * modification, are permitted provided that the following conditions
 * are met:
 * 1. Redistributions of source code must retain the above copyright
 *    notice, this list of conditions and the following disclaimer.
 * 2. Redistributions in binary form must reproduce the above copyright
 *    notice, this list of conditions and the following disclaimer in the
 *    documentation and/or other materials provided with the distribution.
 *
 * THIS SOFTWARE IS PROVIDED BY NETAPP, INC ``AS IS'' AND
 * ANY EXPRESS OR IMPLIED WARRANTIES, INCLUDING, BUT NOT LIMITED TO, THE
 * IMPLIED WARRANTIES OF MERCHANTABILITY AND FITNESS FOR A PARTICULAR PURPOSE
 * ARE DISCLAIMED.  IN NO EVENT SHALL NETAPP, INC OR CONTRIBUTORS BE LIABLE
 * FOR ANY DIRECT, INDIRECT, INCIDENTAL, SPECIAL, EXEMPLARY, OR CONSEQUENTIAL
 * DAMAGES (INCLUDING, BUT NOT LIMITED TO, PROCUREMENT OF SUBSTITUTE GOODS
 * OR SERVICES; LOSS OF USE, DATA, OR PROFITS; OR BUSINESS INTERRUPTION)
 * HOWEVER CAUSED AND ON ANY THEORY OF LIABILITY, WHETHER IN CONTRACT, STRICT
 * LIABILITY, OR TORT (INCLUDING NEGLIGENCE OR OTHERWISE) ARISING IN ANY WAY
 * OUT OF THE USE OF THIS SOFTWARE, EVEN IF ADVISED OF THE POSSIBILITY OF
 * SUCH DAMAGE.
 *
 * $FreeBSD$
 *
 */
/*
 * This file and its contents are supplied under the terms of the
 * Common Development and Distribution License ("CDDL"), version 1.0.
 * You may only use this file in accordance with the terms of version
 * 1.0 of the CDDL.
 *
 * A full copy of the text of the CDDL should have accompanied this
 * source.  A copy of the CDDL is also available via the Internet at
 * http://www.illumos.org/license/CDDL.
 *
 * Copyright 2015 Pluribus Networks Inc.
 * Copyright 2018 Joyent, Inc.
 */

#include <sys/cdefs.h>
__FBSDID("$FreeBSD$");

#include <sys/types.h>
#include <dev/ic/ns16550.h>
#ifndef WITHOUT_CAPSICUM
#include <sys/capsicum.h>
#include <capsicum_helpers.h>
#endif

#include <stdio.h>
#include <stdlib.h>
#include <assert.h>
#include <err.h>
#include <errno.h>
#include <fcntl.h>
#include <termios.h>
#include <unistd.h>
#include <stdbool.h>
#include <string.h>
#include <pthread.h>
#include <sysexits.h>
#ifndef	__FreeBSD__
#include <sys/socket.h>
#endif

#ifndef	__FreeBSD__
#include "bhyverun.h"
#endif

#include "mevent.h"
#include "uart_emul.h"

#define	COM1_BASE	0x3F8
#define	COM1_IRQ	4
#define	COM2_BASE	0x2F8
#define	COM2_IRQ	3

#define	DEFAULT_RCLK	1843200
#define	DEFAULT_BAUD	9600

#define	FCR_RX_MASK	0xC0

#define	MCR_OUT1	0x04
#define	MCR_OUT2	0x08

#define	MSR_DELTA_MASK	0x0f

#ifndef REG_SCR
#define	REG_SCR		com_scr
#endif

#define	FIFOSZ	16

static bool uart_stdio;		/* stdio in use for i/o */
static struct termios tio_stdio_orig;

static struct {
	int	baseaddr;
	int	irq;
	bool	inuse;
} uart_lres[] = {
	{ COM1_BASE, COM1_IRQ, false},
	{ COM2_BASE, COM2_IRQ, false},
};

#define	UART_NLDEVS	(sizeof(uart_lres) / sizeof(uart_lres[0]))

struct fifo {
	uint8_t	buf[FIFOSZ];
	int	rindex;		/* index to read from */
	int	windex;		/* index to write to */
	int	num;		/* number of characters in the fifo */
	int	size;		/* size of the fifo */
};

struct ttyfd {
	bool	opened;
	int	rfd;		/* fd for reading */
	int	wfd;		/* fd for writing, may be == rfd */
};

struct uart_softc {
	pthread_mutex_t mtx;	/* protects all softc elements */
	uint8_t	data;		/* Data register (R/W) */
	uint8_t ier;		/* Interrupt enable register (R/W) */
	uint8_t lcr;		/* Line control register (R/W) */
	uint8_t mcr;		/* Modem control register (R/W) */
	uint8_t lsr;		/* Line status register (R/W) */
	uint8_t msr;		/* Modem status register (R/W) */
	uint8_t fcr;		/* FIFO control register (W) */
	uint8_t scr;		/* Scratch register (R/W) */

	uint8_t dll;		/* Baudrate divisor latch LSB */
	uint8_t dlh;		/* Baudrate divisor latch MSB */

	struct fifo rxfifo;
	struct mevent *mev;

	struct ttyfd tty;
#ifndef	__FreeBSD__
	bool	sock;
	struct {
		int	clifd;		/* console client unix domain socket */
		int	servfd;		/* console server unix domain socket */
		struct mevent *servmev;	/* mevent for server socket */
	} usc_sock;
#endif

	bool	thre_int_pending;	/* THRE interrupt pending */

	void	*arg;
	uart_intr_func_t intr_assert;
	uart_intr_func_t intr_deassert;
};

static void uart_drain(int fd, enum ev_type ev, void *arg);

static void
ttyclose(void)
{

	tcsetattr(STDIN_FILENO, TCSANOW, &tio_stdio_orig);
}

static void
ttyopen(struct ttyfd *tf)
{
	struct termios orig, new;

	tcgetattr(tf->rfd, &orig);
	new = orig;
	cfmakeraw(&new);
	new.c_cflag |= CLOCAL;
	tcsetattr(tf->rfd, TCSANOW, &new);
	if (uart_stdio) {
		tio_stdio_orig = orig;
		atexit(ttyclose);
	}
}

static int
ttyread(struct ttyfd *tf)
{
	unsigned char rb;

	if (read(tf->rfd, &rb, 1) == 1)
		return (rb);
	else
		return (-1);
}

static void
ttywrite(struct ttyfd *tf, unsigned char wb)
{

	(void)write(tf->wfd, &wb, 1);
}

#ifndef	__FreeBSD__
static void
sockwrite(struct uart_softc *sc, unsigned char wb)
{
	(void) write(sc->usc_sock.clifd, &wb, 1);
}
#endif

static void
rxfifo_reset(struct uart_softc *sc, int size)
{
	char flushbuf[32];
	struct fifo *fifo;
	ssize_t nread;
	int error;
 
	fifo = &sc->rxfifo;
	bzero(fifo, sizeof(struct fifo));
	fifo->size = size;

	if (sc->tty.opened) {
		/*
		 * Flush any unread input from the tty buffer.
		 */
		while (1) {
			nread = read(sc->tty.rfd, flushbuf, sizeof(flushbuf));
			if (nread != sizeof(flushbuf))
				break;
		}

		/*
		 * Enable mevent to trigger when new characters are available
		 * on the tty fd.
		 */
		error = mevent_enable(sc->mev);
		assert(error == 0);
	}
#ifndef	__FreeBSD__
	if (sc->sock && sc->usc_sock.clifd != -1) {
		/* Flush any unread input from the socket buffer. */
		do {
			nread = read(sc->usc_sock.clifd, flushbuf,
			    sizeof (flushbuf));
		} while (nread == sizeof (flushbuf));

		/* Enable mevent to trigger when new data available on sock */
		error = mevent_enable(sc->mev);
		assert(error == 0);
	}
#endif /* __FreeBSD__ */
}

static int
rxfifo_available(struct uart_softc *sc)
{
	struct fifo *fifo;

	fifo = &sc->rxfifo;
	return (fifo->num < fifo->size);
}

static int
rxfifo_putchar(struct uart_softc *sc, uint8_t ch)
{
	struct fifo *fifo;
	int error;

	fifo = &sc->rxfifo;

	if (fifo->num < fifo->size) {
		fifo->buf[fifo->windex] = ch;
		fifo->windex = (fifo->windex + 1) % fifo->size;
		fifo->num++;
		if (!rxfifo_available(sc)) {
			if (sc->tty.opened) {
				/*
				 * Disable mevent callback if the FIFO is full.
				 */
				error = mevent_disable(sc->mev);
				assert(error == 0);
			}
#ifndef	__FreeBSD__
			if (sc->sock && sc->usc_sock.clifd != -1) {
				/*
				 * Disable mevent callback if the FIFO is full.
				 */
				error = mevent_disable(sc->mev);
				assert(error == 0);
			}
#endif /* __FreeBSD__ */
		}
		return (0);
	} else
		return (-1);
}

static int
rxfifo_getchar(struct uart_softc *sc)
{
	struct fifo *fifo;
	int c, error, wasfull;

	wasfull = 0;
	fifo = &sc->rxfifo;
	if (fifo->num > 0) {
		if (!rxfifo_available(sc))
			wasfull = 1;
		c = fifo->buf[fifo->rindex];
		fifo->rindex = (fifo->rindex + 1) % fifo->size;
		fifo->num--;
		if (wasfull) {
			if (sc->tty.opened) {
				error = mevent_enable(sc->mev);
				assert(error == 0);
			}
#ifndef	__FreeBSD__
			if (sc->sock && sc->usc_sock.clifd != -1) {
				error = mevent_enable(sc->mev);
				assert(error == 0);
			}
#endif /* __FreeBSD__ */
		}
		return (c);
	} else
		return (-1);
}

static int
rxfifo_numchars(struct uart_softc *sc)
{
	struct fifo *fifo = &sc->rxfifo;

	return (fifo->num);
}

static void
uart_opentty(struct uart_softc *sc)
{

	ttyopen(&sc->tty);
	sc->mev = mevent_add(sc->tty.rfd, EVF_READ, uart_drain, sc);
	assert(sc->mev != NULL);
}

static uint8_t
modem_status(uint8_t mcr)
{
	uint8_t msr;

	if (mcr & MCR_LOOPBACK) {
		/*
		 * In the loopback mode certain bits from the MCR are
		 * reflected back into MSR.
		 */
		msr = 0;
		if (mcr & MCR_RTS)
			msr |= MSR_CTS;
		if (mcr & MCR_DTR)
			msr |= MSR_DSR;
		if (mcr & MCR_OUT1)
			msr |= MSR_RI;
		if (mcr & MCR_OUT2)
			msr |= MSR_DCD;
	} else {
		/*
		 * Always assert DCD and DSR so tty open doesn't block
		 * even if CLOCAL is turned off.
		 */
		msr = MSR_DCD | MSR_DSR;
	}
	assert((msr & MSR_DELTA_MASK) == 0);

	return (msr);
}

/*
 * The IIR returns a prioritized interrupt reason:
 * - receive data available
 * - transmit holding register empty
 * - modem status change
 *
 * Return an interrupt reason if one is available.
 */
static int
uart_intr_reason(struct uart_softc *sc)
{

	if ((sc->lsr & LSR_OE) != 0 && (sc->ier & IER_ERLS) != 0)
		return (IIR_RLS);
	else if (rxfifo_numchars(sc) > 0 && (sc->ier & IER_ERXRDY) != 0)
		return (IIR_RXTOUT);
	else if (sc->thre_int_pending && (sc->ier & IER_ETXRDY) != 0)
		return (IIR_TXRDY);
	else if ((sc->msr & MSR_DELTA_MASK) != 0 && (sc->ier & IER_EMSC) != 0)
		return (IIR_MLSC);
	else
		return (IIR_NOPEND);
}

static void
uart_reset(struct uart_softc *sc)
{
	uint16_t divisor;

	divisor = DEFAULT_RCLK / DEFAULT_BAUD / 16;
	sc->dll = divisor;
#ifndef __FreeBSD__
	sc->dlh = 0;
#else
	sc->dlh = divisor >> 16;
#endif
	sc->msr = modem_status(sc->mcr);

	rxfifo_reset(sc, 1);	/* no fifo until enabled by software */
}

/*
 * Toggle the COM port's intr pin depending on whether or not we have an
 * interrupt condition to report to the processor.
 */
static void
uart_toggle_intr(struct uart_softc *sc)
{
	uint8_t intr_reason;

	intr_reason = uart_intr_reason(sc);

	if (intr_reason == IIR_NOPEND)
		(*sc->intr_deassert)(sc->arg);
	else
		(*sc->intr_assert)(sc->arg);
}

static void
uart_drain(int fd, enum ev_type ev, void *arg)
{
	struct uart_softc *sc;
	int ch;

	sc = arg;

	assert(fd == sc->tty.rfd);
	assert(ev == EVF_READ);

	/*
	 * This routine is called in the context of the mevent thread
	 * to take out the softc lock to protect against concurrent
	 * access from a vCPU i/o exit
	 */
	pthread_mutex_lock(&sc->mtx);

	if ((sc->mcr & MCR_LOOPBACK) != 0) {
		(void) ttyread(&sc->tty);
	} else {
		while (rxfifo_available(sc) &&
		       ((ch = ttyread(&sc->tty)) != -1)) {
			rxfifo_putchar(sc, ch);
		}
		uart_toggle_intr(sc);
	}

	pthread_mutex_unlock(&sc->mtx);
}

void
uart_write(struct uart_softc *sc, int offset, uint8_t value)
{
	int fifosz;
	uint8_t msr;

	pthread_mutex_lock(&sc->mtx);

	/*
	 * Take care of the special case DLAB accesses first
	 */
	if ((sc->lcr & LCR_DLAB) != 0) {
		if (offset == REG_DLL) {
			sc->dll = value;
			goto done;
		}

		if (offset == REG_DLH) {
			sc->dlh = value;
			goto done;
		}
	}

        switch (offset) {
	case REG_DATA:
		if (sc->mcr & MCR_LOOPBACK) {
			if (rxfifo_putchar(sc, value) != 0)
				sc->lsr |= LSR_OE;
		} else if (sc->tty.opened) {
			ttywrite(&sc->tty, value);
#ifndef	__FreeBSD__
		} else if (sc->sock) {
			sockwrite(sc, value);
#endif
		} /* else drop on floor */
		sc->thre_int_pending = true;
		break;
	case REG_IER:
		/* Set pending when IER_ETXRDY is raised (edge-triggered). */
		if ((sc->ier & IER_ETXRDY) == 0 && (value & IER_ETXRDY) != 0)
			sc->thre_int_pending = true;
		/*
		 * Apply mask so that bits 4-7 are 0
		 * Also enables bits 0-3 only if they're 1
		 */
		sc->ier = value & 0x0F;
		break;
	case REG_FCR:
		/*
		 * When moving from FIFO and 16450 mode and vice versa,
		 * the FIFO contents are reset.
		 */
		if ((sc->fcr & FCR_ENABLE) ^ (value & FCR_ENABLE)) {
			fifosz = (value & FCR_ENABLE) ? FIFOSZ : 1;
			rxfifo_reset(sc, fifosz);
		}

		/*
		 * The FCR_ENABLE bit must be '1' for the programming
		 * of other FCR bits to be effective.
		 */
		if ((value & FCR_ENABLE) == 0) {
			sc->fcr = 0;
		} else {
			if ((value & FCR_RCV_RST) != 0)
				rxfifo_reset(sc, FIFOSZ);

			sc->fcr = value &
				 (FCR_ENABLE | FCR_DMA | FCR_RX_MASK);
		}
		break;
	case REG_LCR:
		sc->lcr = value;
		break;
	case REG_MCR:
		/* Apply mask so that bits 5-7 are 0 */
		sc->mcr = value & 0x1F;
		msr = modem_status(sc->mcr);

		/*
		 * Detect if there has been any change between the
		 * previous and the new value of MSR. If there is
		 * then assert the appropriate MSR delta bit.
		 */
		if ((msr & MSR_CTS) ^ (sc->msr & MSR_CTS))
			sc->msr |= MSR_DCTS;
		if ((msr & MSR_DSR) ^ (sc->msr & MSR_DSR))
			sc->msr |= MSR_DDSR;
		if ((msr & MSR_DCD) ^ (sc->msr & MSR_DCD))
			sc->msr |= MSR_DDCD;
		if ((sc->msr & MSR_RI) != 0 && (msr & MSR_RI) == 0)
			sc->msr |= MSR_TERI;

		/*
		 * Update the value of MSR while retaining the delta
		 * bits.
		 */
		sc->msr &= MSR_DELTA_MASK;
		sc->msr |= msr;
		break;
	case REG_LSR:
		/*
		 * Line status register is not meant to be written to
		 * during normal operation.
		 */
		break;
	case REG_MSR:
		/*
		 * As far as I can tell MSR is a read-only register.
		 */
		break;
	case REG_SCR:
		sc->scr = value;
		break;
	default:
		break;
	}

done:
	uart_toggle_intr(sc);
	pthread_mutex_unlock(&sc->mtx);
}

uint8_t
uart_read(struct uart_softc *sc, int offset)
{
	uint8_t iir, intr_reason, reg;

	pthread_mutex_lock(&sc->mtx);

	/*
	 * Take care of the special case DLAB accesses first
	 */
	if ((sc->lcr & LCR_DLAB) != 0) {
		if (offset == REG_DLL) {
			reg = sc->dll;
			goto done;
		}

		if (offset == REG_DLH) {
			reg = sc->dlh;
			goto done;
		}
	}

	switch (offset) {
	case REG_DATA:
		reg = rxfifo_getchar(sc);
		break;
	case REG_IER:
		reg = sc->ier;
		break;
	case REG_IIR:
		iir = (sc->fcr & FCR_ENABLE) ? IIR_FIFO_MASK : 0;

		intr_reason = uart_intr_reason(sc);

		/*
		 * Deal with side effects of reading the IIR register
		 */
		if (intr_reason == IIR_TXRDY)
			sc->thre_int_pending = false;

		iir |= intr_reason;

		reg = iir;
		break;
	case REG_LCR:
		reg = sc->lcr;
		break;
	case REG_MCR:
		reg = sc->mcr;
		break;
	case REG_LSR:
		/* Transmitter is always ready for more data */
		sc->lsr |= LSR_TEMT | LSR_THRE;

		/* Check for new receive data */
		if (rxfifo_numchars(sc) > 0)
			sc->lsr |= LSR_RXRDY;
		else
			sc->lsr &= ~LSR_RXRDY;

		reg = sc->lsr;

		/* The LSR_OE bit is cleared on LSR read */
		sc->lsr &= ~LSR_OE;
		break;
	case REG_MSR:
		/*
		 * MSR delta bits are cleared on read
		 */
		reg = sc->msr;
		sc->msr &= ~MSR_DELTA_MASK;
		break;
	case REG_SCR:
		reg = sc->scr;
		break;
	default:
		reg = 0xFF;
		break;
	}

done:
	uart_toggle_intr(sc);
	pthread_mutex_unlock(&sc->mtx);

	return (reg);
}

#ifndef	__FreeBSD__
static void
uart_sock_drain(int fd, enum ev_type ev, void *arg)
{
	struct uart_softc *sc = arg;
	char ch;

	/*
	 * Take the softc lock to protect against concurrent
	 * access from a vCPU i/o exit
	 */
	pthread_mutex_lock(&sc->mtx);

	if ((sc->mcr & MCR_LOOPBACK) != 0) {
		(void) read(sc->usc_sock.clifd, &ch, 1);
	} else {
		bool err_close = false;

		while (rxfifo_available(sc)) {
			int res;

			res = read(sc->usc_sock.clifd, &ch, 1);
			if (res == 0) {
				err_close = true;
				break;
			} else if (res == -1) {
				if (errno != EAGAIN && errno != EINTR) {
					err_close = true;
				}
				break;
			}

			rxfifo_putchar(sc, ch);
		}
		uart_toggle_intr(sc);

		if (err_close) {
			(void) fprintf(stderr, "uart: closing client conn\n");
			(void) shutdown(sc->usc_sock.clifd, SHUT_RDWR);
			mevent_delete_close(sc->mev);
			sc->mev = NULL;
			sc->usc_sock.clifd = -1;
		}
	}

	pthread_mutex_unlock(&sc->mtx);
}

static void
uart_sock_accept(int fd, enum ev_type ev, void *arg)
{
	struct uart_softc *sc = arg;
	int connfd;

	connfd = accept(sc->usc_sock.servfd, NULL, NULL);
	if (connfd == -1) {
		return;
	}

	/*
	 * Do client connection management under protection of the softc lock
	 * to avoid racing with concurrent UART events.
	 */
	pthread_mutex_lock(&sc->mtx);

	if (sc->usc_sock.clifd != -1) {
		/* we're already handling a client */
		(void) fprintf(stderr, "uart: unexpected client conn\n");
		(void) shutdown(connfd, SHUT_RDWR);
		(void) close(connfd);
	} else {
		if (fcntl(connfd, F_SETFL, O_NONBLOCK) < 0) {
			perror("uart: fcntl(O_NONBLOCK)");
			(void) shutdown(connfd, SHUT_RDWR);
			(void) close(connfd);
		} else {
			sc->usc_sock.clifd = connfd;
			sc->mev = mevent_add(sc->usc_sock.clifd, EVF_READ,
			    uart_sock_drain, sc);
			pthread_mutex_lock(&console_wait_lock);
			console_connected = B_TRUE;
			pthread_cond_signal(&console_wait_done);
			pthread_mutex_unlock(&console_wait_lock);
		}
	}

	pthread_mutex_unlock(&sc->mtx);
}

static int
init_sock(const char *path)
{
	int servfd;
	struct sockaddr_un servaddr;

	bzero(&servaddr, sizeof (servaddr));
	servaddr.sun_family = AF_UNIX;

	if (strlcpy(servaddr.sun_path, path, sizeof (servaddr.sun_path)) >=
	    sizeof (servaddr.sun_path)) {
		(void) fprintf(stderr, "uart: path '%s' too long\n",
		    path);
		return (-1);
	}

	if ((servfd = socket(AF_UNIX, SOCK_STREAM, 0)) == -1) {
		(void) fprintf(stderr, "uart: socket() error - %s\n",
		    strerror(errno));
		return (-1);
	}
	(void) unlink(servaddr.sun_path);

	if (bind(servfd, (struct sockaddr *)&servaddr,
	    sizeof (servaddr)) == -1) {
		(void) fprintf(stderr, "uart: bind() error - %s\n",
		    strerror(errno));
		goto out;
        }

        if (listen(servfd, 1) == -1) {
		(void) fprintf(stderr, "uart: listen() error - %s\n",
		    strerror(errno));
		goto out;
        }
        return (servfd);

out:
	(void) unlink(servaddr.sun_path);
        (void) close(servfd);
        return (-1);
}
#endif /* not __FreeBSD__ */

int
uart_legacy_alloc(int which, int *baseaddr, int *irq)
{

	if (which < 0 || which >= UART_NLDEVS || uart_lres[which].inuse)
		return (-1);

	uart_lres[which].inuse = true;
	*baseaddr = uart_lres[which].baseaddr;
	*irq = uart_lres[which].irq;

	return (0);
}

struct uart_softc *
uart_init(uart_intr_func_t intr_assert, uart_intr_func_t intr_deassert,
    void *arg)
{
	struct uart_softc *sc;

	sc = calloc(1, sizeof(struct uart_softc));

	sc->arg = arg;
	sc->intr_assert = intr_assert;
	sc->intr_deassert = intr_deassert;

	pthread_mutex_init(&sc->mtx, NULL);

	uart_reset(sc);

	return (sc);
}

#ifndef __FreeBSD__
static int
uart_sock_backend(struct uart_softc *sc, const char *inopts)
{
	char *opts;
	char *opt;
	char *nextopt;
	char *path = NULL;

	if (strncmp(inopts, "socket,", 7) != 0) {
		return (-1);
	}
	if ((opts = strdup(inopts + 7)) == NULL) {
		return (-1);
	}

	nextopt = opts;
	for (opt = strsep(&nextopt, ","); opt != NULL;
	    opt = strsep(&nextopt, ",")) {
		if (path == NULL && *opt == '/') {
			path = opt;
			continue;
		}
		if (!strcmp(opt, "wait")) {
			console_wait = true;
			continue;
		}
		/*
		 * XXX check for server and client options here.  For now,
		 * everything is a server
		 */
		free(opts);
		return (-1);
	}

	sc->usc_sock.clifd = -1;
	if ((sc->usc_sock.servfd = init_sock(path)) == -1) {
		free(opts);
		return (-1);
	}
	sc->sock = true;
	sc->tty.rfd = sc->tty.wfd = -1;
	sc->usc_sock.servmev = mevent_add(sc->usc_sock.servfd, EVF_READ,
	    uart_sock_accept, sc);
	assert(sc->usc_sock.servmev != NULL);

	return (0);
}
#endif /* not __FreeBSD__ */

static int
uart_stdio_backend(struct uart_softc *sc)
{
#ifndef WITHOUT_CAPSICUM
	cap_rights_t rights;
	cap_ioctl_t cmds[] = { TIOCGETA, TIOCSETA, TIOCGWINSZ };
#endif

	if (uart_stdio)
		return (-1);

	sc->tty.rfd = STDIN_FILENO;
	sc->tty.wfd = STDOUT_FILENO;
	sc->tty.opened = true;

	if (fcntl(sc->tty.rfd, F_SETFL, O_NONBLOCK) != 0)
		return (-1);
	if (fcntl(sc->tty.wfd, F_SETFL, O_NONBLOCK) != 0)
		return (-1);

#ifndef WITHOUT_CAPSICUM
	cap_rights_init(&rights, CAP_EVENT, CAP_IOCTL, CAP_READ);
	if (caph_rights_limit(sc->tty.rfd, &rights) == -1)
		errx(EX_OSERR, "Unable to apply rights for sandbox");
	if (caph_ioctls_limit(sc->tty.rfd, cmds, nitems(cmds)) == -1)
		errx(EX_OSERR, "Unable to apply rights for sandbox");
#endif

	uart_stdio = true;

	return (0);
}

static int
uart_tty_backend(struct uart_softc *sc, const char *opts)
{
#ifndef WITHOUT_CAPSICUM
	cap_rights_t rights;
	cap_ioctl_t cmds[] = { TIOCGETA, TIOCSETA, TIOCGWINSZ };
#endif
	int fd;

	fd = open(opts, O_RDWR | O_NONBLOCK);
	if (fd < 0)
<<<<<<< HEAD
		return (-1);

	if (!isatty(fd)) {
		close(fd);
=======
>>>>>>> e4321372
		return (-1);
	}

	if (!isatty(fd)) {
		close(fd);
		return (-1);
	}

	sc->tty.rfd = sc->tty.wfd = fd;
	sc->tty.opened = true;

#ifndef WITHOUT_CAPSICUM
	cap_rights_init(&rights, CAP_EVENT, CAP_IOCTL, CAP_READ, CAP_WRITE);
	if (caph_rights_limit(fd, &rights) == -1)
		errx(EX_OSERR, "Unable to apply rights for sandbox");
	if (caph_ioctls_limit(fd, cmds, nitems(cmds)) == -1)
		errx(EX_OSERR, "Unable to apply rights for sandbox");
#endif

	return (0);
}

int
uart_set_backend(struct uart_softc *sc, const char *opts)
{
	int retval;

	if (opts == NULL)
		return (0);

#ifndef __FreeBSD__
	if (strncmp("socket,", opts, 7) == 0)
		return (uart_sock_backend(sc, opts));
#endif
	if (strcmp("stdio", opts) == 0)
		retval = uart_stdio_backend(sc);
	else
		retval = uart_tty_backend(sc, opts);
	if (retval == 0)
		uart_opentty(sc);

	return (retval);
}<|MERGE_RESOLUTION|>--- conflicted
+++ resolved
@@ -936,13 +936,6 @@
 
 	fd = open(opts, O_RDWR | O_NONBLOCK);
 	if (fd < 0)
-<<<<<<< HEAD
-		return (-1);
-
-	if (!isatty(fd)) {
-		close(fd);
-=======
->>>>>>> e4321372
 		return (-1);
 	}
 
