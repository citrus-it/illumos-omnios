--- conflicted
+++ resolved
@@ -1313,7 +1313,6 @@
 	return (ctx);
 }
 
-<<<<<<< HEAD
 #ifndef __FreeBSD__
 
 #define	FILE_PROVISIONING	"/var/svc/provisioning"
@@ -1335,7 +1334,7 @@
 }
 
 #endif
-=======
+
 static bool
 parse_config_option(const char *option)
 {
@@ -1388,7 +1387,6 @@
 	set_config_value("memory.size", "256M");
 	set_config_bool("x86.strictmsr", true);
 }
->>>>>>> 2b948146
 
 int
 main(int argc, char *argv[])
