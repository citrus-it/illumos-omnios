--- conflicted
+++ resolved
@@ -17,153 +17,10 @@
 
 SUBDIRS = $(MACH64) test
 
-<<<<<<< HEAD
-SUBDIRS = test
-
-all	:=	TARGET = all
-install	:=	TARGET = install
-clean	:=	TARGET = clean
-clobber	:=	TARGET = clobber
-
-SRCS =	acpi.c			\
-	acpi_device.c		\
-	atkbdc.c		\
-	basl.c			\
-	bhyvegc.c		\
-	bhyverun.c		\
-	block_if.c		\
-	bootrom.c		\
-	config.c		\
-	console.c		\
-	crc16.c			\
-	e820.c			\
-	fwctl.c			\
-	gdb.c			\
-	hexdump.c		\
-	inout.c			\
-	ioapic.c		\
-	iov.c			\
-	mem.c			\
-	mevent.c		\
-	mptbl.c			\
-	net_backends.c		\
-	net_utils.c		\
-	pci_ahci.c		\
-	pci_e82545.c		\
-	pci_emul.c		\
-	pci_fbuf.c		\
-	pci_hostbridge.c	\
-	pci_irq.c		\
-	pci_lpc.c		\
-	pci_nvme.c		\
-	pci_passthru.c		\
-	pci_uart.c		\
-	pci_virtio_9p.c		\
-	pci_virtio_block.c	\
-	pci_virtio_console.c	\
-	pci_virtio_net.c	\
-	pci_virtio_rnd.c	\
-	pci_virtio_viona.c	\
-	pci_xhci.c		\
-	pctestdev.c		\
-	pm.c			\
-	post.c			\
-	privileges.c		\
-	ps2kbd.c		\
-	ps2mouse.c		\
-	qemu_fwcfg.c		\
-	qemu_loader.c		\
-	rfb.c			\
-	rtc.c			\
-	smbiostbl.c		\
-	sockstream.c		\
-	spinup_ap.c		\
-	task_switch.c		\
-	tpm_device.c		\
-	tpm_emul_passthru.c	\
-	tpm_intf_crb.c		\
-	tpm_ppi_qemu.c		\
-	uart_emul.c		\
-	usb_emul.c		\
-	usb_mouse.c		\
-	vga.c			\
-	virtio.c		\
-	vmgenc.c		\
-	xmsr.c			\
-	bhyve_sol_glue.c
-
-# We are not yet performing instruction emulation in userspace, so going to the
-# trouble of fixing the header tangle for this is not worth the complexity.
-	#kernemu_dev.c		\
-
-# The virtio-scsi driver appears to include a slew of materials from FreeBSD's
-# native SCSI implementation.  We will omit that complexity for now.
-	#ctl_util.c		\
-	#ctl_scsi_all.c		\
-	#pci_virtio_scsi.c	\
-
-# The audio backend in FreeBSD is different than the one found in audio_oss.h
-	#audio.c		\
-	#hda_codec.c		\
-	#pci_hda.c		\
-
-# The virtio input device expects to link to a FreeBSD /dev/input/eventX device
-	#pci_virtio_input.c	\
-
-OBJS = $(SRCS:.c=.o)
-
-MEVENT_TEST_PROG = mevent_test
-MEVENT_TEST_SRCS = mevent.c mevent_test.c
-MEVENT_TEST_OBJS = $(MEVENT_TEST_SRCS:.c=.o)
-
-CLEANFILES =	$(OBJS) $(MEVENT_TEST_OBJS)
-CLOBBERFILES =	$(PROG) $(MEVENT_TEST_PROG)
-
-CFLAGS +=	$(CCVERBOSE)
-CFLAGS +=	-_gcc=-Wimplicit-function-declaration
-CPPFLAGS =	-I$(COMPAT)/bhyve -I$(CONTRIB)/bhyve \
-		-I$(COMPAT)/bhyve/amd64 -I$(CONTRIB)/bhyve/amd64 \
-		-I$(CONTRIB)/bhyve/dev/usb/controller \
-		-I$(CONTRIB)/bhyve/dev/mii \
-		-I$(SRC)/lib/lib9p/common \
-		-I$(SRC)/uts/common/io/e1000api \
-		$(CPPFLAGS.master) \
-		-I$(SRC)/uts/intel/io/vmm \
-		-I$(SRC)/uts/common \
-		-I$(SRC)/uts/intel \
-		-DWITHOUT_CAPSICUM \
-		-DOPENSSL_API_COMPAT=0x10100000L
-
-SMOFF += all_func_returns
-rfb.o := SMOFF=
-
-# Force c99 for everything
-CSTD=		$(CSTD_GNU99)
-
-$(PROG) := LDLIBS += \
-	-l9p \
-	-lcmdutils \
-	-lcrypto \
-	-ldladm \
-	-ldlpi \
-	-lidspace \
-	-lmd \
-	-lnsl \
-	-lnvpair \
-	-lsocket \
-	-lumem \
-	-luuid \
-	-lvmmapi \
-	-lz
-ADJUNCT_LIBS += libz.so libcrypto.so
-$(MEVENT_TEST_PROG) := LDLIBS += -lsocket
-$(PROG) := LDFLAGS += $(ZASLR)
-=======
 all :=          TARGET = all
 clean :=        TARGET = clean
 clobber :=      TARGET = clobber
 install :=      TARGET = install
->>>>>>> 05ce3950
 
 .KEEP_STATE:
 
