--- conflicted
+++ resolved
@@ -156,13 +156,8 @@
 	-lmd \
 	-lnsl \
 	-lnvpair \
-<<<<<<< HEAD
-	-lproc \
 	-lsocket \
 	-lumem \
-=======
-	-lcrypto \
->>>>>>> e8d71297
 	-luuid \
 	-lvmmapi \
 	-lz
