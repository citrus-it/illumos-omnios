--- conflicted
+++ resolved
@@ -156,23 +156,14 @@
 	-ldladm \
 	-lmd \
 	-lnvpair \
-<<<<<<< HEAD
+	-lproc \
 	-lsunw_crypto \
 	-luuid \
 	-lvmmapi \
 	-lz
 NATIVE_LIBS += libz.so libsunw_crypto.so
 $(ZHYVE_PROG) := LDLIBS += -lnvpair
-$(MEVENT_TEST_PROG) := LDLIBS += -lsocket
-=======
-	-lproc \
-	-lcrypto \
-	-luuid \
-	-lvmmapi \
-	-lz
-NATIVE_LIBS += libz.so libcrypto.so
 $(MEVENT_TEST_PROG) := LDLIBS += -lsocket -lproc
->>>>>>> 6f443ebc
 $(PROG) := LDFLAGS += $(ZASLR)
 
 .KEEP_STATE:
