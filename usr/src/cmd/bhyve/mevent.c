/*-
 * SPDX-License-Identifier: BSD-2-Clause-FreeBSD
 *
 * Copyright (c) 2011 NetApp, Inc.
 * All rights reserved.
 *
 * Redistribution and use in source and binary forms, with or without
 * modification, are permitted provided that the following conditions
 * are met:
 * 1. Redistributions of source code must retain the above copyright
 *    notice, this list of conditions and the following disclaimer.
 * 2. Redistributions in binary form must reproduce the above copyright
 *    notice, this list of conditions and the following disclaimer in the
 *    documentation and/or other materials provided with the distribution.
 *
 * THIS SOFTWARE IS PROVIDED BY NETAPP, INC ``AS IS'' AND
 * ANY EXPRESS OR IMPLIED WARRANTIES, INCLUDING, BUT NOT LIMITED TO, THE
 * IMPLIED WARRANTIES OF MERCHANTABILITY AND FITNESS FOR A PARTICULAR PURPOSE
 * ARE DISCLAIMED.  IN NO EVENT SHALL NETAPP, INC OR CONTRIBUTORS BE LIABLE
 * FOR ANY DIRECT, INDIRECT, INCIDENTAL, SPECIAL, EXEMPLARY, OR CONSEQUENTIAL
 * DAMAGES (INCLUDING, BUT NOT LIMITED TO, PROCUREMENT OF SUBSTITUTE GOODS
 * OR SERVICES; LOSS OF USE, DATA, OR PROFITS; OR BUSINESS INTERRUPTION)
 * HOWEVER CAUSED AND ON ANY THEORY OF LIABILITY, WHETHER IN CONTRACT, STRICT
 * LIABILITY, OR TORT (INCLUDING NEGLIGENCE OR OTHERWISE) ARISING IN ANY WAY
 * OUT OF THE USE OF THIS SOFTWARE, EVEN IF ADVISED OF THE POSSIBILITY OF
 * SUCH DAMAGE.
 *
 * $FreeBSD$
 */

/*
 * Copyright 2018 Joyent, Inc.
 * Copyright 2022 OmniOS Community Edition (OmniOSce) Association.
 */

/*
 * Micro event library for FreeBSD, designed for a single i/o thread
 * using kqueue, and having events be persistent by default.
 */

#include <sys/cdefs.h>
__FBSDID("$FreeBSD$");

#include <assert.h>
#ifndef WITHOUT_CAPSICUM
#include <capsicum_helpers.h>
#endif
#include <err.h>
#include <errno.h>
#include <stdbool.h>
#include <stdlib.h>
#include <stdio.h>
#include <string.h>
#include <sysexits.h>
#include <unistd.h>

#include <sys/types.h>
#ifndef WITHOUT_CAPSICUM
#include <sys/capsicum.h>
#endif
#ifdef __FreeBSD__
#include <sys/event.h>
#else
#include <port.h>
#include <sys/poll.h>
#include <sys/siginfo.h>
#include <sys/queue.h>
#include <sys/debug.h>
#include <sys/stat.h>
#endif
#include <sys/time.h>

#include <pthread.h>
#include <pthread_np.h>

#include "mevent.h"

#define	MEVENT_MAX	64

#ifndef __FreeBSD__
#define	EV_ENABLE	0x01
#define	EV_ADD		EV_ENABLE
#define	EV_DISABLE	0x02
#define	EV_DELETE	0x04

static int mevent_file_poll_interval_ms = 5000;
#endif

static pthread_t mevent_tid;
static pthread_once_t mevent_once = PTHREAD_ONCE_INIT;
#ifdef __FreeBSD__
static int mevent_timid = 43;
#endif
static int mevent_pipefd[2];
static int mfd;
static pthread_mutex_t mevent_lmutex = PTHREAD_MUTEX_INITIALIZER;

struct mevent {
	void	(*me_func)(int, enum ev_type, void *);
#define me_msecs me_fd
	int	me_fd;
#ifdef __FreeBSD__
	int	me_timid;
#else
	timer_t me_timid;
#endif
	enum ev_type me_type;
	void    *me_param;
	int	me_cq;
	int	me_state; /* Desired kevent flags. */
	int	me_closefd;
	int	me_fflags;
#ifndef __FreeBSD__
	port_notify_t	me_notify;
	struct sigevent	me_sigev;
	boolean_t	me_auto_requeue;
	struct {
		int	mp_fd;
		off_t	mp_size;
		char	*mp_fname;
		void	(*mp_func)(int, enum ev_type, void *);
		void    *mp_param;
	} me_poll;
#endif
	LIST_ENTRY(mevent) me_list;
};

static LIST_HEAD(listhead, mevent) global_head, change_head;

static void
mevent_qlock(void)
{
	pthread_mutex_lock(&mevent_lmutex);
}

static void
mevent_qunlock(void)
{
	pthread_mutex_unlock(&mevent_lmutex);
}

static void
mevent_pipe_read(int fd, enum ev_type type, void *param)
{
	char buf[MEVENT_MAX];
	int status;

	/*
	 * Drain the pipe read side. The fd is non-blocking so this is
	 * safe to do.
	 */
	do {
		status = read(fd, buf, sizeof(buf));
	} while (status == MEVENT_MAX);
}

static void
mevent_notify(void)
{
	char c = '\0';

	/*
	 * If calling from outside the i/o thread, write a byte on the
	 * pipe to force the i/o thread to exit the blocking kevent call.
	 */
	if (mevent_pipefd[1] != 0 && pthread_self() != mevent_tid) {
		write(mevent_pipefd[1], &c, 1);
	}
}

static void
mevent_init(void)
{
#ifndef WITHOUT_CAPSICUM
	cap_rights_t rights;
#endif

#ifdef __FreeBSD__
	mfd = kqueue();
#else
	mfd = port_create();
#endif
	assert(mfd > 0);

#ifndef WITHOUT_CAPSICUM
	cap_rights_init(&rights, CAP_KQUEUE);
	if (caph_rights_limit(mfd, &rights) == -1)
		errx(EX_OSERR, "Unable to apply rights for sandbox");
#endif

	LIST_INIT(&change_head);
	LIST_INIT(&global_head);
}


#ifdef __FreeBSD__
static int
mevent_kq_filter(struct mevent *mevp)
{
	int retval;

	retval = 0;

	if (mevp->me_type == EVF_READ)
		retval = EVFILT_READ;

	if (mevp->me_type == EVF_WRITE)
		retval = EVFILT_WRITE;

	if (mevp->me_type == EVF_TIMER)
		retval = EVFILT_TIMER;

	if (mevp->me_type == EVF_SIGNAL)
		retval = EVFILT_SIGNAL;

	if (mevp->me_type == EVF_VNODE)
		retval = EVFILT_VNODE;

	return (retval);
}

static int
mevent_kq_flags(struct mevent *mevp)
{
	int retval;

	retval = mevp->me_state;

	if (mevp->me_type == EVF_VNODE)
		retval |= EV_CLEAR;

	return (retval);
}

static int
mevent_kq_fflags(struct mevent *mevp)
{
	int retval;

	retval = 0;

	switch (mevp->me_type) {
	case EVF_VNODE:
		if ((mevp->me_fflags & EVFF_ATTRIB) != 0)
			retval |= NOTE_ATTRIB;
		break;
	case EVF_READ:
	case EVF_WRITE:
	case EVF_TIMER:
	case EVF_SIGNAL:
		break;
	}

	return (retval);
}

static void
mevent_populate(struct mevent *mevp, struct kevent *kev)
{
	if (mevp->me_type == EVF_TIMER) {
		kev->ident = mevp->me_timid;
		kev->data = mevp->me_msecs;
	} else {
		kev->ident = mevp->me_fd;
		kev->data = 0;
	}
	kev->filter = mevent_kq_filter(mevp);
	kev->flags = mevent_kq_flags(mevp);
	kev->fflags = mevent_kq_fflags(mevp);
	kev->udata = mevp;
}

static int
mevent_build(struct kevent *kev)
{
	struct mevent *mevp, *tmpp;
	int i;

	i = 0;

	mevent_qlock();

	LIST_FOREACH_SAFE(mevp, &change_head, me_list, tmpp) {
		if (mevp->me_closefd) {
			/*
			 * A close of the file descriptor will remove the
			 * event
			 */
			close(mevp->me_fd);
		} else {
			assert((mevp->me_state & EV_ADD) == 0);
			mevent_populate(mevp, &kev[i]);
			i++;
		}

		mevp->me_cq = 0;
		LIST_REMOVE(mevp, me_list);

		if (mevp->me_state & EV_DELETE) {
			free(mevp);
		} else {
			LIST_INSERT_HEAD(&global_head, mevp, me_list);
		}

		assert(i < MEVENT_MAX);
	}

	mevent_qunlock();

	return (i);
}

static void
mevent_handle(struct kevent *kev, int numev)
{
	struct mevent *mevp;
	int i;

	for (i = 0; i < numev; i++) {
		mevp = kev[i].udata;

		/* XXX check for EV_ERROR ? */

		(*mevp->me_func)(mevp->me_fd, mevp->me_type, mevp->me_param);
	}
}

#else /* __FreeBSD__ */

static boolean_t
mevent_clarify_state(struct mevent *mevp)
{
	const int state = mevp->me_state;

	if ((state & EV_DELETE) != 0) {
		/* All other intents are overriden by delete. */
		mevp->me_state = EV_DELETE;
		return (B_TRUE);
	}

	/*
	 * Without a distinction between EV_ADD and EV_ENABLE in our emulation,
	 * handling the add-disabled case means eliding the portfs operation
	 * when both flags are present.
	 *
	 * This is not a concern for subsequent enable/disable operations, as
	 * mevent_update() toggles the flags properly so they are not left in
	 * conflict.
	 */
	if (state == (EV_ENABLE|EV_DISABLE)) {
		mevp->me_state = EV_DISABLE;
		return (B_FALSE);
	}

	return (B_TRUE);
}

static void
mevent_poll_file_attrib(int fd, enum ev_type type, void *param)
{
	struct mevent *mevp = param;
	struct stat st;

	if (fstat(mevp->me_poll.mp_fd, &st) != 0) {
<<<<<<< HEAD
		(void) fprintf(stderr, "%s: fstat(%d) \"%s\" failed: %s\n",
		    __func__, fd, mevp->me_poll.mp_fname, strerror(errno));
=======
		(void) fprintf(stderr, "%s: fstat(%d) failed: %s\n",
		    __func__, fd, strerror(errno));
>>>>>>> e8d71297
		return;
	}

	/*
	 * The only current consumer of file attribute monitoring is
	 * blockif, which wants to know about size changes.
	 */
	if (mevp->me_poll.mp_size != st.st_size) {
		mevp->me_poll.mp_size = st.st_size;

		(*mevp->me_poll.mp_func)(mevp->me_poll.mp_fd, EVF_VNODE,
		    mevp->me_poll.mp_param);
	}
}

static void
mevent_update_one_readwrite(struct mevent *mevp)
{
	int portfd = mevp->me_notify.portnfy_port;

	mevp->me_auto_requeue = B_FALSE;

	switch (mevp->me_state) {
	case EV_ENABLE:
	{
		const int events = (mevp->me_type == EVF_READ) ?
		    POLLIN : POLLOUT;

		if (port_associate(portfd, PORT_SOURCE_FD, mevp->me_fd,
		    events, mevp) != 0) {
			(void) fprintf(stderr,
			    "port_associate fd %d %p failed: %s\n",
			    mevp->me_fd, mevp, strerror(errno));
		}
		return;
	}
	case EV_DISABLE:
	case EV_DELETE:
		/*
		 * A disable that comes in while an event is being
		 * handled will result in an ENOENT.
		 */
		if (port_dissociate(portfd, PORT_SOURCE_FD,
		    mevp->me_fd) != 0 && errno != ENOENT) {
			(void) fprintf(stderr, "port_dissociate "
			    "portfd %d fd %d mevp %p failed: %s\n",
			    portfd, mevp->me_fd, mevp, strerror(errno));
		}
		return;
	default:
		(void) fprintf(stderr, "%s: unhandled state %d\n", __func__,
		    mevp->me_state);
		abort();
	}
}

static void
mevent_update_one_timer(struct mevent *mevp)
{
	mevp->me_auto_requeue = B_TRUE;

	switch (mevp->me_state) {
	case EV_ENABLE:
	{
		struct itimerspec it = { 0 };

		mevp->me_sigev.sigev_notify = SIGEV_PORT;
		mevp->me_sigev.sigev_value.sival_ptr = &mevp->me_notify;

		if (timer_create(CLOCK_REALTIME, &mevp->me_sigev,
		    &mevp->me_timid) != 0) {
			(void) fprintf(stderr, "timer_create failed: %s",
			    strerror(errno));
			return;
		}

		/* The first timeout */
		it.it_value.tv_sec = mevp->me_msecs / MILLISEC;
		it.it_value.tv_nsec =
			MSEC2NSEC(mevp->me_msecs % MILLISEC);
		/* Repeat at the same interval */
		it.it_interval = it.it_value;

		if (timer_settime(mevp->me_timid, 0, &it, NULL) != 0) {
			(void) fprintf(stderr, "timer_settime failed: %s",
			    strerror(errno));
		}
		return;
	}
	case EV_DISABLE:
	case EV_DELETE:
		if (timer_delete(mevp->me_timid) != 0) {
			(void) fprintf(stderr, "timer_delete failed: %s",
			    strerror(errno));
		}
		mevp->me_timid = -1;
		return;
	default:
		(void) fprintf(stderr, "%s: unhandled state %d\n", __func__,
		    mevp->me_state);
		abort();
	}
}

static void
mevent_update_one_vnode(struct mevent *mevp)
{
	switch (mevp->me_state) {
	case EV_ENABLE:
	{
		struct stat st;
		int events = 0;

		if ((mevp->me_fflags & EVFF_ATTRIB) != 0)
			events |= FILE_ATTRIB;

		assert(events != 0);

<<<<<<< HEAD
		if (mevp->me_poll.mp_fname == NULL) {
			mevp->me_poll.mp_fname = mevent_fdpath(mevp->me_fd);
			if (mevp->me_poll.mp_fname == NULL)
				return;
		}

=======
>>>>>>> e8d71297
		/*
		 * It is tempting to use the PORT_SOURCE_FILE type for this in
		 * conjunction with the FILE_ATTRIB event type. Unfortunately
		 * this event type triggers on any change to the file's
		 * ctime, and therefore for every write as well as attribute
		 * changes. It also does not work for ZVOLs.
		 *
		 * Convert this to a timer event and poll for the file
		 * attribute changes that we care about.
		 */

		if (fstat(mevp->me_fd, &st) != 0) {
<<<<<<< HEAD
			(void) fprintf(stderr, "fstat(%d) \"%s\" failed: %s\n",
			    mevp->me_fd, mevp->me_poll.mp_fname,
			    strerror(errno));
=======
			(void) fprintf(stderr, "fstat(%d) failed: %s\n",
			    mevp->me_fd, strerror(errno));
>>>>>>> e8d71297
			return;
		}

		mevp->me_poll.mp_fd = mevp->me_fd;
		mevp->me_poll.mp_size = st.st_size;

		mevp->me_poll.mp_func = mevp->me_func;
		mevp->me_poll.mp_param = mevp->me_param;
		mevp->me_func = mevent_poll_file_attrib;
		mevp->me_param = mevp;

		mevp->me_type = EVF_TIMER;
		mevp->me_timid = -1;
		mevp->me_msecs = mevent_file_poll_interval_ms;
		mevent_update_one_timer(mevp);

		return;
	}
	case EV_DISABLE:
	case EV_DELETE:
		/*
		 * These events do not really exist as they are converted to
		 * timers; fall through to abort.
		 */
	default:
		(void) fprintf(stderr, "%s: unhandled state %d\n", __func__,
		    mevp->me_state);
		abort();
	}
}

static void
mevent_update_one(struct mevent *mevp)
{
	switch (mevp->me_type) {
	case EVF_READ:
	case EVF_WRITE:
		mevent_update_one_readwrite(mevp);
		break;
	case EVF_TIMER:
		mevent_update_one_timer(mevp);
		break;
	case EVF_VNODE:
		mevent_update_one_vnode(mevp);
		break;
	case EVF_SIGNAL: /* EVF_SIGNAL not yet implemented. */
	default:
		(void) fprintf(stderr, "%s: unhandled event type %d\n",
		    __func__, mevp->me_type);
		abort();
	}
}

static void
mevent_populate(struct mevent *mevp)
{
	mevp->me_notify.portnfy_port = mfd;
	mevp->me_notify.portnfy_user = mevp;
}

static void
mevent_update_pending()
{
	struct mevent *mevp, *tmpp;

	mevent_qlock();

	LIST_FOREACH_SAFE(mevp, &change_head, me_list, tmpp) {
		mevent_populate(mevp);
		if (mevp->me_closefd) {
			/*
			 * A close of the file descriptor will remove the
			 * event
			 */
			(void) close(mevp->me_fd);
			mevp->me_fd = -1;
		} else {
			if (mevent_clarify_state(mevp)) {
				mevent_update_one(mevp);
			}
		}

		mevp->me_cq = 0;
		LIST_REMOVE(mevp, me_list);

		if (mevp->me_state & EV_DELETE) {
<<<<<<< HEAD
			free(mevp->me_poll.mp_fname);
=======
>>>>>>> e8d71297
			free(mevp);
		} else {
			LIST_INSERT_HEAD(&global_head, mevp, me_list);
		}
	}

	mevent_qunlock();
}

static void
mevent_handle_pe(port_event_t *pe)
{
	struct mevent *mevp = pe->portev_user;

	(*mevp->me_func)(mevp->me_fd, mevp->me_type, mevp->me_param);

	mevent_qlock();
	if (!mevp->me_cq && !mevp->me_auto_requeue) {
		mevent_update_one(mevp);
	}
	mevent_qunlock();
}
#endif

static struct mevent *
mevent_add_state(int tfd, enum ev_type type,
	   void (*func)(int, enum ev_type, void *), void *param,
	   int state, int fflags)
{
#ifdef __FreeBSD__
	struct kevent kev;
#endif
	struct mevent *lp, *mevp;
#ifdef __FreeBSD__
	int ret;
#endif

	if (tfd < 0 || func == NULL) {
		return (NULL);
	}

	mevp = NULL;

	pthread_once(&mevent_once, mevent_init);

	mevent_qlock();

	/*
	 * Verify that the fd/type tuple is not present in any list
	 */
	LIST_FOREACH(lp, &global_head, me_list) {
		if (type != EVF_TIMER && lp->me_fd == tfd &&
		    lp->me_type == type) {
			goto exit;
		}
	}

	LIST_FOREACH(lp, &change_head, me_list) {
		if (type != EVF_TIMER && lp->me_fd == tfd &&
		    lp->me_type == type) {
			goto exit;
		}
	}

	/*
	 * Allocate an entry and populate it.
	 */
	mevp = calloc(1, sizeof(struct mevent));
	if (mevp == NULL) {
		goto exit;
	}

	if (type == EVF_TIMER) {
		mevp->me_msecs = tfd;
#ifdef __FreeBSD__
		mevp->me_timid = mevent_timid++;
#else
		mevp->me_timid = -1;
#endif
	} else
		mevp->me_fd = tfd;
	mevp->me_type = type;
	mevp->me_func = func;
	mevp->me_param = param;
	mevp->me_state = state;
	mevp->me_fflags = fflags;

	/*
	 * Try to add the event.  If this fails, report the failure to
	 * the caller.
	 */
#ifdef __FreeBSD__
	mevent_populate(mevp, &kev);
	ret = kevent(mfd, &kev, 1, NULL, 0, NULL);
	if (ret == -1) {
		free(mevp);
		mevp = NULL;
		goto exit;
	}
	mevp->me_state &= ~EV_ADD;
#else
	mevent_populate(mevp);
	if (mevent_clarify_state(mevp))
		mevent_update_one(mevp);
#endif

	LIST_INSERT_HEAD(&global_head, mevp, me_list);

exit:
	mevent_qunlock();

	return (mevp);
}

struct mevent *
mevent_add(int tfd, enum ev_type type,
	   void (*func)(int, enum ev_type, void *), void *param)
{

	return (mevent_add_state(tfd, type, func, param, EV_ADD, 0));
}

struct mevent *
mevent_add_flags(int tfd, enum ev_type type, int fflags,
		 void (*func)(int, enum ev_type, void *), void *param)
{

	return (mevent_add_state(tfd, type, func, param, EV_ADD, fflags));
}

struct mevent *
mevent_add_disabled(int tfd, enum ev_type type,
		    void (*func)(int, enum ev_type, void *), void *param)
{

	return (mevent_add_state(tfd, type, func, param, EV_ADD | EV_DISABLE, 0));
}

static int
mevent_update(struct mevent *evp, bool enable)
{
	int newstate;

	mevent_qlock();

	/*
	 * It's not possible to enable/disable a deleted event
	 */
	assert((evp->me_state & EV_DELETE) == 0);

	newstate = evp->me_state;
	if (enable) {
		newstate |= EV_ENABLE;
		newstate &= ~EV_DISABLE;
	} else {
		newstate |= EV_DISABLE;
		newstate &= ~EV_ENABLE;
	}

	/*
	 * No update needed if state isn't changing
	 */
	if (evp->me_state != newstate) {
		evp->me_state = newstate;

		/*
		 * Place the entry onto the changed list if not
		 * already there.
		 */
		if (evp->me_cq == 0) {
			evp->me_cq = 1;
			LIST_REMOVE(evp, me_list);
			LIST_INSERT_HEAD(&change_head, evp, me_list);
			mevent_notify();
		}
	}

	mevent_qunlock();

	return (0);
}

int
mevent_enable(struct mevent *evp)
{

	return (mevent_update(evp, true));
}

int
mevent_disable(struct mevent *evp)
{

	return (mevent_update(evp, false));
}

static int
mevent_delete_event(struct mevent *evp, int closefd)
{
	mevent_qlock();

	/*
         * Place the entry onto the changed list if not already there, and
	 * mark as to be deleted.
         */
        if (evp->me_cq == 0) {
		evp->me_cq = 1;
		LIST_REMOVE(evp, me_list);
		LIST_INSERT_HEAD(&change_head, evp, me_list);
		mevent_notify();
        }
	evp->me_state = EV_DELETE;

	if (closefd)
		evp->me_closefd = 1;

	mevent_qunlock();

	return (0);
}

int
mevent_delete(struct mevent *evp)
{

	return (mevent_delete_event(evp, 0));
}

int
mevent_delete_close(struct mevent *evp)
{

	return (mevent_delete_event(evp, 1));
}

static void
mevent_set_name(void)
{

	pthread_set_name_np(mevent_tid, "mevent");
}

void
mevent_dispatch(void)
{
#ifdef __FreeBSD__
	struct kevent changelist[MEVENT_MAX];
	struct kevent eventlist[MEVENT_MAX];
	struct mevent *pipev;
	int numev;
#else
	struct mevent *pipev;
#endif
	int ret;
#ifndef WITHOUT_CAPSICUM
	cap_rights_t rights;
#endif

	mevent_tid = pthread_self();
	mevent_set_name();

	pthread_once(&mevent_once, mevent_init);

	/*
	 * Open the pipe that will be used for other threads to force
	 * the blocking kqueue call to exit by writing to it. Set the
	 * descriptor to non-blocking.
	 */
	ret = pipe(mevent_pipefd);
	if (ret < 0) {
		perror("pipe");
		exit(0);
	}

#ifndef WITHOUT_CAPSICUM
	cap_rights_init(&rights, CAP_EVENT, CAP_READ, CAP_WRITE);
	if (caph_rights_limit(mevent_pipefd[0], &rights) == -1)
		errx(EX_OSERR, "Unable to apply rights for sandbox");
	if (caph_rights_limit(mevent_pipefd[1], &rights) == -1)
		errx(EX_OSERR, "Unable to apply rights for sandbox");
#endif

	/*
	 * Add internal event handler for the pipe write fd
	 */
	pipev = mevent_add(mevent_pipefd[0], EVF_READ, mevent_pipe_read, NULL);
	assert(pipev != NULL);

	for (;;) {
#ifdef __FreeBSD__
		/*
		 * Build changelist if required.
		 * XXX the changelist can be put into the blocking call
		 * to eliminate the extra syscall. Currently better for
		 * debug.
		 */
		numev = mevent_build(changelist);
		if (numev) {
			ret = kevent(mfd, changelist, numev, NULL, 0, NULL);
			if (ret == -1) {
				perror("Error return from kevent change");
			}
		}

		/*
		 * Block awaiting events
		 */
		ret = kevent(mfd, NULL, 0, eventlist, MEVENT_MAX, NULL);
		if (ret == -1 && errno != EINTR) {
			perror("Error return from kevent monitor");
		}

		/*
		 * Handle reported events
		 */
		mevent_handle(eventlist, ret);

#else /* __FreeBSD__ */
		port_event_t pev;

		/* Handle any pending updates */
		mevent_update_pending();

		/* Block awaiting events */
		ret = port_get(mfd, &pev, NULL);
		if (ret != 0) {
			if (errno != EINTR)
				perror("Error return from port_get");
			continue;
		}

		/* Handle reported event */
		mevent_handle_pe(&pev);
#endif /* __FreeBSD__ */
	}
}<|MERGE_RESOLUTION|>--- conflicted
+++ resolved
@@ -362,13 +362,8 @@
 	struct stat st;
 
 	if (fstat(mevp->me_poll.mp_fd, &st) != 0) {
-<<<<<<< HEAD
-		(void) fprintf(stderr, "%s: fstat(%d) \"%s\" failed: %s\n",
-		    __func__, fd, mevp->me_poll.mp_fname, strerror(errno));
-=======
 		(void) fprintf(stderr, "%s: fstat(%d) failed: %s\n",
 		    __func__, fd, strerror(errno));
->>>>>>> e8d71297
 		return;
 	}
 
@@ -487,15 +482,6 @@
 
 		assert(events != 0);
 
-<<<<<<< HEAD
-		if (mevp->me_poll.mp_fname == NULL) {
-			mevp->me_poll.mp_fname = mevent_fdpath(mevp->me_fd);
-			if (mevp->me_poll.mp_fname == NULL)
-				return;
-		}
-
-=======
->>>>>>> e8d71297
 		/*
 		 * It is tempting to use the PORT_SOURCE_FILE type for this in
 		 * conjunction with the FILE_ATTRIB event type. Unfortunately
@@ -508,14 +494,8 @@
 		 */
 
 		if (fstat(mevp->me_fd, &st) != 0) {
-<<<<<<< HEAD
-			(void) fprintf(stderr, "fstat(%d) \"%s\" failed: %s\n",
-			    mevp->me_fd, mevp->me_poll.mp_fname,
-			    strerror(errno));
-=======
 			(void) fprintf(stderr, "fstat(%d) failed: %s\n",
 			    mevp->me_fd, strerror(errno));
->>>>>>> e8d71297
 			return;
 		}
 
@@ -602,10 +582,6 @@
 		LIST_REMOVE(mevp, me_list);
 
 		if (mevp->me_state & EV_DELETE) {
-<<<<<<< HEAD
-			free(mevp->me_poll.mp_fname);
-=======
->>>>>>> e8d71297
 			free(mevp);
 		} else {
 			LIST_INSERT_HEAD(&global_head, mevp, me_list);
