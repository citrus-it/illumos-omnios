#
# This file and its contents are supplied under the terms of the
# Common Development and Distribution License ("CDDL"), version 1.0.
# You may only use this file in accordance with the terms of version
# 1.0 of the CDDL.
#
# A full copy of the text of the CDDL should have accompanied this
# source.  A copy of the CDDL is also available via the Internet at
# http://www.illumos.org/license/CDDL.
#
#
# Copyright 2015, OmniTI Computer Consulting, Inc. All rights reserved.
# Copyright (c) 2016 Racktop Systems.
# Copyright (c) 2018, Joyent, Inc.

# Link against libc as per solaris specs
$(PERLEXT):= LDLIBS += -lc
$(PERLEXT64):= LDLIBS += -lc

# Allow for undefined symbols satisfied by perl
$(PERLEXT):= ZDEFS =
$(PERLEXT64):= ZDEFS =

$(ROOTPERLEXT) := FILEMODE = 0555
$(ROOTPERLMOD) := FILEMODE = 0444
$(ROOTPERLEXT64) := FILEMODE = 0555
$(ROOTPERLMOD64) := FILEMODE = 0444

# CFLAGS for perl, specifically.
PCFLAGS= -DPERL_EUPXS_ALWAYS_EXPORT -D_LARGEFILE_SOURCE -D_FILE_OFFSET_BITS=64 \
	-DPERL_USE_SAFE_PUTENV -D_TS_ERRNO
<<<<<<< HEAD
PCFLAGS64= -m64 -DPERL_EUPXS_ALWAYS_EXPORT -D_LARGEFILE64_SOURCE \
	-DPERL_USE_SAFE_PUTENV -D_TS_ERRNO
=======
PCFLAGS64= -DPERL_EUPXS_ALWAYS_EXPORT -D_LARGEFILE_SOURCE64 \
	 -DPERL_USE_SAFE_PUTENV -D_TS_ERRNO
>>>>>>> 9937ff19

SMATCH=off

$(MACH) $(MACH64):
	$(INS.dir)

# Sorry about this...
# BUILD.SO doesn't have distinct versions like COMPILE.c/COMPILE64.c does.
# To that end - we're defining BUILD64.SO here.
BUILD64.SO=       $(CC) $(CFLAGS64) -o $@ $(GSHARED) $(DYNFLAGS) \
                $(PICS) $(EXTPICS) -L $(ROOTLIBDIR64) $(LDLIBS)

$(PERLEXT): $(MACH)/$(MODULE).o
	$(BUILD.SO) $(MACH)/$(MODULE).o

$(PERLEXT64): $(MACH64)/$(MODULE).o
	$(BUILD64.SO) $(MACH64)/$(MODULE).o

<<<<<<< HEAD
# NOTE: With later version of Perl, we need to define PERL_EUPXS_ALWAYS_EXPORT
# which is a backward-compatibility definition for the assumes-5.10 stuff here.
=======
>>>>>>> 9937ff19
$(MACH)/$(MODULE).o: $(MACH)/$(MODULE).c
	$(COMPILE.c) $(PCFLAGS) $(C_PICFLAGS) -I$(PERLINCDIR) $< -o $@

$(MACH64)/$(MODULE).o: $(MACH64)/$(MODULE).c
	$(COMPILE64.c) $(PCFLAGS64) $(C_PICFLAGS) -I$(PERLINCDIR64) $< -o $@

<<<<<<< HEAD
$(MACH)/$(MODULE).c: $(MACH) $(MODULE).xs 
	$(XSUBPP) $(XSUBPPFLAGS) $(MODULE).xs >$@

$(MACH64)/$(MODULE).c: $(MACH64) $(MODULE).xs 
	$(XSUBPP64) $(XSUBPPFLAGS) $(MODULE).xs >$@

=======
$(MACH)/$(MODULE).c: $(MACH) $(MODULE).xs
	$(XSUBPP) $(XSUBPPFLAGS) $(MODULE).xs >$@

$(MACH64)/$(MODULE).c: $(MACH64) $(MODULE).xs
	$(XSUBPP64) $(XSUBPPFLAGS64) $(MODULE).xs >$@

>>>>>>> 9937ff19
$(ROOTPERLMODDIR) $(ROOTPERLMODDIR64):
	$(INS.dir)

$(ROOTPERLMOD): $(ROOTPERLMODDIR) $(MODULE).pm
	$(RM) $@; $(INS) -s -m $(FILEMODE) -f $^

$(ROOTPERLMOD64): $(ROOTPERLMODDIR64) $(MODULE).pm
	$(RM) $@; $(INS) -s -m $(FILEMODE) -f $^

$(ROOTPERLEXTDIR) $(ROOTPERLEXTDIR64):
	$(INS.dir)

$(ROOTPERLEXT): $(ROOTPERLEXTDIR) $(MACH)/$(MODULE).so
	$(RM) $@; $(INS) -s -m $(FILEMODE) -f $^

$(ROOTPERLEXT64): $(ROOTPERLEXTDIR64) $(MACH64)/$(MODULE).so
	$(RM) $@; $(INS) -s -m $(FILEMODE) -f $^<|MERGE_RESOLUTION|>--- conflicted
+++ resolved
@@ -29,13 +29,8 @@
 # CFLAGS for perl, specifically.
 PCFLAGS= -DPERL_EUPXS_ALWAYS_EXPORT -D_LARGEFILE_SOURCE -D_FILE_OFFSET_BITS=64 \
 	-DPERL_USE_SAFE_PUTENV -D_TS_ERRNO
-<<<<<<< HEAD
 PCFLAGS64= -m64 -DPERL_EUPXS_ALWAYS_EXPORT -D_LARGEFILE64_SOURCE \
 	-DPERL_USE_SAFE_PUTENV -D_TS_ERRNO
-=======
-PCFLAGS64= -DPERL_EUPXS_ALWAYS_EXPORT -D_LARGEFILE_SOURCE64 \
-	 -DPERL_USE_SAFE_PUTENV -D_TS_ERRNO
->>>>>>> 9937ff19
 
 SMATCH=off
 
@@ -54,32 +49,18 @@
 $(PERLEXT64): $(MACH64)/$(MODULE).o
 	$(BUILD64.SO) $(MACH64)/$(MODULE).o
 
-<<<<<<< HEAD
-# NOTE: With later version of Perl, we need to define PERL_EUPXS_ALWAYS_EXPORT
-# which is a backward-compatibility definition for the assumes-5.10 stuff here.
-=======
->>>>>>> 9937ff19
 $(MACH)/$(MODULE).o: $(MACH)/$(MODULE).c
 	$(COMPILE.c) $(PCFLAGS) $(C_PICFLAGS) -I$(PERLINCDIR) $< -o $@
 
 $(MACH64)/$(MODULE).o: $(MACH64)/$(MODULE).c
 	$(COMPILE64.c) $(PCFLAGS64) $(C_PICFLAGS) -I$(PERLINCDIR64) $< -o $@
 
-<<<<<<< HEAD
-$(MACH)/$(MODULE).c: $(MACH) $(MODULE).xs 
-	$(XSUBPP) $(XSUBPPFLAGS) $(MODULE).xs >$@
-
-$(MACH64)/$(MODULE).c: $(MACH64) $(MODULE).xs 
-	$(XSUBPP64) $(XSUBPPFLAGS) $(MODULE).xs >$@
-
-=======
 $(MACH)/$(MODULE).c: $(MACH) $(MODULE).xs
 	$(XSUBPP) $(XSUBPPFLAGS) $(MODULE).xs >$@
 
 $(MACH64)/$(MODULE).c: $(MACH64) $(MODULE).xs
 	$(XSUBPP64) $(XSUBPPFLAGS64) $(MODULE).xs >$@
 
->>>>>>> 9937ff19
 $(ROOTPERLMODDIR) $(ROOTPERLMODDIR64):
 	$(INS.dir)
 
