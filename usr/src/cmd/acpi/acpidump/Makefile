--- conflicted
+++ resolved
@@ -27,14 +27,10 @@
 
 CERRWARN += -Wno-unused-function
 
-<<<<<<< HEAD
-CPPFLAGS += -I$(SRCTOP)/arch/x86/include/sys/acpi -DACPI_DUMP_APP
-=======
 # not linted
 SMATCH=off
 
-CPPFLAGS += -I$(SRC)/uts/intel/sys/acpi -DACPI_DUMP_APP
->>>>>>> c653bb47
+CPPFLAGS += -I$(SRCTOP)/arch/x86/include/sys/acpi -DACPI_DUMP_APP
 
 LDLIBS += -ldevinfo
 
