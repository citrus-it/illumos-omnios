--- conflicted
+++ resolved
@@ -58,25 +58,15 @@
 ROOTMANIFESTDIR=	$(ROOTSVCNETWORKRPC)
 
 CPPFLAGS= -I. $(CPPFLAGS.master)
-<<<<<<< HEAD
 CERRWARN += -Wno-implicit-function-declaration
 CERRWARN += -Wno-unused-variable
 CERRWARN += -Wno-parentheses
 CERRWARN += -Wno-extra
 CERRWARN += -Wno-unused-function
-=======
-CERRWARN += -_gcc=-Wno-implicit-function-declaration
-CERRWARN += -_gcc=-Wno-unused-variable
-CERRWARN += -_gcc=-Wno-parentheses
-CERRWARN += -_gcc=-Wno-extra
-CERRWARN += -_gcc=-Wno-unused-function
 
 # not linted
 SMATCH=off
 
-LDLIBS += -lnsl
-rusers :=	CFLAGS += $(CCVERBOSE)
->>>>>>> c653bb47
 $(BINPROG) :=	LDLIBS += -lrpcsvc
 $(RPROG) :=	LDLIBS += -lrpcsvc
 $(SPROG) :=	LDLIBS += -lrpcsvc
