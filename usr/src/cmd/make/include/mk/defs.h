/*
 * CDDL HEADER START
 *
 * The contents of this file are subject to the terms of the
 * Common Development and Distribution License (the "License").
 * You may not use this file except in compliance with the License.
 *
 * You can obtain a copy of the license at usr/src/OPENSOLARIS.LICENSE
 * or http://www.opensolaris.org/os/licensing.
 * See the License for the specific language governing permissions
 * and limitations under the License.
 *
 * When distributing Covered Code, include this CDDL HEADER in each
 * file and include the License file at usr/src/OPENSOLARIS.LICENSE.
 * If applicable, add the following below this CDDL HEADER, with the
 * fields enclosed by brackets "[]" replaced with your own identifying
 * information: Portions Copyright [yyyy] [name of copyright owner]
 *
 * CDDL HEADER END
 */
/*
 * Copyright 2004 Sun Microsystems, Inc. All rights reserved.
 * Use is subject to license terms.
 */

#ifndef _MK_DEFS_H
#define	_MK_DEFS_H

/*
 * Included files
 */

#include <mksh/defs.h>

/*
 * Defined macros
 */

#define	SKIPSPACE(x)	while (*x &&				\
				((*x == (int)space_char) ||	\
				(*x == (int)tab_char) ||	\
				(*x == (int)comma_char))) {	\
					x++;			\
			}

#define	SKIPWORD(x)	while (*x &&				\
				(*x != (int)space_char) &&	\
				(*x != (int)tab_char) &&	\
				(*x != (int)newline_char) &&	\
				(*x != (int)comma_char) &&	\
				(*x != (int)equal_char)) {	\
					x++;			\
			}

#define	SKIPTOEND(x)	while (*x &&				\
				(*x != (int)newline_char)) {	\
					x++;			\
			}

#define	PMAKE_DEF_MAX_JOBS	2	/* Default number of parallel jobs. */

#define	OUT_OF_DATE(a, b) \
	(((a) < (b)) || (((a) == file_doesnt_exist) && \
	((b) == file_doesnt_exist)))

#define	OUT_OF_DATE_SEC(a, b) \
	(((a).tv_sec < (b).tv_sec) || \
	(((a).tv_sec == file_doesnt_exist.tv_sec) && \
	((b).tv_sec == file_doesnt_exist.tv_sec)))

#define	SETVAR(name, value, append) \
				setvar_daemon(name, value, append, no_daemon, \
				true, debug_level)
#define	MAX(a, b)		(((a) > (b))?(a):(b))
/*
 * New feature added to SUN5_0 make,  invoke the vanilla svr4 make when
 * the USE_SVR4_MAKE environment variable is set.
 */
<<<<<<< HEAD
#define SVR4_MAKE		"/usr/lib/svr4.make"
#define USE_SVR4_MAKE		"USE_SVR4_MAKE"
=======
#define	SVR4_MAKE		"/usr/ccs/lib/svr4.make"
#define	USE_SVR4_MAKE		"USE_SVR4_MAKE"
>>>>>>> 00f1a4f4
/*
 * The standard MAXHOSTNAMELEN is 64. We want 32.
 */
#define	MAX_HOSTNAMELEN		32


/*
 * typedefs & structs
 */
typedef enum {
	no_state,
	scan_name_state,
	scan_command_state,
	enter_dependencies_state,
	enter_conditional_state,
	enter_equal_state,
	illegal_bytes_state,
	illegal_eoln_state,
	poorly_formed_macro_state,
	exit_state
} Reader_state;

struct _Name_vector {
	struct _Name		*names[64];
	struct _Chain		*target_group[64];
	short			used;
	struct _Name_vector	*next;
};

struct _Running {
	struct _Running		*next;
	Doname			state;
	struct _Name		*target;
	struct _Name		*true_target;
	struct _Property	*command;
	struct _Name		*sprodep_value;
	char			*sprodep_env;
	int			recursion_level;
	Boolean			do_get;
	Boolean			implicit;
	Boolean			redo;
	int			auto_count;
	struct _Name		**automatics;
	pid_t			pid;
	int			job_msg_id;
	char			*stdout_file;
	char			*stderr_file;
	struct _Name		*temp_file;
	int			conditional_cnt;
	struct _Name		**conditional_targets;
	Boolean			make_refd;
};

typedef enum {
	serial_mode,
	parallel_mode
} DMake_mode;

typedef enum {
	txt1_mode,
	txt2_mode,
	html1_mode
} DMake_output_mode;

struct _Recursive_make {
	struct _Recursive_make	*next;	  /* Linked list */
	wchar_t			*target;  /* Name of target */
	wchar_t			*oldline; /* Original line in .nse_depinfo */
	wchar_t			*newline; /* New line in .nse_depinfo */
	/*
	 * string built from value of
	 * conditional macros used by
	 * this target
	 */
	wchar_t			*cond_macrostring;
	/* This target is no longer recursive */
	Boolean			removed;
};

struct _Dyntarget {
	struct _Dyntarget	*next;
	struct _Name		*name;
};


/*
 * Typedefs for all structs
 */
typedef struct _Cmd_line	*Cmd_line, Cmd_line_rec;
typedef struct _Dependency	*Dependency, Dependency_rec;
typedef struct _Macro		*Macro, Macro_rec;
typedef struct _Name_vector	*Name_vector, Name_vector_rec;
typedef struct _Percent		*Percent, Percent_rec;
typedef struct _Dyntarget	*Dyntarget;
typedef struct _Recursive_make	*Recursive_make, Recursive_make_rec;
typedef struct _Running		*Running, Running_rec;


/*
 *	extern declarations for all global variables.
 *	The actual declarations are in globals.cc
 */
extern	Boolean		allrules_read;
extern	Name		posix_name;
extern	Name		svr4_name;
extern	Boolean		sdot_target;
extern	Boolean		all_parallel;
extern	Boolean		assign_done;
extern	Boolean		build_failed_seen;
extern	Name		built_last_make_run;
extern	Name		c_at;
extern	Boolean		command_changed;
extern	Boolean		commands_done;
extern	Chain		conditional_targets;
extern	Name		conditionals;
extern	Boolean		continue_after_error;
extern	Property	current_line;
extern	Name		current_make_version;
extern	Name		current_target;
extern	short		debug_level;
extern	Cmd_line	default_rule;
extern	Name		default_rule_name;
extern	Name		default_target_to_build;
extern	Boolean		depinfo_already_read;
extern	Name		dmake_group;
extern	Name		dmake_max_jobs;
extern	Name		dmake_mode;
extern	DMake_mode	dmake_mode_type;
extern	Name		dmake_output_mode;
extern	DMake_output_mode	output_mode;
extern	Name		dmake_odir;
extern	Name		dmake_rcfile;
extern	Name		done;
extern	Name		dot;
extern	Name		dot_keep_state;
extern	Name		dot_keep_state_file;
extern	Name		empty_name;
extern	Boolean		fatal_in_progress;
extern	int		file_number;
extern	Name		force;
extern	Name		ignore_name;
extern	Boolean		ignore_errors;
extern	Boolean		ignore_errors_all;
extern	Name		init;
extern	int		job_msg_id;
extern	Boolean		keep_state;
extern	Name		make_state;
extern	timestruc_t	make_state_before;
extern	Boolean		make_state_locked;
extern	Dependency	makefiles_used;
extern	Name		makeflags;
extern	Name		make_version;
extern	char		mbs_buffer2[];
extern	char		*mbs_ptr;
extern	char		*mbs_ptr2;
extern	Boolean		no_action_was_taken;
extern	Boolean		no_parallel;
extern	Name		no_parallel_name;
extern	Name		not_auto;
extern	Boolean		only_parallel;
extern	Boolean		parallel;
extern	Name		parallel_name;
extern	Name		localhost_name;
extern	int		parallel_process_cnt;
extern	Percent		percent_list;
extern	Dyntarget	dyntarget_list;
extern	Name		plus;
extern	Name		pmake_machinesfile;
extern	Name		precious;
extern	Name		primary_makefile;
extern	Boolean		quest;
extern	short		read_trace_level;
extern	Boolean		reading_dependencies;
extern	int		recursion_level;
extern	Name		recursive_name;
extern	short		report_dependencies_level;
extern	Boolean		report_pwd;
extern	Boolean		rewrite_statefile;
extern	Running		running_list;
extern	char		*sccs_dir_path;
extern	Name		sccs_get_name;
extern	Name		sccs_get_posix_name;
extern	Cmd_line	sccs_get_rule;
extern	Cmd_line	sccs_get_org_rule;
extern	Cmd_line	sccs_get_posix_rule;
extern	Name		get_name;
extern	Name		get_posix_name;
extern	Cmd_line	get_rule;
extern	Cmd_line	get_posix_rule;
extern	Boolean		all_precious;
extern	Boolean		report_cwd;
extern	Boolean		silent_all;
extern	Boolean		silent;
extern	Name		silent_name;
extern	char		*stderr_file;
extern	char		*stdout_file;
extern	Boolean		stdout_stderr_same;
extern	Dependency	suffixes;
extern	Name		suffixes_name;
extern	Name		sunpro_dependencies;
extern	Boolean		target_variants;
extern	const char	*tmpdir;
extern	const char	*temp_file_directory;
extern	Name		temp_file_name;
extern	short		temp_file_number;
extern  wchar_t		*top_level_target;
extern	Boolean		touch;
extern	Boolean		trace_reader;
extern	Boolean		build_unconditional;
extern	pathpt		vroot_path;
extern	Name		wait_name;
extern	wchar_t		wcs_buffer2[];
extern	wchar_t		*wcs_ptr;
extern	wchar_t		*wcs_ptr2;
extern	long int	hostid;

/*
 * Declarations of system defined variables
 */
/* On linux this variable is defined in 'signal.h' */
extern	char		*sys_siglist[];

/*
 * Declarations of system supplied functions
 */
extern	int		file_lock(char *, char *, int *, int);

/*
 * Declarations of functions declared and used by make
 */
extern	void		add_pending(Name target, int recursion_level,
	Boolean do_get, Boolean implicit, Boolean redo);
extern	void		add_running(Name target, Name true_target,
	Property command, int recursion_level, int auto_count,
	Name *automatics, Boolean do_get, Boolean implicit);
extern	void		add_serial(Name target, int recursion_level,
	Boolean do_get, Boolean implicit);
extern	void		add_subtree(Name target, int recursion_level,
	Boolean do_get, Boolean implicit);
extern  void		append_or_replace_macro_in_dyn_array(
	ASCII_Dyn_Array *Ar, char *macro);
extern	void		await_parallel(Boolean waitflg);
extern	void		build_suffix_list(Name target_suffix);
extern	Boolean		check_auto_dependencies(Name target, int auto_count,
	Name *automatics);
extern	void		check_state(Name temp_file_name);
extern	void		cond_macros_into_string(Name np, String_rec *buffer);
extern	void		construct_target_string();
extern	void		create_xdrs_ptr(void);
extern	void		depvar_add_to_list(Name name, Boolean cmdline);
extern	Doname		doname(Name target, Boolean do_get, Boolean implicit,
	Boolean automatic = false);
extern	Doname		doname_check(Name target, Boolean do_get,
	Boolean implicit, Boolean automatic);
extern	Doname		doname_parallel(Name target, Boolean do_get,
	Boolean implicit);
extern	Doname		dosys(Name command, Boolean ignore_error,
	Boolean call_make, Boolean silent_error, Boolean always_exec,
	Name target);
extern	void		dump_make_state(void);
extern	void		dump_target_list(void);
extern	void		enter_conditional(Name target, Name name, Name value,
	Boolean append);
extern	void		enter_dependencies(Name target, Chain target_group,
	Name_vector depes, Cmd_line command, Separator separator);
extern	void		enter_dependency(Property line, Name depe,
	Boolean automatic);
extern	void		enter_equal(Name name, Name value, Boolean append);
extern  Percent		enter_percent(Name target, Chain target_group,
	Name_vector depes, Cmd_line command);
extern	Dyntarget	enter_dyntarget(Name target);
extern	Name_vector	enter_name(String string, Boolean tail_present,
	wchar_t *string_start, wchar_t *string_end, Name_vector current_names,
	Name_vector *extra_names, Boolean *target_group_seen);
extern	Boolean		exec_vp(char *name, char **argv, char **envp,
	Boolean ignore_error);
extern	Doname		execute_parallel(Property line, Boolean waitflg,
	Boolean local = false);
extern	Doname		execute_serial(Property line);
extern	timestruc_t&	exists(Name target);
extern	void		fatal(const char *, ...) __NORETURN;
extern	void		fatal_reader(char *, ...);
extern	Doname		find_ar_suffix_rule(Name target, Name true_target,
	Property *command, Boolean rechecking);
extern	Doname		find_double_suffix_rule(Name target, Property *command,
	Boolean rechecking);
extern	Doname		find_percent_rule(Name target, Property *command,
	Boolean rechecking);
extern	int		find_run_directory(char *cmd, char *cwd, char *dir,
	char **pgm, char **run, char *path);
extern	Doname		find_suffix_rule(Name target, Name target_body,
	Name target_suffix, Property *command, Boolean rechecking);
extern	Chain		find_target_groups(Name_vector target_list, int i,
	Boolean reset);
extern	void		finish_children(Boolean docheck);
extern	void		finish_running(void);
extern	void		free_chain(Name_vector ptr);
extern  void		gather_recursive_deps(void);
extern	char		*get_current_path(void);
extern	int		get_job_msg_id(void);
extern	wchar_t		*getmem_wc(int size);
extern	void		handle_interrupt(int);
extern	Boolean		is_running(Name target);
extern	void		load_cached_names(void);
extern	Boolean		parallel_ok(Name target, Boolean line_prop_must_exists);
extern	void		print_dependencies(Name target, Property line);
extern	void		send_job_start_msg(Property line);
extern	void		send_rsrc_info_msg(int max_jobs, char *hostname,
	char *username);
extern	void		print_value(Name value, Daemon daemon);
extern	timestruc_t&	read_archive(Name target);
extern	int		read_dir(Name dir, wchar_t *pattern, Property line,
	wchar_t *library);
extern	void		read_directory_of_file(Name file);
extern	int		read_make_machines(Name make_machines_name);
extern	Boolean		read_simple_file(Name makefile_name, Boolean chase_path,
	Boolean doname_it, Boolean complain, Boolean must_exist,
	Boolean report_file, Boolean lock_makefile);
extern	void		remove_recursive_dep(Name target);
extern	void		report_recursive_dep(Name target, char *line);
extern	void		report_recursive_done(void);
extern	void		report_recursive_init(void);
extern	Recursive_make	find_recursive_target(Name target);
extern	void		reset_locals(Name target, Property old_locals,
	Property conditional, int index);
extern	void		set_locals(Name target, Property old_locals);
extern	void		setvar_append(Name name, Name value);
extern	void		setvar_envvar(void);
extern	void		special_reader(Name target, Name_vector depes,
	Cmd_line command);
extern	void		startup_rxm();
extern	Doname		target_can_be_built(Name target);
extern	char		*time_to_string(const timestruc_t &time);
extern	void		update_target(Property line, Doname result);
extern	void		warning(char *, ...);
extern	void		write_state_file(int report_recursive, Boolean exiting);
extern	Name		vpath_translation(Name cmd);
extern	char		*make_install_prefix(void);

#define	DEPINFO_FMT_VERSION "VERS2$"
#define	VER_LEN strlen(DEPINFO_FMT_VERSION)


#endif	/* _MK_DEFS_H */<|MERGE_RESOLUTION|>--- conflicted
+++ resolved
@@ -76,13 +76,8 @@
  * New feature added to SUN5_0 make,  invoke the vanilla svr4 make when
  * the USE_SVR4_MAKE environment variable is set.
  */
-<<<<<<< HEAD
-#define SVR4_MAKE		"/usr/lib/svr4.make"
-#define USE_SVR4_MAKE		"USE_SVR4_MAKE"
-=======
-#define	SVR4_MAKE		"/usr/ccs/lib/svr4.make"
+#define	SVR4_MAKE		"/usr/lib/svr4.make"
 #define	USE_SVR4_MAKE		"USE_SVR4_MAKE"
->>>>>>> 00f1a4f4
 /*
  * The standard MAXHOSTNAMELEN is 64. We want 32.
  */
