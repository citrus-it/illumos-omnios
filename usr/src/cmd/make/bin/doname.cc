/*
 * CDDL HEADER START
 *
 * The contents of this file are subject to the terms of the
 * Common Development and Distribution License (the "License").
 * You may not use this file except in compliance with the License.
 *
 * You can obtain a copy of the license at usr/src/OPENSOLARIS.LICENSE
 * or http://www.opensolaris.org/os/licensing.
 * See the License for the specific language governing permissions
 * and limitations under the License.
 *
 * When distributing Covered Code, include this CDDL HEADER in each
 * file and include the License file at usr/src/OPENSOLARIS.LICENSE.
 * If applicable, add the following below this CDDL HEADER, with the
 * fields enclosed by brackets "[]" replaced with your own identifying
 * information: Portions Copyright [yyyy] [name of copyright owner]
 *
 * CDDL HEADER END
 */
/*
 * Copyright 2006 Sun Microsystems, Inc. All rights reserved.
 * Use is subject to license terms.
 *
 * Copyright 2016 RackTop Systems.
 * Copyright (c) 2016 by Delphix. All rights reserved.
 */

/*
 *	doname.c
 *
 *	Figure out which targets are out of date and rebuild them
 */

/*
 * Included files
 */
#include <alloca.h>		/* alloca() */
#include <fcntl.h>
#include <mk/defs.h>
#include <mksh/i18n.h>		/* get_char_semantics_value() */
#include <mksh/macro.h>		/* getvar(), expand_value() */
#include <mksh/misc.h>		/* getmem() */
#include <poll.h>
#include <libintl.h>
#include <signal.h>
#include <stropts.h>
#include <sys/errno.h>
#include <sys/stat.h>
#include <sys/types.h>
#include <sys/utsname.h>	/* uname() */
#include <sys/wait.h>
#include <unistd.h>		/* close() */

/*
 * Defined macros
 */
#	define LOCALHOST "localhost"

#define MAXRULES 100

// Sleep for .1 seconds between stat()'s
const int	STAT_RETRY_SLEEP_TIME = 100000;

/*
 * typedefs & structs
 */

/*
 * Static variables
 */
static char	hostName[MAXNAMELEN] = "";
static char	userName[MAXNAMELEN] = "";


static int	second_pass = 0;

/*
 * File table of contents
 */
extern	Doname		doname_check(register Name target, register Boolean do_get, register Boolean implicit, register Boolean automatic);
extern	Doname		doname(register Name target, register Boolean do_get, register Boolean implicit, register Boolean automatic);
static	Boolean		check_dependencies(Doname *result, Property line, Boolean do_get, Name target, Name true_target, Boolean doing_subtree, Chain *out_of_date_tail, Property old_locals, Boolean implicit, Property *command, Name less, Boolean rechecking_target, Boolean recheck_conditionals);
void		dynamic_dependencies(Name target);
static	Doname		run_command(register Property line, Boolean print_machine);
extern	Doname		execute_serial(Property line);
extern	Name		vpath_translation(register Name cmd);
extern	void		check_state(Name temp_file_name);
static	void		read_dependency_file(register Name filename);
static	void		check_read_state_file(void);
static	void		do_assign(register Name line, register Name target);
static	void		build_command_strings(Name target, register Property line);
static	Doname		touch_command(register Property line, register Name target, Doname result);
extern	void		update_target(Property line, Doname result);
static	Doname		sccs_get(register Name target, register Property *command);
extern	void		read_directory_of_file(register Name file);
static	void		add_pattern_conditionals(register Name target);
extern	void		set_locals(register Name target, register Property old_locals);
extern	void		reset_locals(register Name target, register Property old_locals, register Property conditional, register int index);
extern	Boolean		check_auto_dependencies(Name target, int auto_count, Name *automatics);
static	void		delete_query_chain(Chain ch);

// From read2.cc
extern	Name		normalize_name(register wchar_t *name_string, register int length);



/*
 * DONE.
 *
 *	doname_check(target, do_get, implicit, automatic)
 *
 *	Will call doname() and then inspect the return value
 *
 *	Return value:
 *				Indication if the build failed or not
 *
 *	Parameters:
 *		target		The target to build
 *		do_get		Passed thru to doname()
 *		implicit	Passed thru to doname()
 *		automatic	Are we building a hidden dependency?
 *
 *	Global variables used:
 *		build_failed_seen	Set if -k is on and error occurs
 *		continue_after_error	Indicates that -k is on
 *		report_dependencies	No error msg if -P is on
 */
Doname
doname_check(register Name target, register Boolean do_get, register Boolean implicit, register Boolean automatic)
{
	int first_time = 1;
	Doname rv = build_failed;

	(void) fflush(stdout);
try_again:
	switch (doname(target, do_get, implicit, automatic)) {
	case build_ok:
		second_pass = 0;
		rv = build_ok;
		break;
	case build_running:
		second_pass = 0;
		rv = build_running;
		break;
	case build_failed:
		if (!continue_after_error) {
			fatal(
			    gettext("Target `%s' not remade because of errors"),
			    target->string_mb);
		}
		build_failed_seen = true;
		second_pass = 0;
		rv = build_failed;
		break;
	case build_dont_know:
		/*
		 * If we can't figure out how to build an automatic
		 * (hidden) dependency, we just ignore it.
		 * We later declare the target to be out of date just in
		 * case something changed.
		 * Also, don't complain if just reporting the dependencies
		 * and not building anything.
		 */
		if (automatic || (report_dependencies_level > 0)) {
			second_pass = 0;
			rv = build_dont_know;
			break;
		}
		if(first_time) {
			first_time = 0;
			second_pass = 1;
			goto try_again;
		}
		second_pass = 0;
		if (continue_after_error && !svr4) {
			warning(gettext("Don't know how to make target `%s'"),
				target->string_mb);
			build_failed_seen = true;
			rv = build_failed;
			break;
		}
		fatal(gettext("Don't know how to make target `%s'"),
		    target->string_mb);
		break;
	}
<<<<<<< HEAD
=======
	return (rv);
>>>>>>> 00f1a4f4
}


void
enter_explicit_rule_from_dynamic_rule(Name target, Name source)
{
	Property line, source_line;
	Dependency dependency;

	source_line = get_prop(source->prop, line_prop);
	line = maybe_append_prop(target, line_prop);
	line->body.line.sccs_command = false;
	line->body.line.target = target;
	if (line->body.line.command_template == NULL) {
		line->body.line.command_template = source_line->body.line.command_template;
		for (dependency = source_line->body.line.dependencies;
		     dependency != NULL;
		     dependency = dependency->next) {
			enter_dependency(line, dependency->name, false);
		}
		line->body.line.less = target;
	}
	line->body.line.percent = NULL;
}



Name
find_dyntarget(Name target)
{
	Dyntarget		p;
	int			i;
	String_rec		string;
	wchar_t			buffer[STRING_BUFFER_LENGTH];
	wchar_t			*pp, * bufend;
	wchar_t			tbuffer[MAXPATHLEN];
	Wstring			wcb(target);

	for (p = dyntarget_list; p != NULL; p = p->next) {
		INIT_STRING_FROM_STACK(string, buffer);
		expand_value(p->name, &string, false);
		i = 0;
		pp = string.buffer.start;
		bufend = pp + STRING_BUFFER_LENGTH;
		while((*pp != nul_char) && (pp < bufend)) {
			if(iswspace(*pp)) {
				tbuffer[i] = nul_char;
				if(i > 0) {
					if (wcb.equal(tbuffer)) {
						enter_explicit_rule_from_dynamic_rule(target, p->name);
						return(target);
					}
				}
				pp++;
				i = 0;
				continue;
			}
			tbuffer[i] = *pp;
			i++;
			pp++;
			if(*pp == nul_char) {
				tbuffer[i] = nul_char;
				if(i > 0) {
					if (wcb.equal(tbuffer)) {
						enter_explicit_rule_from_dynamic_rule(target, p->name);
						return(target);
					}
				}
				break;
			}
		}
	}
	return(NULL);
}

/*
 * DONE.
 *
 *	doname(target, do_get, implicit)
 *
 *	Chases all files the target depends on and builds any that
 *	are out of date. If the target is out of date it is then rebuilt.
 *
 *	Return value:
 *				Indiates if build failed or nt
 *
 *	Parameters:
 *		target		Target to build
 *		do_get		Run sccs get is nessecary
 *		implicit	doname is trying to find an implicit rule
 *
 *	Global variables used:
 *		assign_done	True if command line assgnment has happened
 *		commands_done	Preserved for the case that we need local value
 *		debug_level	Should we trace make's actions?
 *		default_rule	The rule for ".DEFAULT", used as last resort
 *		empty_name	The Name "", used when looking for single sfx
 *		keep_state	Indicates that .KEEP_STATE is on
 *		parallel	True if building in parallel
 *		recursion_level	Used for tracing
 *		report_dependencies make -P is on
 */
Doname
doname(register Name target, register Boolean do_get, register Boolean implicit, register Boolean automatic)
{
	Doname			result = build_dont_know;
	Chain			out_of_date_list = NULL;
	Chain			target_group;
	Property		old_locals = NULL;
	register Property	line;
	Property		command = NULL;
	register Dependency	dependency;
	Name			less = NULL;
	Name			true_target = target;
	Name			*automatics = NULL;
	register int		auto_count;
	Boolean			rechecking_target = false;
	Boolean			saved_commands_done;
	Boolean			restart = false;
	Boolean			save_parallel = parallel;
	Boolean			doing_subtree = false;

	Boolean			recheck_conditionals = false;

	if (target->state == build_running) {
		return build_running;
	}
	line = get_prop(target->prop, line_prop);
	if (line != NULL) {
		/*
		 * If this target is a member of target group and one of the
		 * other members of the group is running, mark this target
		 * as running.
		 */
		for (target_group = line->body.line.target_group;
		     target_group != NULL;
		     target_group = target_group->next) {
			if (is_running(target_group->name)) {
				target->state = build_running;
				add_pending(target,
					    recursion_level,
					    do_get,
					    implicit,
					    false);
				return build_running;
			}
		}
	}
	/*
	 * If the target is a constructed one for a "::" target,
	 * we need to consider that.
	 */
	if (target->has_target_prop) {
		true_target = get_prop(target->prop,
				       target_prop)->body.target.target;
		if (true_target->colon_splits > 0) {
			/* Make sure we have a valid time for :: targets */
			Property        time;

			time = get_prop(true_target->prop, time_prop);
			if (time != NULL) {
				true_target->stat.time = time->body.time.time;
			}
		}
	}
	(void) exists(true_target);
	/*
	 * If the target has been processed, we don't need to do it again,
	 * unless it depends on conditional macros or a delayed assignment,
	 * or it has been done when KEEP_STATE is on.
	 */
	if (target->state == build_ok) {
		if((!keep_state || (!target->depends_on_conditional && !assign_done))) {
			return build_ok;
		} else {
			recheck_conditionals = true;
		}
	}
	if (target->state == build_subtree) {
		/* A dynamic macro subtree is being built */
		target->state = build_dont_know;
		doing_subtree = true;
		if (!target->checking_subtree) {
			/*
			 * This target has been started before and therefore
			 * not all dependencies have to be built.
			 */
			restart = true;
		}
	} else if (target->state == build_pending) {
		target->state = build_dont_know;
		restart = true;
/*
	} else if (parallel &&
		   keep_state &&
		   (target->conditional_cnt > 0)) {
	    if (!parallel_ok(target, false)) {
		add_subtree(target, recursion_level, do_get, implicit);
		target->state = build_running;
		return build_running;
	    }
 */
	}
	/*
	 * If KEEP_STATE is on, we have to rebuild the target if the
	 * building of it caused new automatic dependencies to be reported.
	 * This is where we restart the build.
	 */
	if (line != NULL) {
		line->body.line.percent = NULL;
	}
recheck_target:
	/* Init all local variables */
	result = build_dont_know;
	out_of_date_list = NULL;
	command = NULL;
	less = NULL;
	auto_count = 0;
	if (!restart && line != NULL) {
		/*
		 * If this target has never been built before, mark all
		 * of the dependencies as never built.
		 */
		for (dependency = line->body.line.dependencies;
		     dependency != NULL;
		     dependency = dependency->next) {
			dependency->built = false;
		}
	}
	/* Save the set of automatic depes defined for this target */
	if (keep_state &&
	    (line != NULL) &&
	    (line->body.line.dependencies != NULL)) {
		Name *p;

		/*
		 * First run thru the dependency list to see how many
		 * autos there are.
		 */
		for (dependency = line->body.line.dependencies;
		     dependency != NULL;
		     dependency = dependency->next) {
			if (dependency->automatic && !dependency->stale) {
				auto_count++;
			}
		}
		/* Create vector to hold the current autos */
		automatics =
		  (Name *) alloca((int) (auto_count * sizeof (Name)));
		/* Copy them */
		for (p = automatics, dependency = line->body.line.dependencies;
		     dependency != NULL;
		     dependency = dependency->next) {
			if (dependency->automatic && !dependency->stale) {
				*p++ = dependency->name;
			}
		}
	}
	if (debug_level > 1) {
		(void) printf("%*sdoname(%s)\n",
			      recursion_level,
			      "",
			      target->string_mb);
	}
	recursion_level++;
	/* Avoid infinite loops */
	if (target->state == build_in_progress) {
		warning(gettext("Infinite loop: Target `%s' depends on itself"),
			target->string_mb);
		return build_ok;
	}
	target->state = build_in_progress;

	/* Activate conditional macros for the target */
	if (!target->added_pattern_conditionals) {
		add_pattern_conditionals(target);
		target->added_pattern_conditionals = true;
	}
	if (target->conditional_cnt > 0) {
		old_locals = (Property) alloca(target->conditional_cnt *
					       sizeof (Property_rec));
		set_locals(target, old_locals);
	}

/*
 * after making the call to dynamic_dependecies unconditional we can handle
 * target names that are same as file name. In this case $$@ in the
 * dependencies did not mean anything. WIth this change it expands it
 * as expected.
 */
	if (!target->has_depe_list_expanded)
	{
		dynamic_dependencies(target);
	}

/*
 *	FIRST SECTION -- GO THROUGH DEPENDENCIES AND COLLECT EXPLICIT
 *	COMMANDS TO RUN
 */
	if ((line = get_prop(target->prop, line_prop)) != NULL) {
		if (check_dependencies(&result,
				       line,
				       do_get,
				       target,
				       true_target,
				       doing_subtree,
				       &out_of_date_list,
				       old_locals,
				       implicit,
				       &command,
				       less,
				       rechecking_target,
				       recheck_conditionals)) {
			return build_running;
		}
		if (line->body.line.query != NULL) {
			delete_query_chain(line->body.line.query);
		}
		line->body.line.query = out_of_date_list;
	}


/*
 * If the target is a :: type, do not try to find the rule for the target,
 * all actions will be taken by separate branches.
 * Else, we try to find an implicit rule using various methods,
 * we quit as soon as one is found.
 *
 * [tolik, 12 Sep 2002] Do not try to find implicit rule for the target
 * being rechecked - the target is being rechecked means that it already
 * has explicit dependencies derived from an implicit rule found
 * in previous step.
 */
	if (target->colon_splits == 0 && !rechecking_target) {
		/* Look for percent matched rule */
		if ((result == build_dont_know) &&
		    (command == NULL)) {
			switch (find_percent_rule(
					target,
					&command,
					recheck_conditionals)) {
			case build_failed:
				result = build_failed;
				break;
			case build_running:
				target->state = build_running;
				add_pending(target,
					    --recursion_level,
					    do_get,
					    implicit,
					    false);
				if (target->conditional_cnt > 0) {
					reset_locals(target,
						     old_locals,
						     get_prop(target->prop,
							     conditional_prop),
						     0);
				}
				return build_running;
			case build_ok:
				result = build_ok;
				break;
			}
		}
		/* Look for double suffix rule */
		if (result == build_dont_know) {
			Property member;

			if (target->is_member &&
			    ((member = get_prop(target->prop, member_prop)) !=
			     NULL)) {
			        switch (find_ar_suffix_rule(target,
						member->body.
						member.member,
						&command,
						recheck_conditionals)) {
				case build_failed:
					result = build_failed;
					break;
				case build_running:
					target->state = build_running;
					add_pending(target,
						    --recursion_level,
						    do_get,
						    implicit,
						    false);
				    if (target->conditional_cnt > 0) {
					    reset_locals(target,
							 old_locals,
							 get_prop(target->prop,
							     conditional_prop),
							 0);
				    }
					return build_running;
				default:
					/* ALWAYS bind $% for old style */
					/* ar rules */
					if (line == NULL) {
						line =
						  maybe_append_prop(target,
								    line_prop);
					}
					line->body.line.percent =
					  member->body.member.member;
					break;
				}
			} else {
				switch (find_double_suffix_rule(target,
						&command,
						recheck_conditionals)) {
				case build_failed:
					result = build_failed;
					break;
				case build_running:
					target->state = build_running;
					add_pending(target,
						    --recursion_level,
						    do_get,
						    implicit,
						    false);
					if (target->conditional_cnt > 0) {
						reset_locals(target,
							     old_locals,
							     get_prop(target->
								      prop,
								      conditional_prop),
							     0);
					}
					return build_running;
				}
			}
		}
		/* Look for single suffix rule */

/* /tolik/
 * I commented !implicit to fix bug 1247448: Suffix Rules failed when combine with Pattern Matching Rules.
 * This caused problem with SVR4 tilde rules (infinite recursion). So I made some changes in "implicit.cc"
 */
/* /tolik, 06.21.96/
 * Regression! See BugId 1255360
 * If more than one percent rules are defined for the same target then
 * the behaviour of 'make' with my previous fix may be different from one
 * of the 'old make'.
 * The global variable second_pass (maybe it should be an argument to doname())
 * is intended to avoid this regression. It is set in doname_check().
 * First, 'make' will work as it worked before. Only when it is
 * going to say "don't know how to make target" it sets second_pass to true and
 * run 'doname' again but now trying to use Single Suffix Rules.
 */
		if ((result == build_dont_know) && !automatic && (!implicit || second_pass) &&
		    ((line == NULL) ||
		     ((line->body.line.target != NULL) &&
		      !line->body.line.target->has_regular_dependency))) {
			switch (find_suffix_rule(target,
						 target,
						 empty_name,
						 &command,
						 recheck_conditionals)) {
			case build_failed:
				result = build_failed;
				break;
			case build_running:
				target->state = build_running;
				add_pending(target,
					    --recursion_level,
					    do_get,
					    implicit,
					    false);
				if (target->conditional_cnt > 0) {
					reset_locals(target,
						     old_locals,
						     get_prop(target->prop,
							     conditional_prop),
						     0);
				}
				return build_running;
			}
		}
		/* Try to sccs get */
		if ((command == NULL) &&
		    (result == build_dont_know) &&
		    do_get) {
			result = sccs_get(target, &command);
		}

		/* Use .DEFAULT rule if it is defined. */
		if ((command == NULL) &&
		    (result == build_dont_know) &&
		    (true_target->colons == no_colon) &&
		    default_rule &&
		    !implicit) {
			/* Make sure we have a line prop */
			line = maybe_append_prop(target, line_prop);
			command = line;
			Boolean out_of_date;
			if (true_target->is_member) {
				out_of_date = (Boolean) OUT_OF_DATE_SEC(true_target->stat.time,
									line->body.line.dependency_time);
			} else {
				out_of_date = (Boolean) OUT_OF_DATE(true_target->stat.time,
								    line->body.line.dependency_time);
			}
			if (build_unconditional || out_of_date) {
				line->body.line.is_out_of_date = true;
				if (debug_level > 0) {
					(void) printf(gettext("%*sBuilding %s using .DEFAULT because it is out of date\n"),
						      recursion_level,
						      "",
						      true_target->string_mb);
				}
			}
			line->body.line.sccs_command = false;
			line->body.line.command_template = default_rule;
			line->body.line.target = true_target;
			line->body.line.star = NULL;
			line->body.line.less = true_target;
			line->body.line.percent = NULL;
		}
	}

	/* We say "target up to date" if no cmd were executed for the target */
	if (!target->is_double_colon_parent) {
		commands_done = false;
	}

	silent = silent_all;
	ignore_errors = ignore_errors_all;
	if  (posix)
	{
	  if  (!silent)
	  {
            silent = (Boolean) target->silent_mode;
	  }
	  if  (!ignore_errors)
	  {
            ignore_errors = (Boolean) target->ignore_error_mode;
	  }
	}

	int doname_dyntarget = 0;
r_command:
	/* Run commands if any. */
	if ((command != NULL) &&
	    (command->body.line.command_template != NULL)) {
		if (result != build_failed) {
			result = run_command(command,
					     (Boolean) ((parallel || save_parallel) && !silent));
		}
		switch (result) {
		case build_running:
			add_running(target,
				    true_target,
				    command,
				    --recursion_level,
				    auto_count,
				    automatics,
				    do_get,
				    implicit);
			target->state = build_running;
			if ((line = get_prop(target->prop,
					     line_prop)) != NULL) {
				if (line->body.line.query != NULL) {
					delete_query_chain(line->body.line.query);
				}
				line->body.line.query = NULL;
			}
			if (target->conditional_cnt > 0) {
				reset_locals(target,
					     old_locals,
					     get_prop(target->prop,
						     conditional_prop),
					     0);
			}
			return build_running;
		case build_serial:
			add_serial(target,
				   --recursion_level,
				   do_get,
				   implicit);
			target->state = build_running;
			line = get_prop(target->prop, line_prop);
			if (line != NULL) {
				if (line->body.line.query != NULL) {
					delete_query_chain(line->body.line.query);
				}
				line->body.line.query = NULL;
			}
			if (target->conditional_cnt > 0) {
				reset_locals(target,
					     old_locals,
					     get_prop(target->prop,
						     conditional_prop),
					     0);
			}
			return build_running;
		case build_ok:
			/* If all went OK set a nice timestamp */
			if (true_target->stat.time == file_doesnt_exist) {
				true_target->stat.time = file_max_time;
			}
			break;
		}
	} else {
		/*
		 * If no command was found for the target, and it doesn't
		 * exist, and it is mentioned as a target in the makefile,
		 * we say it is extremely new and that it is OK.
		 */
		if (target->colons != no_colon) {
			if (true_target->stat.time == file_doesnt_exist){
				true_target->stat.time = file_max_time;
			}
			result = build_ok;
		}
		/*
		 * Trying dynamic targets.
		 */
		if(!doname_dyntarget) {
			doname_dyntarget = 1;
			Name dtarg = find_dyntarget(target);
			if(dtarg!=NULL) {
				if (!target->has_depe_list_expanded) {
					dynamic_dependencies(target);
				}
				if ((line = get_prop(target->prop, line_prop)) != NULL) {
					if (check_dependencies(&result,
					                       line,
					                       do_get,
					                       target,
					                       true_target,
					                       doing_subtree,
					                       &out_of_date_list,
					                       old_locals,
					                       implicit,
					                       &command,
					                       less,
					                       rechecking_target,
					                       recheck_conditionals))
					{
						return build_running;
					}
					if (line->body.line.query != NULL) {
						delete_query_chain(line->body.line.query);
					}
					line->body.line.query = out_of_date_list;
				}
				goto r_command;
			}
		}
		/*
		 * If the file exists, it is OK that we couldnt figure
		 * out how to build it.
		 */
		(void) exists(target);
		if ((target->stat.time != file_doesnt_exist) &&
		    (result == build_dont_know)) {
			result = build_ok;
		}
	}

	/*
	 * Some of the following is duplicated in the function finish_doname.
	 * If anything is changed here, check to see if it needs to be
	 * changed there.
	 */
	if ((line = get_prop(target->prop, line_prop)) != NULL) {
		if (line->body.line.query != NULL) {
			delete_query_chain(line->body.line.query);
		}
		line->body.line.query = NULL;
	}
	target->state = result;
	parallel = save_parallel;
	if (target->conditional_cnt > 0) {
		reset_locals(target,
			     old_locals,
			     get_prop(target->prop, conditional_prop),
			     0);
	}
	recursion_level--;
	if (target->is_member) {
		Property member;

		/* Propagate the timestamp from the member file to the member*/
		if ((target->stat.time != file_max_time) &&
		    ((member = get_prop(target->prop, member_prop)) != NULL) &&
		    (exists(member->body.member.member) > file_doesnt_exist)) {
			target->stat.time =
			  member->body.member.member->stat.time;
		}
	}
	/*
	 * Check if we found any new auto dependencies when we
	 * built the target.
	 */
	if ((result == build_ok) && check_auto_dependencies(target,
							    auto_count,
							    automatics)) {
		if (debug_level > 0) {
			(void) printf(gettext("%*sTarget `%s' acquired new dependencies from build, rechecking all dependencies\n"),
				      recursion_level,
				      "",
				      true_target->string_mb);
		}
		rechecking_target = true;
		saved_commands_done = commands_done;
		goto recheck_target;
	}

	if (rechecking_target && !commands_done) {
		commands_done = saved_commands_done;
	}

	return result;
}

/*
 * DONE.
 *
 *	check_dependencies(result, line, do_get,
 *			target, true_target, doing_subtree, out_of_date_tail,
 *			old_locals, implicit, command, less, rechecking_target)
 *
 *	Return value:
 *				True returned if some dependencies left running
 *
 *	Parameters:
 *		result		Pointer to cell we update if build failed
 *		line		We get the dependencies from here
 *		do_get		Allow use of sccs get in recursive doname()
 *		target		The target to chase dependencies for
 *		true_target	The real one for :: and lib(member)
 *		doing_subtree	True if building a conditional macro subtree
 *		out_of_date_tail Used to set the $? list
 *		old_locals	Used for resetting the local macros
 *		implicit	Called when scanning for implicit rules?
 *		command		Place to stuff command
 *		less		Set to $< value
 *
 *	Global variables used:
 *		command_changed	Set if we suspect .make.state needs rewrite
 *		debug_level	Should we trace actions?
 *		force		The Name " FORCE", compared against
 *		recursion_level	Used for tracing
 *		rewrite_statefile Set if .make.state needs rewriting
 *		wait_name	The Name ".WAIT", compared against
 */
static Boolean
check_dependencies(Doname *result, Property line, Boolean do_get, Name target, Name true_target, Boolean doing_subtree, Chain *out_of_date_tail, Property old_locals, Boolean implicit, Property *command, Name less, Boolean rechecking_target, Boolean recheck_conditionals)
{
	Boolean			dependencies_running;
	register Dependency	dependency;
	Doname			dep_result;
	Boolean			dependency_changed = false;

	line->body.line.dependency_time = file_doesnt_exist;
	if (line->body.line.query != NULL) {
		delete_query_chain(line->body.line.query);
	}
	line->body.line.query = NULL;
	line->body.line.is_out_of_date = false;
	dependencies_running = false;
	/*
	 * Run thru all the dependencies and call doname() recursively
	 * on each of them.
	 */
	for (dependency = line->body.line.dependencies;
	     dependency != NULL;
	     dependency = dependency->next) {
		Boolean this_dependency_changed = false;

		if (!dependency->automatic &&
		    (rechecking_target || target->rechecking_target)) {
			/*
			 * We only bother with the autos when rechecking
			 */
			continue;
		}

		if (dependency->name == wait_name) {
			/*
			 * The special target .WAIT means finish all of
			 * the prior dependencies before continuing.
			 */
			if (dependencies_running) {
				break;
			}
		} else if ((!parallel_ok(dependency->name, false)) &&
			   (dependencies_running)) {
			/*
			 * If we can't execute the current dependency in
			 * parallel, hold off the dependency processing
			 * to preserve the order of the dependencies.
			 */
			break;
		} else {
			timestruc_t	depe_time = file_doesnt_exist;


			if (true_target->is_member) {
				depe_time = exists(dependency->name);
			}
			if (dependency->built ||
			    (dependency->name->state == build_failed)) {
				dep_result = (Doname) dependency->name->state;
			} else {
				dep_result = doname_check(dependency->name,
							  do_get,
							  false,
							  (Boolean) dependency->automatic);
			}
			if (true_target->is_member || dependency->name->is_member) {
				/* should compare only secs, cause lib members does not have nsec time resolution */
				if (depe_time.tv_sec != dependency->name->stat.time.tv_sec) {
					this_dependency_changed =
					  dependency_changed =
					    true;
				}
			} else {
				if (depe_time != dependency->name->stat.time) {
					this_dependency_changed =
					  dependency_changed =
					    true;
				}
			}
			dependency->built = true;
			switch (dep_result) {
			case build_running:
				dependencies_running = true;
				continue;
			case build_failed:
				*result = build_failed;
				break;
			case build_dont_know:
/*
 * If make can't figure out how to make a dependency, maybe the dependency
 * is out of date. In this case, we just declare the target out of date
 * and go on. If we really need the dependency, the make'ing of the target
 * will fail. This will only happen for automatic (hidden) dependencies.
 */
				if(!recheck_conditionals) {
					line->body.line.is_out_of_date = true;
				}
				/*
				 * Make sure the dependency is not saved
				 * in the state file.
				 */
				dependency->stale = true;
				rewrite_statefile =
				  command_changed =
				    true;
				if (debug_level > 0) {
					(void) printf(gettext("Target %s rebuilt because dependency %s does not exist\n"),
						     true_target->string_mb,
						     dependency->name->string_mb);
				}
				break;
			}
			if (dependency->name->depends_on_conditional) {
				target->depends_on_conditional = true;
			}
			if (dependency->name == force) {
				target->stat.time =
				  dependency->name->stat.time;
			}
			/*
			 * Propagate new timestamp from "member" to
			 * "lib.a(member)".
			 */
			(void) exists(dependency->name);

			/* Collect the timestamp of the youngest dependency */
			line->body.line.dependency_time =
			  MAX(dependency->name->stat.time,
			      line->body.line.dependency_time);

			/* Correction: do not consider nanosecs for members */
			if(true_target->is_member || dependency->name->is_member) {
				line->body.line.dependency_time.tv_nsec = 0;
			}

			if (debug_level > 1) {
				(void) printf(gettext("%*sDate(%s)=%s \n"),
					      recursion_level,
					      "",
					      dependency->name->string_mb,
					      time_to_string(dependency->name->
							     stat.time));
				if (dependency->name->stat.time > line->body.line.dependency_time) {
					(void) printf(gettext("%*sDate-dependencies(%s) set to %s\n"),
						      recursion_level,
						      "",
						      true_target->string_mb,
						      time_to_string(line->body.line.
								     dependency_time));
				}
			}

			/* Build the $? list */
			if (true_target->is_member) {
				if (this_dependency_changed == true) {
					true_target->stat.time = dependency->name->stat.time;
					true_target->stat.time.tv_sec--;
				} else {
					/* Dina:
					 * The next statement is commented
					 * out as a fix for bug #1051032.
					 * if dependency hasn't changed
					 * then there's no need to invalidate
					 * true_target. This statemnt causes
					 * make to take much longer to process
					 * an already-built archive. Soren
					 * said it was a quick fix for some
					 * problem he doesn't remember.
					true_target->stat.time = file_no_time;
					 */
					(void) exists(true_target);
				}
			} else {
				(void) exists(true_target);
			}
			Boolean out_of_date;
			if (true_target->is_member || dependency->name->is_member) {
				out_of_date = (Boolean) OUT_OF_DATE_SEC(true_target->stat.time,
							                dependency->name->stat.time);
			} else {
				out_of_date = (Boolean) OUT_OF_DATE(true_target->stat.time,
							            dependency->name->stat.time);
			}
			if ((build_unconditional || out_of_date) &&
			    (dependency->name != force) &&
			    (dependency->stale == false)) {
				*out_of_date_tail = ALLOC(Chain);
				if (dependency->name->is_member &&
				    (get_prop(dependency->name->prop,
					      member_prop) != NULL)) {
					(*out_of_date_tail)->name =
					  get_prop(dependency->name->prop,
						   member_prop)->
						     body.member.member;
				} else {
					(*out_of_date_tail)->name =
					  dependency->name;
				}
				(*out_of_date_tail)->next = NULL;
				out_of_date_tail = &(*out_of_date_tail)->next;
				if (debug_level > 0) {
					if (dependency->name->stat.time == file_max_time) {
						(void) printf(gettext("%*sBuilding %s because %s does not exist\n"),
							      recursion_level,
							      "",
							      true_target->string_mb,
							      dependency->name->string_mb);
					} else {
						(void) printf(gettext("%*sBuilding %s because it is out of date relative to %s\n"),
							      recursion_level,
							      "",
							      true_target->string_mb,
							      dependency->name->string_mb);
					}
				}
			}
			if (dependency->name == force) {
				force->stat.time =
				  file_max_time;
				force->state = build_dont_know;
			}
		}
	}
	if (dependencies_running) {
		if (doing_subtree) {
			if (target->conditional_cnt > 0) {
				reset_locals(target,
					     old_locals,
					     get_prop(target->prop,
						      conditional_prop),
					     0);
			}
			return true;
		} else {
			target->state = build_running;
			add_pending(target,
				    --recursion_level,
				    do_get,
				    implicit,
				    false);
			if (target->conditional_cnt > 0) {
				reset_locals(target,
					     old_locals,
					     get_prop(target->prop,
						      conditional_prop),
					     0);
			}
			return true;
		}
	}
	/*
	 * Collect the timestamp of the youngest double colon target
	 * dependency.
	 */
	if (target->is_double_colon_parent) {
		for (dependency = line->body.line.dependencies;
		     dependency != NULL;
		     dependency = dependency->next) {
			Property        tmp_line;

			if ((tmp_line = get_prop(dependency->name->prop, line_prop)) != NULL) {
				if(tmp_line->body.line.dependency_time != file_max_time) {
					target->stat.time =
					  MAX(tmp_line->body.line.dependency_time,
					      target->stat.time);
				}
			}
		}
	}
	if ((true_target->is_member) && (dependency_changed == true)) {
		true_target->stat.time = file_no_time;
	}
	/*
	 * After scanning all the dependencies, we check the rule
	 * if we found one.
	 */
	if (line->body.line.command_template != NULL) {
		if (line->body.line.command_template_redefined) {
			warning(gettext("Too many rules defined for target %s"),
				target->string_mb);
		}
		*command = line;
		/* Check if the target is out of date */
		Boolean out_of_date;
		if (true_target->is_member) {
			out_of_date = (Boolean) OUT_OF_DATE_SEC(true_target->stat.time,
				                                line->body.line.dependency_time);
		} else {
			out_of_date = (Boolean) OUT_OF_DATE(true_target->stat.time,
				                            line->body.line.dependency_time);
		}
		if (build_unconditional || out_of_date){
			if(!recheck_conditionals) {
				line->body.line.is_out_of_date = true;
			}
		}
		line->body.line.sccs_command = false;
		line->body.line.target = true_target;
		if(gnu_style) {

			// set $< for explicit rule
			if(line->body.line.dependencies != NULL) {
				less = line->body.line.dependencies->name;
			}

			// set $* for explicit rule
			Name			target_body;
			Name			tt = true_target;
			Property		member;
			register wchar_t	*target_end;
			register Dependency	suffix;
			register int		suffix_length;
			Wstring			targ_string;
			Wstring			suf_string;

			if (true_target->is_member &&
			    ((member = get_prop(target->prop, member_prop)) !=
			     NULL)) {
				tt = member->body.member.member;
			}
			targ_string.init(tt);
			target_end = targ_string.get_string() + tt->hash.length;
			for (suffix = suffixes; suffix != NULL; suffix = suffix->next) {
				suffix_length = suffix->name->hash.length;
				suf_string.init(suffix->name);
				if (tt->hash.length < suffix_length) {
					continue;
				} else if (!IS_WEQUALN(suf_string.get_string(),
						(target_end - suffix_length),
						suffix_length)) {
					continue;
				}
				target_body = GETNAME(
					targ_string.get_string(),
					(int)(tt->hash.length - suffix_length)
				);
				line->body.line.star = target_body;
			}

			// set result = build_ok so that implicit rules are not used.
			if(*result == build_dont_know) {
				*result = build_ok;
			}
		}
		if (less != NULL) {
			line->body.line.less = less;
		}
	}

	return false;
}

/*
 *	dynamic_dependencies(target)
 *
 *	Checks if any dependency contains a macro ref
 *	If so, it replaces the dependency with the expanded version.
 *	Here, "$@" gets translated to target->string. That is
 *	the current name on the left of the colon in the
 *	makefile.  Thus,
 *		xyz:	s.$@.c
 *	translates into
 *		xyz:	s.xyz.c
 *
 *	Also, "$(@F)" translates to the same thing without a preceeding
 *	directory path (if one exists).
 *	Note, to enter "$@" on a dependency line in a makefile
 *	"$$@" must be typed. This is because make expands
 *	macros in dependency lists upon reading them.
 *	dynamic_dependencies() also expands file wildcards.
 *	If there are any Shell meta characters in the name,
 *	search the directory, and replace the dependency
 *	with the set of files the pattern matches
 *
 *	Parameters:
 *		target		Target to sanitize dependencies for
 *
 *	Global variables used:
 *		c_at		The Name "@", used to set macro value
 *		debug_level	Should we trace actions?
 *		dot		The Name ".", used to read directory
 *		recursion_level	Used for tracing
 */
void
dynamic_dependencies(Name target)
{
	wchar_t			pattern[MAXPATHLEN];
	register wchar_t	*p;
	Property		line;
	register Dependency	dependency;
	register Dependency	*remove;
	String_rec		string;
	wchar_t			buffer[MAXPATHLEN];
	register Boolean	set_at = false;
	register wchar_t	*start;
	Dependency		new_depe;
	register Boolean	reuse_cell;
	Dependency		first_member;
	Name			directory;
	Name			lib;
	Name			member;
	Property		prop;
	Name			true_target = target;
	wchar_t			*library;

	if ((line = get_prop(target->prop, line_prop)) == NULL) {
		return;
	}
	/* If the target is constructed from a "::" target we consider that */
	if (target->has_target_prop) {
		true_target = get_prop(target->prop,
				       target_prop)->body.target.target;
	}
	/* Scan all dependencies and process the ones that contain "$" chars */
	for (dependency = line->body.line.dependencies;
	     dependency != NULL;
	     dependency = dependency->next) {
		if (!dependency->name->dollar) {
			continue;
		}
		target->has_depe_list_expanded = true;

		/* The make macro $@ is bound to the target name once per */
		/* invocation of dynamic_dependencies() */
		if (!set_at) {
			(void) SETVAR(c_at, true_target, false);
			set_at = true;
		}
		/* Expand this dependency string */
		INIT_STRING_FROM_STACK(string, buffer);
		expand_value(dependency->name, &string, false);
		/* Scan the expanded string. It could contain whitespace */
		/* which mean it expands to several dependencies */
		start = string.buffer.start;
		while (iswspace(*start)) {
			start++;
		}
		/* Remove the cell (later) if the macro was empty */
		if (start[0] == (int) nul_char) {
			dependency->name = NULL;
		}

/* azv 10/26/95 to fix bug BID_1170218 */
		if ((start[0] == (int) period_char) &&
		    (start[1] == (int) slash_char)) {
			start += 2;
		}
/* azv */

		first_member = NULL;
		/* We use the original dependency cell for the first */
		/* dependency from the expansion */
		reuse_cell = true;
		/* We also have to deal with dependencies that expand to */
		/* lib.a(members) notation */
		for (p = start; *p != (int) nul_char; p++) {
			if ((*p == (int) parenleft_char)) {
				lib = GETNAME(start, p - start);
				lib->is_member = true;
				first_member = dependency;
				start = p + 1;
				while (iswspace(*start)) {
					start++;
				}
				break;
			}
		}
		do {
		    /* First skip whitespace */
			for (p = start; *p != (int) nul_char; p++) {
				if ((*p == (int) nul_char) ||
				    iswspace(*p) ||
				    (*p == (int) parenright_char)) {
					break;
				}
			}
			/* Enter dependency from expansion */
			if (p != start) {
				/* Create new dependency cell if */
				/* this is not the first dependency */
				/* picked from the expansion */
				if (!reuse_cell) {
					new_depe = ALLOC(Dependency);
					new_depe->next = dependency->next;
					new_depe->automatic = false;
					new_depe->stale = false;
					new_depe->built = false;
					dependency->next = new_depe;
					dependency = new_depe;
				}
				reuse_cell = false;
				/* Internalize the dependency name */
				// tolik. Fix for bug 4110429: inconsistent expansion for macros that
				// include "//" and "/./"
				//dependency->name = GETNAME(start, p - start);
				dependency->name = normalize_name(start, p - start);
				if ((debug_level > 0) &&
				    (first_member == NULL)) {
					(void) printf(gettext("%*sDynamic dependency `%s' for target `%s'\n"),
						      recursion_level,
						      "",
						      dependency->name->string_mb,
						      true_target->string_mb);
				}
				for (start = p; iswspace(*start); start++);
				p = start;
			}
		} while ((*p != (int) nul_char) &&
			 (*p != (int) parenright_char));
		/* If the expansion was of lib.a(members) format we now */
		/* enter the proper member cells */
		if (first_member != NULL) {
			/* Scan the new dependencies and transform them from */
			/* "foo" to "lib.a(foo)" */
			for (; 1; first_member = first_member->next) {
				/* Build "lib.a(foo)" name */
				INIT_STRING_FROM_STACK(string, buffer);
				APPEND_NAME(lib,
					      &string,
					      (int) lib->hash.length);
				append_char((int) parenleft_char, &string);
				APPEND_NAME(first_member->name,
					      &string,
					      FIND_LENGTH);
				append_char((int) parenright_char, &string);
				member = first_member->name;
				/* Replace "foo" with "lib.a(foo)" */
				first_member->name =
				  GETNAME(string.buffer.start, FIND_LENGTH);
				if (string.free_after_use) {
					retmem(string.buffer.start);
				}
				if (debug_level > 0) {
					(void) printf(gettext("%*sDynamic dependency `%s' for target `%s'\n"),
						      recursion_level,
						      "",
						      first_member->name->
						      string_mb,
						      true_target->string_mb);
				}
				first_member->name->is_member = lib->is_member;
				/* Add member property to member */
				prop = maybe_append_prop(first_member->name,
							 member_prop);
				prop->body.member.library = lib;
				prop->body.member.entry = NULL;
				prop->body.member.member = member;
				if (first_member == dependency) {
					break;
				}
			}
		}
	}
	Wstring wcb;
	/* Then scan all the dependencies again. This time we want to expand */
	/* shell file wildcards */
	for (remove = &line->body.line.dependencies, dependency = *remove;
	     dependency != NULL;
	     dependency = *remove) {
		if (dependency->name == NULL) {
			dependency = *remove = (*remove)->next;
			continue;
		}
		/* If dependency name string contains shell wildcards */
		/* replace the name with the expansion */
		if (dependency->name->wildcard) {
			wcb.init(dependency->name);
			if ((start = (wchar_t *) wcschr(wcb.get_string(),
					   (int) parenleft_char)) != NULL) {
				/* lib(*) type pattern */
				library = buffer;
				(void) wcsncpy(buffer,
					      wcb.get_string(),
					      start - wcb.get_string());
				buffer[start-wcb.get_string()] =
				  (int) nul_char;
				(void) wcsncpy(pattern,
					      start + 1,
(int) (dependency->name->hash.length-(start-wcb.get_string())-2));
				pattern[dependency->name->hash.length -
					(start-wcb.get_string()) - 2] =
					  (int) nul_char;
			} else {
				library = NULL;
				(void) wcsncpy(pattern,
					      wcb.get_string(),
					      (int) dependency->name->hash.length);
				pattern[dependency->name->hash.length] =
				  (int) nul_char;
			}
			start = (wchar_t *) wcsrchr(pattern, (int) slash_char);
			if (start == NULL) {
				directory = dot;
				p = pattern;
			} else {
				directory = GETNAME(pattern, start-pattern);
				p = start+1;
			}
			/* The expansion is handled by the read_dir() routine*/
			if (read_dir(directory, p, line, library)) {
				*remove = (*remove)->next;
			} else {
				remove = &dependency->next;
			}
		} else {
			remove = &dependency->next;
		}
        }

	/* Then unbind $@ */
	(void) SETVAR(c_at, (Name) NULL, false);
}

/*
 * DONE.
 *
 *	run_command(line)
 *
 *	Takes one Cmd_line and runs the commands from it.
 *
 *	Return value:
 *				Indicates if the command failed or not
 *
 *	Parameters:
 *		line		The command line to run
 *
 *	Global variables used:
 *		commands_done	Set if we do run command
 *		current_line	Set to the line we run a command from
 *		current_target	Set to the target we run a command for
 *		file_number	Used to form temp file name
 *		keep_state	Indicates that .KEEP_STATE is on
 *		make_state	The Name ".make.state", used to check timestamp
 *		parallel	True if currently building in parallel
 *		parallel_process_cnt Count of parallel processes running
 *		quest		Indicates that make -q is on
 *		rewrite_statefile Set if we do run a command
 *		sunpro_dependencies The Name "SUNPRO_DEPENDENCIES", set value
 *		temp_file_directory Used to form temp fie name
 *		temp_file_name	Set to the name of the temp file
 *		touch		Indicates that make -t is on
 */
static Doname
run_command(register Property line, Boolean)
{
	register Doname		result = build_ok;
	register Boolean	remember_only = false;
	register Name		target = line->body.line.target;
	wchar_t			*string;
	char			tmp_file_path[MAXPATHLEN];

	if (!line->body.line.is_out_of_date && target->rechecking_target) {
		target->rechecking_target = false;
		return build_ok;
	}

	/*
	 * Build the command if we know the target is out of date,
	 * or if we want to check cmd consistency.
	 */
	if (line->body.line.is_out_of_date || keep_state) {
		/* Hack for handling conditional macros in DMake. */
		if (!line->body.line.dont_rebuild_command_used) {
			build_command_strings(target, line);
		}
	}
	/* Never mind */
	if (!line->body.line.is_out_of_date) {
		return build_ok;
	}
	/* If quest, then exit(1) because the target is out of date */
	if (quest) {
		if (posix) {
			result = execute_parallel(line, true);
		}
		exit_status = 1;
		exit(1);
	}
	/* We actually had to do something this time */
	rewrite_statefile = commands_done = true;
	/*
	 * If this is an sccs command, we have to do some extra checking
	 * and possibly complain. If the file can't be gotten because it's
	 * checked out, we complain and behave as if the command was
	 * executed eventhough we ignored the command.
	 */
	if (!touch &&
	    line->body.line.sccs_command &&
	    (target->stat.time != file_doesnt_exist) &&
	    ((target->stat.mode & 0222) != 0)) {
		fatal(gettext("%s is writable so it cannot be sccs gotten"),
		      target->string_mb);
		target->has_complained = remember_only = true;
	}
	/*
	 * If KEEP_STATE is on, we make sure we have the timestamp for
	 * .make.state. If .make.state changes during the command run,
	 * we reread .make.state after the command. We also setup the
	 * environment variable that asks utilities to report dependencies.
	 */
	if (!touch &&
	    keep_state &&
	    !remember_only) {
		(void) exists(make_state);
		if((strlen(temp_file_directory) == 1) &&
			(temp_file_directory[0] == '/')) {
		   tmp_file_path[0] = '\0';
		} else {
		   strcpy(tmp_file_path, temp_file_directory);
		}
		sprintf(mbs_buffer,
				"%s/.make.dependency.%08x.%d.%d",
			        tmp_file_path,
			        hostid,
			        getpid(),
			        file_number++);
		MBSTOWCS(wcs_buffer, mbs_buffer);
		Boolean fnd;
		temp_file_name = getname_fn(wcs_buffer, FIND_LENGTH, false, &fnd);
		temp_file_name->stat.is_file = true;
		int len = 2*MAXPATHLEN + strlen(target->string_mb) + 2;
		wchar_t *to = string = ALLOC_WC(len);
		for (wchar_t *from = wcs_buffer; *from != (int) nul_char; ) {
			if (*from == (int) space_char) {
				*to++ = (int) backslash_char;
			}
			*to++ = *from++;
		}
		*to++ = (int) space_char;
		MBSTOWCS(to, target->string_mb);
		Name sprodep_name = getname_fn(string, FIND_LENGTH, false, &fnd);
		(void) SETVAR(sunpro_dependencies,
			      sprodep_name,
			      false);
		retmem(string);
	} else {
		temp_file_name = NULL;
	}

	/*
	 * In case we are interrupted, we need to know what was going on.
	 */
	current_target = target;
	/*
	 * We also need to be able to save an empty command instead of the
	 * interrupted one in .make.state.
	 */
	current_line = line;
	if (remember_only) {
		/* Empty block!!! */
	} else if (touch) {
		result = touch_command(line, target, result);
		if (posix) {
			result = execute_parallel(line, true);
		}
	} else {
		/*
		 * If this is not a touch run, we need to execute the
		 * proper command(s) for the target.
		 */
		if (parallel) {
			if (!parallel_ok(target, true)) {
				/*
				 * We are building in parallel, but
				 * this target must be built in serial.
				 */
				/*
				 * If nothing else is building,
				 * do this one, else wait.
				 */
				if (parallel_process_cnt == 0) {
					result = execute_parallel(line, true, target->localhost);
				} else {
					current_target = NULL;
					current_line = NULL;
/*
					line->body.line.command_used = NULL;
 */
					line->body.line.dont_rebuild_command_used = true;
					return build_serial;
				}
			} else {
				result = execute_parallel(line, false);
				switch (result) {
				case build_running:
					return build_running;
				case build_serial:
					if (parallel_process_cnt == 0) {
						result = execute_parallel(line, true, target->localhost);
					} else {
						current_target = NULL;
						current_line = NULL;
						target->parallel = false;
						line->body.line.command_used =
						    NULL;
						return build_serial;
					}
				}
			}
		} else {
			result = execute_parallel(line, true, target->localhost);
		}
	}
	temp_file_name = NULL;
	if (report_dependencies_level == 0){
		update_target(line, result);
	}
	current_target = NULL;
	current_line = NULL;
	return result;
}

/*
 *	execute_serial(line)
 *
 *	Runs thru the command line for the target and
 *	executes the rules one by one.
 *
 *	Return value:
 *				The result of the command build
 *
 *	Parameters:
 *		line		The command to execute
 *
 *	Static variables used:
 *
 *	Global variables used:
 *		continue_after_error -k flag
 *		do_not_exec_rule -n flag
 *		report_dependencies -P flag
 *		silent		Don't echo commands before executing
 *		temp_file_name	Temp file for auto dependencies
 *		vpath_defined	If true, translate path for command
 */
Doname
execute_serial(Property line)
{
	int			child_pid = 0;
	Boolean			printed_serial;
	Doname			result = build_ok;
	Cmd_line		rule, cmd_tail, command = NULL;
	char			mbstring[MAXPATHLEN];
	int			filed;
	Name			target = line->body.line.target;

	target->has_recursive_dependency = false;
	// We have to create a copy of the rules chain for processing because
	// the original one can be destroyed during .make.state file rereading.
	for (rule = line->body.line.command_used;
	     rule != NULL;
	     rule = rule->next) {
		if (command == NULL) {
			command = cmd_tail = ALLOC(Cmd_line);
		} else {
			cmd_tail->next = ALLOC(Cmd_line);
			cmd_tail = cmd_tail->next;
		}
		*cmd_tail = *rule;
	}
	if (command) {
		cmd_tail->next = NULL;
	}
	for (rule = command; rule != NULL; rule = rule->next) {
		if (posix && (touch || quest) && !rule->always_exec) {
			continue;
		}
		if (vpath_defined) {
			rule->command_line =
			  vpath_translation(rule->command_line);
		}
		/* Echo command line, maybe. */
		if ((rule->command_line->hash.length > 0) &&
		    !silent &&
		    (!rule->silent || do_not_exec_rule) &&
		    (report_dependencies_level == 0)) {
			(void) printf("%s\n", rule->command_line->string_mb);
		}
		if (rule->command_line->hash.length > 0) {
			/* Do assignment if command line prefixed with "=" */
			if (rule->assign) {
				result = build_ok;
				do_assign(rule->command_line, target);
			} else if (report_dependencies_level == 0) {
				/* Execute command line. */
				setvar_envvar();
				result = dosys(rule->command_line,
				               (Boolean) rule->ignore_error,
				               (Boolean) rule->make_refd,
				               /* ds 98.04.23 bug #4085164. make should always show error messages */
				               false,
				               /* BOOLEAN(rule->silent &&
				                       rule->ignore_error), */
				               (Boolean) rule->always_exec,
				               target);
				check_state(temp_file_name);
			}
		} else {
			result = build_ok;
		}
		if (result == build_failed) {
			if (silent || rule->silent) {
				(void) printf(gettext("The following command caused the error:\n%s\n"),
				              rule->command_line->string_mb);
			}
			if (!rule->ignore_error && !ignore_errors) {
				if (!continue_after_error) {
					fatal(gettext("Command failed for target `%s'"),
					      target->string_mb);
				}
				/*
				 * Make sure a failing command is not
				 * saved in .make.state.
				 */
				line->body.line.command_used = NULL;
				break;
			} else {
				result = build_ok;
			}
		}
	}
	for (rule = command; rule != NULL; rule = cmd_tail) {
		cmd_tail = rule->next;
		free(rule);
	}
	command = NULL;
	if (temp_file_name != NULL) {
		free_name(temp_file_name);
	}
        temp_file_name = NULL;

	Property spro = get_prop(sunpro_dependencies->prop, macro_prop);
	if(spro != NULL) {
		Name val = spro->body.macro.value;
		if(val != NULL) {
			free_name(val);
			spro->body.macro.value = NULL;
		}
	}
	spro = get_prop(sunpro_dependencies->prop, env_mem_prop);
	if(spro) {
		char *val = spro->body.env_mem.value;
		if(val != NULL) {
			/*
			 * Do not return memory allocated for SUNPRO_DEPENDENCIES
			 * It will be returned in setvar_daemon() in macro.cc
			 */
			//	retmem_mb(val);
			spro->body.env_mem.value = NULL;
		}
	}

        return result;
}



/*
 *	vpath_translation(cmd)
 *
 *	Translates one command line by
 *	checking each word. If the word has an alias it is translated.
 *
 *	Return value:
 *				The translated command
 *
 *	Parameters:
 *		cmd		Command to translate
 *
 *	Global variables used:
 */
Name
vpath_translation(register Name cmd)
{
	wchar_t			buffer[STRING_BUFFER_LENGTH];
	String_rec		new_cmd;
	wchar_t			*p;
	wchar_t			*start;

	if (!vpath_defined || (cmd == NULL) || (cmd->hash.length == 0)) {
		return cmd;
	}
	INIT_STRING_FROM_STACK(new_cmd, buffer);

	Wstring wcb(cmd);
	p = wcb.get_string();

	while (*p != (int) nul_char) {
		while (iswspace(*p) && (*p != (int) nul_char)) {
			append_char(*p++, &new_cmd);
		}
		start = p;
		while (!iswspace(*p) && (*p != (int) nul_char)) {
			p++;
		}
		cmd = GETNAME(start, p - start);
		if (cmd->has_vpath_alias_prop) {
			cmd = get_prop(cmd->prop, vpath_alias_prop)->
						body.vpath_alias.alias;
			APPEND_NAME(cmd,
				      &new_cmd,
				      (int) cmd->hash.length);
		} else {
			append_string(start, &new_cmd, p - start);
		}
	}
	cmd = GETNAME(new_cmd.buffer.start, FIND_LENGTH);
	if (new_cmd.free_after_use) {
		retmem(new_cmd.buffer.start);
	}
	return cmd;
}

/*
 *	check_state(temp_file_name)
 *
 *	Reads and checks the state changed by the previously executed command.
 *
 *	Parameters:
 *		temp_file_name	The auto dependency temp file
 *
 *	Global variables used:
 */
void
check_state(Name temp_file_name)
{
	if (!keep_state) {
		return;
	}

	/*
	 * Then read the temp file that now might
	 * contain dependency reports from utilities
	 */
	read_dependency_file(temp_file_name);

	/*
	 * And reread .make.state if it
	 * changed (the command ran recursive makes)
	 */
	check_read_state_file();
	if (temp_file_name != NULL) {
		(void) unlink(temp_file_name->string_mb);
	}
}

/*
 *	read_dependency_file(filename)
 *
 *	Read the temp file used for reporting dependencies to make
 *
 *	Parameters:
 *		filename	The name of the file with the state info
 *
 *	Global variables used:
 *		makefile_type	The type of makefile being read
 *		read_trace_level Debug flag
 *		temp_file_number The always increasing number for unique files
 *		trace_reader	Debug flag
 */
static void
read_dependency_file(register Name filename)
{
	register Makefile_type	save_makefile_type;

	if (filename == NULL) {
		return;
	}
	filename->stat.time = file_no_time;
	if (exists(filename) > file_doesnt_exist) {
		save_makefile_type = makefile_type;
		makefile_type = reading_cpp_file;
		if (read_trace_level > 1) {
			trace_reader = true;
		}
		temp_file_number++;
		(void) read_simple_file(filename,
					false,
					false,
					false,
					false,
					false,
					false);
		trace_reader = false;
		makefile_type = save_makefile_type;
	}
}

/*
 *	check_read_state_file()
 *
 *	Check if .make.state has changed
 *	If it has we reread it
 *
 *	Parameters:
 *
 *	Global variables used:
 *		make_state	Make state file name
 *		makefile_type	Type of makefile being read
 *		read_trace_level Debug flag
 *		trace_reader	Debug flag
 */
static void
check_read_state_file(void)
{
	timestruc_t		previous = make_state->stat.time;
	register Makefile_type	save_makefile_type;
	register Property	makefile;

	make_state->stat.time = file_no_time;
	if ((exists(make_state) == file_doesnt_exist) ||
	    (make_state->stat.time == previous)) {
		return;
	}
	save_makefile_type = makefile_type;
	makefile_type = rereading_statefile;
	/* Make sure we clear the old cached contents of .make.state */
	makefile = maybe_append_prop(make_state, makefile_prop);
	if (makefile->body.makefile.contents != NULL) {
		retmem(makefile->body.makefile.contents);
		makefile->body.makefile.contents = NULL;
	}
	if (read_trace_level > 1) {
		trace_reader = true;
	}
	temp_file_number++;
	(void) read_simple_file(make_state,
				false,
				false,
				false,
				false,
				false,
				true);
	trace_reader = false;
	makefile_type = save_makefile_type;
}

/*
 *	do_assign(line, target)
 *
 *	Handles runtime assignments for command lines prefixed with "=".
 *
 *	Parameters:
 *		line		The command that contains an assignment
 *		target		The Name of the target, used for error reports
 *
 *	Global variables used:
 *		assign_done	Set to indicate doname needs to reprocess
 */
static void
do_assign(register Name line, register Name target)
{
	Wstring wcb(line);
	register wchar_t	*string = wcb.get_string();
	register wchar_t	*equal;
	register Name		name;
	register Boolean	append = false;

	/*
	 * If any runtime assignments are done, doname() must reprocess all
	 * targets in the future since the macro values used to build the
	 * command lines for the targets might have changed.
	 */
	assign_done = true;
	/* Skip white space. */
	while (iswspace(*string)) {
		string++;
	}
	equal = string;
	/* Find "+=" or "=". */
	while (!iswspace(*equal) &&
	       (*equal != (int) plus_char) &&
	       (*equal != (int) equal_char)) {
		equal++;
	}
	/* Internalize macro name. */
	name = GETNAME(string, equal - string);
	/* Skip over "+=" "=". */
	while (!((*equal == (int) nul_char) ||
		 (*equal == (int) equal_char) ||
		 (*equal == (int) plus_char))) {
		equal++;
	}
	switch (*equal) {
	case nul_char:
		fatal(gettext("= expected in rule `%s' for target `%s'"),
		      line->string_mb,
		      target->string_mb);
	case plus_char:
		append = true;
		equal++;
		break;
	}
	equal++;
	/* Skip over whitespace in front of value. */
	while (iswspace(*equal)) {
		equal++;
	}
	/* Enter new macro value. */
	enter_equal(name,
		    GETNAME(equal, wcb.get_string() + line->hash.length - equal),
		    append);
}

/*
 *	build_command_strings(target, line)
 *
 *	Builds the command string to used when
 *	building a target. If the string is different from the previous one
 *	is_out_of_date is set.
 *
 *	Parameters:
 *		target		Target to build commands for
 *		line		Where to stuff result
 *
 *	Global variables used:
 *		c_at		The Name "@", used to set macro value
 *		command_changed	Set if command is different from old
 *		debug_level	Should we trace activities?
 *		do_not_exec_rule Always echo when running -n
 *		empty_name	The Name "", used for empty rule
 *		funny		Semantics of characters
 *		ignore_errors	Used to init field for line
 *		is_conditional	Set to false befor evaling macro, checked
 *				after expanding macros
 *		keep_state	Indicates that .KEEP_STATE is on
 *		make_word_mentioned Set by macro eval, inits field for cmd
 *		query		The Name "?", used to set macro value
 *		query_mentioned	Set by macro eval, inits field for cmd
 *		recursion_level	Used for tracing
 *		silent		Used to init field for line
 */
static void
build_command_strings(Name target, register Property line)
{
	String_rec		command_line;
	register Cmd_line	command_template = line->body.line.command_template;
	register Cmd_line	*insert = &line->body.line.command_used;
	register Cmd_line	used = *insert;
	wchar_t			buffer[STRING_BUFFER_LENGTH];
	wchar_t			*start;
	Name			new_command_line;
	register Boolean	new_command_longer = false;
	register Boolean	ignore_all_command_dependency = true;
	Property		member;
	static Name		less_name;
	static Name		percent_name;
	static Name		star;
	Name			tmp_name;

	if (less_name == NULL) {
		MBSTOWCS(wcs_buffer, "<");
		less_name = GETNAME(wcs_buffer, FIND_LENGTH);
		MBSTOWCS(wcs_buffer, "%");
		percent_name = GETNAME(wcs_buffer, FIND_LENGTH);
		MBSTOWCS(wcs_buffer, "*");
		star = GETNAME(wcs_buffer, FIND_LENGTH);
	}

	/* We have to check if a target depends on conditional macros */
	/* Targets that do must be reprocessed by doname() each time around */
	/* since the macro values used when building the target might have */
	/* changed */
	conditional_macro_used = false;
	/* If we are building a lib.a(member) target $@ should be bound */
	/* to lib.a */
	if (target->is_member &&
	    ((member = get_prop(target->prop, member_prop)) != NULL)) {
		target = member->body.member.library;
	}
	/* If we are building a "::" help target $@ should be bound to */
	/* the real target name */
	/* A lib.a(member) target is never :: */
	if (target->has_target_prop) {
		target = get_prop(target->prop, target_prop)->
		  body.target.target;
	}
	/* Bind the magic macros that make supplies */
	tmp_name = target;
	if(tmp_name != NULL) {
		if (tmp_name->has_vpath_alias_prop) {
			tmp_name = get_prop(tmp_name->prop, vpath_alias_prop)->
					body.vpath_alias.alias;
		}
	}
	(void) SETVAR(c_at, tmp_name, false);

	tmp_name = line->body.line.star;
	if(tmp_name != NULL) {
		if (tmp_name->has_vpath_alias_prop) {
			tmp_name = get_prop(tmp_name->prop, vpath_alias_prop)->
					body.vpath_alias.alias;
		}
	}
	(void) SETVAR(star, tmp_name, false);

	tmp_name = line->body.line.less;
	if(tmp_name != NULL) {
		if (tmp_name->has_vpath_alias_prop) {
			tmp_name = get_prop(tmp_name->prop, vpath_alias_prop)->
					body.vpath_alias.alias;
		}
	}
	(void) SETVAR(less_name, tmp_name, false);

	tmp_name = line->body.line.percent;
	if(tmp_name != NULL) {
		if (tmp_name->has_vpath_alias_prop) {
			tmp_name = get_prop(tmp_name->prop, vpath_alias_prop)->
					body.vpath_alias.alias;
		}
	}
	(void) SETVAR(percent_name, tmp_name, false);

	/* $? is seldom used and it is expensive to build */
	/* so we store the list form and build the string on demand */
	Chain query_list = NULL;
	Chain *query_list_tail = &query_list;

	for (Chain ch = line->body.line.query; ch != NULL; ch = ch->next) {
		*query_list_tail = ALLOC(Chain);
		(*query_list_tail)->name = ch->name;
		if ((*query_list_tail)->name->has_vpath_alias_prop) {
			(*query_list_tail)->name =
				get_prop((*query_list_tail)->name->prop,
					vpath_alias_prop)->body.vpath_alias.alias;
		}
		(*query_list_tail)->next = NULL;
		query_list_tail = &(*query_list_tail)->next;
	}
	(void) setvar_daemon(query,
			     (Name) query_list,
			     false,
			     chain_daemon,
                             false,
                             debug_level);

	/* build $^ */
	Chain hat_list = NULL;
	Chain *hat_list_tail = &hat_list;

	for (Dependency dependency = line->body.line.dependencies;
		dependency != NULL;
		dependency = dependency->next) {
		/* skip automatic dependencies */
		if (!dependency->automatic) {
			if ((dependency->name != force) &&
				(dependency->stale == false)) {
				*hat_list_tail = ALLOC(Chain);

				if (dependency->name->is_member &&
					(get_prop(dependency->name->prop, member_prop) != NULL)) {
					(*hat_list_tail)->name =
							get_prop(dependency->name->prop,
								member_prop)->body.member.member;
				} else {
					(*hat_list_tail)->name = dependency->name;
				}

				if((*hat_list_tail)->name != NULL) {
					if ((*hat_list_tail)->name->has_vpath_alias_prop) {
						(*hat_list_tail)->name =
							get_prop((*hat_list_tail)->name->prop,
								vpath_alias_prop)->body.vpath_alias.alias;
					}
				}

				(*hat_list_tail)->next = NULL;
				hat_list_tail = &(*hat_list_tail)->next;
			}
		}
	}
	(void) setvar_daemon(hat,
			     (Name) hat_list,
			     false,
			     chain_daemon,
                             false,
                             debug_level);

/* We have two command sequences we need to handle */
/* The old one that we probably read from .make.state */
/* and the new one we are building that will replace the old one */
/* Even when KEEP_STATE is not on we build a new command sequence and store */
/* it in the line prop. This command sequence is then executed by */
/* run_command(). If KEEP_STATE is on it is also later written to */
/* .make.state. The routine replaces the old command line by line with the */
/* new one trying to reuse Cmd_lines */

	/* If there is no old command_used we have to start creating */
	/* Cmd_lines to keep the new cmd in */
	if (used == NULL) {
		new_command_longer = true;
		*insert = used = ALLOC(Cmd_line);
		used->next = NULL;
		used->command_line = NULL;
		insert = &used->next;
	}
	/* Run thru the template for the new command and build the expanded */
	/* new command lines */
	for (;
	     command_template != NULL;
	     command_template = command_template->next, insert = &used->next, used = *insert) {
		/* If there is no old command_used Cmd_line we need to */
		/* create one and say that cmd consistency failed */
		if (used == NULL) {
			new_command_longer = true;
			*insert = used = ALLOC(Cmd_line);
			used->next = NULL;
			used->command_line = empty_name;
		}
		/* Prepare the Cmd_line for the processing */
		/* The command line prefixes "@-=?" are stripped and that */
		/* information is saved in the Cmd_line */
		used->assign = false;
		used->ignore_error = ignore_errors;
		used->silent = silent;
		used->always_exec = false;
		/* Expand the macros in the command line */
		INIT_STRING_FROM_STACK(command_line, buffer);
		make_word_mentioned =
		  query_mentioned =
		    false;
		expand_value(command_template->command_line, &command_line, true);
		/* If the macro $(MAKE) is mentioned in the command */
		/* "make -n" runs actually execute the command */
		used->make_refd = make_word_mentioned;
		used->ignore_command_dependency = query_mentioned;
		/* Strip the prefixes */
		start = command_line.buffer.start;
		for (;
		     iswspace(*start) ||
		     (get_char_semantics_value(*start) & (int) command_prefix_sem);
		     start++) {
			switch (*start) {
			case question_char:
				used->ignore_command_dependency = true;
				break;
			case exclam_char:
				used->ignore_command_dependency = false;
				break;
			case equal_char:
				used->assign = true;
				break;
			case hyphen_char:
				used->ignore_error = true;
				break;
			case at_char:
				if (!do_not_exec_rule) {
					used->silent = true;
				}
				break;
			case plus_char:
				if(posix) {
				  used->always_exec  = true;
				}
				break;
			}
		}
		/* If all command lines of the template are prefixed with "?"*/
		/* the VIRTUAL_ROOT is not used for cmd consistency checks */
		if (!used->ignore_command_dependency) {
			ignore_all_command_dependency = false;
		}
		/* Internalize the expanded and stripped command line */
		new_command_line = GETNAME(start, FIND_LENGTH);
		if ((used->command_line == NULL) &&
		    (line->body.line.sccs_command)) {
			used->command_line = new_command_line;
			new_command_longer = false;
		}
		/* Compare it with the old one for command consistency */
		if (used->command_line != new_command_line) {
			Name vpath_translated = vpath_translation(new_command_line);
			if (keep_state &&
			    !used->ignore_command_dependency && (vpath_translated != used->command_line)) {
				if (debug_level > 0) {
					if (used->command_line != NULL
					    && *used->command_line->string_mb !=
					    '\0') {
						(void) printf(gettext("%*sBuilding %s because new command \n\t%s\n%*sdifferent from old\n\t%s\n"),
							      recursion_level,
							      "",
							      target->string_mb,
							      vpath_translated->string_mb,
							      recursion_level,
							      "",
							      used->
							      command_line->
							      string_mb);
					} else {
						(void) printf(gettext("%*sBuilding %s because new command \n\t%s\n%*sdifferent from empty old command\n"),
							      recursion_level,
							      "",
							      target->string_mb,
							      vpath_translated->string_mb,
							      recursion_level,
							      "");
					}
				}
				command_changed = true;
                                line->body.line.is_out_of_date = true;
			}
			used->command_line = new_command_line;
		}
		if (command_line.free_after_use) {
			retmem(command_line.buffer.start);
		}
	}
	/* Check if the old command is longer than the new for */
	/* command consistency */
	if (used != NULL) {
		*insert = NULL;
		if (keep_state &&
		    !ignore_all_command_dependency) {
			if (debug_level > 0) {
				(void) printf(gettext("%*sBuilding %s because new command shorter than old\n"),
					      recursion_level,
					      "",
					      target->string_mb);
			}
			command_changed = true;
                        line->body.line.is_out_of_date = true;
		}
	}
	/* Check if the new command is longer than the old command for */
	/* command consistency */
	if (new_command_longer &&
	    !ignore_all_command_dependency &&
	    keep_state) {
		if (debug_level > 0) {
			(void) printf(gettext("%*sBuilding %s because new command longer than old\n"),
				      recursion_level,
				      "",
				      target->string_mb);
		}
		command_changed = true;
                line->body.line.is_out_of_date = true;
	}
	/* Unbind the magic macros */
	(void) SETVAR(c_at, (Name) NULL, false);
	(void) SETVAR(star, (Name) NULL, false);
	(void) SETVAR(less_name, (Name) NULL, false);
	(void) SETVAR(percent_name, (Name) NULL, false);
	(void) SETVAR(query, (Name) NULL, false);
        if (query_list != NULL) {
		delete_query_chain(query_list);
        }
	(void) SETVAR(hat, (Name) NULL, false);
        if (hat_list != NULL) {
		delete_query_chain(hat_list);
        }

	if (conditional_macro_used) {
		target->conditional_macro_list = cond_macro_list;
		cond_macro_list = NULL;
		target->depends_on_conditional = true;
	}
}

/*
 *	touch_command(line, target, result)
 *
 *	If this is an "make -t" run we do this.
 *	We touch all targets in the target group ("foo + fie:") if any.
 *
 *	Return value:
 *				Indicates if the command failed or not
 *
 *	Parameters:
 *		line		The command line to update
 *		target		The target we are touching
 *		result		Initial value for the result we return
 *
 *	Global variables used:
 *		do_not_exec_rule Indicates that -n is on
 *		silent		Do not echo commands
 */
static Doname
touch_command(register Property line, register Name target, Doname result)
{
	Name			name;
	register Chain		target_group;
	String_rec		touch_string;
	wchar_t			buffer[MAXPATHLEN];
	Name			touch_cmd;
	Cmd_line		rule;

	for (name = target, target_group = NULL; name != NULL;) {
		if (!name->is_member) {
			/*
			 * Build a touch command that can be passed
			 * to dosys(). If KEEP_STATE is on, "make -t"
			 * will save the proper command, not the
			 * "touch" in .make.state.
			 */
			INIT_STRING_FROM_STACK(touch_string, buffer);
			MBSTOWCS(wcs_buffer, "touch ");
			append_string(wcs_buffer, &touch_string, FIND_LENGTH);
			touch_cmd = name;
			if (name->has_vpath_alias_prop) {
				touch_cmd = get_prop(name->prop,
						 vpath_alias_prop)->
						   body.vpath_alias.alias;
			}
			APPEND_NAME(touch_cmd,
				      &touch_string,
				      FIND_LENGTH);
			touch_cmd = GETNAME(touch_string.buffer.start,
					    FIND_LENGTH);
			if (touch_string.free_after_use) {
				retmem(touch_string.buffer.start);
			}
			if (!silent ||
			    do_not_exec_rule &&
			    (target_group == NULL)) {
				(void) printf("%s\n", touch_cmd->string_mb);
			}
			/* Run the touch command, or simulate it */
			if (!do_not_exec_rule) {
				result = dosys(touch_cmd,
					       false,
					       false,
					       false,
					       false,
					       name);
			} else {
				result = build_ok;
			}
		} else {
			result = build_ok;
		}
		if (target_group == NULL) {
			target_group = line->body.line.target_group;
		} else {
			target_group = target_group->next;
		}
		if (target_group != NULL) {
			name = target_group->name;
		} else {
			name = NULL;
		}
	}
	return result;
}

/*
 *	update_target(line, result)
 *
 *	updates the status of a target after executing its commands.
 *
 *	Parameters:
 *		line		The command line block to update
 *		result		Indicates that build is OK so can update
 *
 *	Global variables used:
 *		do_not_exec_rule Indicates that -n is on
 *		touch		Fake the new timestamp if we are just touching
 */
void
update_target(Property line, Doname result)
{
	Name			target;
	Chain			target_group;
	Property		line2;
	timestruc_t		old_stat_time;
	Property		member;

	/*
	 * [tolik] Additional fix for bug 1063790. It was fixed
	 * for serial make long ago, but DMake dumps core when
	 * target is a symlink and sccs file is newer then target.
	 * In this case, finish_children() calls update_target()
	 * with line==NULL.
	 */
	if(line == NULL) {
		/* XXX. Should we do anything here? */
		return;
	}

	target = line->body.line.target;

	if ((result == build_ok) && (line->body.line.command_used != NULL)) {
		if (do_not_exec_rule ||
		    touch ||
		    (target->is_member &&
		     (line->body.line.command_template != NULL) &&
		     (line->body.line.command_template->command_line->string_mb[0] == 0) &&
		     (line->body.line.command_template->next == NULL))) {
			/* If we are simulating execution we need to fake a */
			/* new timestamp for the target we didnt build */
			target->stat.time = file_max_time;
		} else {
			/*
			 * If we really built the target we read the new
			 * timestamp.
			 * Fix for bug #1110906: if .c file is newer than
			 * the corresponding .o file which is in an archive
			 * file, make will compile the .c file but it won't
			 * update the object in the .a file.
			 */
			old_stat_time = target->stat.time;
			target->stat.time = file_no_time;
			(void) exists(target);
			if ((target->is_member) &&
			    (target->stat.time == old_stat_time)) {
				member = get_prop(target->prop, member_prop);
				if (member != NULL) {
					target->stat.time = member->body.member.library->stat.time;
					target->stat.time.tv_sec++;
				}
			}
		}
		/* If the target is part of a group we need to propagate the */
		/* result of the run to all members */
		for (target_group = line->body.line.target_group;
		     target_group != NULL;
		     target_group = target_group->next) {
			target_group->name->stat.time = target->stat.time;
			line2 = maybe_append_prop(target_group->name,
						  line_prop);
			line2->body.line.command_used =
			  line->body.line.command_used;
			line2->body.line.target = target_group->name;
		}
	}
	target->has_built = true;
}

/*
 *	sccs_get(target, command)
 *
 *	Figures out if it possible to sccs get a file
 *	and builds the command to do it if it is.
 *
 *	Return value:
 *				Indicates if sccs get failed or not
 *
 *	Parameters:
 *		target		Target to get
 *		command		Where to deposit command to use
 *
 *	Global variables used:
 *		debug_level	Should we trace activities?
 *		recursion_level	Used for tracing
 *		sccs_get_rule	The rule to used for sccs getting
 */
static Doname
sccs_get(register Name target, register Property *command)
{
	register int		result;
	char			link[MAXPATHLEN];
	String_rec		string;
	wchar_t			name[MAXPATHLEN];
	register wchar_t	*p;
	timestruc_t		sccs_time;
	register Property	line;
	int			sym_link_depth = 0;

	/* For sccs, we need to chase symlinks. */
        while (target->stat.is_sym_link) {
		if (sym_link_depth++ > 90) {
			fatal(gettext("Can't read symbolic link `%s': Number of symbolic links encountered during path name traversal exceeds 90."),
			      target->string_mb);
		}
                /* Read the value of the link. */
                result = readlink_vroot(target->string_mb,
					link,
					sizeof(link),
					NULL,
					VROOT_DEFAULT);
                if (result == -1) {
                        fatal(gettext("Can't read symbolic link `%s': %s"),
                              target->string_mb, errmsg(errno));
		}
		link[result] = 0;
                /* Use the value to build the proper filename. */
                INIT_STRING_FROM_STACK(string, name);

		Wstring wcb(target);
                if ((link[0] != slash_char) &&
                    ((p = (wchar_t *) wcsrchr(wcb.get_string(), slash_char)) != NULL)) {
                        append_string(wcb.get_string(), &string, p - wcb.get_string() + 1);
		}
                append_string(link, &string, result);
                /* Replace the old name with the translated name. */
		target = normalize_name(string.buffer.start, string.text.p - string.buffer.start);
                (void) exists(target);
                if (string.free_after_use) {
                        retmem(string.buffer.start);
		}
        }

	/*
	 * read_dir() also reads the ?/SCCS dir and saves information
	 * about which files have SCSC/s. files.
	 */
	if (target->stat.has_sccs == DONT_KNOW_SCCS) {
		read_directory_of_file(target);
	}
	switch (target->stat.has_sccs) {
	case DONT_KNOW_SCCS:
		/* We dont know by now there is no SCCS/s.* */
		target->stat.has_sccs = NO_SCCS;
	case NO_SCCS:
		/*
		 * If there is no SCCS/s.* but the plain file exists,
		 * we say things are OK.
		 */
		if (target->stat.time > file_doesnt_exist) {
			return build_ok;
		}
		/* If we cant find the plain file, we give up. */
		return build_dont_know;
	case HAS_SCCS:
		/*
		 * Pay dirt. We now need to figure out if the plain file
		 * is out of date relative to the SCCS/s.* file.
		 */
		sccs_time = exists(get_prop(target->prop,
					    sccs_prop)->body.sccs.file);
		break;
	}

	if ((!target->has_complained &&
	    (sccs_time != file_doesnt_exist) &&
	    (sccs_get_rule != NULL))) {
		/* only checking */
		if (command == NULL) {
			return build_ok;
		}
		/*
		 * We provide a command line for the target. The line is a
		 * "sccs get" command from default.mk.
		 */
		line = maybe_append_prop(target, line_prop);
		*command = line;
		if (sccs_time > target->stat.time) {
			/*
			 * And only if the plain file is out of date do we
			 * request execution of the command.
			 */
			line->body.line.is_out_of_date = true;
			if (debug_level > 0) {
				(void) printf(gettext("%*sSccs getting %s because s. file is younger than source file\n"),
					      recursion_level,
					      "",
					      target->string_mb);
			}
		}
		line->body.line.sccs_command = true;
		line->body.line.command_template = sccs_get_rule;
		if(!svr4 && (!allrules_read || posix)) {
		   if((target->prop) &&
		      (target->prop->body.sccs.file) &&
		      (target->prop->body.sccs.file->string_mb)) {
		      if((strlen(target->prop->body.sccs.file->string_mb) ==
			strlen(target->string_mb) + 2) &&
		        (target->prop->body.sccs.file->string_mb[0] == 's') &&
		        (target->prop->body.sccs.file->string_mb[1] == '.')) {

		         line->body.line.command_template = get_posix_rule;
		      }
		   }
		}
		line->body.line.target = target;
		/*
		 * Also make sure the rule is build with $* and $<
		 * bound properly.
		 */
		line->body.line.star = NULL;
		line->body.line.less = NULL;
		line->body.line.percent = NULL;
		return build_ok;
	}
	return build_dont_know;
}

/*
 *	read_directory_of_file(file)
 *
 *	Reads the directory the specified file lives in.
 *
 *	Parameters:
 *		file		The file we need to read dir for
 *
 *	Global variables used:
 *		dot		The Name ".", used as the default dir
 */
void
read_directory_of_file(register Name file)
{

	Wstring file_string(file);
	wchar_t * wcb = file_string.get_string();
	wchar_t usr_include_buf[MAXPATHLEN];
	wchar_t usr_include_sys_buf[MAXPATHLEN];

	register Name		directory = dot;
	register wchar_t	*p = (wchar_t *) wcsrchr(wcb,
							(int) slash_char);
	register int		length = p - wcb;
	static Name		usr_include;
	static Name		usr_include_sys;

	if (usr_include == NULL) {
		MBSTOWCS(usr_include_buf, "/usr/include");
		usr_include = GETNAME(usr_include_buf, FIND_LENGTH);
		MBSTOWCS(usr_include_sys_buf, "/usr/include/sys");
		usr_include_sys = GETNAME(usr_include_sys_buf, FIND_LENGTH);
	}

	/*
	 * If the filename contains a "/" we have to extract the path
	 * Else the path defaults to ".".
	 */
	if (p != NULL) {
		/*
		 * Check some popular directories first to possibly
		 * save time. Compare string length first to gain speed.
		 */
		if ((usr_include->hash.length == length) &&
		    IS_WEQUALN(usr_include_buf,
			       wcb,
			       length)) {
			directory = usr_include;
		} else if ((usr_include_sys->hash.length == length) &&
		           IS_WEQUALN(usr_include_sys_buf,
		                      wcb,
		                      length)) {
			directory = usr_include_sys;
		} else {
			directory = GETNAME(wcb, length);
		}
	}
	(void) read_dir(directory,
			(wchar_t *) NULL,
			(Property) NULL,
			(wchar_t *) NULL);
}

/*
 *	add_pattern_conditionals(target)
 *
 *	Scan the list of conditionals defined for pattern targets and add any
 *	that match this target to its list of conditionals.
 *
 *	Parameters:
 *		target		The target we should add conditionals for
 *
 *	Global variables used:
 *		conditionals	The list of pattern conditionals
 */
static void
add_pattern_conditionals(register Name target)
{
	register Property	conditional;
	Property		new_prop;
	Property		*previous;
	Name_rec		dummy;
	wchar_t			*pattern;
	wchar_t			*percent;
	int			length;

	Wstring wcb(target);
	Wstring wcb1;

	for (conditional = get_prop(conditionals->prop, conditional_prop);
	     conditional != NULL;
	     conditional = get_prop(conditional->next, conditional_prop)) {
		wcb1.init(conditional->body.conditional.target);
		pattern = wcb1.get_string();
		if (pattern[1] != 0) {
			percent = (wchar_t *) wcschr(pattern, (int) percent_char);
			/* Check for possible buffer under-read */
			if ((length = wcb.length()-wcslen(percent+1)) <= 0) {
				continue;
			}
			if (!wcb.equaln(pattern, percent-pattern) ||
			    !IS_WEQUAL(wcb.get_string(length), percent+1)) {
				continue;
			}
		}
		for (previous = &target->prop;
		     *previous != NULL;
		     previous = &(*previous)->next) {
			if (((*previous)->type == conditional_prop) &&
			    ((*previous)->body.conditional.sequence >
			     conditional->body.conditional.sequence)) {
				break;
			}
		}
		if (*previous == NULL) {
			new_prop = append_prop(target, conditional_prop);
		} else {
			dummy.prop = NULL;
			new_prop = append_prop(&dummy, conditional_prop);
			new_prop->next = *previous;
			*previous = new_prop;
		}
		target->conditional_cnt++;
		new_prop->body.conditional = conditional->body.conditional;
	}
}

/*
 *	set_locals(target, old_locals)
 *
 *	Sets any conditional macros for the target.
 *	Each target carries a possibly empty set of conditional properties.
 *
 *	Parameters:
 *		target		The target to set conditional macros for
 *		old_locals	Space to store old values in
 *
 *	Global variables used:
 *		debug_level	Should we trace activity?
 *		is_conditional	We need to preserve this value
 *		recursion_level	Used for tracing
 */
void
set_locals(register Name target, register Property old_locals)
{
	register Property	conditional;
	register int		i;
	register Boolean	saved_conditional_macro_used;
	Chain			cond_name;
	Chain			cond_chain;

	if (target->dont_activate_cond_values) {
		return;
	}

	saved_conditional_macro_used = conditional_macro_used;

	/* Scan the list of conditional properties and apply each one */
	for (conditional = get_prop(target->prop, conditional_prop), i = 0;
	     conditional != NULL;
	     conditional = get_prop(conditional->next, conditional_prop),
	     i++) {
		/* Save the old value */
		old_locals[i].body.macro =
		  maybe_append_prop(conditional->body.conditional.name,
				    macro_prop)->body.macro;
		if (debug_level > 1) {
			(void) printf(gettext("%*sActivating conditional value: "),
				      recursion_level,
				      "");
		}
		/* Set the conditional value. Macros are expanded when the */
		/* macro is refd as usual */
		if ((conditional->body.conditional.name != virtual_root) ||
		    (conditional->body.conditional.value != virtual_root)) {
			(void) SETVAR(conditional->body.conditional.name,
				      conditional->body.conditional.value,
				      (Boolean) conditional->body.conditional.append);
		}
		cond_name = ALLOC(Chain);
		cond_name->name = conditional->body.conditional.name;
	}
	/* Put this target on the front of the chain of conditional targets */
	cond_chain = ALLOC(Chain);
	cond_chain->name = target;
	cond_chain->next = conditional_targets;
	conditional_targets = cond_chain;
	conditional_macro_used = saved_conditional_macro_used;
}

/*
 *	reset_locals(target, old_locals, conditional, index)
 *
 *	Removes any conditional macros for the target.
 *
 *	Parameters:
 *		target		The target we are retoring values for
 *		old_locals	The values to restore
 *		conditional	The first conditional block for the target
 *		index		into the old_locals vector
 *	Global variables used:
 *		debug_level	Should we trace activities?
 *		recursion_level	Used for tracing
 */
void
reset_locals(register Name target, register Property old_locals, register Property conditional, register int index)
{
	register Property	this_conditional;
	Chain			cond_chain;

	if (target->dont_activate_cond_values) {
		return;
	}

	/* Scan the list of conditional properties and restore the old value */
	/* to each one Reverse the order relative to when we assigned macros */
	this_conditional = get_prop(conditional->next, conditional_prop);
	if (this_conditional != NULL) {
		reset_locals(target, old_locals, this_conditional, index+1);
	} else {
		/* Remove conditional target from chain */
		if (conditional_targets == NULL ||
		    conditional_targets->name != target) {
			warning(gettext("Internal error: reset target not at head of condtional_targets chain"));
		} else {
			cond_chain = conditional_targets->next;
			retmem_mb((caddr_t) conditional_targets);
			conditional_targets = cond_chain;
		}
	}
	get_prop(conditional->body.conditional.name->prop,
		 macro_prop)->body.macro = old_locals[index].body.macro;
	if (conditional->body.conditional.name == virtual_root) {
		(void) SETVAR(virtual_root, getvar(virtual_root), false);
	}
	if (debug_level > 1) {
		if (old_locals[index].body.macro.value != NULL) {
			(void) printf(gettext("%*sdeactivating conditional value: %s= %s\n"),
				      recursion_level,
				      "",
				      conditional->body.conditional.name->
				      string_mb,
				      old_locals[index].body.macro.value->
				      string_mb);
		} else {
			(void) printf(gettext("%*sdeactivating conditional value: %s =\n"),
				      recursion_level,
				      "",
				      conditional->body.conditional.name->
				      string_mb);
		}
	}
}

/*
 *	check_auto_dependencies(target, auto_count, automatics)
 *
 *	Returns true if the target now has a dependency
 *	it didn't previously have (saved on automatics).
 *
 *	Return value:
 *				true if new dependency found
 *
 *	Parameters:
 *		target		Target we check
 *		auto_count	Number of old automatic vars
 *		automatics	Saved old automatics
 *
 *	Global variables used:
 *		keep_state	Indicates that .KEEP_STATE is on
 */
Boolean
check_auto_dependencies(Name target, int auto_count, Name *automatics)
{
	Name		*p;
	int		n;
	Property	line;
	Dependency	dependency;

	if (keep_state) {
		if ((line = get_prop(target->prop, line_prop)) == NULL) {
			return false;
		}
		/* Go thru new list of automatic depes */
		for (dependency = line->body.line.dependencies;
		     dependency != NULL;
		     dependency = dependency->next) {
			/* And make sure that each one existed before we */
			/* built the target */
			if (dependency->automatic && !dependency->stale) {
				for (n = auto_count, p = automatics;
				     n > 0;
				     n--) {
					if (*p++ == dependency->name) {
						/* If we can find it on the */
						/* saved list of autos we */
						/* are OK  */
						goto not_new;
					}
				}
				/* But if we scan over the old list */
				/* of auto. without finding it it is */
				/* new and we must check it */
				return true;
			}
		not_new:;
		}
		return false;
	} else {
		return false;
	}
}


// Recursively delete each of the Chain struct on the chain.

static void
delete_query_chain(Chain ch)
{
	if (ch == NULL) {
		return;
	} else {
		delete_query_chain(ch->next);
		retmem_mb((char *) ch);
	}
}

Doname
target_can_be_built(register Name target) {
	Doname		result = build_dont_know;
	Name		true_target = target;
	Property	line;

	if (target == wait_name) {
		return(build_ok);
	}
	/*
	 * If the target is a constructed one for a "::" target,
	 * we need to consider that.
	 */
	if (target->has_target_prop) {
		true_target = get_prop(target->prop,
				       target_prop)->body.target.target;
	}

	(void) exists(true_target);

	if (true_target->state == build_running) {
		return(build_running);
	}
	if (true_target->stat.time != file_doesnt_exist) {
		result = build_ok;
	}

	/* get line property for the target */
	line = get_prop(true_target->prop, line_prop);

	/* first check for explicit rule */
	if (line != NULL && line->body.line.command_template != NULL) {
		result = build_ok;
	}
	/* try to find pattern rule */
	if (result == build_dont_know) {
		result = find_percent_rule(target, NULL, false);
	}

	/* try to find double suffix rule */
	if (result == build_dont_know) {
		if (target->is_member) {
			Property member = get_prop(target->prop, member_prop);
			if (member != NULL && member->body.member.member != NULL) {
				result = find_ar_suffix_rule(target, member->body.member.member, NULL, false);
			} else {
				result = find_double_suffix_rule(target, NULL, false);
			}
		} else {
			result = find_double_suffix_rule(target, NULL, false);
		}
	}

	/* try to find suffix rule */
	if ((result == build_dont_know) && second_pass) {
		result = find_suffix_rule(target, target, empty_name, NULL, false);
	}

	/* check for sccs */
	if (result == build_dont_know) {
		result = sccs_get(target, NULL);
	}

	/* try to find dyn target */
	if (result == build_dont_know) {
		Name dtarg = find_dyntarget(target);
		if (dtarg != NULL) {
			result = target_can_be_built(dtarg);
		}
	}

	/* check whether target was mentioned in makefile */
	if (result == build_dont_know) {
		if (target->colons != no_colon) {
			result = build_ok;
		}
	}

	/* result */
	return result;
}<|MERGE_RESOLUTION|>--- conflicted
+++ resolved
@@ -184,10 +184,7 @@
 		    target->string_mb);
 		break;
 	}
-<<<<<<< HEAD
-=======
 	return (rv);
->>>>>>> 00f1a4f4
 }
 
 
