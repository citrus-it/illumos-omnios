#
# CDDL HEADER START
#
# The contents of this file are subject to the terms of the
# Common Development and Distribution License (the "License").
# You may not use this file except in compliance with the License.
#
# You can obtain a copy of the license at usr/src/OPENSOLARIS.LICENSE
# or http://www.opensolaris.org/os/licensing.
# See the License for the specific language governing permissions
# and limitations under the License.
#
# When distributing Covered Code, include this CDDL HEADER in each
# file and include the License file at usr/src/OPENSOLARIS.LICENSE.
# If applicable, add the following below this CDDL HEADER, with the
# fields enclosed by brackets "[]" replaced with your own identifying
# information: Portions Copyright [yyyy] [name of copyright owner]
#
# CDDL HEADER END
#
# Copyright 2009 Sun Microsystems, Inc.  All rights reserved.
# Use is subject to license terms.
#
# Copyright (c) 2018, Joyent, Inc.

PROG = powertop

COMMON_OBJS = $(PROG).o \
	display.o \
	battery.o \
	cpufreq.o \
	cpuidle.o \
	events.o \
	util.o \
	suggestions.o \
	turbo.o

SRCS		= $(COMMON_OBJS:%.o=../common/%.c)

include ../../Makefile.cmd
.KEEP_STATE:

<<<<<<< HEAD
CERRWARN	+= -Wno-parentheses
CERRWARN	+= -Wno-uninitialized
LDLIBS		+= -lncurses -ldtrace -lkstat
=======
CFLAGS		+= $(CCVERBOSE)
CFLAGS64	+= $(CCVERBOSE)
CERRWARN	+= -_gcc=-Wno-parentheses
CERRWARN	+= -_gcc=-Wno-uninitialized

SMOFF += free

LDLIBS		+= -lcurses -ldtrace -lkstat
>>>>>>> c653bb47

FILEMODE	= 0555

CLEANFILES	+= $(COMMON_OBJS)

all:	$(PROG)

clean:
	$(RM) $(CLEANFILES)


include ../../Makefile.targ<|MERGE_RESOLUTION|>--- conflicted
+++ resolved
@@ -40,20 +40,12 @@
 include ../../Makefile.cmd
 .KEEP_STATE:
 
-<<<<<<< HEAD
 CERRWARN	+= -Wno-parentheses
 CERRWARN	+= -Wno-uninitialized
-LDLIBS		+= -lncurses -ldtrace -lkstat
-=======
-CFLAGS		+= $(CCVERBOSE)
-CFLAGS64	+= $(CCVERBOSE)
-CERRWARN	+= -_gcc=-Wno-parentheses
-CERRWARN	+= -_gcc=-Wno-uninitialized
 
 SMOFF += free
 
-LDLIBS		+= -lcurses -ldtrace -lkstat
->>>>>>> c653bb47
+LDLIBS		+= -lncurses -ldtrace -lkstat
 
 FILEMODE	= 0555
 
