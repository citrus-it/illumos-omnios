--- conflicted
+++ resolved
@@ -21,12 +21,7 @@
 
 /*
  * Copyright (c) 2005, 2010, Oracle and/or its affiliates. All rights reserved.
-<<<<<<< HEAD
- * Copyright 2011 Nexenta Systems, Inc. All rights reserved.
  * Copyright (c) 2011, 2016 by Delphix. All rights reserved.
-=======
- * Copyright (c) 2011, 2015 by Delphix. All rights reserved.
->>>>>>> 6401734d
  * Copyright (c) 2012 by Frederik Wessels. All rights reserved.
  * Copyright (c) 2013 by Prasad Joshi (sTec). All rights reserved.
  * Copyright 2016 Igor Kozhukhov <ikozhukhov@gmail.com>.
@@ -1363,11 +1358,8 @@
 	char *vname;
 	uint64_t notpresent;
 	spare_cbdata_t cb;
-<<<<<<< HEAD
-	char *state, *type;
-=======
 	const char *state;
->>>>>>> 6401734d
+	char *type;
 
 	if (nvlist_lookup_nvlist_array(nv, ZPOOL_CONFIG_CHILDREN,
 	    &child, &children) != 0)
