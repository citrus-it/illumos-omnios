#
# CDDL HEADER START
#
# The contents of this file are subject to the terms of the
# Common Development and Distribution License (the "License").
# You may not use this file except in compliance with the License.
#
# You can obtain a copy of the license at usr/src/OPENSOLARIS.LICENSE
# or http://www.opensolaris.org/os/licensing.
# See the License for the specific language governing permissions
# and limitations under the License.
#
# When distributing Covered Code, include this CDDL HEADER in each
# file and include the License file at usr/src/OPENSOLARIS.LICENSE.
# If applicable, add the following below this CDDL HEADER, with the
# fields enclosed by brackets "[]" replaced with your own identifying
# information: Portions Copyright [yyyy] [name of copyright owner]
#
# CDDL HEADER END
#
# Copyright 2009 Sun Microsystems, Inc.  All rights reserved.
# Use is subject to license terms.
#

PROG= 		sysdef 

include ../Makefile.cmd

SUBDIRS += $(MACH64)

all	:=	TARGET = all
install	:=	TARGET = install
clean	:=	TARGET = clean
clobber	:=	TARGET = clobber

RELUSRSBIN=     ../usr/sbin

FILEMODE= 0555

.KEEP_STATE:

all:	$(SUBDIRS)

clean clobber:	$(SUBDIRS)

<<<<<<< HEAD
install:	$(SUBDIRS)
	-$(RM) $(ROOTUSRSBINPROG)
	-$(LN) $(ISAEXEC) $(ROOTUSRSBINPROG)
=======
clean clobber lint:	$(SUBDIRS)

install:	$(SUBDIRS) $(ROOTSYMLINK)
>>>>>>> f864f99e

$(SUBDIRS):	FRC
	@cd $@; pwd; $(MAKE) $(TARGET)

FRC:

include ../Makefile.targ<|MERGE_RESOLUTION|>--- conflicted
+++ resolved
@@ -43,15 +43,7 @@
 
 clean clobber:	$(SUBDIRS)
 
-<<<<<<< HEAD
-install:	$(SUBDIRS)
-	-$(RM) $(ROOTUSRSBINPROG)
-	-$(LN) $(ISAEXEC) $(ROOTUSRSBINPROG)
-=======
-clean clobber lint:	$(SUBDIRS)
-
 install:	$(SUBDIRS) $(ROOTSYMLINK)
->>>>>>> f864f99e
 
 $(SUBDIRS):	FRC
 	@cd $@; pwd; $(MAKE) $(TARGET)
