/*
 * CDDL HEADER START
 *
 * The contents of this file are subject to the terms of the
 * Common Development and Distribution License (the "License").
 * You may not use this file except in compliance with the License.
 *
 * You can obtain a copy of the license at usr/src/OPENSOLARIS.LICENSE
 * or http://www.opensolaris.org/os/licensing.
 * See the License for the specific language governing permissions
 * and limitations under the License.
 *
 * When distributing Covered Code, include this CDDL HEADER in each
 * file and include the License file at usr/src/OPENSOLARIS.LICENSE.
 * If applicable, add the following below this CDDL HEADER, with the
 * fields enclosed by brackets "[]" replaced with your own identifying
 * information: Portions Copyright [yyyy] [name of copyright owner]
 *
 * CDDL HEADER END
 */

/*
 * Copyright (c) 2005, 2010, Oracle and/or its affiliates. All rights reserved.
 * Copyright 2017 Joyent, Inc.
 * Copyright 2016 Nexenta Systems, Inc.
 * Copyright (c) 2015 Joyent, Inc. All rights reserved.
 * Copyright 2020 Peter Tribble.
 * Copyright 2021 OmniOS Community Edition (OmniOSce) Association.
 * Copyright 2021 RackTop Systems, Inc.
 * Copyright 2024 H. William Welliver <william@welliver.org>
 * Copyright 2024 Oxide Computer Company
 */

#include <stdio.h>
#include <ctype.h>
#include <dlfcn.h>
#include <locale.h>
#include <signal.h>
#include <stdarg.h>
#include <stdlib.h>
#include <fcntl.h>
#include <string.h>
#include <stropts.h>
#include <sys/stat.h>
#include <errno.h>
#include <kstat.h>
#include <strings.h>
#include <getopt.h>
#include <unistd.h>
#include <priv.h>
#include <limits.h>
#include <termios.h>
#include <pwd.h>
#include <auth_attr.h>
#include <auth_list.h>
#include <libintl.h>
#include <libdevinfo.h>
#include <libdlpi.h>
#include <libdladm.h>
#include <libdllink.h>
#include <libdlstat.h>
#include <libdlaggr.h>
#include <libdlwlan.h>
#include <libdlvlan.h>
#include <libdlvnic.h>
#include <libdlib.h>
#include <libdlether.h>
#include <libdliptun.h>
#include <libdlsim.h>
#include <libdlbridge.h>
#include <libdloverlay.h>
#include <libinetutil.h>
#include <libvrrpadm.h>
#include <bsm/adt.h>
#include <bsm/adt_event.h>
#include <libdlvnic.h>
#include <sys/types.h>
#include <sys/socket.h>
#include <sys/ib/ib_types.h>
#include <sys/processor.h>
#include <netinet/in.h>
#include <arpa/inet.h>
#include <net/if_types.h>
#include <stddef.h>
#include <stp_in.h>
#include <ofmt.h>
#include <libcustr.h>

#define	MAXPORT			256
#define	MAXVNIC			256
#define	BUFLEN(lim, ptr)	(((lim) > (ptr)) ? ((lim) - (ptr)) : 0)
#define	MAXLINELEN		1024
#define	SMF_UPGRADE_FILE		"/var/svc/profile/upgrade"
#define	SMF_UPGRADEDATALINK_FILE	"/var/svc/profile/upgrade_datalink"
#define	SMF_DLADM_UPGRADE_MSG		" # added by dladm(8)"
#define	DLADM_DEFAULT_COL	80

/*
 * used by the wifi show-* commands to set up ofmt_field_t structures.
 */
#define	WIFI_CMD_SCAN		0x00000001
#define	WIFI_CMD_SHOW		0x00000002
#define	WIFI_CMD_ALL		(WIFI_CMD_SCAN | WIFI_CMD_SHOW)

/* No larger than pktsum_t */
typedef struct brsum_s {
	uint64_t	drops;
	uint64_t	forward_dir;
	uint64_t	forward_mb;
	uint64_t	forward_unk;
	uint64_t	recv;
	uint64_t	sent;
} brsum_t;

/* No larger than pktsum_t */
typedef struct brlsum_s {
	uint32_t	cfgbpdu;
	uint32_t	tcnbpdu;
	uint32_t	rstpbpdu;
	uint32_t	txbpdu;
	uint64_t	drops;
	uint64_t	recv;
	uint64_t	xmit;
} brlsum_t;

typedef struct show_state {
	boolean_t	ls_firstonly;
	boolean_t	ls_donefirst;
	pktsum_t	ls_prevstats;
	uint32_t	ls_flags;
	dladm_status_t	ls_status;
	ofmt_handle_t	ls_ofmt;
	boolean_t	ls_parsable;
	boolean_t	ls_mac;
	boolean_t	ls_hwgrp;
} show_state_t;

typedef struct show_grp_state {
	pktsum_t	gs_prevstats[MAXPORT];
	uint32_t	gs_flags;
	dladm_status_t	gs_status;
	boolean_t	gs_parsable;
	boolean_t	gs_lacp;
	boolean_t	gs_extended;
	boolean_t	gs_stats;
	boolean_t	gs_firstonly;
	boolean_t	gs_donefirst;
	ofmt_handle_t	gs_ofmt;
} show_grp_state_t;

typedef struct show_vnic_state {
	datalink_id_t	vs_vnic_id;
	datalink_id_t	vs_link_id;
	char		vs_vnic[MAXLINKNAMELEN];
	char		vs_link[MAXLINKNAMELEN];
	boolean_t	vs_parsable;
	boolean_t	vs_found;
	boolean_t	vs_firstonly;
	boolean_t	vs_donefirst;
	boolean_t	vs_stats;
	boolean_t	vs_printstats;
	pktsum_t	vs_totalstats;
	pktsum_t	vs_prevstats[MAXVNIC];
	boolean_t	vs_etherstub;
	dladm_status_t	vs_status;
	uint32_t	vs_flags;
	ofmt_handle_t	vs_ofmt;
	char		*vs_zonename;
} show_vnic_state_t;

typedef struct show_part_state {
	datalink_id_t	ps_over_id;
	char		ps_part[MAXLINKNAMELEN];
	boolean_t	ps_parsable;
	boolean_t	ps_found;
	dladm_status_t	ps_status;
	uint32_t	ps_flags;
	ofmt_handle_t	ps_ofmt;
} show_part_state_t;

typedef struct show_ib_state {
	datalink_id_t	is_link_id;
	char		is_link[MAXLINKNAMELEN];
	boolean_t	is_parsable;
	dladm_status_t	is_status;
	uint32_t	is_flags;
	ofmt_handle_t	is_ofmt;
} show_ib_state_t;

typedef struct show_usage_state_s {
	boolean_t	us_plot;
	boolean_t	us_parsable;
	boolean_t	us_printheader;
	boolean_t	us_first;
	boolean_t	us_showall;
	ofmt_handle_t	us_ofmt;
} show_usage_state_t;

typedef struct show_overlay_request_s {
	boolean_t	sor_failed;
	ofmt_handle_t	sor_ofmt;
} show_overlay_request_t;

/*
 * callback functions for printing output and error diagnostics.
 */
static ofmt_cb_t print_default_cb, print_link_stats_cb, print_linkprop_cb;
static ofmt_cb_t print_lacp_cb, print_phys_one_mac_cb;
static ofmt_cb_t print_xaggr_cb, print_aggr_stats_cb;
static ofmt_cb_t print_phys_one_hwgrp_cb, print_wlan_attr_cb;
static ofmt_cb_t print_wifi_status_cb, print_link_attr_cb;
static ofmt_cb_t print_overlay_cb, print_overlay_fma_cb, print_overlay_targ_cb;

typedef void cmdfunc_t(int, char **, const char *);

static cmdfunc_t do_help;
static cmdfunc_t do_show_link, do_show_wifi, do_show_phys;
static cmdfunc_t do_create_aggr, do_delete_aggr, do_add_aggr, do_remove_aggr;
static cmdfunc_t do_modify_aggr, do_show_aggr, do_up_aggr;
static cmdfunc_t do_scan_wifi, do_connect_wifi, do_disconnect_wifi;
static cmdfunc_t do_show_linkprop, do_set_linkprop, do_reset_linkprop;
static cmdfunc_t do_create_secobj, do_delete_secobj, do_show_secobj;
static cmdfunc_t do_init_linkprop, do_init_secobj;
static cmdfunc_t do_create_vlan, do_delete_vlan, do_up_vlan, do_show_vlan;
static cmdfunc_t do_rename_link, do_delete_phys, do_init_phys;
static cmdfunc_t do_show_linkmap;
static cmdfunc_t do_show_ether;
static cmdfunc_t do_create_vnic, do_delete_vnic, do_show_vnic;
static cmdfunc_t do_up_vnic;
static cmdfunc_t do_create_part, do_delete_part, do_show_part, do_show_ib;
static cmdfunc_t do_up_part;
static cmdfunc_t do_create_etherstub, do_delete_etherstub, do_show_etherstub;
static cmdfunc_t do_create_simnet, do_modify_simnet;
static cmdfunc_t do_delete_simnet, do_show_simnet, do_up_simnet;
static cmdfunc_t do_show_usage;
static cmdfunc_t do_create_bridge, do_modify_bridge, do_delete_bridge;
static cmdfunc_t do_add_bridge, do_remove_bridge, do_show_bridge;
static cmdfunc_t do_create_iptun, do_modify_iptun, do_delete_iptun;
static cmdfunc_t do_show_iptun, do_up_iptun, do_down_iptun;
static cmdfunc_t do_create_overlay, do_delete_overlay, do_modify_overlay;
static cmdfunc_t do_show_overlay, do_up_overlay;

static void	do_up_vnic_common(int, char **, const char *, boolean_t);

static int show_part(dladm_handle_t, datalink_id_t, void *);

static void	altroot_cmd(char *, int, char **);
static int	show_linkprop_onelink(dladm_handle_t, datalink_id_t, void *);

static void	link_stats(datalink_id_t, uint_t, char *, show_state_t *);
static void	aggr_stats(datalink_id_t, show_grp_state_t *, uint_t);
static void	vnic_stats(show_vnic_state_t *, uint32_t);

static int	get_one_kstat(const char *, const char *, uint8_t,
		    void *, boolean_t);
static void	get_mac_stats(const char *, pktsum_t *);
static void	get_link_stats(const char *, pktsum_t *);
static uint64_t	get_ifspeed(const char *, boolean_t);
static const char	*get_linkstate(const char *, boolean_t, char *);
static const char	*get_linkduplex(const char *, boolean_t, char *);

static iptun_type_t	iptun_gettypebyname(char *);
static const char	*iptun_gettypebyvalue(iptun_type_t);
static dladm_status_t	print_iptun(dladm_handle_t, datalink_id_t,
			    show_state_t *);
static int	print_iptun_walker(dladm_handle_t, datalink_id_t, void *);

static int	show_etherprop(dladm_handle_t, datalink_id_t, void *);
static void	show_ether_xprop(void *, dladm_ether_info_t *);
static boolean_t	link_is_ether(const char *, datalink_id_t *);

static boolean_t str2int(const char *, int *);
static void	die(const char *, ...) __PRINTFLIKE(1);
static void	die_optdup(int);
static void	die_opterr(int, int, const char *);
static void	die_dlerr(dladm_status_t, const char *, ...) __PRINTFLIKE(2);
static void	die_dlerrlist(dladm_status_t, dladm_errlist_t *,
    const char *, ...) __PRINTFLIKE(3);
static void	warn(const char *, ...) __PRINTFLIKE(1);
static void	warn_dlerr(dladm_status_t, const char *, ...) __PRINTFLIKE(2);
static void	warn_dlerrlist(dladm_errlist_t *);

typedef struct	cmd {
	char		*c_name;
	cmdfunc_t	*c_fn;
	const char	*c_usage;
} cmd_t;

static cmd_t	cmds[] = {
	{ "help",		do_help,		NULL		},
	{ "rename-link",	do_rename_link,
	    "    rename-link      [-z zonename] <oldlink> <newlink>"	},
	{ "show-link",		do_show_link,
	    "    show-link        [-pP] [-o <field>,..] [-s [-i <interval>]] "
	    "[<link>]\n"						},
	{ "create-aggr",	do_create_aggr,
	    "    create-aggr      [-t] [-P <policy>] [-L <mode>] [-T <time>] "
	    "[-u <address>]\n"
	    "\t\t     -l <link> [-l <link>...] <link>"			},
	{ "delete-aggr",	do_delete_aggr,
	    "    delete-aggr      [-t] <link>"				},
	{ "add-aggr",		do_add_aggr,
	    "    add-aggr         [-t] -l <link> [-l <link>...] <link>" },
	{ "remove-aggr",	do_remove_aggr,
	    "    remove-aggr      [-t] -l <link> [-l <link>...] <link>" },
	{ "modify-aggr",	do_modify_aggr,
	    "    modify-aggr      [-t] [-P <policy>] [-L <mode>] [-T <time>] "
	    "[-u <address>]\n"
	    "\t\t     <link>"						},
	{ "show-aggr",		do_show_aggr,
	    "    show-aggr        [-pPLx] [-o <field>,..] [-s [-i <interval>]] "
	    "[<link>]\n"						},
	{ "up-aggr",		do_up_aggr,	NULL			},
	{ "scan-wifi",		do_scan_wifi,
	    "    scan-wifi        [-p] [-o <field>,...] [<link>]"	},
	{ "connect-wifi",	do_connect_wifi,
	    "    connect-wifi     [-e <essid>] [-i <bssid>] [-k <key>,...] "
	    "[-s wep|wpa]\n"
	    "\t\t     [-a open|shared] [-b bss|ibss] [-c] [-m a|b|g] "
	    "[-T <time>]\n"
	    "\t\t     [<link>]"						},
	{ "disconnect-wifi",	do_disconnect_wifi,
	    "    disconnect-wifi  [-a] [<link>]"			},
	{ "show-wifi",		do_show_wifi,
	    "    show-wifi        [-p] [-o <field>,...] [<link>]\n"	},
	{ "set-linkprop",	do_set_linkprop,
	    "    set-linkprop     [-t] [-z zonename] -p <prop>=<value>[,...] "
	    "<name>"							},
	{ "reset-linkprop",	do_reset_linkprop,
	    "    reset-linkprop   [-t] [-z zonename] [-p <prop>,...] <name>"},
	{ "show-linkprop",	do_show_linkprop,
	    "    show-linkprop    [-cP] [-o <field>,...] [-z zonename] "
	    "[-p <prop>,...] <name>\n"					},
	{ "show-ether",		do_show_ether,
	    "    show-ether       [-px][-o <field>,...] <link>\n"	},
	{ "create-secobj",	do_create_secobj,
	    "    create-secobj    [-t] [-f <file>] -c <class> <secobj>"	},
	{ "delete-secobj",	do_delete_secobj,
	    "    delete-secobj    [-t] <secobj>[,...]"			},
	{ "show-secobj",	do_show_secobj,
	    "    show-secobj      [-pP] [-o <field>,...] [<secobj>,...]\n" },
	{ "init-linkprop",	do_init_linkprop,	NULL		},
	{ "init-secobj",	do_init_secobj,		NULL		},
	{ "create-vlan",	do_create_vlan,
	    "    create-vlan      [-ft] -l <link> -v <vid> [link]"	},
	{ "delete-vlan",	do_delete_vlan,
	    "    delete-vlan      [-t] <link>"				},
	{ "show-vlan",		do_show_vlan,
	    "    show-vlan        [-pP] [-o <field>,..] [<link>]\n"	},
	{ "up-vlan",		do_up_vlan,		NULL		},
	{ "create-iptun",	do_create_iptun,
	    "    create-iptun     [-t] -T <type> "
	    "[-a {local|remote}=<addr>,...] <link>]" },
	{ "delete-iptun",	do_delete_iptun,
	    "    delete-iptun     [-t] <link>"				},
	{ "modify-iptun",	do_modify_iptun,
	    "    modify-iptun     [-t] -a {local|remote}=<addr>,... <link>" },
	{ "show-iptun",		do_show_iptun,
	    "    show-iptun       [-pP] [-o <field>,..] [<link>]\n"	},
	{ "up-iptun",		do_up_iptun,		NULL		},
	{ "down-iptun",		do_down_iptun,		NULL		},
	{ "delete-phys",	do_delete_phys,
	    "    delete-phys      <link>"				},
	{ "show-phys",		do_show_phys,
	    "    show-phys        [-m | -H | -P] [[-p] [-o <field>[,...]] "
	    "[<link>]\n"						},
	{ "init-phys",		do_init_phys,		NULL		},
	{ "show-linkmap",	do_show_linkmap,	NULL		},
	{ "create-vnic",	do_create_vnic,
	    "    create-vnic      [-t] -l <link> [-m <value> | auto |\n"
	    "\t\t     {factory [-n <slot-id>]} | {random [-r <prefix>]} |\n"
	    "\t\t     {vrrp -V <vrid> -A {inet | inet6}} [-v <vid> [-f]]\n"
	    "\t\t     [-p <prop>=<value>[,...]] <vnic-link>"	},
	{ "delete-vnic",	do_delete_vnic,
	    "    delete-vnic      [-t] [-z zonename] <vnic-link>"	},
	{ "show-vnic",		do_show_vnic,
	    "    show-vnic        [-pP] [-l <link>] [-z zonename] "
	    "[-s [-i <interval>]] [<link>]\n"				},
	{ "up-vnic",		do_up_vnic,		NULL		},
	{ "create-part",	do_create_part,
	    "    create-part      [-t] [-f] -l <link> [-P <pkey>]\n"
	    "\t\t     [-R <root-dir>] <part-link>"			},
	{ "delete-part",	do_delete_part,
	    "    delete-part      [-t] [-R <root-dir>] <part-link>"},
	{ "show-part",		do_show_part,
	    "    show-part        [-pP] [-o <field>,...][-l <linkover>]\n"
	    "\t\t     [<part-link>]"		},
	{ "show-ib",		do_show_ib,
	    "    show-ib          [-p] [-o <field>,...] [<link>]\n"	},
	{ "up-part",		do_up_part,		NULL		},
	{ "create-etherstub",	do_create_etherstub,
	    "    create-etherstub [-t] <link>"				},
	{ "delete-etherstub",	do_delete_etherstub,
	    "    delete-etherstub [-t] <link>"				},
	{ "show-etherstub",	do_show_etherstub,
	    "    show-etherstub   [-t] [<link>]\n"			},
	{ "create-simnet",	do_create_simnet,	NULL		},
	{ "modify-simnet",	do_modify_simnet,	NULL		},
	{ "delete-simnet",	do_delete_simnet,	NULL		},
	{ "show-simnet",	do_show_simnet,		NULL		},
	{ "up-simnet",		do_up_simnet,		NULL		},
	{ "create-bridge",	do_create_bridge,
	    "    create-bridge    [-R <root-dir>] [-P <protect>] "
	    "[-p <priority>]\n"
	    "\t\t     [-m <max-age>] [-h <hello-time>] [-d <forward-delay>]\n"
	    "\t\t     [-f <force-protocol>] [-l <link>]... <bridge>"	},
	{ "modify-bridge",	do_modify_bridge,
	    "    modify-bridge    [-R <root-dir>] [-P <protect>] "
	    "[-p <priority>]\n"
	    "\t\t     [-m <max-age>] [-h <hello-time>] [-d <forward-delay>]\n"
	    "\t\t     [-f <force-protocol>] <bridge>"			},
	{ "delete-bridge",	do_delete_bridge,
	    "    delete-bridge    [-R <root-dir>] <bridge>"		},
	{ "add-bridge",		do_add_bridge,
	    "    add-bridge       [-R <root-dir>] -l <link> [-l <link>]... "
	    "<bridge>"							},
	{ "remove-bridge",	do_remove_bridge,
	    "    remove-bridge    [-R <root-dir>] -l <link> [-l <link>]... "
	    "<bridge>"							},
	{ "show-bridge",	do_show_bridge,
	    "    show-bridge      [-p] [-o <field>,...] [-s [-i <interval>]] "
	    "[<bridge>]\n"
	    "    show-bridge      -l [-p] [-o <field>,...] [-s [-i <interval>]]"
	    " <bridge>\n"
	    "    show-bridge      -f [-p] [-o <field>,...] [-s [-i <interval>]]"
	    " <bridge>\n"
	    "    show-bridge      -t [-p] [-o <field>,...] [-s [-i <interval>]]"
	    " <bridge>\n"						},
	{ "create-overlay",	do_create_overlay,
	    "    create-overlay   [-t] -e <encap> -s <search> -v <vnetid>\n"
	    "\t\t     [ -p <prop>=<value>[,...]] <overlay>"	},
	{ "delete-overlay",	do_delete_overlay,
	    "    delete-overlay   [-t] <overlay>"			},
	{ "modify-overlay",	do_modify_overlay,
	    "    modify-overlay   -d mac | -f | -s mac=ip:port "
	    "<overlay>"						},
	{ "show-overlay",	do_show_overlay,
	    "    show-overlay     [-f | -t] [[-p] -o <field>,...] "
	    "[<overlay>]\n"						},
	{ "up-overlay",		do_up_overlay,		NULL		},
	{ "show-usage",		do_show_usage,
	    "    show-usage       [-a] [-d | -F <format>] "
	    "[-s <DD/MM/YYYY,HH:MM:SS>]\n"
	    "\t\t     [-e <DD/MM/YYYY,HH:MM:SS>] -f <logfile> [<link>]"	}
};

static const struct option lopts[] = {
	{"vlan-id",	required_argument,	0, 'v'},
	{"output",	required_argument,	0, 'o'},
	{"dev",		required_argument,	0, 'd'},
	{"policy",	required_argument,	0, 'P'},
	{"lacp-mode",	required_argument,	0, 'L'},
	{"lacp-timer",	required_argument,	0, 'T'},
	{"unicast",	required_argument,	0, 'u'},
	{"temporary",	no_argument,		0, 't'},
	{"root-dir",	required_argument,	0, 'R'},
	{"link",	required_argument,	0, 'l'},
	{"forcible",	no_argument,		0, 'f'},
	{"bw-limit",	required_argument,	0, 'b'},
	{"mac-address",	required_argument,	0, 'm'},
	{"slot",	required_argument,	0, 'n'},
	{ NULL, 0, NULL, 0 }
};

static const struct option show_lopts[] = {
	{"statistics",	no_argument,		0, 's'},
	{"continuous",	no_argument,		0, 'S'},
	{"interval",	required_argument,	0, 'i'},
	{"parsable",	no_argument,		0, 'p'},
	{"parseable",	no_argument,		0, 'p'},
	{"extended",	no_argument,		0, 'x'},
	{"output",	required_argument,	0, 'o'},
	{"persistent",	no_argument,		0, 'P'},
	{"lacp",	no_argument,		0, 'L'},
	{ NULL, 0, NULL, 0 }
};

static const struct option iptun_lopts[] = {
	{"output",	required_argument,	0, 'o'},
	{"tunnel-type",	required_argument,	0, 'T'},
	{"address",	required_argument,	0, 'a'},
	{"root-dir",	required_argument,	0, 'R'},
	{"parsable",	no_argument,		0, 'p'},
	{"parseable",	no_argument,		0, 'p'},
	{"persistent",	no_argument,		0, 'P'},
	{ NULL, 0, NULL, 0 }
};

static char * const iptun_addropts[] = {
#define	IPTUN_LOCAL	0
	"local",
#define	IPTUN_REMOTE	1
	"remote",
	NULL};

static const struct {
	const char	*type_name;
	iptun_type_t	type_value;
} iptun_types[] = {
	{"ipv4",	IPTUN_TYPE_IPV4},
	{"ipv6",	IPTUN_TYPE_IPV6},
	{"6to4",	IPTUN_TYPE_6TO4},
	{NULL,		0}
};

static const struct option prop_longopts[] = {
	{"temporary",	no_argument,		0, 't'  },
	{"output",	required_argument,	0, 'o'  },
	{"root-dir",	required_argument,	0, 'R'  },
	{"prop",	required_argument,	0, 'p'  },
	{"parsable",	no_argument,		0, 'c'  },
	{"parseable",	no_argument,		0, 'c'  },
	{"persistent",	no_argument,		0, 'P'  },
	{ NULL, 0, NULL, 0 }
};

static const struct option wifi_longopts[] = {
	{"parsable",	no_argument,		0, 'p'  },
	{"parseable",	no_argument,		0, 'p'  },
	{"output",	required_argument,	0, 'o'  },
	{"essid",	required_argument,	0, 'e'  },
	{"bsstype",	required_argument,	0, 'b'  },
	{"mode",	required_argument,	0, 'm'  },
	{"key",		required_argument,	0, 'k'  },
	{"sec",		required_argument,	0, 's'  },
	{"auth",	required_argument,	0, 'a'  },
	{"create-ibss",	required_argument,	0, 'c'  },
	{"timeout",	required_argument,	0, 'T'  },
	{"all-links",	no_argument,		0, 'a'  },
	{"temporary",	no_argument,		0, 't'  },
	{"root-dir",	required_argument,	0, 'R'  },
	{"persistent",	no_argument,		0, 'P'  },
	{"file",	required_argument,	0, 'f'  },
	{ NULL, 0, NULL, 0 }
};

static const struct option showeth_lopts[] = {
	{"parsable",	no_argument,		0, 'p'	},
	{"parseable",	no_argument,		0, 'p'	},
	{"extended",	no_argument,		0, 'x'	},
	{"output",	required_argument,	0, 'o'	},
	{ NULL, 0, NULL, 0 }
};

static const struct option vnic_lopts[] = {
	{"temporary",	no_argument,		0, 't'	},
	{"root-dir",	required_argument,	0, 'R'	},
	{"dev",		required_argument,	0, 'd'	},
	{"mac-address",	required_argument,	0, 'm'	},
	{"cpus",	required_argument,	0, 'c'	},
	{"bw-limit",	required_argument,	0, 'b'	},
	{"slot",	required_argument,	0, 'n'	},
	{"mac-prefix",	required_argument,	0, 'r'	},
	{"vrid",	required_argument,	0, 'V'	},
	{"address-family",	required_argument,	0, 'A'	},
	{ NULL, 0, NULL, 0 }
};

static const struct option part_lopts[] = {
	{"temporary",	no_argument,		0, 't'  },
	{"pkey",	required_argument,	0, 'P'  },
	{"link",	required_argument,	0, 'l'  },
	{"force",	no_argument,		0, 'f'  },
	{"root-dir",	required_argument,	0, 'R'  },
	{"prop",	required_argument,	0, 'p'  },
	{ NULL, 0, NULL, 0 }
};

static const struct option show_part_lopts[] = {
	{"parsable",	no_argument,		0, 'p'  },
	{"parseable",	no_argument,		0, 'p'  },
	{"link",	required_argument,	0, 'l'  },
	{"persistent",	no_argument,		0, 'P'  },
	{"output",	required_argument,	0, 'o'  },
	{ NULL, 0, NULL, 0 }
};

static const struct option etherstub_lopts[] = {
	{"temporary",	no_argument,		0, 't'	},
	{"root-dir",	required_argument,	0, 'R'	},
	{ NULL, 0, NULL, 0 }
};

static const struct option usage_opts[] = {
	{"file",	required_argument,	0, 'f'	},
	{"format",	required_argument,	0, 'F'	},
	{"start",	required_argument,	0, 's'	},
	{"stop",	required_argument,	0, 'e'	},
	{ NULL, 0, NULL, 0 }
};

static const struct option simnet_lopts[] = {
	{"temporary",	no_argument,		0, 't'	},
	{"root-dir",	required_argument,	0, 'R'	},
	{"media",	required_argument,	0, 'm'	},
	{"peer",	required_argument,	0, 'p'	},
	{ NULL, 0, NULL, 0 }
};

static const struct option bridge_lopts[] = {
	{ "protect",		required_argument,	0, 'P' },
	{ "root-dir",		required_argument,	0, 'R'	},
	{ "forward-delay",	required_argument,	0, 'd'	},
	{ "force-protocol",	required_argument,	0, 'f'	},
	{ "hello-time",		required_argument,	0, 'h'	},
	{ "link",		required_argument,	0, 'l'	},
	{ "max-age",		required_argument,	0, 'm'	},
	{ "priority",		required_argument,	0, 'p'	},
	{ NULL, 0, NULL, 0 }
};

static const struct option bridge_show_lopts[] = {
	{ "forwarding", no_argument,		0, 'f' },
	{ "interval",	required_argument,	0, 'i' },
	{ "link",	no_argument,		0, 'l' },
	{ "output",	required_argument,	0, 'o' },
	{ "parsable",	no_argument,		0, 'p' },
	{ "parseable",	no_argument,		0, 'p' },
	{ "statistics",	no_argument,		0, 's' },
	{ "trill",	no_argument,		0, 't' },
	{ NULL, 0, NULL, 0 }
};

/*
 * structures for 'dladm show-ether'
 */
static const char *ptype[] = {LEI_ATTR_NAMES};

typedef struct ether_fields_buf_s
{
	char	eth_link[15];
	char	eth_ptype[8];
	char	eth_state[8];
	char	eth_autoneg[5];
	char	eth_spdx[31];
	char	eth_pause[6];
	char	eth_rem_fault[16];
} ether_fields_buf_t;

static const ofmt_field_t ether_fields[] = {
/* name,	field width,	offset	    callback */
{ "LINK",	16,
	offsetof(ether_fields_buf_t, eth_link), print_default_cb},
{ "PTYPE",	9,
	offsetof(ether_fields_buf_t, eth_ptype), print_default_cb},
{ "STATE",	9,
	offsetof(ether_fields_buf_t, eth_state),
	print_default_cb},
{ "AUTO",	6,
	offsetof(ether_fields_buf_t, eth_autoneg), print_default_cb},
{ "SPEED-DUPLEX", 32,
	offsetof(ether_fields_buf_t, eth_spdx), print_default_cb},
{ "PAUSE",	7,
	offsetof(ether_fields_buf_t, eth_pause), print_default_cb},
{ "REM_FAULT",	17,
	offsetof(ether_fields_buf_t, eth_rem_fault), print_default_cb},
{NULL,		0,
	0,	NULL}}
;

typedef struct print_ether_state {
	const char	*es_link;
	boolean_t	es_parsable;
	boolean_t	es_header;
	boolean_t	es_extended;
	ofmt_handle_t	es_ofmt;
} print_ether_state_t;

/*
 * structures for 'dladm show-link -s' (print statistics)
 */
typedef enum {
	LINK_S_LINK,
	LINK_S_IPKTS,
	LINK_S_RBYTES,
	LINK_S_IERRORS,
	LINK_S_OPKTS,
	LINK_S_OBYTES,
	LINK_S_OERRORS
} link_s_field_index_t;

static const ofmt_field_t link_s_fields[] = {
/* name,	field width,	index,		callback	*/
{ "LINK",	15,		LINK_S_LINK,	print_link_stats_cb},
{ "IPACKETS",	10,		LINK_S_IPKTS,	print_link_stats_cb},
{ "RBYTES",	8,		LINK_S_RBYTES,	print_link_stats_cb},
{ "IERRORS",	10,		LINK_S_IERRORS,	print_link_stats_cb},
{ "OPACKETS",	12,		LINK_S_OPKTS,	print_link_stats_cb},
{ "OBYTES",	12,		LINK_S_OBYTES,	print_link_stats_cb},
{ "OERRORS",	8,		LINK_S_OERRORS,	print_link_stats_cb},
{ NULL,		0,		0,		NULL}};

typedef struct link_args_s {
	char		*link_s_link;
	pktsum_t	*link_s_psum;
} link_args_t;

/*
 * buffer used by print functions for show-{link,phys,vlan} commands.
 */
typedef struct link_fields_buf_s {
	char link_name[MAXLINKNAMELEN];
	char link_class[DLADM_STRSIZE];
	char link_mtu[11];
	char link_state[DLADM_STRSIZE];
	char link_bridge[MAXLINKNAMELEN * MAXPORT];
	char link_over[MAXLINKNAMELEN * MAXPORT];
	char link_phys_state[DLADM_STRSIZE];
	char link_phys_media[DLADM_STRSIZE];
	char link_phys_speed[DLADM_STRSIZE];
	char link_phys_duplex[DLPI_LINKNAME_MAX];
	char link_phys_device[DLPI_LINKNAME_MAX];
	char link_flags[6];
	char link_vlan_vid[6];
} link_fields_buf_t;

/*
 * structures for 'dladm show-link'
 */
static const ofmt_field_t link_fields[] = {
/* name,	field width,	index,	callback */
{ "LINK",	12,
	offsetof(link_fields_buf_t, link_name), print_default_cb},
{ "CLASS",	10,
	offsetof(link_fields_buf_t, link_class), print_default_cb},
{ "MTU",	7,
	offsetof(link_fields_buf_t, link_mtu), print_default_cb},
{ "STATE",	9,
	offsetof(link_fields_buf_t, link_state), print_default_cb},
{ "BRIDGE",	11,
    offsetof(link_fields_buf_t, link_bridge), print_default_cb},
{ "OVER",	30,
	offsetof(link_fields_buf_t, link_over), print_default_cb},
{ NULL,		0, 0, NULL}}
;

/*
 * structures for 'dladm show-aggr'
 */
typedef struct laggr_fields_buf_s {
	char laggr_name[DLPI_LINKNAME_MAX];
	char laggr_policy[9];
	char laggr_addrpolicy[ETHERADDRL * 3 + 3];
	char laggr_lacpactivity[14];
	char laggr_lacptimer[DLADM_STRSIZE];
	char laggr_flags[7];
} laggr_fields_buf_t;

typedef struct laggr_args_s {
	int			laggr_lport; /* -1 indicates the aggr itself */
	const char		*laggr_link;
	dladm_aggr_grp_attr_t	*laggr_ginfop;
	dladm_status_t		*laggr_status;
	pktsum_t		*laggr_pktsumtot; /* -s only */
	pktsum_t		*laggr_diffstats; /* -s only */
	boolean_t		laggr_parsable;
} laggr_args_t;

static const ofmt_field_t laggr_fields[] = {
/* name,	field width,	offset,	callback */
{ "LINK",	16,
	offsetof(laggr_fields_buf_t, laggr_name), print_default_cb},
{ "POLICY",	9,
	offsetof(laggr_fields_buf_t, laggr_policy), print_default_cb},
{ "ADDRPOLICY",	ETHERADDRL * 3 + 3,
	offsetof(laggr_fields_buf_t, laggr_addrpolicy), print_default_cb},
{ "LACPACTIVITY", 14,
	offsetof(laggr_fields_buf_t, laggr_lacpactivity), print_default_cb},
{ "LACPTIMER",	12,
	offsetof(laggr_fields_buf_t, laggr_lacptimer), print_default_cb},
{ "FLAGS",	8,
	offsetof(laggr_fields_buf_t, laggr_flags), print_default_cb},
{ NULL,		0, 0, NULL}}
;

/*
 * structures for 'dladm show-aggr -x'.
 */
typedef enum {
	AGGR_X_LINK,
	AGGR_X_PORT,
	AGGR_X_SPEED,
	AGGR_X_DUPLEX,
	AGGR_X_STATE,
	AGGR_X_ADDRESS,
	AGGR_X_PORTSTATE
} aggr_x_field_index_t;

static const ofmt_field_t aggr_x_fields[] = {
/* name,	field width,	index		callback */
{ "LINK",	12,	AGGR_X_LINK,		print_xaggr_cb},
{ "PORT",	15,	AGGR_X_PORT,		print_xaggr_cb},
{ "SPEED",	9,	AGGR_X_SPEED,		print_xaggr_cb},
{ "DUPLEX",	9,	AGGR_X_DUPLEX,		print_xaggr_cb},
{ "STATE",	9,	AGGR_X_STATE,		print_xaggr_cb},
{ "ADDRESS",	19,	AGGR_X_ADDRESS,		print_xaggr_cb},
{ "PORTSTATE",	16,	AGGR_X_PORTSTATE,	print_xaggr_cb},
{ NULL,		0,	0,			NULL}}
;

/*
 * structures for 'dladm show-aggr -s'.
 */
typedef enum {
	AGGR_S_LINK,
	AGGR_S_PORT,
	AGGR_S_IPKTS,
	AGGR_S_RBYTES,
	AGGR_S_OPKTS,
	AGGR_S_OBYTES,
	AGGR_S_IPKTDIST,
	AGGR_S_OPKTDIST
} aggr_s_field_index_t;

static const ofmt_field_t aggr_s_fields[] = {
{ "LINK",		12,	AGGR_S_LINK, print_aggr_stats_cb},
{ "PORT",		10,	AGGR_S_PORT, print_aggr_stats_cb},
{ "IPACKETS",		8,	AGGR_S_IPKTS, print_aggr_stats_cb},
{ "RBYTES",		8,	AGGR_S_RBYTES, print_aggr_stats_cb},
{ "OPACKETS",		8,	AGGR_S_OPKTS, print_aggr_stats_cb},
{ "OBYTES",		8,	AGGR_S_OBYTES, print_aggr_stats_cb},
{ "IPKTDIST",		9,	AGGR_S_IPKTDIST, print_aggr_stats_cb},
{ "OPKTDIST",		15,	AGGR_S_OPKTDIST, print_aggr_stats_cb},
{ NULL,			0,	0,		NULL}}
;

/*
 * structures for 'dladm show-aggr -L'.
 */
typedef enum {
	AGGR_L_LINK,
	AGGR_L_PORT,
	AGGR_L_AGGREGATABLE,
	AGGR_L_SYNC,
	AGGR_L_COLL,
	AGGR_L_DIST,
	AGGR_L_DEFAULTED,
	AGGR_L_EXPIRED
} aggr_l_field_index_t;

static const ofmt_field_t aggr_l_fields[] = {
/* name,		field width,	index */
{ "LINK",		12,	AGGR_L_LINK,		print_lacp_cb},
{ "PORT",		13,	AGGR_L_PORT,		print_lacp_cb},
{ "AGGREGATABLE",	13,	AGGR_L_AGGREGATABLE,	print_lacp_cb},
{ "SYNC",		5,	AGGR_L_SYNC,		print_lacp_cb},
{ "COLL",		5,	AGGR_L_COLL,		print_lacp_cb},
{ "DIST",		5,	AGGR_L_DIST,		print_lacp_cb},
{ "DEFAULTED",		10,	AGGR_L_DEFAULTED,	print_lacp_cb},
{ "EXPIRED",		15,	AGGR_L_EXPIRED,		print_lacp_cb},
{ NULL,			0,	0,			NULL}}
;

/*
 * structures for 'dladm show-phys'
 */

static const ofmt_field_t phys_fields[] = {
/* name,	field width,	offset */
{ "LINK",	13,
	offsetof(link_fields_buf_t, link_name), print_default_cb},
{ "MEDIA",	21,
	offsetof(link_fields_buf_t, link_phys_media), print_default_cb},
{ "STATE",	11,
	offsetof(link_fields_buf_t, link_phys_state), print_default_cb},
{ "SPEED",	9,
	offsetof(link_fields_buf_t, link_phys_speed), print_default_cb},
{ "DUPLEX",	9,
	offsetof(link_fields_buf_t, link_phys_duplex), print_default_cb},
{ "DEVICE",	13,
	offsetof(link_fields_buf_t, link_phys_device), print_default_cb},
{ "FLAGS",	7,
	offsetof(link_fields_buf_t, link_flags), print_default_cb},
{ NULL,		0, 0, NULL}}
;

/*
 * structures for 'dladm show-phys -m'
 */

typedef enum {
	PHYS_M_LINK,
	PHYS_M_SLOT,
	PHYS_M_ADDRESS,
	PHYS_M_INUSE,
	PHYS_M_CLIENT
} phys_m_field_index_t;

static const ofmt_field_t phys_m_fields[] = {
/* name,	field width,	offset */
{ "LINK",	13,	PHYS_M_LINK,	print_phys_one_mac_cb},
{ "SLOT",	9,	PHYS_M_SLOT,	print_phys_one_mac_cb},
{ "ADDRESS",	19,	PHYS_M_ADDRESS,	print_phys_one_mac_cb},
{ "INUSE",	5,	PHYS_M_INUSE,	print_phys_one_mac_cb},
{ "CLIENT",	13,	PHYS_M_CLIENT,	print_phys_one_mac_cb},
{ NULL,		0,	0,		NULL}}
;

/*
 * structures for 'dladm show-phys -H'
 */

typedef enum {
	PHYS_H_LINK,
	PHYS_H_RINGTYPE,
	PHYS_H_RINGS,
	PHYS_H_CLIENTS
} phys_h_field_index_t;

#define	RINGSTRLEN	21

static const ofmt_field_t phys_h_fields[] = {
{ "LINK",	13,	PHYS_H_LINK,	print_phys_one_hwgrp_cb},
{ "RINGTYPE",	9,	PHYS_H_RINGTYPE,	print_phys_one_hwgrp_cb},
{ "RINGS",	RINGSTRLEN,	PHYS_H_RINGS,	print_phys_one_hwgrp_cb},
{ "CLIENTS",	24,	PHYS_H_CLIENTS,	print_phys_one_hwgrp_cb},
{ NULL,		0,	0,		NULL}}
;

/*
 * structures for 'dladm show-vlan'
 */
static const ofmt_field_t vlan_fields[] = {
{ "LINK",	16,
	offsetof(link_fields_buf_t, link_name), print_default_cb},
{ "VID",	9,
	offsetof(link_fields_buf_t, link_vlan_vid), print_default_cb},
{ "OVER",	13,
	offsetof(link_fields_buf_t, link_over), print_default_cb},
{ "FLAGS",	7,
	offsetof(link_fields_buf_t, link_flags), print_default_cb},
{ NULL,		0, 0, NULL}}
;

/*
 * structures common to 'dladm scan-wifi' and 'dladm show-wifi'
 * callback will be determined in parse_wifi_fields.
 */
static ofmt_field_t wifi_common_fields[] = {
{ "LINK",	11, 0,				NULL},
{ "ESSID",	20, DLADM_WLAN_ATTR_ESSID,	NULL},
{ "BSSID",	18, DLADM_WLAN_ATTR_BSSID,	NULL},
{ "IBSSID",	18, DLADM_WLAN_ATTR_BSSID,	NULL},
{ "MODE",	7,  DLADM_WLAN_ATTR_MODE,	NULL},
{ "SPEED",	7,  DLADM_WLAN_ATTR_SPEED,	NULL},
{ "BSSTYPE",	9,  DLADM_WLAN_ATTR_BSSTYPE,	NULL},
{ "SEC",	7,  DLADM_WLAN_ATTR_SECMODE,	NULL},
{ "STRENGTH",	11, DLADM_WLAN_ATTR_STRENGTH,	NULL},
{ NULL,		0,  0,				NULL}};

/*
 * the 'show-wifi' command supports all the fields in wifi_common_fields
 * plus the AUTH and STATUS fields.
 */
static ofmt_field_t wifi_show_fields[A_CNT(wifi_common_fields) + 2] = {
{ "AUTH",	9,  DLADM_WLAN_ATTR_AUTH,	NULL},
{ "STATUS",	18, DLADM_WLAN_LINKATTR_STATUS,	print_wifi_status_cb},
/* copy wifi_common_fields here */
};

static char *all_scan_wifi_fields =
	"link,essid,bssid,sec,strength,mode,speed,bsstype";
static char *all_show_wifi_fields =
	"link,status,essid,sec,strength,mode,speed,auth,bssid,bsstype";
static char *def_scan_wifi_fields =
	"link,essid,bssid,sec,strength,mode,speed";
static char *def_show_wifi_fields =
	"link,status,essid,sec,strength,mode,speed";

/*
 * structures for 'dladm show-linkprop'
 */
typedef enum {
	LINKPROP_LINK,
	LINKPROP_PROPERTY,
	LINKPROP_PERM,
	LINKPROP_VALUE,
	LINKPROP_DEFAULT,
	LINKPROP_POSSIBLE
} linkprop_field_index_t;

static const ofmt_field_t linkprop_fields[] = {
/* name,	field width,  index */
{ "LINK",	13,	LINKPROP_LINK,		print_linkprop_cb},
{ "PROPERTY",	16,	LINKPROP_PROPERTY,	print_linkprop_cb},
{ "PERM",	5,	LINKPROP_PERM,		print_linkprop_cb},
{ "VALUE",	15,	LINKPROP_VALUE,		print_linkprop_cb},
{ "DEFAULT",	15,	LINKPROP_DEFAULT,	print_linkprop_cb},
{ "POSSIBLE",	20,	LINKPROP_POSSIBLE,	print_linkprop_cb},
{ NULL,		0,	0,			NULL}}
;

#define	MAX_PROP_LINE		512

typedef struct show_linkprop_state {
	char			ls_link[MAXLINKNAMELEN];
	char			*ls_line;
	char			**ls_propvals;
	char			*ls_zonename;
	dladm_arg_list_t	*ls_proplist;
	boolean_t		ls_parsable;
	boolean_t		ls_persist;
	boolean_t		ls_header;
	dladm_status_t		ls_status;
	dladm_status_t		ls_retstatus;
	ofmt_handle_t		ls_ofmt;
} show_linkprop_state_t;

typedef struct set_linkprop_state {
	const char		*ls_name;
	boolean_t		ls_reset;
	boolean_t		ls_temp;
	dladm_status_t		ls_status;
} set_linkprop_state_t;

typedef struct linkprop_args_s {
	show_linkprop_state_t	*ls_state;
	char			*ls_propname;
	datalink_id_t		ls_linkid;
} linkprop_args_t;

/*
 * structures for 'dladm show-secobj'
 */
typedef struct secobj_fields_buf_s {
	char			ss_obj_name[DLADM_SECOBJ_VAL_MAX];
	char			ss_class[20];
	char			ss_val[30];
} secobj_fields_buf_t;

static const ofmt_field_t secobj_fields[] = {
{ "OBJECT",	21,
	offsetof(secobj_fields_buf_t, ss_obj_name), print_default_cb},
{ "CLASS",	21,
	offsetof(secobj_fields_buf_t, ss_class), print_default_cb},
{ "VALUE",	31,
	offsetof(secobj_fields_buf_t, ss_val), print_default_cb},
{ NULL,		0, 0, NULL}}
;

/*
 * structures for 'dladm show-vnic'
 */
typedef struct vnic_fields_buf_s
{
	char vnic_link[DLPI_LINKNAME_MAX];
	char vnic_over[DLPI_LINKNAME_MAX];
	char vnic_speed[10];
	char vnic_macaddr[18];
	char vnic_macaddrtype[19];
	char vnic_vid[6];
	char vnic_zone[ZONENAME_MAX];
} vnic_fields_buf_t;

static const ofmt_field_t vnic_fields[] = {
{ "LINK",		13,
	offsetof(vnic_fields_buf_t, vnic_link),	print_default_cb},
{ "OVER",		11,
	offsetof(vnic_fields_buf_t, vnic_over),	print_default_cb},
{ "SPEED",		9,
	offsetof(vnic_fields_buf_t, vnic_speed), print_default_cb},
{ "MACADDRESS",		18,
	offsetof(vnic_fields_buf_t, vnic_macaddr), print_default_cb},
{ "MACADDRTYPE",	12,
	offsetof(vnic_fields_buf_t, vnic_macaddrtype), print_default_cb},
{ "VID",		5,
	offsetof(vnic_fields_buf_t, vnic_vid), print_default_cb},
{ "ZONE",		20,
	offsetof(vnic_fields_buf_t, vnic_zone), print_default_cb},
{ NULL,			0, 0, NULL}}
;

/*
 * structures for 'dladm show-ib'
 */
typedef struct ib_fields_buf_s
{
	char ib_link[DLPI_LINKNAME_MAX];
	char ib_hcaguid[17];
	char ib_portguid[17];
	char ib_portnum[4];
	char ib_state[6];
	char ib_pkeys[MAXPKEYSTRSZ];
} ib_fields_buf_t;

static const ofmt_field_t ib_fields[] = {
{ "LINK",		13,
	offsetof(ib_fields_buf_t, ib_link),	print_default_cb},
{ "HCAGUID",		IBGUIDSTRLEN,
	offsetof(ib_fields_buf_t, ib_hcaguid),	print_default_cb},
{ "PORTGUID",		IBGUIDSTRLEN,
	offsetof(ib_fields_buf_t, ib_portguid),	print_default_cb},
{ "PORT",		IBPORTSTRLEN,
	offsetof(ib_fields_buf_t, ib_portnum), print_default_cb},
{ "STATE",		7,
	offsetof(ib_fields_buf_t, ib_state), print_default_cb},
{ "PKEYS",	18,
	offsetof(ib_fields_buf_t, ib_pkeys), print_default_cb},
{ NULL,			0, 0, NULL}};

/*
 * structures for 'dladm show-part'
 */
typedef struct part_fields_buf_s
{
	char part_link[DLPI_LINKNAME_MAX];
	char part_pkey[5];
	char part_over[DLPI_LINKNAME_MAX];
	char part_state[8];
	char part_flags[5];
} part_fields_buf_t;

static const ofmt_field_t part_fields[] = {
{ "LINK",		13,
	offsetof(part_fields_buf_t, part_link),	print_default_cb},
{ "PKEY",		MAXPKEYLEN,
	offsetof(part_fields_buf_t, part_pkey),	print_default_cb},
{ "OVER",		13,
	offsetof(part_fields_buf_t, part_over), print_default_cb},
{ "STATE",		9,
	offsetof(part_fields_buf_t, part_state), print_default_cb},
{ "FLAGS",	5,
	offsetof(part_fields_buf_t, part_flags), print_default_cb},
{ NULL,			0, 0, NULL}};

/*
 * structures for 'dladm show-simnet'
 */
typedef struct simnet_fields_buf_s
{
	char simnet_name[DLPI_LINKNAME_MAX];
	char simnet_media[DLADM_STRSIZE];
	char simnet_macaddr[18];
	char simnet_otherlink[DLPI_LINKNAME_MAX];
} simnet_fields_buf_t;

static const ofmt_field_t simnet_fields[] = {
{ "LINK",		12,
	offsetof(simnet_fields_buf_t, simnet_name), print_default_cb},
{ "MEDIA",		20,
	offsetof(simnet_fields_buf_t, simnet_media), print_default_cb},
{ "MACADDRESS",		18,
	offsetof(simnet_fields_buf_t, simnet_macaddr), print_default_cb},
{ "OTHERLINK",		12,
	offsetof(simnet_fields_buf_t, simnet_otherlink), print_default_cb},
{ NULL,			0, 0, NULL}}
;

/*
 * structures for 'dladm show-usage'
 */

typedef struct  usage_fields_buf_s {
	char	usage_link[12];
	char	usage_duration[10];
	char	usage_ipackets[9];
	char	usage_rbytes[10];
	char	usage_opackets[9];
	char	usage_obytes[10];
	char	usage_bandwidth[15];
} usage_fields_buf_t;

static const ofmt_field_t usage_fields[] = {
{ "LINK",	13,
	offsetof(usage_fields_buf_t, usage_link), print_default_cb},
{ "DURATION",	11,
	offsetof(usage_fields_buf_t, usage_duration), print_default_cb},
{ "IPACKETS",	10,
	offsetof(usage_fields_buf_t, usage_ipackets), print_default_cb},
{ "RBYTES",	11,
	offsetof(usage_fields_buf_t, usage_rbytes), print_default_cb},
{ "OPACKETS",	10,
	offsetof(usage_fields_buf_t, usage_opackets), print_default_cb},
{ "OBYTES",	11,
	offsetof(usage_fields_buf_t, usage_obytes), print_default_cb},
{ "BANDWIDTH",	16,
	offsetof(usage_fields_buf_t, usage_bandwidth), print_default_cb},
{ NULL,		0, 0, NULL}}
;


/*
 * structures for 'dladm show-usage link'
 */

typedef struct  usage_l_fields_buf_s {
	char	usage_l_link[12];
	char	usage_l_stime[13];
	char	usage_l_etime[13];
	char	usage_l_rbytes[8];
	char	usage_l_obytes[8];
	char	usage_l_bandwidth[15];
} usage_l_fields_buf_t;

static const ofmt_field_t usage_l_fields[] = {
/* name,	field width,	offset */
{ "LINK",	13,
	offsetof(usage_l_fields_buf_t, usage_l_link), print_default_cb},
{ "START",	14,
	offsetof(usage_l_fields_buf_t, usage_l_stime), print_default_cb},
{ "END",	14,
	offsetof(usage_l_fields_buf_t, usage_l_etime), print_default_cb},
{ "RBYTES",	9,
	offsetof(usage_l_fields_buf_t, usage_l_rbytes), print_default_cb},
{ "OBYTES",	9,
	offsetof(usage_l_fields_buf_t, usage_l_obytes), print_default_cb},
{ "BANDWIDTH",	16,
	offsetof(usage_l_fields_buf_t, usage_l_bandwidth), print_default_cb},
{ NULL,		0, 0, NULL}}
;

/* IPTUN_*FLAG_INDEX values are indices into iptun_flags below. */
enum { IPTUN_SFLAG_INDEX, IPTUN_IFLAG_INDEX, IPTUN_NUM_FLAGS };

/*
 * structures for 'dladm show-iptun'
 */
typedef struct iptun_fields_buf_s {
	char	iptun_name[MAXLINKNAMELEN];
	char	iptun_type[5];
	char	iptun_laddr[NI_MAXHOST];
	char	iptun_raddr[NI_MAXHOST];
	char	iptun_flags[IPTUN_NUM_FLAGS + 1];
} iptun_fields_buf_t;

static const ofmt_field_t iptun_fields[] = {
{ "LINK",	16,
	offsetof(iptun_fields_buf_t, iptun_name), print_default_cb },
{ "TYPE",	6,
	offsetof(iptun_fields_buf_t, iptun_type), print_default_cb },
{ "FLAGS",	7,
	offsetof(iptun_fields_buf_t, iptun_flags), print_default_cb },
{ "LOCAL",	20,
	offsetof(iptun_fields_buf_t, iptun_laddr), print_default_cb },
{ "REMOTE",	20,
	offsetof(iptun_fields_buf_t, iptun_raddr), print_default_cb },
{ NULL, 0, 0, NULL}
};

/*
 * structures for 'dladm show-bridge'.  These are based on sections 14.8.1.1.3
 * and 14.8.1.2.2 of IEEE 802.1D-2004.
 */
typedef struct bridge_fields_buf_s {
	char bridge_name[MAXLINKNAMELEN]; /* 14.4.1.2.3(b) */
	char bridge_protect[7];		/* stp or trill */
	char bridge_address[24];	/* 17.18.3, 7.12.5, 14.4.1.2.3(a) */
	char bridge_priority[7];	/* 17.18.3 9.2.5 - only upper 4 bits */
	char bridge_bmaxage[7];		/* 17.18.4 configured */
	char bridge_bhellotime[7];	/* 17.18.4 configured */
	char bridge_bfwddelay[7];	/* 17.18.4 configured */
	char bridge_forceproto[3];	/* 17.13.4 configured */
	char bridge_tctime[12];		/* 14.8.1.1.3(b) */
	char bridge_tccount[12];	/* 17.17.8 */
	char bridge_tchange[12];	/* 17.17.8 */
	char bridge_desroot[24];	/* 17.18.6 priority "/" MAC */
	char bridge_rootcost[12];	/* 17.18.6 */
	char bridge_rootport[12];	/* 17.18.6 */
	char bridge_maxage[7];		/* 17.18.7 for root */
	char bridge_hellotime[7];	/* 17.13.6 for root */
	char bridge_fwddelay[7];	/* 17.13.5 for root */
	char bridge_holdtime[12];	/* 17.13.12 for root */
} bridge_fields_buf_t;

static ofmt_field_t bridge_fields[] = {
/* name,	field width,	offset,	callback	*/
{ "BRIDGE",	12,
    offsetof(bridge_fields_buf_t, bridge_name), print_default_cb },
{ "PROTECT",	8,
    offsetof(bridge_fields_buf_t, bridge_protect), print_default_cb },
{ "ADDRESS",	19,
    offsetof(bridge_fields_buf_t, bridge_address), print_default_cb },
{ "PRIORITY",	9,
    offsetof(bridge_fields_buf_t, bridge_priority), print_default_cb },
{ "BMAXAGE",	8,
    offsetof(bridge_fields_buf_t, bridge_bmaxage), print_default_cb },
{ "BHELLOTIME",	11,
    offsetof(bridge_fields_buf_t, bridge_bhellotime), print_default_cb },
{ "BFWDDELAY",	10,
    offsetof(bridge_fields_buf_t, bridge_bfwddelay), print_default_cb },
{ "FORCEPROTO",	11,
    offsetof(bridge_fields_buf_t, bridge_forceproto), print_default_cb },
{ "TCTIME",	10,
    offsetof(bridge_fields_buf_t, bridge_tctime), print_default_cb },
{ "TCCOUNT",	10,
    offsetof(bridge_fields_buf_t, bridge_tccount), print_default_cb },
{ "TCHANGE",	10,
    offsetof(bridge_fields_buf_t, bridge_tchange), print_default_cb },
{ "DESROOT",	23,
    offsetof(bridge_fields_buf_t, bridge_desroot), print_default_cb },
{ "ROOTCOST",	11,
    offsetof(bridge_fields_buf_t, bridge_rootcost), print_default_cb },
{ "ROOTPORT",	11,
    offsetof(bridge_fields_buf_t, bridge_rootport), print_default_cb },
{ "MAXAGE",	8,
    offsetof(bridge_fields_buf_t, bridge_maxage), print_default_cb },
{ "HELLOTIME",	10,
    offsetof(bridge_fields_buf_t, bridge_hellotime), print_default_cb },
{ "FWDDELAY",	9,
    offsetof(bridge_fields_buf_t, bridge_fwddelay), print_default_cb },
{ "HOLDTIME",	9,
    offsetof(bridge_fields_buf_t, bridge_holdtime), print_default_cb },
{ NULL,		0, 0, NULL}};

/*
 * structures for 'dladm show-bridge -l'.  These are based on 14.4.1.2.3 and
 * 14.8.2.1.3 of IEEE 802.1D-2004.
 */
typedef struct bridge_link_fields_buf_s {
	char bridgel_link[MAXLINKNAMELEN];
	char bridgel_index[7];			/* 14.4.1.2.3(d1) */
	char bridgel_state[11];			/* 14.8.2.1.3(b) */
	char bridgel_uptime[7];			/* 14.8.2.1.3(a) */
	char bridgel_opercost[7]		/* 14.8.2.1.3(d) */;
	char bridgel_operp2p[4];		/* 14.8.2.1.3(p) */
	char bridgel_operedge[4];		/* 14.8.2.1.3(k) */
	char bridgel_desroot[23];		/* 14.8.2.1.3(e) */
	char bridgel_descost[12];		/* 14.8.2.1.3(f) */
	char bridgel_desbridge[23];		/* 14.8.2.1.3(g) */
	char bridgel_desport[7];		/* 14.8.2.1.3(h) */
	char bridgel_tcack[4];			/* 14.8.2.1.3(i) */
} bridge_link_fields_buf_t;

static ofmt_field_t bridge_link_fields[] = {
/* name,	field width,	offset,	callback	*/
{ "LINK",		12,
    offsetof(bridge_link_fields_buf_t, bridgel_link), print_default_cb },
{ "INDEX",	8,
    offsetof(bridge_link_fields_buf_t, bridgel_index), print_default_cb },
{ "STATE",	12,
    offsetof(bridge_link_fields_buf_t, bridgel_state), print_default_cb },
{ "UPTIME",	8,
    offsetof(bridge_link_fields_buf_t, bridgel_uptime), print_default_cb },
{ "OPERCOST",	9,
    offsetof(bridge_link_fields_buf_t, bridgel_opercost), print_default_cb },
{ "OPERP2P",	8,
    offsetof(bridge_link_fields_buf_t, bridgel_operp2p), print_default_cb },
{ "OPEREDGE",	9,
    offsetof(bridge_link_fields_buf_t, bridgel_operedge), print_default_cb },
{ "DESROOT",	22,
    offsetof(bridge_link_fields_buf_t, bridgel_desroot), print_default_cb },
{ "DESCOST",	11,
    offsetof(bridge_link_fields_buf_t, bridgel_descost), print_default_cb },
{ "DESBRIDGE",	22,
    offsetof(bridge_link_fields_buf_t, bridgel_desbridge), print_default_cb },
{ "DESPORT",	8,
    offsetof(bridge_link_fields_buf_t, bridgel_desport), print_default_cb },
{ "TCACK",	6,
    offsetof(bridge_link_fields_buf_t, bridgel_tcack), print_default_cb },
{ NULL,		0, 0, NULL}};

/*
 * structures for 'dladm show-bridge -s'.  These are not based on IEEE
 * 802.1D-2004.
 */
#define	ULONG_DIG	(((sizeof (ulong_t) * NBBY) * 3 / 10) + 1)
#define	UINT64_DIG	(((sizeof (uint64_t) * NBBY) * 3 / 10) + 1)
typedef struct bridge_statfields_buf_s {
	char bridges_name[MAXLINKNAMELEN];
	char bridges_drops[UINT64_DIG];
	char bridges_forwards[UINT64_DIG];
	char bridges_mbcast[UINT64_DIG];
	char bridges_unknown[UINT64_DIG];
	char bridges_recv[UINT64_DIG];
	char bridges_sent[UINT64_DIG];
} bridge_statfields_buf_t;

static ofmt_field_t bridge_statfields[] = {
/* name,	field width,	offset,	callback	*/
{ "BRIDGE",	12,
    offsetof(bridge_statfields_buf_t, bridges_name), print_default_cb },
{ "DROPS",	12,
    offsetof(bridge_statfields_buf_t, bridges_drops), print_default_cb },
{ "FORWARDS",	12,
    offsetof(bridge_statfields_buf_t, bridges_forwards), print_default_cb },
{ "MBCAST",	12,
    offsetof(bridge_statfields_buf_t, bridges_mbcast), print_default_cb },
{ "UNKNOWN",	12,
    offsetof(bridge_statfields_buf_t, bridges_unknown), print_default_cb },
{ "RECV",	12,
    offsetof(bridge_statfields_buf_t, bridges_recv), print_default_cb },
{ "SENT",	12,
    offsetof(bridge_statfields_buf_t, bridges_sent), print_default_cb },
{ NULL,		0, 0, NULL}};

/*
 * structures for 'dladm show-bridge -s -l'.  These are based in part on
 * section 14.6.1.1.3 of IEEE 802.1D-2004.
 */
typedef struct bridge_link_statfields_buf_s {
	char bridgels_link[MAXLINKNAMELEN];
	char bridgels_cfgbpdu[ULONG_DIG];
	char bridgels_tcnbpdu[ULONG_DIG];
	char bridgels_rstpbpdu[ULONG_DIG];
	char bridgels_txbpdu[ULONG_DIG];
	char bridgels_drops[UINT64_DIG];	/* 14.6.1.1.3(d) */
	char bridgels_recv[UINT64_DIG];		/* 14.6.1.1.3(a) */
	char bridgels_xmit[UINT64_DIG];		/* 14.6.1.1.3(c) */
} bridge_link_statfields_buf_t;

static ofmt_field_t bridge_link_statfields[] = {
/* name,	field width,	offset,	callback	*/
{ "LINK",	12,
    offsetof(bridge_link_statfields_buf_t, bridgels_link), print_default_cb },
{ "CFGBPDU",	9,
    offsetof(bridge_link_statfields_buf_t, bridgels_cfgbpdu),
    print_default_cb },
{ "TCNBPDU",	9,
    offsetof(bridge_link_statfields_buf_t, bridgels_tcnbpdu),
    print_default_cb },
{ "RSTPBPDU",	9,
    offsetof(bridge_link_statfields_buf_t, bridgels_rstpbpdu),
    print_default_cb },
{ "TXBPDU",	9,
    offsetof(bridge_link_statfields_buf_t, bridgels_txbpdu), print_default_cb },
{ "DROPS",	9,
    offsetof(bridge_link_statfields_buf_t, bridgels_drops), print_default_cb },
{ "RECV",	9,
    offsetof(bridge_link_statfields_buf_t, bridgels_recv), print_default_cb },
{ "XMIT",	9,
    offsetof(bridge_link_statfields_buf_t, bridgels_xmit), print_default_cb },
{ NULL,		0, 0, NULL}};

/*
 * structures for 'dladm show-bridge -f'.  These are based in part on
 * section  14.7.6.3.3 of IEEE 802.1D-2004.
 */
typedef struct bridge_fwd_fields_buf_s {
	char bridgef_dest[18];			/* 14.7.6.3.3(a) */
	char bridgef_age[8];
	char bridgef_flags[6];
	char bridgef_output[MAXLINKNAMELEN];	/* 14.7.6.3.3(c) */
} bridge_fwd_fields_buf_t;

static ofmt_field_t bridge_fwd_fields[] = {
/* name,	field width,	offset,	callback	*/
{ "DEST",	17,
    offsetof(bridge_fwd_fields_buf_t, bridgef_dest), print_default_cb },
{ "AGE",	7,
    offsetof(bridge_fwd_fields_buf_t, bridgef_age), print_default_cb },
{ "FLAGS",	6,
    offsetof(bridge_fwd_fields_buf_t, bridgef_flags), print_default_cb },
{ "OUTPUT",	12,
    offsetof(bridge_fwd_fields_buf_t, bridgef_output), print_default_cb },
{ NULL,		0, 0, NULL}};

/*
 * structures for 'dladm show-bridge -t'.
 */
typedef struct bridge_trill_fields_buf_s {
	char bridget_nick[6];
	char bridget_flags[6];
	char bridget_link[MAXLINKNAMELEN];
	char bridget_nexthop[18];
} bridge_trill_fields_buf_t;

static ofmt_field_t bridge_trill_fields[] = {
/* name,	field width,	offset,	callback	*/
{ "NICK",	5,
    offsetof(bridge_trill_fields_buf_t, bridget_nick), print_default_cb },
{ "FLAGS",	6,
    offsetof(bridge_trill_fields_buf_t, bridget_flags), print_default_cb },
{ "LINK",	12,
    offsetof(bridge_trill_fields_buf_t, bridget_link), print_default_cb },
{ "NEXTHOP",	17,
    offsetof(bridge_trill_fields_buf_t, bridget_nexthop), print_default_cb },
{ NULL,		0, 0, NULL}};

static const struct option overlay_create_lopts[] = {
	{ "encap",	required_argument,	NULL,	'e' },
	{ "prop",	required_argument,	NULL,	'p' },
	{ "search",	required_argument,	NULL,	's' },
	{ "temporary",	no_argument,		NULL,	't' },
	{ "vnetid",	required_argument,	NULL,	'v' },
	{ NULL,		0,			NULL,	0 }
};

static const struct option overlay_modify_lopts[] = {
	{ "delete-entry",	required_argument,	NULL,	'd' },
	{ "flush-table",	no_argument,		NULL,	'f' },
	{ "set-entry",		required_argument,	NULL,	's' },
	{ NULL,			0,			NULL,	0 }
};

static const struct option overlay_show_lopts[] = {
	{ "fma",	no_argument,		NULL,	'f' },
	{ "target",	no_argument,		NULL,	't' },
	{ "parsable",	no_argument,		NULL,	'p' },
	{ "parseable",	no_argument,		NULL,	'p' },
	{ "output",	required_argument,	NULL,	'o' },
	{ NULL,		0,			NULL,	0 }
};

/*
 * Structures for dladm show-overlay
 */
typedef enum {
	OVERLAY_LINK,
	OVERLAY_PROPERTY,
	OVERLAY_PERM,
	OVERLAY_REQ,
	OVERLAY_VALUE,
	OVERLAY_DEFAULT,
	OVERLAY_POSSIBLE
} overlay_field_index_t;

static const ofmt_field_t overlay_fields[] = {
/* name,	field width,  index */
{ "LINK",	19,	OVERLAY_LINK,		print_overlay_cb },
{ "PROPERTY",	19,	OVERLAY_PROPERTY,	print_overlay_cb },
{ "PERM",	5,	OVERLAY_PERM,		print_overlay_cb },
{ "REQ",	4,	OVERLAY_REQ,		print_overlay_cb },
{ "VALUE",	11,	OVERLAY_VALUE,		print_overlay_cb },
{ "DEFAULT",	10,	OVERLAY_DEFAULT,	print_overlay_cb },
{ "POSSIBLE",	10,	OVERLAY_POSSIBLE,	print_overlay_cb },
{ NULL,		0,	0,	NULL }
};

typedef enum {
	OVERLAY_FMA_LINK,
	OVERLAY_FMA_STATUS,
	OVERLAY_FMA_DETAILS
} overlay_fma_field_index_t;

static const ofmt_field_t overlay_fma_fields[] = {
{ "LINK",	20,	OVERLAY_FMA_LINK,	print_overlay_fma_cb },
{ "STATUS",	8,	OVERLAY_FMA_STATUS,	print_overlay_fma_cb },
{ "DETAILS",	52,	OVERLAY_FMA_DETAILS,	print_overlay_fma_cb },
{ NULL,		0,	0,			NULL }
};

typedef enum {
	OVERLAY_TARG_LINK,
	OVERLAY_TARG_TARGET,
	OVERLAY_TARG_DEST
} overlay_targ_field_index_t;

static const ofmt_field_t overlay_targ_fields[] = {
{ "LINK",		20,	OVERLAY_TARG_LINK,	print_overlay_targ_cb },
{ "TARGET",		18,	OVERLAY_TARG_TARGET,	print_overlay_targ_cb },
{ "DESTINATION",	42,	OVERLAY_TARG_DEST,	print_overlay_targ_cb },
{ NULL,			0,	0,			NULL }
};

static char *progname;
static sig_atomic_t signalled;

/*
 * Handle to libdladm.  Opened in main() before the sub-command
 * specific function is called.
 */
static dladm_handle_t handle = NULL;

/*
 * Global error list that all routines can use. It's initialized by the main
 * code.
 */
static dladm_errlist_t errlist;

#define	DLADM_ETHERSTUB_NAME	"etherstub"
#define	DLADM_IS_ETHERSTUB(id)	(id == DATALINK_INVALID_LINKID)

static void
usage_text(void)
{
	int	i;
	cmd_t	*cmdp;
	(void) fprintf(stderr, gettext("usage:  dladm <subcommand> <args> ..."
	    "\n"));
	for (i = 0; i < sizeof (cmds) / sizeof (cmds[0]); i++) {
		cmdp = &cmds[i];
		if (cmdp->c_usage != NULL)
			(void) fprintf(stderr, "%s\n", gettext(cmdp->c_usage));
	}
}

static void
usage(void)
{
	usage_text();

	/* close dladm handle if it was opened */
	if (handle != NULL)
		dladm_close(handle);

	exit(EXIT_FAILURE);
}

static void
do_help(int argc __unused, char *argv[] __unused, const char *use __unused)
{
	usage_text();
}

int
main(int argc, char *argv[])
{
	int	i;
	cmd_t	*cmdp;
	dladm_status_t status;

	(void) setlocale(LC_ALL, "");
#if !defined(TEXT_DOMAIN)
#define	TEXT_DOMAIN "SYS_TEST"
#endif
	(void) textdomain(TEXT_DOMAIN);

	if ((progname = strrchr(argv[0], '/')) == NULL)
		progname = argv[0];
	else
		progname++;

	if (argc < 2) {
		argv[1] = "show-link";
		argc = 2;
	}

	for (i = 0; i < sizeof (cmds) / sizeof (cmds[0]); i++) {
		cmdp = &cmds[i];
		if (strcmp(argv[1], cmdp->c_name) == 0) {
			/* Open the libdladm handle */
			if ((status = dladm_open(&handle)) != DLADM_STATUS_OK) {
				die_dlerr(status,
				    "could not open /dev/dld");
			}

			dladm_errlist_init(&errlist);

			cmdp->c_fn(argc - 1, &argv[1], cmdp->c_usage);

			dladm_close(handle);
			return (EXIT_SUCCESS);
		}
	}

	(void) fprintf(stderr, gettext("%s: unknown subcommand '%s'\n"),
	    progname, argv[1]);
	usage();
	return (EXIT_FAILURE);
}

/*ARGSUSED*/
static int
show_usage_date(dladm_usage_t *usage, void *arg)
{
	show_usage_state_t	*state = (show_usage_state_t *)arg;
	time_t			stime;
	char			timebuf[20];
	dladm_status_t		status;
	uint32_t		flags;

	/*
	 * Only show usage information for existing links unless '-a'
	 * is specified.
	 */
	if (!state->us_showall) {
		if ((status = dladm_name2info(handle, usage->du_name,
		    NULL, &flags, NULL, NULL)) != DLADM_STATUS_OK) {
			return (status);
		}
		if ((flags & DLADM_OPT_ACTIVE) == 0)
			return (DLADM_STATUS_LINKINVAL);
	}

	stime = usage->du_stime;
	(void) strftime(timebuf, sizeof (timebuf), "%m/%d/%Y",
	    localtime(&stime));
	(void) printf("%s\n", timebuf);

	return (DLADM_STATUS_OK);
}

static int
show_usage_time(dladm_usage_t *usage, void *arg)
{
	show_usage_state_t	*state = (show_usage_state_t *)arg;
	char			buf[DLADM_STRSIZE];
	usage_l_fields_buf_t	ubuf;
	time_t			time;
	double			bw;
	dladm_status_t		status;
	uint32_t		flags;

	/*
	 * Only show usage information for existing links unless '-a'
	 * is specified.
	 */
	if (!state->us_showall) {
		if ((status = dladm_name2info(handle, usage->du_name,
		    NULL, &flags, NULL, NULL)) != DLADM_STATUS_OK) {
			return (status);
		}
		if ((flags & DLADM_OPT_ACTIVE) == 0)
			return (DLADM_STATUS_LINKINVAL);
	}

	if (state->us_plot) {
		if (!state->us_printheader) {
			if (state->us_first) {
				(void) printf("# Time");
				state->us_first = B_FALSE;
			}
			(void) printf(" %s", usage->du_name);
			if (usage->du_last) {
				(void) printf("\n");
				state->us_first = B_TRUE;
				state->us_printheader = B_TRUE;
			}
		} else {
			if (state->us_first) {
				time = usage->du_etime;
				(void) strftime(buf, sizeof (buf), "%T",
				    localtime(&time));
				state->us_first = B_FALSE;
				(void) printf("%s", buf);
			}
			bw = (double)usage->du_bandwidth/1000;
			(void) printf(" %.2f", bw);
			if (usage->du_last) {
				(void) printf("\n");
				state->us_first = B_TRUE;
			}
		}
		return (DLADM_STATUS_OK);
	}

	bzero(&ubuf, sizeof (ubuf));

	(void) snprintf(ubuf.usage_l_link, sizeof (ubuf.usage_l_link), "%s",
	    usage->du_name);
	time = usage->du_stime;
	(void) strftime(buf, sizeof (buf), "%T", localtime(&time));
	(void) snprintf(ubuf.usage_l_stime, sizeof (ubuf.usage_l_stime), "%s",
	    buf);
	time = usage->du_etime;
	(void) strftime(buf, sizeof (buf), "%T", localtime(&time));
	(void) snprintf(ubuf.usage_l_etime, sizeof (ubuf.usage_l_etime), "%s",
	    buf);
	(void) snprintf(ubuf.usage_l_rbytes, sizeof (ubuf.usage_l_rbytes),
	    "%llu", usage->du_rbytes);
	(void) snprintf(ubuf.usage_l_obytes, sizeof (ubuf.usage_l_obytes),
	    "%llu", usage->du_obytes);
	(void) snprintf(ubuf.usage_l_bandwidth, sizeof (ubuf.usage_l_bandwidth),
	    "%s Mbps", dladm_bw2str(usage->du_bandwidth, buf));

	ofmt_print(state->us_ofmt, &ubuf);
	return (DLADM_STATUS_OK);
}

static int
show_usage_res(dladm_usage_t *usage, void *arg)
{
	show_usage_state_t	*state = (show_usage_state_t *)arg;
	char			buf[DLADM_STRSIZE];
	usage_fields_buf_t	ubuf;
	dladm_status_t		status;
	uint32_t		flags;

	/*
	 * Only show usage information for existing links unless '-a'
	 * is specified.
	 */
	if (!state->us_showall) {
		if ((status = dladm_name2info(handle, usage->du_name,
		    NULL, &flags, NULL, NULL)) != DLADM_STATUS_OK) {
			return (status);
		}
		if ((flags & DLADM_OPT_ACTIVE) == 0)
			return (DLADM_STATUS_LINKINVAL);
	}

	bzero(&ubuf, sizeof (ubuf));

	(void) snprintf(ubuf.usage_link, sizeof (ubuf.usage_link), "%s",
	    usage->du_name);
	(void) snprintf(ubuf.usage_duration, sizeof (ubuf.usage_duration),
	    "%llu", usage->du_duration);
	(void) snprintf(ubuf.usage_ipackets, sizeof (ubuf.usage_ipackets),
	    "%llu", usage->du_ipackets);
	(void) snprintf(ubuf.usage_rbytes, sizeof (ubuf.usage_rbytes),
	    "%llu", usage->du_rbytes);
	(void) snprintf(ubuf.usage_opackets, sizeof (ubuf.usage_opackets),
	    "%llu", usage->du_opackets);
	(void) snprintf(ubuf.usage_obytes, sizeof (ubuf.usage_obytes),
	    "%llu", usage->du_obytes);
	(void) snprintf(ubuf.usage_bandwidth, sizeof (ubuf.usage_bandwidth),
	    "%s Mbps", dladm_bw2str(usage->du_bandwidth, buf));

	ofmt_print(state->us_ofmt, &ubuf);

	return (DLADM_STATUS_OK);
}

static boolean_t
valid_formatspec(char *formatspec_str)
{
	if (strcmp(formatspec_str, "gnuplot") == 0)
		return (B_TRUE);
	return (B_FALSE);

}

/*ARGSUSED*/
static void
do_show_usage(int argc, char *argv[], const char *use)
{
	char			*file = NULL;
	int			opt;
	dladm_status_t		status;
	boolean_t		d_arg = B_FALSE;
	char			*stime = NULL;
	char			*etime = NULL;
	char			*resource = NULL;
	show_usage_state_t	state;
	boolean_t		o_arg = B_FALSE;
	boolean_t		F_arg = B_FALSE;
	char			*fields_str = NULL;
	char			*formatspec_str = NULL;
	char			*all_l_fields =
	    "link,start,end,rbytes,obytes,bandwidth";
	ofmt_handle_t		ofmt;
	ofmt_status_t		oferr;
	uint_t			ofmtflags = 0;

	bzero(&state, sizeof (show_usage_state_t));
	state.us_parsable = B_FALSE;
	state.us_printheader = B_FALSE;
	state.us_plot = B_FALSE;
	state.us_first = B_TRUE;

	while ((opt = getopt_long(argc, argv, "das:e:o:f:F:",
	    usage_opts, NULL)) != -1) {
		switch (opt) {
		case 'd':
			d_arg = B_TRUE;
			break;
		case 'a':
			state.us_showall = B_TRUE;
			break;
		case 'f':
			file = optarg;
			break;
		case 's':
			stime = optarg;
			break;
		case 'e':
			etime = optarg;
			break;
		case 'o':
			o_arg = B_TRUE;
			fields_str = optarg;
			break;
		case 'F':
			state.us_plot = F_arg = B_TRUE;
			formatspec_str = optarg;
			break;
		default:
			die_opterr(optopt, opt, use);
			break;
		}
	}

	if (file == NULL)
		die("show-usage requires a file");

	if (optind == (argc-1)) {
		uint32_t	flags;

		resource = argv[optind];
		if (!state.us_showall &&
		    (((status = dladm_name2info(handle, resource, NULL, &flags,
		    NULL, NULL)) != DLADM_STATUS_OK) ||
		    ((flags & DLADM_OPT_ACTIVE) == 0))) {
			die("invalid link: '%s'", resource);
		}
	}

	if (F_arg && d_arg)
		die("incompatible -d and -F options");

	if (F_arg && valid_formatspec(formatspec_str) == B_FALSE)
		die("Format specifier %s not supported", formatspec_str);

	if (state.us_parsable)
		ofmtflags |= OFMT_PARSABLE;

	if (resource == NULL && stime == NULL && etime == NULL) {
		oferr = ofmt_open(fields_str, usage_fields, ofmtflags, 0,
		    &ofmt);
	} else {
		if (!o_arg || (o_arg && strcasecmp(fields_str, "all") == 0))
			fields_str = all_l_fields;
		oferr = ofmt_open(fields_str, usage_l_fields, ofmtflags, 0,
		    &ofmt);

	}
	ofmt_check(oferr, state.us_parsable, ofmt, die, warn);
	state.us_ofmt = ofmt;

	if (d_arg) {
		/* Print log dates */
		status = dladm_usage_dates(show_usage_date,
		    DLADM_LOGTYPE_LINK, file, resource, &state);
	} else if (resource == NULL && stime == NULL && etime == NULL &&
	    !F_arg) {
		/* Print summary */
		status = dladm_usage_summary(show_usage_res,
		    DLADM_LOGTYPE_LINK, file, &state);
	} else if (resource != NULL) {
		/* Print log entries for named resource */
		status = dladm_walk_usage_res(show_usage_time,
		    DLADM_LOGTYPE_LINK, file, resource, stime, etime, &state);
	} else {
		/* Print time and information for each link */
		status = dladm_walk_usage_time(show_usage_time,
		    DLADM_LOGTYPE_LINK, file, stime, etime, &state);
	}

	if (status != DLADM_STATUS_OK)
		die_dlerr(status, "show-usage");
	ofmt_close(ofmt);
}

static void
do_create_aggr(int argc, char *argv[], const char *use)
{
	int			option;
	int			key = 0;
	uint32_t		policy = AGGR_POLICY_L4;
	aggr_lacp_mode_t	lacp_mode = AGGR_LACP_OFF;
	aggr_lacp_timer_t	lacp_timer = AGGR_LACP_TIMER_SHORT;
	dladm_aggr_port_attr_db_t	port[MAXPORT];
	uint_t			n, ndev, nlink;
	uint8_t			mac_addr[ETHERADDRL];
	boolean_t		mac_addr_fixed = B_FALSE;
	boolean_t		P_arg = B_FALSE;
	boolean_t		l_arg = B_FALSE;
	boolean_t		u_arg = B_FALSE;
	boolean_t		T_arg = B_FALSE;
	uint32_t		flags = DLADM_OPT_ACTIVE | DLADM_OPT_PERSIST;
	char			*altroot = NULL;
	char			name[MAXLINKNAMELEN];
	char			*devs[MAXPORT];
	char			*links[MAXPORT];
	dladm_status_t		status;
	dladm_status_t		pstatus;
	char			propstr[DLADM_STRSIZE];
	dladm_arg_list_t	*proplist = NULL;
	int			i;
	datalink_id_t		linkid;

	ndev = nlink = opterr = 0;
	bzero(propstr, DLADM_STRSIZE);

	while ((option = getopt_long(argc, argv, ":d:l:L:P:R:tfu:T:p:",
	    lopts, NULL)) != -1) {
		switch (option) {
		case 'd':
			if (ndev + nlink >= MAXPORT)
				die("too many ports specified");

			devs[ndev++] = optarg;
			break;
		case 'P':
			if (P_arg)
				die_optdup(option);

			P_arg = B_TRUE;
			if (!dladm_aggr_str2policy(optarg, &policy))
				die("invalid policy '%s'", optarg);
			break;
		case 'u':
			if (u_arg)
				die_optdup(option);

			u_arg = B_TRUE;
			if (!dladm_aggr_str2macaddr(optarg, &mac_addr_fixed,
			    mac_addr))
				die("invalid MAC address '%s'", optarg);
			break;
		case 'l':
			if (isdigit(optarg[strlen(optarg) - 1])) {

				/*
				 * Ended with digit, possibly a link name.
				 */
				if (ndev + nlink >= MAXPORT)
					die("too many ports specified");

				links[nlink++] = optarg;
				break;
			}
			/* FALLTHROUGH */
		case 'L':
			if (l_arg)
				die_optdup(option);

			l_arg = B_TRUE;
			if (!dladm_aggr_str2lacpmode(optarg, &lacp_mode))
				die("invalid LACP mode '%s'", optarg);
			break;
		case 'T':
			if (T_arg)
				die_optdup(option);

			T_arg = B_TRUE;
			if (!dladm_aggr_str2lacptimer(optarg, &lacp_timer))
				die("invalid LACP timer value '%s'", optarg);
			break;
		case 't':
			flags &= ~DLADM_OPT_PERSIST;
			break;
		case 'f':
			flags |= DLADM_OPT_FORCE;
			break;
		case 'R':
			altroot = optarg;
			break;
		case 'p':
			(void) strlcat(propstr, optarg, DLADM_STRSIZE);
			if (strlcat(propstr, ",", DLADM_STRSIZE) >=
			    DLADM_STRSIZE)
				die("property list too long '%s'", propstr);
			break;

		default:
			die_opterr(optopt, option, use);
			break;
		}
	}

	if (ndev + nlink == 0)
		usage();

	/* get key value or the aggregation name (required last argument) */
	if (optind != (argc-1))
		usage();

	if (!str2int(argv[optind], &key)) {
		if (strlcpy(name, argv[optind], MAXLINKNAMELEN) >=
		    MAXLINKNAMELEN) {
			die("link name too long '%s'", argv[optind]);
		}

		if (!dladm_valid_linkname(name))
			die("invalid link name '%s'", argv[optind]);
	} else {
		(void) snprintf(name, MAXLINKNAMELEN, "aggr%d", key);
	}

	if (altroot != NULL)
		altroot_cmd(altroot, argc, argv);

	for (n = 0; n < ndev; n++) {
		if ((status = dladm_dev2linkid(handle, devs[n],
		    &port[n].lp_linkid)) != DLADM_STATUS_OK) {
			die_dlerr(status, "invalid dev name '%s'", devs[n]);
		}
	}

	for (n = 0; n < nlink; n++) {
		if ((status = dladm_name2info(handle, links[n],
		    &port[ndev + n].lp_linkid, NULL, NULL, NULL)) !=
		    DLADM_STATUS_OK) {
			die_dlerr(status, "invalid link name '%s'", links[n]);
		}
	}

	status = dladm_aggr_create(handle, name, key, ndev + nlink, port,
	    policy, mac_addr_fixed, (const uchar_t *)mac_addr, lacp_mode,
	    lacp_timer, flags);
	if (status != DLADM_STATUS_OK)
		goto done;

	if (dladm_parse_link_props(propstr, &proplist, B_FALSE)
	    != DLADM_STATUS_OK)
		die("invalid aggregation property");

	if (proplist == NULL)
		return;

	status = dladm_name2info(handle, name, &linkid, NULL, NULL, NULL);
	if (status != DLADM_STATUS_OK)
		goto done;

	for (i = 0; i < proplist->al_count; i++) {
		dladm_arg_info_t	*aip = &proplist->al_info[i];

		pstatus = dladm_set_linkprop(handle, linkid, aip->ai_name,
		    aip->ai_val, aip->ai_count, flags);

		if (pstatus != DLADM_STATUS_OK) {
			die_dlerr(pstatus,
			    "aggr creation succeeded but "
			    "could not set property '%s'", aip->ai_name);
		}
	}
done:
	dladm_free_props(proplist);
	if (status != DLADM_STATUS_OK) {
		if (status == DLADM_STATUS_NONOTIF) {
			die("not all links have link up/down detection; must "
			    "use -f (see dladm(8))");
		} else {
			die_dlerr(status, "create operation failed");
		}
	}
}

/*
 * arg is either the key or the aggr name. Validate it and convert it to
 * the linkid if altroot is NULL.
 */
static dladm_status_t
i_dladm_aggr_get_linkid(const char *altroot, const char *arg,
    datalink_id_t *linkidp, uint32_t flags)
{
	int		key = 0;
	char		*aggr = NULL;
	dladm_status_t	status;

	if (!str2int(arg, &key))
		aggr = (char *)arg;

	if (aggr == NULL && key == 0)
		return (DLADM_STATUS_LINKINVAL);

	if (altroot != NULL)
		return (DLADM_STATUS_OK);

	if (aggr != NULL) {
		status = dladm_name2info(handle, aggr, linkidp, NULL, NULL,
		    NULL);
	} else {
		status = dladm_key2linkid(handle, key, linkidp, flags);
	}

	return (status);
}

static void
do_delete_aggr(int argc, char *argv[], const char *use)
{
	int			option;
	char			*altroot = NULL;
	uint32_t		flags = DLADM_OPT_ACTIVE | DLADM_OPT_PERSIST;
	dladm_status_t		status;
	datalink_id_t		linkid;

	opterr = 0;
	while ((option = getopt_long(argc, argv, ":R:t", lopts, NULL)) != -1) {
		switch (option) {
		case 't':
			flags &= ~DLADM_OPT_PERSIST;
			break;
		case 'R':
			altroot = optarg;
			break;
		default:
			die_opterr(optopt, option, use);
			break;
		}
	}

	/* get key value or the aggregation name (required last argument) */
	if (optind != (argc-1))
		usage();

	status = i_dladm_aggr_get_linkid(altroot, argv[optind], &linkid, flags);
	if (status != DLADM_STATUS_OK)
		goto done;

	if (altroot != NULL)
		altroot_cmd(altroot, argc, argv);

	status = dladm_aggr_delete(handle, linkid, flags);
done:
	if (status != DLADM_STATUS_OK)
		die_dlerr(status, "delete operation failed");
}

static void
do_add_aggr(int argc, char *argv[], const char *use)
{
	int			option;
	uint_t			n, ndev, nlink;
	char			*altroot = NULL;
	uint32_t		flags = DLADM_OPT_ACTIVE | DLADM_OPT_PERSIST;
	datalink_id_t		linkid;
	dladm_status_t		status;
	dladm_aggr_port_attr_db_t	port[MAXPORT];
	char			*devs[MAXPORT];
	char			*links[MAXPORT];

	ndev = nlink = opterr = 0;
	while ((option = getopt_long(argc, argv, ":d:l:R:tf", lopts,
	    NULL)) != -1) {
		switch (option) {
		case 'd':
			if (ndev + nlink >= MAXPORT)
				die("too many ports specified");

			devs[ndev++] = optarg;
			break;
		case 'l':
			if (ndev + nlink >= MAXPORT)
				die("too many ports specified");

			links[nlink++] = optarg;
			break;
		case 't':
			flags &= ~DLADM_OPT_PERSIST;
			break;
		case 'f':
			flags |= DLADM_OPT_FORCE;
			break;
		case 'R':
			altroot = optarg;
			break;
		default:
			die_opterr(optopt, option, use);
			break;
		}
	}

	if (ndev + nlink == 0)
		usage();

	/* get key value or the aggregation name (required last argument) */
	if (optind != (argc-1))
		usage();

	if ((status = i_dladm_aggr_get_linkid(altroot, argv[optind], &linkid,
	    flags & (DLADM_OPT_ACTIVE | DLADM_OPT_PERSIST))) !=
	    DLADM_STATUS_OK) {
		goto done;
	}

	if (altroot != NULL)
		altroot_cmd(altroot, argc, argv);

	for (n = 0; n < ndev; n++) {
		if ((status = dladm_dev2linkid(handle, devs[n],
		    &(port[n].lp_linkid))) != DLADM_STATUS_OK) {
			die_dlerr(status, "invalid <dev> '%s'", devs[n]);
		}
	}

	for (n = 0; n < nlink; n++) {
		if ((status = dladm_name2info(handle, links[n],
		    &port[n + ndev].lp_linkid, NULL, NULL, NULL)) !=
		    DLADM_STATUS_OK) {
			die_dlerr(status, "invalid <link> '%s'", links[n]);
		}
	}

	status = dladm_aggr_add(handle, linkid, ndev + nlink, port, flags);
done:
	if (status != DLADM_STATUS_OK) {
		/*
		 * checking DLADM_STATUS_NOTSUP is a temporary workaround
		 * and should be removed once 6399681 is fixed.
		 */
		if (status == DLADM_STATUS_NOTSUP) {
			die("add operation failed: link capabilities don't "
			    "match");
		} else if (status == DLADM_STATUS_NONOTIF) {
			die("not all links have link up/down detection; must "
			    "use -f (see dladm(8))");
		} else {
			die_dlerr(status, "add operation failed");
		}
	}
}

static void
do_remove_aggr(int argc, char *argv[], const char *use)
{
	int				option;
	dladm_aggr_port_attr_db_t	port[MAXPORT];
	uint_t				n, ndev, nlink;
	char				*devs[MAXPORT];
	char				*links[MAXPORT];
	char				*altroot = NULL;
	uint32_t			flags;
	datalink_id_t			linkid;
	dladm_status_t			status;

	flags = DLADM_OPT_ACTIVE | DLADM_OPT_PERSIST;
	ndev = nlink = opterr = 0;
	while ((option = getopt_long(argc, argv, ":d:l:R:t",
	    lopts, NULL)) != -1) {
		switch (option) {
		case 'd':
			if (ndev + nlink >= MAXPORT)
				die("too many ports specified");

			devs[ndev++] = optarg;
			break;
		case 'l':
			if (ndev + nlink >= MAXPORT)
				die("too many ports specified");

			links[nlink++] = optarg;
			break;
		case 't':
			flags &= ~DLADM_OPT_PERSIST;
			break;
		case 'R':
			altroot = optarg;
			break;
		default:
			die_opterr(optopt, option, use);
			break;
		}
	}

	if (ndev + nlink == 0)
		usage();

	/* get key value or the aggregation name (required last argument) */
	if (optind != (argc-1))
		usage();

	status = i_dladm_aggr_get_linkid(altroot, argv[optind], &linkid, flags);
	if (status != DLADM_STATUS_OK)
		goto done;

	if (altroot != NULL)
		altroot_cmd(altroot, argc, argv);

	for (n = 0; n < ndev; n++) {
		if ((status = dladm_dev2linkid(handle, devs[n],
		    &(port[n].lp_linkid))) != DLADM_STATUS_OK) {
			die_dlerr(status, "invalid <dev> '%s'", devs[n]);
		}
	}

	for (n = 0; n < nlink; n++) {
		if ((status = dladm_name2info(handle, links[n],
		    &port[n + ndev].lp_linkid, NULL, NULL, NULL)) !=
		    DLADM_STATUS_OK) {
			die_dlerr(status, "invalid <link> '%s'", links[n]);
		}
	}

	status = dladm_aggr_remove(handle, linkid, ndev + nlink, port, flags);
done:
	if (status != DLADM_STATUS_OK)
		die_dlerr(status, "remove operation failed");
}

static void
do_modify_aggr(int argc, char *argv[], const char *use)
{
	int			option;
	uint32_t		policy = AGGR_POLICY_L4;
	aggr_lacp_mode_t	lacp_mode = AGGR_LACP_OFF;
	aggr_lacp_timer_t	lacp_timer = AGGR_LACP_TIMER_SHORT;
	uint8_t			mac_addr[ETHERADDRL];
	boolean_t		mac_addr_fixed = B_FALSE;
	uint8_t			modify_mask = 0;
	char			*altroot = NULL;
	uint32_t		flags = DLADM_OPT_ACTIVE | DLADM_OPT_PERSIST;
	datalink_id_t		linkid;
	dladm_status_t		status;

	opterr = 0;
	while ((option = getopt_long(argc, argv, ":L:l:P:R:tu:T:", lopts,
	    NULL)) != -1) {
		switch (option) {
		case 'P':
			if (modify_mask & DLADM_AGGR_MODIFY_POLICY)
				die_optdup(option);

			modify_mask |= DLADM_AGGR_MODIFY_POLICY;

			if (!dladm_aggr_str2policy(optarg, &policy))
				die("invalid policy '%s'", optarg);
			break;
		case 'u':
			if (modify_mask & DLADM_AGGR_MODIFY_MAC)
				die_optdup(option);

			modify_mask |= DLADM_AGGR_MODIFY_MAC;

			if (!dladm_aggr_str2macaddr(optarg, &mac_addr_fixed,
			    mac_addr))
				die("invalid MAC address '%s'", optarg);
			break;
		case 'l':
		case 'L':
			if (modify_mask & DLADM_AGGR_MODIFY_LACP_MODE)
				die_optdup(option);

			modify_mask |= DLADM_AGGR_MODIFY_LACP_MODE;

			if (!dladm_aggr_str2lacpmode(optarg, &lacp_mode))
				die("invalid LACP mode '%s'", optarg);
			break;
		case 'T':
			if (modify_mask & DLADM_AGGR_MODIFY_LACP_TIMER)
				die_optdup(option);

			modify_mask |= DLADM_AGGR_MODIFY_LACP_TIMER;

			if (!dladm_aggr_str2lacptimer(optarg, &lacp_timer))
				die("invalid LACP timer value '%s'", optarg);
			break;
		case 't':
			flags &= ~DLADM_OPT_PERSIST;
			break;
		case 'R':
			altroot = optarg;
			break;
		default:
			die_opterr(optopt, option, use);
			break;
		}
	}

	if (modify_mask == 0)
		die("at least one of the -PulT options must be specified");

	/* get key value or the aggregation name (required last argument) */
	if (optind != (argc-1))
		usage();

	status = i_dladm_aggr_get_linkid(altroot, argv[optind], &linkid, flags);
	if (status != DLADM_STATUS_OK)
		goto done;

	if (altroot != NULL)
		altroot_cmd(altroot, argc, argv);

	status = dladm_aggr_modify(handle, linkid, modify_mask, policy,
	    mac_addr_fixed, (const uchar_t *)mac_addr, lacp_mode, lacp_timer,
	    flags);

done:
	if (status != DLADM_STATUS_OK)
		die_dlerr(status, "modify operation failed");
}

/*ARGSUSED*/
static void
do_up_aggr(int argc, char *argv[], const char *use)
{
	datalink_id_t	linkid = DATALINK_ALL_LINKID;
	dladm_status_t	status;

	/*
	 * get the key or the name of the aggregation (optional last argument)
	 */
	if (argc == 2) {
		if ((status = i_dladm_aggr_get_linkid(NULL, argv[1], &linkid,
		    DLADM_OPT_PERSIST)) != DLADM_STATUS_OK)
			goto done;
	} else if (argc > 2) {
		usage();
	}

	status = dladm_aggr_up(handle, linkid);
done:
	if (status != DLADM_STATUS_OK) {
		if (argc == 2) {
			die_dlerr(status,
			    "could not bring up aggregation '%s'", argv[1]);
		} else {
			die_dlerr(status, "could not bring aggregations up");
		}
	}
}

static void
do_create_vlan(int argc, char *argv[], const char *use)
{
	char			*link = NULL;
	char			drv[DLPI_LINKNAME_MAX];
	uint_t			ppa;
	datalink_id_t		linkid;
	datalink_id_t		dev_linkid;
	int			vid = 0;
	int			option;
	uint32_t		flags = (DLADM_OPT_ACTIVE | DLADM_OPT_PERSIST);
	char			*altroot = NULL;
	char			vlan[MAXLINKNAMELEN];
	char			propstr[DLADM_STRSIZE];
	dladm_arg_list_t	*proplist = NULL;
	dladm_status_t		status;

	opterr = 0;
	bzero(propstr, DLADM_STRSIZE);

	while ((option = getopt_long(argc, argv, ":tfR:l:v:p:",
	    lopts, NULL)) != -1) {
		switch (option) {
		case 'v':
			if (vid != 0)
				die_optdup(option);

			if (!str2int(optarg, &vid) || vid < 1 || vid > 4094)
				die("invalid VLAN identifier '%s'", optarg);

			break;
		case 'l':
			if (link != NULL)
				die_optdup(option);

			link = optarg;
			break;
		case 't':
			flags &= ~DLADM_OPT_PERSIST;
			break;
		case 'R':
			altroot = optarg;
			break;
		case 'p':
			(void) strlcat(propstr, optarg, DLADM_STRSIZE);
			if (strlcat(propstr, ",", DLADM_STRSIZE) >=
			    DLADM_STRSIZE)
				die("property list too long '%s'", propstr);
			break;
		case 'f':
			flags |= DLADM_OPT_FORCE;
			break;
		default:
			die_opterr(optopt, option, use);
			break;
		}
	}

	/* get vlan name if there is any */
	if ((vid == 0) || (link == NULL) || (argc - optind > 1))
		usage();

	if (optind == (argc - 1)) {
		if (strlcpy(vlan, argv[optind], MAXLINKNAMELEN) >=
		    MAXLINKNAMELEN) {
			die("vlan name too long '%s'", argv[optind]);
		}
	} else {
		if ((dlpi_parselink(link, drv, &ppa) != DLPI_SUCCESS) ||
		    (ppa >= 1000) ||
		    (dlpi_makelink(vlan, drv, vid * 1000 + ppa) !=
		    DLPI_SUCCESS)) {
			die("invalid link name '%s'", link);
		}
	}

	if (altroot != NULL)
		altroot_cmd(altroot, argc, argv);

	if (dladm_name2info(handle, link, &dev_linkid, NULL, NULL, NULL) !=
	    DLADM_STATUS_OK) {
		die("invalid link name '%s'", link);
	}

	if (dladm_parse_link_props(propstr, &proplist, B_FALSE)
	    != DLADM_STATUS_OK)
		die("invalid vlan property");

	status = dladm_vlan_create(handle, vlan, dev_linkid, vid, proplist,
	    flags, &linkid);
	switch (status) {
	case DLADM_STATUS_OK:
		break;

	case DLADM_STATUS_NOTSUP:
		die("VLAN over '%s' may require lowered MTU; must use -f (see "
		    "dladm(8))", link);
		break;

	case DLADM_STATUS_LINKBUSY:
		die("VLAN over '%s' may not use default_tag ID "
		    "(see dladm(8))", link);
		break;

	default:
		die_dlerr(status, "create operation failed");
	}
}

static void
do_delete_vlan(int argc, char *argv[], const char *use)
{
	int		option;
	uint32_t	flags = (DLADM_OPT_ACTIVE | DLADM_OPT_PERSIST);
	char		*altroot = NULL;
	datalink_id_t	linkid;
	dladm_status_t	status;

	opterr = 0;
	while ((option = getopt_long(argc, argv, ":R:t", lopts, NULL)) != -1) {
		switch (option) {
		case 't':
			flags &= ~DLADM_OPT_PERSIST;
			break;
		case 'R':
			altroot = optarg;
			break;
		default:
			die_opterr(optopt, option, use);
			break;
		}
	}

	/* get VLAN link name (required last argument) */
	if (optind != (argc - 1))
		usage();

	if (altroot != NULL)
		altroot_cmd(altroot, argc, argv);

	status = dladm_name2info(handle, argv[optind], &linkid, NULL, NULL,
	    NULL);
	if (status != DLADM_STATUS_OK)
		goto done;

	status = dladm_vlan_delete(handle, linkid, flags);
done:
	if (status != DLADM_STATUS_OK)
		die_dlerr(status, "delete operation failed");
}

/*ARGSUSED*/
static void
do_up_vlan(int argc, char *argv[], const char *use)
{
	do_up_vnic_common(argc, argv, use, B_TRUE);
}

static void
do_rename_link(int argc, char *argv[], const char *use)
{
	int		option;
	char		*link1, *link2;
	char		*altroot = NULL;
	dladm_status_t	status;
	char		*zonename = NULL;

	opterr = 0;
	while ((option = getopt_long(argc, argv, ":R:z:", lopts, NULL)) != -1) {
		switch (option) {
		case 'R':
			altroot = optarg;
			break;
		case 'z':
			zonename = optarg;
			break;
		default:
			die_opterr(optopt, option, use);
			break;
		}
	}

	/* get link1 and link2 name (required the last 2 arguments) */
	if (optind != (argc - 2))
		usage();

	if (altroot != NULL)
		altroot_cmd(altroot, argc, argv);

	link1 = argv[optind++];
	link2 = argv[optind];
	if ((status = dladm_rename_link(handle, zonename, link1, link2)) !=
	    DLADM_STATUS_OK)
		die_dlerr(status, "rename operation failed");
}

/*ARGSUSED*/
static void
do_delete_phys(int argc, char *argv[], const char *use)
{
	datalink_id_t	linkid = DATALINK_ALL_LINKID;
	dladm_status_t	status;

	/* get link name (required the last argument) */
	if (argc > 2)
		usage();

	if (argc == 2) {
		if ((status = dladm_name2info(handle, argv[1], &linkid, NULL,
		    NULL, NULL)) != DLADM_STATUS_OK)
			die_dlerr(status, "cannot delete '%s'", argv[1]);
	}

	if ((status = dladm_phys_delete(handle, linkid)) != DLADM_STATUS_OK) {
		if (argc == 2)
			die_dlerr(status, "cannot delete '%s'", argv[1]);
		else
			die_dlerr(status, "delete operation failed");
	}
}

/*ARGSUSED*/
static int
i_dladm_walk_linkmap(dladm_handle_t dh, datalink_id_t linkid, void *arg)
{
	char			name[MAXLINKNAMELEN];
	char			mediabuf[DLADM_STRSIZE];
	char			classbuf[DLADM_STRSIZE];
	datalink_class_t	class;
	uint32_t		media;
	uint32_t		flags;

	if (dladm_datalink_id2info(dh, linkid, &flags, &class, &media, name,
	    MAXLINKNAMELEN) == DLADM_STATUS_OK) {
		(void) dladm_class2str(class, classbuf);
		(void) dladm_media2str(media, mediabuf);
		(void) printf("%-12s%8d  %-12s%-20s %6d\n", name,
		    linkid, classbuf, mediabuf, flags);
	}
	return (DLADM_WALK_CONTINUE);
}

/*ARGSUSED*/
static void
do_show_linkmap(int argc, char *argv[], const char *use)
{
	if (argc != 1)
		die("invalid arguments");

	(void) printf("%-12s%8s  %-12s%-20s %6s\n", "NAME", "LINKID",
	    "CLASS", "MEDIA", "FLAGS");

	(void) dladm_walk_datalink_id(i_dladm_walk_linkmap, handle, NULL,
	    DATALINK_CLASS_ALL, DATALINK_ANY_MEDIATYPE,
	    DLADM_OPT_ACTIVE | DLADM_OPT_PERSIST);
}

/*
 * Delete inactive physical links.
 */
/*ARGSUSED*/
static int
purge_phys(dladm_handle_t dh, datalink_id_t linkid, void *arg)
{
	datalink_class_t	class;
	uint32_t		flags;

	if (dladm_datalink_id2info(dh, linkid, &flags, &class, NULL, NULL, 0)
	    != DLADM_STATUS_OK) {
		return (DLADM_WALK_CONTINUE);
	}

	if (class == DATALINK_CLASS_PHYS && !(flags & DLADM_OPT_ACTIVE))
		(void) dladm_phys_delete(dh, linkid);

	return (DLADM_WALK_CONTINUE);
}

/*ARGSUSED*/
static void
do_init_phys(int argc, char *argv[], const char *use)
{
	di_node_t	devtree;

	if (argc > 1)
		usage();

	/*
	 * Force all the devices to attach, therefore all the network physical
	 * devices can be known to the dlmgmtd daemon.
	 */
	if ((devtree = di_init("/", DINFOFORCE | DINFOSUBTREE)) != DI_NODE_NIL)
		di_fini(devtree);

	(void) dladm_walk_datalink_id(purge_phys, handle, NULL,
	    DATALINK_CLASS_PHYS, DATALINK_ANY_MEDIATYPE, DLADM_OPT_PERSIST);
}

/*
 * Print the active topology information.
 */
void
print_link_topology(show_state_t *state, datalink_id_t linkid,
    datalink_class_t class, link_fields_buf_t *lbuf)
{
	uint32_t	flags = state->ls_flags;
	dladm_status_t	status;
	char		tmpbuf[MAXLINKNAMELEN];

	lbuf->link_over[0] = '\0';
	lbuf->link_bridge[0] = '\0';

	switch (class) {
	case DATALINK_CLASS_AGGR:
	case DATALINK_CLASS_PHYS:
	case DATALINK_CLASS_ETHERSTUB:
		status = dladm_bridge_getlink(handle, linkid, lbuf->link_bridge,
		    sizeof (lbuf->link_bridge));
		if (status != DLADM_STATUS_OK &&
		    status != DLADM_STATUS_NOTFOUND)
			(void) strcpy(lbuf->link_bridge, "?");
		break;
	}

	switch (class) {
	case DATALINK_CLASS_VLAN: {
		dladm_vlan_attr_t	vinfo;

		if (dladm_vlan_info(handle, linkid, &vinfo, flags) !=
		    DLADM_STATUS_OK) {
			(void) strcpy(lbuf->link_over, "?");
			break;
		}
		if (dladm_datalink_id2info(handle, vinfo.dv_linkid, NULL, NULL,
		    NULL, lbuf->link_over, sizeof (lbuf->link_over)) !=
		    DLADM_STATUS_OK)
			(void) strcpy(lbuf->link_over, "?");
		break;
	}
	case DATALINK_CLASS_AGGR: {
		dladm_aggr_grp_attr_t	ginfo;
		int			i;

		if (dladm_aggr_info(handle, linkid, &ginfo, flags) !=
		    DLADM_STATUS_OK || ginfo.lg_nports == 0) {
			(void) strcpy(lbuf->link_over, "?");
			break;
		}
		for (i = 0; i < ginfo.lg_nports; i++) {
			if (dladm_datalink_id2info(handle,
			    ginfo.lg_ports[i].lp_linkid, NULL, NULL, NULL,
			    tmpbuf, sizeof (tmpbuf)) != DLADM_STATUS_OK) {
				(void) strcpy(lbuf->link_over, "?");
				break;
			}
			(void) strlcat(lbuf->link_over, tmpbuf,
			    sizeof (lbuf->link_over));
			if (i != (ginfo.lg_nports - 1)) {
				(void) strlcat(lbuf->link_over, ",",
				    sizeof (lbuf->link_over));
			}
		}
		free(ginfo.lg_ports);
		break;
	}
	case DATALINK_CLASS_VNIC: {
		dladm_vnic_attr_t	vinfo;

		if (dladm_vnic_info(handle, linkid, &vinfo, flags) !=
		    DLADM_STATUS_OK) {
			(void) strcpy(lbuf->link_over, "?");
			break;
		}
		if (dladm_datalink_id2info(handle, vinfo.va_link_id, NULL, NULL,
		    NULL, lbuf->link_over, sizeof (lbuf->link_over)) !=
		    DLADM_STATUS_OK)
			(void) strcpy(lbuf->link_over, "?");
		break;
	}

	case DATALINK_CLASS_PART: {
		dladm_part_attr_t	pinfo;

		if (dladm_part_info(handle, linkid, &pinfo, flags) !=
		    DLADM_STATUS_OK) {
			(void) strcpy(lbuf->link_over, "?");
			break;
		}
		if (dladm_datalink_id2info(handle, pinfo.dia_physlinkid, NULL,
		    NULL, NULL, lbuf->link_over, sizeof (lbuf->link_over)) !=
		    DLADM_STATUS_OK)
			(void) strcpy(lbuf->link_over, "?");
		break;
	}

	case DATALINK_CLASS_BRIDGE: {
		datalink_id_t *dlp;
		uint_t i, nports;

		if (dladm_datalink_id2info(handle, linkid, NULL, NULL,
		    NULL, tmpbuf, sizeof (tmpbuf)) != DLADM_STATUS_OK) {
			(void) strcpy(lbuf->link_over, "?");
			break;
		}
		if (tmpbuf[0] != '\0')
			tmpbuf[strlen(tmpbuf) - 1] = '\0';
		dlp = dladm_bridge_get_portlist(tmpbuf, &nports);
		if (dlp == NULL) {
			(void) strcpy(lbuf->link_over, "?");
			break;
		}
		for (i = 0; i < nports; i++) {
			if (dladm_datalink_id2info(handle, dlp[i], NULL,
			    NULL, NULL, tmpbuf, sizeof (tmpbuf)) !=
			    DLADM_STATUS_OK) {
				(void) strcpy(lbuf->link_over, "?");
				break;
			}
			(void) strlcat(lbuf->link_over, tmpbuf,
			    sizeof (lbuf->link_over));
			if (i != nports - 1) {
				(void) strlcat(lbuf->link_over, ",",
				    sizeof (lbuf->link_over));
			}
		}
		dladm_bridge_free_portlist(dlp);
		break;
	}

	case DATALINK_CLASS_SIMNET: {
		dladm_simnet_attr_t	slinfo;

		if (dladm_simnet_info(handle, linkid, &slinfo, flags) !=
		    DLADM_STATUS_OK) {
			(void) strcpy(lbuf->link_over, "?");
			break;
		}
		if (slinfo.sna_peer_link_id != DATALINK_INVALID_LINKID) {
			if (dladm_datalink_id2info(handle,
			    slinfo.sna_peer_link_id, NULL, NULL, NULL,
			    lbuf->link_over, sizeof (lbuf->link_over)) !=
			    DLADM_STATUS_OK)
				(void) strcpy(lbuf->link_over, "?");
		}
		break;
	}
	}
}

static dladm_status_t
print_link(show_state_t *state, datalink_id_t linkid, link_fields_buf_t *lbuf)
{
	char			link[MAXLINKNAMELEN];
	datalink_class_t	class;
	uint_t			mtu;
	uint32_t		flags;
	dladm_status_t		status;

	if ((status = dladm_datalink_id2info(handle, linkid, &flags, &class,
	    NULL, link, sizeof (link))) != DLADM_STATUS_OK) {
		goto done;
	}

	if (!(state->ls_flags & flags)) {
		status = DLADM_STATUS_NOTFOUND;
		goto done;
	}

	(void) snprintf(lbuf->link_name, sizeof (lbuf->link_name),
	    "%s", link);
	(void) dladm_class2str(class, lbuf->link_class);

	if (state->ls_flags == DLADM_OPT_ACTIVE) {
		dladm_attr_t	dlattr;

		if (class == DATALINK_CLASS_PHYS) {
			dladm_phys_attr_t	dpa;
			dlpi_handle_t		dh;
			dlpi_info_t		dlinfo;

			if ((status = dladm_phys_info(handle, linkid, &dpa,
			    DLADM_OPT_ACTIVE)) != DLADM_STATUS_OK) {
				goto done;
			}

			if (!dpa.dp_novanity)
				goto link_mtu;

			/*
			 * This is a physical link that does not have
			 * vanity naming support.
			 */
			if (dlpi_open(dpa.dp_dev, &dh, DLPI_DEVONLY) !=
			    DLPI_SUCCESS) {
				status = DLADM_STATUS_NOTFOUND;
				goto done;
			}

			if (dlpi_info(dh, &dlinfo, 0) != DLPI_SUCCESS) {
				dlpi_close(dh);
				status = DLADM_STATUS_BADARG;
				goto done;
			}

			dlpi_close(dh);
			mtu = dlinfo.di_max_sdu;
		} else {
link_mtu:
			status = dladm_info(handle, linkid, &dlattr);
			if (status != DLADM_STATUS_OK)
				goto done;
			mtu = dlattr.da_max_sdu;
		}

		(void) snprintf(lbuf->link_mtu, sizeof (lbuf->link_mtu),
		    "%u", mtu);
		(void) get_linkstate(link, B_TRUE, lbuf->link_state);
	}

	print_link_topology(state, linkid, class, lbuf);
done:
	return (status);
}

/* ARGSUSED */
static int
show_link(dladm_handle_t dh, datalink_id_t linkid, void *arg)
{
	show_state_t		*state = (show_state_t *)arg;
	dladm_status_t		status;
	link_fields_buf_t	lbuf;

	/*
	 * first get all the link attributes into lbuf;
	 */
	bzero(&lbuf, sizeof (link_fields_buf_t));
	if ((status = print_link(state, linkid, &lbuf)) == DLADM_STATUS_OK)
		ofmt_print(state->ls_ofmt, &lbuf);
	state->ls_status = status;
	return (DLADM_WALK_CONTINUE);
}

static boolean_t
print_link_stats_cb(ofmt_arg_t *ofarg, char *buf, uint_t bufsize)
{
	link_args_t *largs = ofarg->ofmt_cbarg;
	pktsum_t *diff_stats = largs->link_s_psum;

	switch (ofarg->ofmt_id) {
	case LINK_S_LINK:
		(void) snprintf(buf, bufsize, "%s", largs->link_s_link);
		break;
	case LINK_S_IPKTS:
		(void) snprintf(buf, bufsize, "%llu", diff_stats->ipackets);
		break;
	case LINK_S_RBYTES:
		(void) snprintf(buf, bufsize, "%llu", diff_stats->rbytes);
		break;
	case LINK_S_IERRORS:
		(void) snprintf(buf, bufsize, "%u", diff_stats->ierrors);
		break;
	case LINK_S_OPKTS:
		(void) snprintf(buf, bufsize, "%llu", diff_stats->opackets);
		break;
	case LINK_S_OBYTES:
		(void) snprintf(buf, bufsize, "%llu", diff_stats->obytes);
		break;
	case LINK_S_OERRORS:
		(void) snprintf(buf, bufsize, "%u", diff_stats->oerrors);
		break;
	default:
		die("invalid input");
		break;
	}
	return (B_TRUE);
}

static int
show_link_stats(dladm_handle_t dh, datalink_id_t linkid, void *arg)
{
	char			link[DLPI_LINKNAME_MAX];
	datalink_class_t	class;
	show_state_t		*state = arg;
	pktsum_t		stats, diff_stats;
	dladm_phys_attr_t	dpa;
	link_args_t		largs;

	if (state->ls_firstonly) {
		if (state->ls_donefirst)
			return (DLADM_WALK_CONTINUE);
		state->ls_donefirst = B_TRUE;
	} else {
		bzero(&state->ls_prevstats, sizeof (state->ls_prevstats));
	}

	if (dladm_datalink_id2info(dh, linkid, NULL, &class, NULL, link,
	    DLPI_LINKNAME_MAX) != DLADM_STATUS_OK) {
		return (DLADM_WALK_CONTINUE);
	}

	if (class == DATALINK_CLASS_PHYS) {
		if (dladm_phys_info(dh, linkid, &dpa, DLADM_OPT_ACTIVE) !=
		    DLADM_STATUS_OK) {
			return (DLADM_WALK_CONTINUE);
		}
		if (dpa.dp_novanity)
			get_mac_stats(dpa.dp_dev, &stats);
		else
			get_link_stats(link, &stats);
	} else {
		get_link_stats(link, &stats);
	}
	dladm_stats_diff(&diff_stats, &stats, &state->ls_prevstats);

	largs.link_s_link = link;
	largs.link_s_psum = &diff_stats;
	ofmt_print(state->ls_ofmt, &largs);

	state->ls_prevstats = stats;
	return (DLADM_WALK_CONTINUE);
}


static dladm_status_t
print_aggr_info(show_grp_state_t *state, const char *link,
    dladm_aggr_grp_attr_t *ginfop)
{
	char			addr_str[ETHERADDRL * 3];
	laggr_fields_buf_t	lbuf;

	(void) snprintf(lbuf.laggr_name, sizeof (lbuf.laggr_name),
	    "%s", link);

	(void) dladm_aggr_policy2str(ginfop->lg_policy,
	    lbuf.laggr_policy);

	if (ginfop->lg_mac_fixed) {
		(void) dladm_aggr_macaddr2str(ginfop->lg_mac, addr_str);
		(void) snprintf(lbuf.laggr_addrpolicy,
		    sizeof (lbuf.laggr_addrpolicy), "fixed (%s)", addr_str);
	} else {
		(void) snprintf(lbuf.laggr_addrpolicy,
		    sizeof (lbuf.laggr_addrpolicy), "auto");
	}

	(void) dladm_aggr_lacpmode2str(ginfop->lg_lacp_mode,
	    lbuf.laggr_lacpactivity);
	(void) dladm_aggr_lacptimer2str(ginfop->lg_lacp_timer,
	    lbuf.laggr_lacptimer);
	(void) snprintf(lbuf.laggr_flags, sizeof (lbuf.laggr_flags), "%c----",
	    ginfop->lg_force ? 'f' : '-');

	ofmt_print(state->gs_ofmt, &lbuf);

	return (DLADM_STATUS_OK);
}

static boolean_t
print_xaggr_cb(ofmt_arg_t *ofarg, char *buf, uint_t bufsize)
{
	const laggr_args_t	*l = ofarg->ofmt_cbarg;
	boolean_t		is_port = (l->laggr_lport >= 0);
	char			tmpbuf[DLADM_STRSIZE];
	const char		*objname;
	dladm_aggr_port_attr_t	*portp = NULL;
	dladm_phys_attr_t	dpa;

	if (is_port) {
		portp = &(l->laggr_ginfop->lg_ports[l->laggr_lport]);
		if (dladm_phys_info(handle, portp->lp_linkid, &dpa,
		    DLADM_OPT_ACTIVE) != DLADM_STATUS_OK)
			objname = "?";
		else
			objname = dpa.dp_dev;
	} else {
		objname = l->laggr_link;
	}

	switch (ofarg->ofmt_id) {
	case AGGR_X_LINK:
		(void) snprintf(buf, bufsize, "%s",
		    (is_port && !l->laggr_parsable ? " " : l->laggr_link));
		break;
	case AGGR_X_PORT:
		if (is_port) {
			if (dladm_datalink_id2info(handle, portp->lp_linkid,
			    NULL, NULL, NULL, buf, bufsize) != DLADM_STATUS_OK)
				(void) sprintf(buf, "?");
		}
		break;

	case AGGR_X_SPEED:
		(void) snprintf(buf, bufsize, "%uMb",
		    (uint_t)((get_ifspeed(objname, !is_port)) / 1000000ull));
		break;

	case AGGR_X_DUPLEX:
		(void) get_linkduplex(objname, !is_port, tmpbuf);
		(void) strlcpy(buf, tmpbuf, bufsize);
		break;

	case AGGR_X_STATE:
		(void) get_linkstate(objname, !is_port, tmpbuf);
		(void) strlcpy(buf, tmpbuf, bufsize);
		break;
	case AGGR_X_ADDRESS:
		(void) dladm_aggr_macaddr2str(
		    (is_port ? portp->lp_mac : l->laggr_ginfop->lg_mac),
		    tmpbuf);
		(void) strlcpy(buf, tmpbuf, bufsize);
		break;
	case AGGR_X_PORTSTATE:
		if (is_port) {
			(void) dladm_aggr_portstate2str(portp->lp_state,
			    tmpbuf);
			(void) strlcpy(buf, tmpbuf, bufsize);
		}
		break;
	}
err:
	*(l->laggr_status) = DLADM_STATUS_OK;
	return (B_TRUE);
}

static dladm_status_t
print_aggr_extended(show_grp_state_t *state, const char *link,
    dladm_aggr_grp_attr_t *ginfop)
{
	int			i;
	dladm_status_t		status;
	laggr_args_t		largs;

	largs.laggr_lport = -1;
	largs.laggr_link = link;
	largs.laggr_ginfop = ginfop;
	largs.laggr_status = &status;
	largs.laggr_parsable = state->gs_parsable;

	ofmt_print(state->gs_ofmt, &largs);

	if (status != DLADM_STATUS_OK)
		goto done;

	for (i = 0; i < ginfop->lg_nports; i++) {
		largs.laggr_lport = i;
		ofmt_print(state->gs_ofmt, &largs);
		if (status != DLADM_STATUS_OK)
			goto done;
	}

	status = DLADM_STATUS_OK;
done:
	return (status);
}

static boolean_t
print_lacp_cb(ofmt_arg_t *ofarg, char *buf, uint_t bufsize)
{
	const laggr_args_t	*l = ofarg->ofmt_cbarg;
	int			portnum;
	boolean_t		is_port = (l->laggr_lport >= 0);
	dladm_aggr_port_attr_t	*portp;
	aggr_lacp_state_t	*lstate;

	if (!is_port)
		return (B_FALSE); /* cannot happen! */

	portnum = l->laggr_lport;
	portp = &(l->laggr_ginfop->lg_ports[portnum]);
	lstate = &(portp->lp_lacp_state);

	switch (ofarg->ofmt_id) {
	case AGGR_L_LINK:
		(void) snprintf(buf, bufsize, "%s",
		    (portnum > 0 ? "" : l->laggr_link));
		break;

	case AGGR_L_PORT:
		if (dladm_datalink_id2info(handle, portp->lp_linkid, NULL, NULL,
		    NULL, buf, bufsize) != DLADM_STATUS_OK)
			(void) sprintf(buf, "?");
		break;

	case AGGR_L_AGGREGATABLE:
		(void) snprintf(buf, bufsize, "%s",
		    (lstate->bit.aggregation ? "yes" : "no"));
		break;

	case AGGR_L_SYNC:
		(void) snprintf(buf, bufsize, "%s",
		    (lstate->bit.sync ? "yes" : "no"));
		break;

	case AGGR_L_COLL:
		(void) snprintf(buf, bufsize, "%s",
		    (lstate->bit.collecting ? "yes" : "no"));
		break;

	case AGGR_L_DIST:
		(void) snprintf(buf, bufsize, "%s",
		    (lstate->bit.distributing ? "yes" : "no"));
		break;

	case AGGR_L_DEFAULTED:
		(void) snprintf(buf, bufsize, "%s",
		    (lstate->bit.defaulted ? "yes" : "no"));
		break;

	case AGGR_L_EXPIRED:
		(void) snprintf(buf, bufsize, "%s",
		    (lstate->bit.expired ? "yes" : "no"));
		break;
	}

	*(l->laggr_status) = DLADM_STATUS_OK;
	return (B_TRUE);
}

static dladm_status_t
print_aggr_lacp(show_grp_state_t *state, const char *link,
    dladm_aggr_grp_attr_t *ginfop)
{
	int		i;
	dladm_status_t	status;
	laggr_args_t	largs;

	largs.laggr_link = link;
	largs.laggr_ginfop = ginfop;
	largs.laggr_status = &status;

	for (i = 0; i < ginfop->lg_nports; i++) {
		largs.laggr_lport = i;
		ofmt_print(state->gs_ofmt, &largs);
		if (status != DLADM_STATUS_OK)
			goto done;
	}

	status = DLADM_STATUS_OK;
done:
	return (status);
}

static boolean_t
print_aggr_stats_cb(ofmt_arg_t *ofarg, char *buf, uint_t bufsize)
{
	const laggr_args_t	*l = ofarg->ofmt_cbarg;
	int			portnum;
	boolean_t		is_port = (l->laggr_lport >= 0);
	dladm_aggr_port_attr_t	*portp;
	dladm_status_t		*stat, status;
	pktsum_t		*diff_stats = NULL;

	stat = l->laggr_status;
	*stat = DLADM_STATUS_OK;

	if (is_port) {
		portnum = l->laggr_lport;
		portp = &(l->laggr_ginfop->lg_ports[portnum]);

		if ((status = dladm_datalink_id2info(handle,
		    portp->lp_linkid, NULL, NULL, NULL, buf, bufsize)) !=
		    DLADM_STATUS_OK) {
			goto err;
		}
		diff_stats = l->laggr_diffstats;
		if (diff_stats == NULL) {
			status = DLADM_STATUS_BADVAL;
			goto err;
		}
	}

	switch (ofarg->ofmt_id) {
	case AGGR_S_LINK:
		(void) snprintf(buf, bufsize, "%s",
		    (is_port ? "" : l->laggr_link));
		break;
	case AGGR_S_PORT:
		/*
		 * if (is_port), buf has port name. Otherwise we print
		 * STR_UNDEF_VAL
		 */
		break;

	case AGGR_S_IPKTS:
		if (is_port) {
			(void) snprintf(buf, bufsize, "%llu",
			    diff_stats->ipackets);
		} else {
			(void) snprintf(buf, bufsize, "%llu",
			    l->laggr_pktsumtot->ipackets);
		}
		break;

	case AGGR_S_RBYTES:
		if (is_port) {
			(void) snprintf(buf, bufsize, "%llu",
			    diff_stats->rbytes);
		} else {
			(void) snprintf(buf, bufsize, "%llu",
			    l->laggr_pktsumtot->rbytes);
		}
		break;

	case AGGR_S_OPKTS:
		if (is_port) {
			(void) snprintf(buf, bufsize, "%llu",
			    diff_stats->opackets);
		} else {
			(void) snprintf(buf, bufsize, "%llu",
			    l->laggr_pktsumtot->opackets);
		}
		break;
	case AGGR_S_OBYTES:
		if (is_port) {
			(void) snprintf(buf, bufsize, "%llu",
			    diff_stats->obytes);
		} else {
			(void) snprintf(buf, bufsize, "%llu",
			    l->laggr_pktsumtot->obytes);
		}
		break;

	case AGGR_S_IPKTDIST:
		if (is_port) {
			(void) snprintf(buf, bufsize, "%-6.1f",
			    (double)diff_stats->ipackets/
			    (double)l->laggr_pktsumtot->ipackets * 100);
		}
		break;
	case AGGR_S_OPKTDIST:
		if (is_port) {
			(void) snprintf(buf, bufsize, "%-6.1f",
			    (double)diff_stats->opackets/
			    (double)l->laggr_pktsumtot->opackets * 100);
		}
		break;
	}
	return (B_TRUE);

err:
	*stat = status;
	return (B_TRUE);
}

static dladm_status_t
print_aggr_stats(show_grp_state_t *state, const char *link,
    dladm_aggr_grp_attr_t *ginfop)
{
	dladm_phys_attr_t	dpa;
	dladm_aggr_port_attr_t	*portp;
	pktsum_t		pktsumtot, *port_stat;
	dladm_status_t		status;
	int			i;
	laggr_args_t		largs;

	/* sum the ports statistics */
	bzero(&pktsumtot, sizeof (pktsumtot));

	/* Allocate memory to keep stats of each port */
	port_stat = malloc(ginfop->lg_nports * sizeof (pktsum_t));
	if (port_stat == NULL) {
		/* Bail out; no memory */
		return (DLADM_STATUS_NOMEM);
	}


	for (i = 0; i < ginfop->lg_nports; i++) {

		portp = &(ginfop->lg_ports[i]);
		if ((status = dladm_phys_info(handle, portp->lp_linkid, &dpa,
		    DLADM_OPT_ACTIVE)) != DLADM_STATUS_OK) {
			goto done;
		}

		get_mac_stats(dpa.dp_dev, &port_stat[i]);

		/*
		 * Let's re-use gs_prevstats[] to store the difference of the
		 * counters since last use. We will store the new stats from
		 * port_stat[] once we have the stats displayed.
		 */

		dladm_stats_diff(&state->gs_prevstats[i], &port_stat[i],
		    &state->gs_prevstats[i]);
		dladm_stats_total(&pktsumtot, &pktsumtot,
		    &state->gs_prevstats[i]);
	}

	largs.laggr_lport = -1;
	largs.laggr_link = link;
	largs.laggr_ginfop = ginfop;
	largs.laggr_status = &status;
	largs.laggr_pktsumtot = &pktsumtot;

	ofmt_print(state->gs_ofmt, &largs);

	if (status != DLADM_STATUS_OK)
		goto done;

	for (i = 0; i < ginfop->lg_nports; i++) {
		largs.laggr_lport = i;
		largs.laggr_diffstats = &state->gs_prevstats[i];
		ofmt_print(state->gs_ofmt, &largs);
		if (status != DLADM_STATUS_OK)
			goto done;
	}

	status = DLADM_STATUS_OK;
	for (i = 0; i < ginfop->lg_nports; i++)
		state->gs_prevstats[i] = port_stat[i];

done:
	free(port_stat);
	return (status);
}

static dladm_status_t
print_aggr(show_grp_state_t *state, datalink_id_t linkid)
{
	char			link[MAXLINKNAMELEN];
	dladm_aggr_grp_attr_t	ginfo;
	uint32_t		flags;
	dladm_status_t		status;

	bzero(&ginfo, sizeof (dladm_aggr_grp_attr_t));
	if ((status = dladm_datalink_id2info(handle, linkid, &flags, NULL,
	    NULL, link, MAXLINKNAMELEN)) != DLADM_STATUS_OK) {
		return (status);
	}

	if (!(state->gs_flags & flags))
		return (DLADM_STATUS_NOTFOUND);

	status = dladm_aggr_info(handle, linkid, &ginfo, state->gs_flags);
	if (status != DLADM_STATUS_OK)
		return (status);

	if (state->gs_lacp)
		status = print_aggr_lacp(state, link, &ginfo);
	else if (state->gs_extended)
		status = print_aggr_extended(state, link, &ginfo);
	else if (state->gs_stats)
		status = print_aggr_stats(state, link, &ginfo);
	else
		status = print_aggr_info(state, link, &ginfo);

done:
	free(ginfo.lg_ports);
	return (status);
}

/* ARGSUSED */
static int
show_aggr(dladm_handle_t dh, datalink_id_t linkid, void *arg)
{
	show_grp_state_t	*state = arg;

	state->gs_status = print_aggr(state, linkid);
	return (DLADM_WALK_CONTINUE);
}

static void
do_show_link(int argc, char *argv[], const char *use)
{
	int		option;
	boolean_t	s_arg = B_FALSE;
	boolean_t	i_arg = B_FALSE;
	uint32_t	flags = DLADM_OPT_ACTIVE;
	boolean_t	p_arg = B_FALSE;
	datalink_id_t	linkid = DATALINK_ALL_LINKID;
	char		linkname[MAXLINKNAMELEN];
	uint32_t	interval = 0;
	show_state_t	state;
	dladm_status_t	status;
	boolean_t	o_arg = B_FALSE;
	char		*fields_str = NULL;
	char		*all_active_fields = "link,class,mtu,state,bridge,over";
	char		*all_inactive_fields = "link,class,bridge,over";
	char		*allstat_fields =
	    "link,ipackets,rbytes,ierrors,opackets,obytes,oerrors";
	ofmt_handle_t	ofmt;
	ofmt_status_t	oferr;
	uint_t		ofmtflags = 0;
	char		*zonename = NULL;

	bzero(&state, sizeof (state));

	opterr = 0;
	while ((option = getopt_long(argc, argv, ":pPsi:o:z:",
	    show_lopts, NULL)) != -1) {
		switch (option) {
		case 'p':
			if (p_arg)
				die_optdup(option);

			p_arg = B_TRUE;
			break;
		case 's':
			if (s_arg)
				die_optdup(option);

			s_arg = B_TRUE;
			break;
		case 'P':
			if (flags != DLADM_OPT_ACTIVE)
				die_optdup(option);

			flags = DLADM_OPT_PERSIST;
			break;
		case 'o':
			o_arg = B_TRUE;
			fields_str = optarg;
			break;
		case 'i':
			if (i_arg)
				die_optdup(option);

			i_arg = B_TRUE;
			if (!dladm_str2interval(optarg, &interval))
				die("invalid interval value '%s'", optarg);
			break;
		case 'z':
			zonename = optarg;
			break;
		default:
			die_opterr(optopt, option, use);
			break;
		}
	}

	if (i_arg && !s_arg)
		die("the option -i can be used only with -s");

	if (s_arg && flags != DLADM_OPT_ACTIVE)
		die("the option -P cannot be used with -s");

	/* get link name (optional last argument) */
	if (optind == (argc-1)) {
		uint32_t	f;

		if (strlcpy(linkname, argv[optind], MAXLINKNAMELEN) >=
		    MAXLINKNAMELEN)
			die("link name too long");
		if ((status = dladm_zname2info(handle, zonename, linkname,
		    &linkid, &f, NULL, NULL)) != DLADM_STATUS_OK) {
			die_dlerr(status, "link %s is not valid", linkname);
		}

		if (!(f & flags)) {
			die_dlerr(DLADM_STATUS_BADARG, "link %s is %s",
			    argv[optind], flags == DLADM_OPT_PERSIST ?
			    "a temporary link" : "temporarily removed");
		}
	} else if (optind != argc) {
		usage();
	}

	if (p_arg && !o_arg)
		die("-p requires -o");

	if (p_arg && strcasecmp(fields_str, "all") == 0)
		die("\"-o all\" is invalid with -p");

	if (!o_arg || (o_arg && strcasecmp(fields_str, "all") == 0)) {
		if (s_arg)
			fields_str = allstat_fields;
		else if (flags & DLADM_OPT_ACTIVE)
			fields_str = all_active_fields;
		else
			fields_str = all_inactive_fields;
	}

	state.ls_parsable = p_arg;
	state.ls_flags = flags;
	state.ls_donefirst = B_FALSE;

	if (s_arg) {
		link_stats(linkid, interval, fields_str, &state);
		return;
	}
	if (state.ls_parsable)
		ofmtflags |= OFMT_PARSABLE;
	else
		ofmtflags |= OFMT_WRAP;

	oferr = ofmt_open(fields_str, link_fields, ofmtflags, 0, &ofmt);
	ofmt_check(oferr, state.ls_parsable, ofmt, die, warn);
	state.ls_ofmt = ofmt;

	if (linkid == DATALINK_ALL_LINKID) {
		(void) dladm_walk_datalink_id(show_link, handle, &state,
		    DATALINK_CLASS_ALL, DATALINK_ANY_MEDIATYPE, flags);
	} else {
		(void) show_link(handle, linkid, &state);
		if (state.ls_status != DLADM_STATUS_OK) {
			die_dlerr(state.ls_status, "failed to show link %s",
			    argv[optind]);
		}
	}
	ofmt_close(ofmt);
}

static void
do_show_aggr(int argc, char *argv[], const char *use)
{
	boolean_t		L_arg = B_FALSE;
	boolean_t		s_arg = B_FALSE;
	boolean_t		i_arg = B_FALSE;
	boolean_t		p_arg = B_FALSE;
	boolean_t		x_arg = B_FALSE;
	show_grp_state_t	state;
	uint32_t		flags = DLADM_OPT_ACTIVE;
	datalink_id_t		linkid = DATALINK_ALL_LINKID;
	int			option;
	uint32_t		interval = 0;
	int			key;
	dladm_status_t		status;
	boolean_t		o_arg = B_FALSE;
	char			*fields_str = NULL;
	char			*all_fields =
	    "link,policy,addrpolicy,lacpactivity,lacptimer,flags";
	char			*all_lacp_fields =
	    "link,port,aggregatable,sync,coll,dist,defaulted,expired";
	char			*all_stats_fields =
	    "link,port,ipackets,rbytes,opackets,obytes,ipktdist,opktdist";
	char			*all_extended_fields =
	    "link,port,speed,duplex,state,address,portstate";
	const ofmt_field_t	*pf;
	ofmt_handle_t		ofmt;
	ofmt_status_t		oferr;
	uint_t			ofmtflags = 0;

	opterr = 0;
	while ((option = getopt_long(argc, argv, ":LpPxsi:o:",
	    show_lopts, NULL)) != -1) {
		switch (option) {
		case 'L':
			if (L_arg)
				die_optdup(option);

			L_arg = B_TRUE;
			break;
		case 'p':
			if (p_arg)
				die_optdup(option);

			p_arg = B_TRUE;
			break;
		case 'x':
			if (x_arg)
				die_optdup(option);

			x_arg = B_TRUE;
			break;
		case 'P':
			if (flags != DLADM_OPT_ACTIVE)
				die_optdup(option);

			flags = DLADM_OPT_PERSIST;
			break;
		case 's':
			if (s_arg)
				die_optdup(option);

			s_arg = B_TRUE;
			break;
		case 'o':
			o_arg = B_TRUE;
			fields_str = optarg;
			break;
		case 'i':
			if (i_arg)
				die_optdup(option);

			i_arg = B_TRUE;
			if (!dladm_str2interval(optarg, &interval))
				die("invalid interval value '%s'", optarg);
			break;
		default:
			die_opterr(optopt, option, use);
			break;
		}
	}

	if (p_arg && !o_arg)
		die("-p requires -o");

	if (p_arg && strcasecmp(fields_str, "all") == 0)
		die("\"-o all\" is invalid with -p");

	if (i_arg && !s_arg)
		die("the option -i can be used only with -s");

	if (s_arg && (L_arg || p_arg || x_arg || flags != DLADM_OPT_ACTIVE)) {
		die("the option -%c cannot be used with -s",
		    L_arg ? 'L' : (p_arg ? 'p' : (x_arg ? 'x' : 'P')));
	}

	if (L_arg && flags != DLADM_OPT_ACTIVE)
		die("the option -P cannot be used with -L");

	if (x_arg && (L_arg || flags != DLADM_OPT_ACTIVE))
		die("the option -%c cannot be used with -x", L_arg ? 'L' : 'P');

	/* get aggregation key or aggrname (optional last argument) */
	if (optind == (argc-1)) {
		if (!str2int(argv[optind], &key)) {
			status = dladm_name2info(handle, argv[optind],
			    &linkid, NULL, NULL, NULL);
		} else {
			status = dladm_key2linkid(handle, (uint16_t)key,
			    &linkid, DLADM_OPT_ACTIVE);
		}

		if (status != DLADM_STATUS_OK)
			die("non-existent aggregation '%s'", argv[optind]);

	} else if (optind != argc) {
		usage();
	}

	bzero(&state, sizeof (state));
	state.gs_lacp = L_arg;
	state.gs_stats = s_arg;
	state.gs_flags = flags;
	state.gs_parsable = p_arg;
	state.gs_extended = x_arg;

	if (!o_arg || (o_arg && strcasecmp(fields_str, "all") == 0)) {
		if (state.gs_lacp)
			fields_str = all_lacp_fields;
		else if (state.gs_stats)
			fields_str = all_stats_fields;
		else if (state.gs_extended)
			fields_str = all_extended_fields;
		else
			fields_str = all_fields;
	}

	if (state.gs_lacp) {
		pf = aggr_l_fields;
	} else if (state.gs_stats) {
		pf = aggr_s_fields;
	} else if (state.gs_extended) {
		pf = aggr_x_fields;
	} else {
		pf = laggr_fields;
	}

	if (state.gs_parsable)
		ofmtflags |= OFMT_PARSABLE;
	oferr = ofmt_open(fields_str, pf, ofmtflags, 0, &ofmt);
	ofmt_check(oferr, state.gs_parsable, ofmt, die, warn);
	state.gs_ofmt = ofmt;

	if (s_arg) {
		aggr_stats(linkid, &state, interval);
		ofmt_close(ofmt);
		return;
	}

	if (linkid == DATALINK_ALL_LINKID) {
		(void) dladm_walk_datalink_id(show_aggr, handle, &state,
		    DATALINK_CLASS_AGGR, DATALINK_ANY_MEDIATYPE, flags);
	} else {
		(void) show_aggr(handle, linkid, &state);
		if (state.gs_status != DLADM_STATUS_OK) {
			die_dlerr(state.gs_status, "failed to show aggr %s",
			    argv[optind]);
		}
	}
	ofmt_close(ofmt);
}

static dladm_status_t
print_phys_default(show_state_t *state, datalink_id_t linkid,
    const char *link, uint32_t flags, uint32_t media)
{
	dladm_phys_attr_t dpa;
	dladm_status_t status;
	link_fields_buf_t pattr;

	status = dladm_phys_info(handle, linkid, &dpa, state->ls_flags);
	if (status != DLADM_STATUS_OK)
		goto done;

	bzero(&pattr, sizeof (pattr));
	(void) snprintf(pattr.link_phys_device,
	    sizeof (pattr.link_phys_device), "%s", dpa.dp_dev);
	(void) dladm_media2str(media, pattr.link_phys_media);
	if (state->ls_flags == DLADM_OPT_ACTIVE) {
		boolean_t	islink;

		if (!dpa.dp_novanity) {
			(void) strlcpy(pattr.link_name, link,
			    sizeof (pattr.link_name));
			islink = B_TRUE;
		} else {
			/*
			 * This is a physical link that does not have
			 * vanity naming support.
			 */
			(void) strlcpy(pattr.link_name, dpa.dp_dev,
			    sizeof (pattr.link_name));
			islink = B_FALSE;
		}

		(void) get_linkstate(pattr.link_name, islink,
		    pattr.link_phys_state);
		(void) snprintf(pattr.link_phys_speed,
		    sizeof (pattr.link_phys_speed), "%u",
		    (uint_t)((get_ifspeed(pattr.link_name,
		    islink)) / 1000000ull));
		(void) get_linkduplex(pattr.link_name, islink,
		    pattr.link_phys_duplex);
	} else {
		(void) snprintf(pattr.link_name, sizeof (pattr.link_name),
		    "%s", link);
		(void) snprintf(pattr.link_flags, sizeof (pattr.link_flags),
		    "%c----", flags & DLADM_OPT_ACTIVE ? '-' : 'r');
	}

	ofmt_print(state->ls_ofmt, &pattr);

done:
	return (status);
}

typedef struct {
	show_state_t	*ms_state;
	char		*ms_link;
	dladm_macaddr_attr_t *ms_mac_attr;
} print_phys_mac_state_t;

/*
 *  callback for ofmt_print()
 */
static boolean_t
print_phys_one_mac_cb(ofmt_arg_t *ofarg, char *buf, uint_t bufsize)
{
	print_phys_mac_state_t *mac_state = ofarg->ofmt_cbarg;
	dladm_macaddr_attr_t *attr = mac_state->ms_mac_attr;
	boolean_t is_primary = (attr->ma_slot == 0);
	boolean_t is_parsable = mac_state->ms_state->ls_parsable;

	switch (ofarg->ofmt_id) {
	case PHYS_M_LINK:
		(void) snprintf(buf, bufsize, "%s",
		    (is_primary || is_parsable) ? mac_state->ms_link : " ");
		break;
	case PHYS_M_SLOT:
		if (is_primary)
			(void) snprintf(buf, bufsize, gettext("primary"));
		else
			(void) snprintf(buf, bufsize, "%d", attr->ma_slot);
		break;
	case PHYS_M_ADDRESS:
		(void) dladm_aggr_macaddr2str(attr->ma_addr, buf);
		break;
	case PHYS_M_INUSE:
		(void) snprintf(buf, bufsize, "%s",
		    attr->ma_flags & DLADM_MACADDR_USED ? gettext("yes") :
		    gettext("no"));
		break;
	case PHYS_M_CLIENT:
		/*
		 * CR 6678526: resolve link id to actual link name if
		 * it is valid.
		 */
		(void) snprintf(buf, bufsize, "%s", attr->ma_client_name);
		break;
	}

	return (B_TRUE);
}

typedef struct {
	show_state_t	*hs_state;
	char		*hs_link;
	dladm_hwgrp_attr_t *hs_grp_attr;
} print_phys_hwgrp_state_t;

static boolean_t
print_phys_one_hwgrp_cb(ofmt_arg_t *ofarg, char *buf, uint_t bufsize)
{
	int		i;
	boolean_t	first = B_TRUE;
	int		start = -1;
	int		end = -1;
	char		ringstr[RINGSTRLEN];
	char		ringsubstr[RINGSTRLEN];

	print_phys_hwgrp_state_t *hg_state = ofarg->ofmt_cbarg;
	dladm_hwgrp_attr_t *attr = hg_state->hs_grp_attr;

	switch (ofarg->ofmt_id) {
	case PHYS_H_LINK:
		(void) snprintf(buf, bufsize, "%s", attr->hg_link_name);
		break;
	case PHYS_H_RINGTYPE:
		(void) snprintf(buf, bufsize, "%s",
		    attr->hg_grp_type == DLADM_HWGRP_TYPE_RX ? "RX" : "TX");
		break;
	case PHYS_H_RINGS:
		ringstr[0] = '\0';
		for (i = 0; i < attr->hg_n_rings; i++) {
			uint_t	index = attr->hg_rings[i];

			if (start == -1) {
				start = index;
				end = index;
			} else if (index == end + 1) {
				end = index;
			} else {
				if (start == end) {
					if (first) {
						(void) snprintf(
						    ringsubstr,
						    RINGSTRLEN, "%d",
						    start);
						first = B_FALSE;
					} else {
						(void) snprintf(
						    ringsubstr,
						    RINGSTRLEN, ",%d",
						    start);
					}
				} else {
					if (first) {
						(void) snprintf(
						    ringsubstr,
						    RINGSTRLEN,
						    "%d-%d",
						    start, end);
						first = B_FALSE;
					} else {
						(void) snprintf(
						    ringsubstr,
						    RINGSTRLEN,
						    ",%d-%d",
						    start, end);
					}
				}
				(void) strlcat(ringstr, ringsubstr,
				    RINGSTRLEN);
				start = index;
				end = index;
			}
		}
		/* The last one */
		if (start != -1) {
			if (first) {
				if (start == end) {
					(void) snprintf(buf, bufsize, "%d",
					    start);
				} else {
					(void) snprintf(buf, bufsize, "%d-%d",
					    start, end);
				}
			} else {
				if (start == end) {
					(void) snprintf(ringsubstr, RINGSTRLEN,
					    ",%d", start);
				} else {
					(void) snprintf(ringsubstr, RINGSTRLEN,
					    ",%d-%d", start, end);
				}
				(void) strlcat(ringstr, ringsubstr, RINGSTRLEN);
				(void) snprintf(buf, bufsize, "%s", ringstr);
			}
		}
		break;
	case PHYS_H_CLIENTS:
		if (attr->hg_client_names[0] == '\0') {
			(void) snprintf(buf, bufsize, "--");
		} else {
			(void) snprintf(buf, bufsize, "%s ",
			    attr->hg_client_names);
		}
		break;
	}

	return (B_TRUE);
}

/*
 * callback for dladm_walk_macaddr, invoked for each MAC address slot
 */
static boolean_t
print_phys_mac_callback(void *arg, dladm_macaddr_attr_t *attr)
{
	print_phys_mac_state_t *mac_state = arg;
	show_state_t *state = mac_state->ms_state;

	mac_state->ms_mac_attr = attr;
	ofmt_print(state->ls_ofmt, mac_state);

	return (B_TRUE);
}

/*
 * invoked by show-phys -m for each physical data-link
 */
static dladm_status_t
print_phys_mac(show_state_t *state, datalink_id_t linkid, char *link)
{
	print_phys_mac_state_t mac_state;

	mac_state.ms_state = state;
	mac_state.ms_link = link;

	return (dladm_walk_macaddr(handle, linkid, &mac_state,
	    print_phys_mac_callback));
}

/*
 * callback for dladm_walk_hwgrp, invoked for each MAC hwgrp
 */
static boolean_t
print_phys_hwgrp_callback(void *arg, dladm_hwgrp_attr_t *attr)
{
	print_phys_hwgrp_state_t *hwgrp_state = arg;
	show_state_t *state = hwgrp_state->hs_state;

	hwgrp_state->hs_grp_attr = attr;
	ofmt_print(state->ls_ofmt, hwgrp_state);

	return (B_TRUE);
}

/* invoked by show-phys -H for each physical data-link */
static dladm_status_t
print_phys_hwgrp(show_state_t *state, datalink_id_t linkid, char *link)
{
	print_phys_hwgrp_state_t hwgrp_state;

	hwgrp_state.hs_state = state;
	hwgrp_state.hs_link = link;
	return (dladm_walk_hwgrp(handle, linkid, &hwgrp_state,
	    print_phys_hwgrp_callback));
}

/*
 * Parse the "local=<laddr>,remote=<raddr>" sub-options for the -a option of
 * *-iptun subcommands.
 */
static void
iptun_process_addrarg(char *addrarg, iptun_params_t *params)
{
	char *addrval;

	while (*addrarg != '\0') {
		switch (getsubopt(&addrarg, iptun_addropts, &addrval)) {
		case IPTUN_LOCAL:
			if (addrval == NULL)
				die("tunnel source address value is missing");
			params->iptun_param_flags |= IPTUN_PARAM_LADDR;
			if (strlcpy(params->iptun_param_laddr, addrval,
			    sizeof (params->iptun_param_laddr)) >=
			    sizeof (params->iptun_param_laddr))
				die("tunnel source address is too long");
			break;
		case IPTUN_REMOTE:
			if (addrval == NULL)
				die("tunnel destination address value "
				    "is missing");
			params->iptun_param_flags |= IPTUN_PARAM_RADDR;
			if (strlcpy(params->iptun_param_raddr, addrval,
			    sizeof (params->iptun_param_raddr)) >=
			    sizeof (params->iptun_param_raddr))
				die("tunnel destination address is too long");
			break;
		default:
			die("invalid address type: %s", addrval);
			break;
		}
	}
}

/*
 * Convenience routine to process iptun-create/modify/delete subcommand
 * arguments.
 */
static void
iptun_process_args(int argc, char *argv[], const char *opts,
    iptun_params_t *params, uint32_t *flags, char *name, const char *use)
{
	int	option;
	char	*altroot = NULL;

	if (params != NULL)
		bzero(params, sizeof (*params));
	*flags = DLADM_OPT_ACTIVE | DLADM_OPT_PERSIST;

	opterr = 0;
	while ((option = getopt_long(argc, argv, opts, iptun_lopts, NULL)) !=
	    -1) {
		switch (option) {
		case 'a':
			iptun_process_addrarg(optarg, params);
			break;
		case 'R':
			altroot = optarg;
			break;
		case 't':
			*flags &= ~DLADM_OPT_PERSIST;
			break;
		case 'T':
			params->iptun_param_type = iptun_gettypebyname(optarg);
			if (params->iptun_param_type == IPTUN_TYPE_UNKNOWN)
				die("unknown tunnel type: %s", optarg);
			params->iptun_param_flags |= IPTUN_PARAM_TYPE;
			break;
		default:
			die_opterr(optopt, option, use);
			break;
		}
	}

	/* Get the required tunnel name argument. */
	if (argc - optind != 1)
		usage();

	if (strlcpy(name, argv[optind], MAXLINKNAMELEN) >= MAXLINKNAMELEN)
		die("tunnel name is too long");

	if (altroot != NULL)
		altroot_cmd(altroot, argc, argv);
}

static void
do_create_iptun(int argc, char *argv[], const char *use)
{
	iptun_params_t	params;
	dladm_status_t	status;
	uint32_t	flags;
	char		name[MAXLINKNAMELEN];

	iptun_process_args(argc, argv, ":a:R:tT:", &params, &flags, name,
	    use);

	status = dladm_iptun_create(handle, name, &params, flags);
	if (status != DLADM_STATUS_OK)
		die_dlerr(status, "could not create tunnel");
}

static void
do_delete_iptun(int argc, char *argv[], const char *use)
{
	uint32_t	flags;
	datalink_id_t	linkid;
	dladm_status_t	status;
	char		name[MAXLINKNAMELEN];

	iptun_process_args(argc, argv, ":R:t", NULL, &flags, name, use);

	status = dladm_name2info(handle, name, &linkid, NULL, NULL, NULL);
	if (status != DLADM_STATUS_OK)
		die_dlerr(status, "could not delete tunnel");
	status = dladm_iptun_delete(handle, linkid, flags);
	if (status != DLADM_STATUS_OK)
		die_dlerr(status, "could not delete tunnel");
}

static void
do_modify_iptun(int argc, char *argv[], const char *use)
{
	iptun_params_t	params;
	uint32_t	flags;
	dladm_status_t	status;
	char		name[MAXLINKNAMELEN];

	iptun_process_args(argc, argv, ":a:R:t", &params, &flags, name, use);

	if ((status = dladm_name2info(handle, name, &params.iptun_param_linkid,
	    NULL, NULL, NULL)) != DLADM_STATUS_OK)
		die_dlerr(status, "could not modify tunnel");
	status = dladm_iptun_modify(handle, &params, flags);
	if (status != DLADM_STATUS_OK)
		die_dlerr(status, "could not modify tunnel");
}

static void
do_show_iptun(int argc, char *argv[], const char *use)
{
	int		option;
	datalink_id_t	linkid;
	uint32_t	flags = DLADM_OPT_ACTIVE;
	char		*name = NULL;
	dladm_status_t	status;
	const char	*fields_str = NULL;
	show_state_t	state;
	ofmt_handle_t	ofmt;
	ofmt_status_t	oferr;
	uint_t		ofmtflags = 0;

	bzero(&state, sizeof (state));
	opterr = 0;
	while ((option = getopt_long(argc, argv, ":pPo:",
	    iptun_lopts, NULL)) != -1) {
		switch (option) {
		case 'o':
			fields_str = optarg;
			break;
		case 'p':
			state.ls_parsable = B_TRUE;
			ofmtflags = OFMT_PARSABLE;
			break;
		case 'P':
			flags = DLADM_OPT_PERSIST;
			break;
		default:
			die_opterr(optopt, option, use);
			break;
		}
	}

	/*
	 * Get the optional tunnel name argument.  If there is one, it must
	 * be the last thing remaining on the command-line.
	 */
	if (argc - optind > 1)
		die(gettext(use));
	if (argc - optind == 1)
		name = argv[optind];

	oferr = ofmt_open(fields_str, iptun_fields, ofmtflags,
	    DLADM_DEFAULT_COL, &ofmt);
	ofmt_check(oferr, state.ls_parsable, ofmt, die, warn);

	state.ls_ofmt = ofmt;
	state.ls_flags = flags;

	if (name == NULL) {
		(void) dladm_walk_datalink_id(print_iptun_walker, handle,
		    &state, DATALINK_CLASS_IPTUN, DATALINK_ANY_MEDIATYPE,
		    flags);
		status = state.ls_status;
	} else {
		if ((status = dladm_name2info(handle, name, &linkid, NULL, NULL,
		    NULL)) == DLADM_STATUS_OK)
			status = print_iptun(handle, linkid, &state);
	}

	if (status != DLADM_STATUS_OK)
		die_dlerr(status, "unable to obtain tunnel status");
}

/* ARGSUSED */
static void
do_up_iptun(int argc, char *argv[], const char *use)
{
	datalink_id_t	linkid = DATALINK_ALL_LINKID;
	dladm_status_t	status = DLADM_STATUS_OK;

	/*
	 * Get the optional tunnel name argument.  If there is one, it must
	 * be the last thing remaining on the command-line.
	 */
	if (argc - optind > 1)
		usage();
	if (argc - optind == 1) {
		status = dladm_name2info(handle, argv[optind], &linkid, NULL,
		    NULL, NULL);
	}
	if (status == DLADM_STATUS_OK)
		status = dladm_iptun_up(handle, linkid);
	if (status != DLADM_STATUS_OK)
		die_dlerr(status, "unable to configure IP tunnel links");
}

/* ARGSUSED */
static void
do_down_iptun(int argc, char *argv[], const char *use)
{
	datalink_id_t	linkid = DATALINK_ALL_LINKID;
	dladm_status_t	status = DLADM_STATUS_OK;

	/*
	 * Get the optional tunnel name argument.  If there is one, it must
	 * be the last thing remaining on the command-line.
	 */
	if (argc - optind > 1)
		usage();
	if (argc - optind == 1) {
		status = dladm_name2info(handle, argv[optind], &linkid, NULL,
		    NULL, NULL);
	}
	if (status == DLADM_STATUS_OK)
		status = dladm_iptun_down(handle, linkid);
	if (status != DLADM_STATUS_OK)
		die_dlerr(status, "unable to bring down IP tunnel links");
}

static iptun_type_t
iptun_gettypebyname(char *typestr)
{
	int i;

	for (i = 0; iptun_types[i].type_name != NULL; i++) {
		if (strncmp(iptun_types[i].type_name, typestr,
		    strlen(iptun_types[i].type_name)) == 0) {
			return (iptun_types[i].type_value);
		}
	}
	return (IPTUN_TYPE_UNKNOWN);
}

static const char *
iptun_gettypebyvalue(iptun_type_t type)
{
	int i;

	for (i = 0; iptun_types[i].type_name != NULL; i++) {
		if (iptun_types[i].type_value == type)
			return (iptun_types[i].type_name);
	}
	return (NULL);
}

static dladm_status_t
print_iptun(dladm_handle_t dh, datalink_id_t linkid, show_state_t *state)
{
	dladm_status_t		status;
	iptun_params_t		params;
	iptun_fields_buf_t	lbuf;
	const char		*laddr;
	const char		*raddr;

	params.iptun_param_linkid = linkid;
	status = dladm_iptun_getparams(dh, &params, state->ls_flags);
	if (status != DLADM_STATUS_OK)
		return (status);

	/* LINK */
	status = dladm_datalink_id2info(dh, linkid, NULL, NULL, NULL,
	    lbuf.iptun_name, sizeof (lbuf.iptun_name));
	if (status != DLADM_STATUS_OK)
		return (status);

	/* TYPE */
	(void) strlcpy(lbuf.iptun_type,
	    iptun_gettypebyvalue(params.iptun_param_type),
	    sizeof (lbuf.iptun_type));

	/* FLAGS */
	(void) memset(lbuf.iptun_flags, '-', IPTUN_NUM_FLAGS);
	lbuf.iptun_flags[IPTUN_NUM_FLAGS] = '\0';
	if (params.iptun_param_flags & IPTUN_PARAM_IPSECPOL)
		lbuf.iptun_flags[IPTUN_SFLAG_INDEX] = 's';
	if (params.iptun_param_flags & IPTUN_PARAM_IMPLICIT)
		lbuf.iptun_flags[IPTUN_IFLAG_INDEX] = 'i';

	/* LOCAL */
	if (params.iptun_param_flags & IPTUN_PARAM_LADDR)
		laddr = params.iptun_param_laddr;
	else
		laddr = (state->ls_parsable) ? "" : "--";
	(void) strlcpy(lbuf.iptun_laddr, laddr, sizeof (lbuf.iptun_laddr));

	/* REMOTE */
	if (params.iptun_param_flags & IPTUN_PARAM_RADDR)
		raddr = params.iptun_param_raddr;
	else
		raddr = (state->ls_parsable) ? "" : "--";
	(void) strlcpy(lbuf.iptun_raddr, raddr, sizeof (lbuf.iptun_raddr));

	ofmt_print(state->ls_ofmt, &lbuf);

	return (DLADM_STATUS_OK);
}

static int
print_iptun_walker(dladm_handle_t dh, datalink_id_t linkid, void *arg)
{
	((show_state_t *)arg)->ls_status = print_iptun(dh, linkid, arg);
	return (DLADM_WALK_CONTINUE);
}

static dladm_status_t
print_phys(show_state_t *state, datalink_id_t linkid)
{
	char			link[MAXLINKNAMELEN];
	uint32_t		flags;
	dladm_status_t		status;
	datalink_class_t	class;
	uint32_t		media;

	if ((status = dladm_datalink_id2info(handle, linkid, &flags, &class,
	    &media, link, MAXLINKNAMELEN)) != DLADM_STATUS_OK) {
		goto done;
	}

	if (class != DATALINK_CLASS_PHYS) {
		status = DLADM_STATUS_BADARG;
		goto done;
	}

	if (!(state->ls_flags & flags)) {
		status = DLADM_STATUS_NOTFOUND;
		goto done;
	}

	if (state->ls_mac)
		status = print_phys_mac(state, linkid, link);
	else if (state->ls_hwgrp)
		status = print_phys_hwgrp(state, linkid, link);
	else
		status = print_phys_default(state, linkid, link, flags, media);

done:
	return (status);
}

/* ARGSUSED */
static int
show_phys(dladm_handle_t dh, datalink_id_t linkid, void *arg)
{
	show_state_t	*state = arg;

	state->ls_status = print_phys(state, linkid);
	return (DLADM_WALK_CONTINUE);
}

/*
 * Print the active topology information.
 */
static dladm_status_t
print_vlan(show_state_t *state, datalink_id_t linkid, link_fields_buf_t *l)
{
	dladm_vlan_attr_t	vinfo;
	uint32_t		flags;
	dladm_status_t		status;

	if ((status = dladm_datalink_id2info(handle, linkid, &flags, NULL, NULL,
	    l->link_name, sizeof (l->link_name))) != DLADM_STATUS_OK) {
		goto done;
	}

	if (!(state->ls_flags & flags)) {
		status = DLADM_STATUS_NOTFOUND;
		goto done;
	}

	if ((status = dladm_vlan_info(handle, linkid, &vinfo,
	    state->ls_flags)) != DLADM_STATUS_OK ||
	    (status = dladm_datalink_id2info(handle, vinfo.dv_linkid, NULL,
	    NULL, NULL, l->link_over, sizeof (l->link_over))) !=
	    DLADM_STATUS_OK) {
		goto done;
	}

	(void) snprintf(l->link_vlan_vid, sizeof (l->link_vlan_vid), "%d",
	    vinfo.dv_vid);
	(void) snprintf(l->link_flags, sizeof (l->link_flags), "%c----",
	    vinfo.dv_force ? 'f' : '-');

done:
	return (status);
}

/* ARGSUSED */
static int
show_vlan(dladm_handle_t dh, datalink_id_t linkid, void *arg)
{
	show_state_t		*state = arg;
	dladm_status_t		status;
	link_fields_buf_t	lbuf;

	bzero(&lbuf, sizeof (link_fields_buf_t));
	status = print_vlan(state, linkid, &lbuf);
	if (status != DLADM_STATUS_OK)
		goto done;

	ofmt_print(state->ls_ofmt, &lbuf);

done:
	state->ls_status = status;
	return (DLADM_WALK_CONTINUE);
}

static void
do_show_phys(int argc, char *argv[], const char *use)
{
	int		option;
	uint32_t	flags = DLADM_OPT_ACTIVE;
	boolean_t	p_arg = B_FALSE;
	boolean_t	o_arg = B_FALSE;
	boolean_t	m_arg = B_FALSE;
	boolean_t	H_arg = B_FALSE;
	datalink_id_t	linkid = DATALINK_ALL_LINKID;
	show_state_t	state;
	dladm_status_t	status;
	char		*fields_str = NULL;
	char		*all_active_fields =
	    "link,media,state,speed,duplex,device";
	char		*all_inactive_fields = "link,device,media,flags";
	char		*all_mac_fields = "link,slot,address,inuse,client";
	char		*all_hwgrp_fields = "link,ringtype,rings,clients";
	const ofmt_field_t *pf;
	ofmt_handle_t	ofmt;
	ofmt_status_t	oferr;
	uint_t		ofmtflags = 0;

	bzero(&state, sizeof (state));
	opterr = 0;
	while ((option = getopt_long(argc, argv, ":pPo:mH",
	    show_lopts, NULL)) != -1) {
		switch (option) {
		case 'p':
			if (p_arg)
				die_optdup(option);

			p_arg = B_TRUE;
			break;
		case 'P':
			if (flags != DLADM_OPT_ACTIVE)
				die_optdup(option);

			flags = DLADM_OPT_PERSIST;
			break;
		case 'o':
			o_arg = B_TRUE;
			fields_str = optarg;
			break;
		case 'm':
			m_arg = B_TRUE;
			break;
		case 'H':
			H_arg = B_TRUE;
			break;
		default:
			die_opterr(optopt, option, use);
			break;
		}
	}

	if (p_arg && !o_arg)
		die("-p requires -o");

	if (m_arg && H_arg)
		die("-m cannot combine with -H");

	if (p_arg && strcasecmp(fields_str, "all") == 0)
		die("\"-o all\" is invalid with -p");

	/* get link name (optional last argument) */
	if (optind == (argc-1)) {
		if ((status = dladm_name2info(handle, argv[optind], &linkid,
		    NULL, NULL, NULL)) != DLADM_STATUS_OK) {
			die_dlerr(status, "link %s is not valid", argv[optind]);
		}
	} else if (optind != argc) {
		usage();
	}

	state.ls_parsable = p_arg;
	state.ls_flags = flags;
	state.ls_donefirst = B_FALSE;
	state.ls_mac = m_arg;
	state.ls_hwgrp = H_arg;

	if (m_arg && !(flags & DLADM_OPT_ACTIVE)) {
		/*
		 * We can only display the factory MAC addresses of
		 * active data-links.
		 */
		die("-m not compatible with -P");
	}

	if (!o_arg || (o_arg && strcasecmp(fields_str, "all") == 0)) {
		if (state.ls_mac)
			fields_str = all_mac_fields;
		else if (state.ls_hwgrp)
			fields_str = all_hwgrp_fields;
		else if (state.ls_flags & DLADM_OPT_ACTIVE) {
			fields_str = all_active_fields;
		} else {
			fields_str = all_inactive_fields;
		}
	}

	if (state.ls_mac) {
		pf = phys_m_fields;
	} else if (state.ls_hwgrp) {
		pf = phys_h_fields;
	} else {
		pf = phys_fields;
	}

	if (state.ls_parsable)
		ofmtflags |= OFMT_PARSABLE;
	oferr = ofmt_open(fields_str, pf, ofmtflags, 0, &ofmt);
	ofmt_check(oferr, state.ls_parsable, ofmt, die, warn);
	state.ls_ofmt = ofmt;

	if (linkid == DATALINK_ALL_LINKID) {
		(void) dladm_walk_datalink_id(show_phys, handle, &state,
		    DATALINK_CLASS_PHYS, DATALINK_ANY_MEDIATYPE, flags);
	} else {
		(void) show_phys(handle, linkid, &state);
		if (state.ls_status != DLADM_STATUS_OK) {
			die_dlerr(state.ls_status,
			    "failed to show physical link %s", argv[optind]);
		}
	}
	ofmt_close(ofmt);
}

static void
do_show_vlan(int argc, char *argv[], const char *use)
{
	int		option;
	uint32_t	flags = DLADM_OPT_ACTIVE;
	boolean_t	p_arg = B_FALSE;
	datalink_id_t	linkid = DATALINK_ALL_LINKID;
	show_state_t	state;
	dladm_status_t	status;
	boolean_t	o_arg = B_FALSE;
	char		*fields_str = NULL;
	ofmt_handle_t	ofmt;
	ofmt_status_t	oferr;
	uint_t		ofmtflags = 0;

	bzero(&state, sizeof (state));

	opterr = 0;
	while ((option = getopt_long(argc, argv, ":pPo:",
	    show_lopts, NULL)) != -1) {
		switch (option) {
		case 'p':
			if (p_arg)
				die_optdup(option);

			p_arg = B_TRUE;
			break;
		case 'P':
			if (flags != DLADM_OPT_ACTIVE)
				die_optdup(option);

			flags = DLADM_OPT_PERSIST;
			break;
		case 'o':
			o_arg = B_TRUE;
			fields_str = optarg;
			break;
		default:
			die_opterr(optopt, option, use);
			break;
		}
	}

	/* get link name (optional last argument) */
	if (optind == (argc-1)) {
		datalink_class_t	class;
		char			classbuf[DLADM_STRSIZE];
		if ((status = dladm_name2info(handle, argv[optind], &linkid,
		    NULL, &class, NULL)) != DLADM_STATUS_OK) {
			die_dlerr(status, "link %s is not valid", argv[optind]);
		}

		if (class != DATALINK_CLASS_VLAN) {
			(void) dladm_class2str(class, classbuf);
			die("datalink %s is not a vlan: found class %s",
			    argv[optind], classbuf);
		}
	} else if (optind != argc) {
		usage();
	}

	state.ls_parsable = p_arg;
	state.ls_flags = flags;
	state.ls_donefirst = B_FALSE;

	if (!o_arg || (o_arg && strcasecmp(fields_str, "all") == 0))
		fields_str = NULL;

	if (state.ls_parsable)
		ofmtflags |= OFMT_PARSABLE;
	oferr = ofmt_open(fields_str, vlan_fields, ofmtflags, 0, &ofmt);
	ofmt_check(oferr, state.ls_parsable, ofmt, die, warn);
	state.ls_ofmt = ofmt;

	if (linkid == DATALINK_ALL_LINKID) {
		(void) dladm_walk_datalink_id(show_vlan, handle, &state,
		    DATALINK_CLASS_VLAN, DATALINK_ANY_MEDIATYPE, flags);
	} else {
		(void) show_vlan(handle, linkid, &state);
		if (state.ls_status != DLADM_STATUS_OK) {
			die_dlerr(state.ls_status, "failed to show vlan %s",
			    argv[optind]);
		}
	}
	ofmt_close(ofmt);
}

static void
do_create_vnic(int argc, char *argv[], const char *use)
{
	datalink_id_t		linkid, dev_linkid;
	char			devname[MAXLINKNAMELEN];
	char			name[MAXLINKNAMELEN];
	boolean_t		l_arg = B_FALSE;
	uint32_t		flags = DLADM_OPT_ACTIVE | DLADM_OPT_PERSIST;
	char			*altroot = NULL;
	int			option;
	char			*endp = NULL;
	dladm_status_t		status;
	vnic_mac_addr_type_t	mac_addr_type = VNIC_MAC_ADDR_TYPE_UNKNOWN;
	uchar_t			*mac_addr = NULL;
	int			mac_slot = -1;
	uint_t			maclen = 0, mac_prefix_len = 0;
	char			propstr[DLADM_STRSIZE];
	dladm_arg_list_t	*proplist = NULL;
	int			vid = 0;
	int			af = AF_UNSPEC;
	vrid_t			vrid = VRRP_VRID_NONE;

	opterr = 0;
	bzero(propstr, DLADM_STRSIZE);

	while ((option = getopt_long(argc, argv, ":tfR:l:m:n:p:r:v:V:A:H",
	    vnic_lopts, NULL)) != -1) {
		switch (option) {
		case 't':
			flags &= ~DLADM_OPT_PERSIST;
			break;
		case 'R':
			altroot = optarg;
			break;
		case 'l':
			if (strlcpy(devname, optarg, MAXLINKNAMELEN) >=
			    MAXLINKNAMELEN)
				die("link name too long");
			l_arg = B_TRUE;
			break;
		case 'm':
			if (mac_addr_type != VNIC_MAC_ADDR_TYPE_UNKNOWN)
				die("cannot specify -m option twice");

			if (strcmp(optarg, "fixed") == 0) {
				/*
				 * A fixed MAC address must be specified
				 * by its value, not by the keyword 'fixed'.
				 */
				die("'fixed' is not a valid MAC address");
			}
			if (dladm_vnic_str2macaddrtype(optarg,
			    &mac_addr_type) != DLADM_STATUS_OK) {
				mac_addr_type = VNIC_MAC_ADDR_TYPE_FIXED;
				/* MAC address specified by value */
				mac_addr = _link_aton(optarg, (int *)&maclen);
				if (mac_addr == NULL) {
					if (maclen == (uint_t)-1)
						die("invalid MAC address");
					else
						die("out of memory");
				}
			}
			break;
		case 'n':
			errno = 0;
			mac_slot = (int)strtol(optarg, &endp, 10);
			if (errno != 0 || *endp != '\0')
				die("invalid slot number");
			break;
		case 'p':
			(void) strlcat(propstr, optarg, DLADM_STRSIZE);
			if (strlcat(propstr, ",", DLADM_STRSIZE) >=
			    DLADM_STRSIZE)
				die("property list too long '%s'", propstr);
			break;
		case 'r':
			mac_addr = _link_aton(optarg, (int *)&mac_prefix_len);
			if (mac_addr == NULL) {
				if (mac_prefix_len == (uint_t)-1)
					die("invalid MAC address");
				else
					die("out of memory");
			}
			break;
		case 'V':
			if (!str2int(optarg, (int *)&vrid) ||
			    vrid < VRRP_VRID_MIN || vrid > VRRP_VRID_MAX) {
				die("invalid VRRP identifier '%s'", optarg);
			}

			break;
		case 'A':
			if (strcmp(optarg, "inet") == 0)
				af = AF_INET;
			else if (strcmp(optarg, "inet6") == 0)
				af = AF_INET6;
			else
				die("invalid address family '%s'", optarg);
			break;
		case 'v':
			if (vid != 0)
				die_optdup(option);

			if (!str2int(optarg, &vid) || vid < 1 || vid > 4094)
				die("invalid VLAN identifier '%s'", optarg);

			break;
		case 'f':
			flags |= DLADM_OPT_FORCE;
			break;
		default:
			die_opterr(optopt, option, use);
		}
	}

	if (mac_addr_type == VNIC_MAC_ADDR_TYPE_UNKNOWN)
		mac_addr_type = VNIC_MAC_ADDR_TYPE_AUTO;

	/*
	 * 'f' - force, flag can be specified only with 'v' - vlan.
	 */
	if ((flags & DLADM_OPT_FORCE) != 0 && vid == 0)
		die("-f option can only be used with -v");

	/*
	 * If creating a transient VNIC for a zone, mark it in the kernel.
	 */
	if (strstr(propstr, "zone=") != NULL && !(flags & DLADM_OPT_PERSIST))
		flags |= DLADM_OPT_TRANSIENT;

	if (mac_prefix_len != 0 && mac_addr_type != VNIC_MAC_ADDR_TYPE_RANDOM &&
	    mac_addr_type != VNIC_MAC_ADDR_TYPE_FIXED)
		usage();

	if (mac_addr_type == VNIC_MAC_ADDR_TYPE_VRID) {
		if (vrid == VRRP_VRID_NONE || af == AF_UNSPEC ||
		    mac_addr != NULL || maclen != 0 || mac_slot != -1 ||
		    mac_prefix_len != 0) {
			usage();
		}
	} else if ((af != AF_UNSPEC || vrid != VRRP_VRID_NONE)) {
		usage();
	}

	/* check required options */
	if (!l_arg)
		usage();

	if (mac_slot != -1 && mac_addr_type != VNIC_MAC_ADDR_TYPE_FACTORY)
		usage();

	/* the VNIC id is the required operand */
	if (optind != (argc - 1))
		usage();

	if (strlcpy(name, argv[optind], MAXLINKNAMELEN) >= MAXLINKNAMELEN)
		die("link name too long '%s'", argv[optind]);

	if (!dladm_valid_linkname(name))
		die("invalid link name '%s'", argv[optind]);

	if (altroot != NULL)
		altroot_cmd(altroot, argc, argv);

	if (dladm_name2info(handle, devname, &dev_linkid, NULL, NULL, NULL) !=
	    DLADM_STATUS_OK)
		die("invalid link name '%s'", devname);

	if (dladm_parse_link_props(propstr, &proplist, B_FALSE)
	    != DLADM_STATUS_OK)
		die("invalid vnic property");

	status = dladm_vnic_create(handle, name, dev_linkid, mac_addr_type,
	    mac_addr, maclen, &mac_slot, mac_prefix_len, vid, vrid, af,
	    &linkid, proplist, &errlist, flags);
	switch (status) {
	case DLADM_STATUS_OK:
		break;

	case DLADM_STATUS_LINKBUSY:
		die("VLAN over '%s' may not use default_tag ID "
		    "(see dladm(8))", devname);
		break;

	default:
		die_dlerrlist(status, &errlist, "vnic creation over %s failed",
		    devname);
	}

	dladm_free_props(proplist);
	free(mac_addr);
}

static void
do_etherstub_check(const char *name, datalink_id_t linkid, boolean_t etherstub,
    uint32_t flags)
{
	boolean_t is_etherstub;
	dladm_vnic_attr_t attr;

	if (dladm_vnic_info(handle, linkid, &attr, flags) != DLADM_STATUS_OK) {
		/*
		 * Let the delete continue anyway.
		 */
		return;
	}
	is_etherstub = (attr.va_link_id == DATALINK_INVALID_LINKID);
	if (is_etherstub != etherstub) {
		die("'%s' is not %s", name,
		    (is_etherstub ? "a vnic" : "an etherstub"));
	}
}

static void
do_delete_vnic_common(int argc, char *argv[], const char *use,
    boolean_t etherstub)
{
	int option;
	uint32_t flags = DLADM_OPT_ACTIVE | DLADM_OPT_PERSIST;
	datalink_id_t linkid;
	char *altroot = NULL;
	dladm_status_t status;
	char	*zonename = NULL;

	opterr = 0;
	while ((option = getopt_long(argc, argv, ":R:tz:", lopts,
	    NULL)) != -1) {
		switch (option) {
		case 't':
			flags &= ~DLADM_OPT_PERSIST;
			break;
		case 'R':
			altroot = optarg;
			break;
		case 'z':
			zonename = optarg;
			break;
		default:
			die_opterr(optopt, option, use);
		}
	}

	/* get vnic name (required last argument) */
	if (optind != (argc - 1))
		usage();

	if (altroot != NULL)
		altroot_cmd(altroot, argc, argv);

	status = dladm_zname2info(handle, zonename, argv[optind], &linkid, NULL,
	    NULL, NULL);
	if (status != DLADM_STATUS_OK)
		die("invalid link name '%s'", argv[optind]);

	if ((flags & DLADM_OPT_ACTIVE) != 0) {
		do_etherstub_check(argv[optind], linkid, etherstub,
		    DLADM_OPT_ACTIVE);
	}
	if ((flags & DLADM_OPT_PERSIST) != 0) {
		do_etherstub_check(argv[optind], linkid, etherstub,
		    DLADM_OPT_PERSIST);
	}

	status = dladm_vnic_delete(handle, linkid, flags);
	if (status != DLADM_STATUS_OK)
		die_dlerr(status, "vnic deletion failed");
}

static void
do_delete_vnic(int argc, char *argv[], const char *use)
{
	do_delete_vnic_common(argc, argv, use, B_FALSE);
}

/* ARGSUSED */
static void
do_up_vnic_common(int argc, char *argv[], const char *use, boolean_t vlan)
{
	datalink_id_t	linkid = DATALINK_ALL_LINKID;
	dladm_status_t	status;
	char		*type;

	type = vlan ? "vlan" : "vnic";

	/*
	 * get the id or the name of the vnic/vlan (optional last argument)
	 */
	if (argc == 2) {
		status = dladm_name2info(handle, argv[1], &linkid, NULL, NULL,
		    NULL);
		if (status != DLADM_STATUS_OK)
			goto done;

	} else if (argc > 2) {
		usage();
	}

	if (vlan)
		status = dladm_vlan_up(handle, linkid);
	else
		status = dladm_vnic_up(handle, linkid, 0);

done:
	if (status != DLADM_STATUS_OK) {
		if (argc == 2) {
			die_dlerr(status,
			    "could not bring up %s '%s'", type, argv[1]);
		} else {
			die_dlerr(status, "could not bring %ss up", type);
		}
	}
}

static void
do_up_vnic(int argc, char *argv[], const char *use)
{
	do_up_vnic_common(argc, argv, use, B_FALSE);
}

static void
dump_vnics_head(const char *dev)
{
	if (strlen(dev))
		(void) printf("%s", dev);

	(void) printf("\tipackets  rbytes      opackets  obytes          ");

	if (strlen(dev))
		(void) printf("%%ipkts  %%opkts\n");
	else
		(void) printf("\n");
}

static void
dump_vnic_stat(const char *name, datalink_id_t vnic_id,
    show_vnic_state_t *state, pktsum_t *vnic_stats, pktsum_t *tot_stats)
{
	pktsum_t	diff_stats;
	pktsum_t	*old_stats = &state->vs_prevstats[vnic_id];

	dladm_stats_diff(&diff_stats, vnic_stats, old_stats);

	(void) printf("%s", name);

	(void) printf("\t%-10llu", diff_stats.ipackets);
	(void) printf("%-12llu", diff_stats.rbytes);
	(void) printf("%-10llu", diff_stats.opackets);
	(void) printf("%-12llu", diff_stats.obytes);

	if (tot_stats) {
		if (tot_stats->ipackets == 0) {
			(void) printf("\t-");
		} else {
			(void) printf("\t%-6.1f", (double)diff_stats.ipackets/
			    (double)tot_stats->ipackets * 100);
		}
		if (tot_stats->opackets == 0) {
			(void) printf("\t-");
		} else {
			(void) printf("\t%-6.1f", (double)diff_stats.opackets/
			    (double)tot_stats->opackets * 100);
		}
	}
	(void) printf("\n");

	*old_stats = *vnic_stats;
}

/*
 * Called from the walker dladm_vnic_walk_sys() for each vnic to display
 * vnic information or statistics.
 */
static dladm_status_t
print_vnic(show_vnic_state_t *state, datalink_id_t linkid)
{
	dladm_vnic_attr_t	attr, *vnic = &attr;
	dladm_status_t		status;
	boolean_t		is_etherstub;
	char			devname[MAXLINKNAMELEN];
	char			vnic_name[MAXLINKNAMELEN];
	char			mstr[MAXMACADDRLEN * 3];
	vnic_fields_buf_t	vbuf;
	uint_t			valcnt = 1;
	char			zonename[DLADM_PROP_VAL_MAX + 1];
	char			*valptr[1];

	if ((status = dladm_vnic_info(handle, linkid, vnic, state->vs_flags)) !=
	    DLADM_STATUS_OK)
		return (status);

	is_etherstub = (vnic->va_link_id == DATALINK_INVALID_LINKID);
	if (state->vs_etherstub != is_etherstub) {
		/*
		 * Want all etherstub but it's not one, or want
		 * non-etherstub and it's one.
		 */
		return (DLADM_STATUS_OK);
	}

	if (state->vs_link_id != DATALINK_ALL_LINKID) {
		if (state->vs_link_id != vnic->va_link_id)
			return (DLADM_STATUS_OK);
	}

	if (dladm_datalink_id2info(handle, linkid, NULL, NULL,
	    NULL, vnic_name, sizeof (vnic_name)) != DLADM_STATUS_OK)
		return (DLADM_STATUS_BADARG);

	bzero(devname, sizeof (devname));
	if (!is_etherstub &&
	    dladm_datalink_id2info(handle, vnic->va_link_id, NULL, NULL,
	    NULL, devname, sizeof (devname)) != DLADM_STATUS_OK)
		(void) sprintf(devname, "?");


	zonename[0] = '\0';
	if (!is_etherstub) {
		valptr[0] = zonename;
		(void) dladm_get_linkprop(handle, linkid,
		    DLADM_PROP_VAL_CURRENT, "zone", (char **)valptr, &valcnt);
	}

	if (state->vs_zonename != NULL &&
	    strcmp(state->vs_zonename, zonename) != 0)
		return (DLADM_STATUS_OK);

	state->vs_found = B_TRUE;
	if (state->vs_stats) {
		/* print vnic statistics */
		pktsum_t vnic_stats;

		if (state->vs_firstonly) {
			if (state->vs_donefirst)
				return (0);
			state->vs_donefirst = B_TRUE;
		}

		if (!state->vs_printstats) {
			/*
			 * get vnic statistics and add to the sum for the
			 * named device.
			 */
			get_link_stats(vnic_name, &vnic_stats);
			dladm_stats_total(&state->vs_totalstats, &vnic_stats,
			    &state->vs_prevstats[vnic->va_vnic_id]);
		} else {
			/* get and print vnic statistics */
			get_link_stats(vnic_name, &vnic_stats);
			dump_vnic_stat(vnic_name, linkid, state, &vnic_stats,
			    &state->vs_totalstats);
		}
		return (DLADM_STATUS_OK);
	} else {
		(void) snprintf(vbuf.vnic_link, sizeof (vbuf.vnic_link),
		    "%s", vnic_name);

		if (!is_etherstub) {

			(void) snprintf(vbuf.vnic_over, sizeof (vbuf.vnic_over),
			    "%s", devname);
			(void) snprintf(vbuf.vnic_speed,
			    sizeof (vbuf.vnic_speed), "%u",
			    (uint_t)((get_ifspeed(vnic_name, B_TRUE))
			    / 1000000ull));

			switch (vnic->va_mac_addr_type) {
			case VNIC_MAC_ADDR_TYPE_FIXED:
			case VNIC_MAC_ADDR_TYPE_PRIMARY:
				(void) snprintf(vbuf.vnic_macaddrtype,
				    sizeof (vbuf.vnic_macaddrtype),
				    gettext("fixed"));
				break;
			case VNIC_MAC_ADDR_TYPE_RANDOM:
				(void) snprintf(vbuf.vnic_macaddrtype,
				    sizeof (vbuf.vnic_macaddrtype),
				    gettext("random"));
				break;
			case VNIC_MAC_ADDR_TYPE_FACTORY:
				(void) snprintf(vbuf.vnic_macaddrtype,
				    sizeof (vbuf.vnic_macaddrtype),
				    gettext("factory, slot %d"),
				    vnic->va_mac_slot);
				break;
			case VNIC_MAC_ADDR_TYPE_VRID:
				(void) snprintf(vbuf.vnic_macaddrtype,
				    sizeof (vbuf.vnic_macaddrtype),
				    gettext("vrrp, %d/%s"),
				    vnic->va_vrid, vnic->va_af == AF_INET ?
				    "inet" : "inet6");
				break;
			}

			if (strlen(vbuf.vnic_macaddrtype) > 0) {
				(void) snprintf(vbuf.vnic_macaddr,
				    sizeof (vbuf.vnic_macaddr), "%s",
				    dladm_aggr_macaddr2str(vnic->va_mac_addr,
				    mstr));
			}

			(void) snprintf(vbuf.vnic_vid, sizeof (vbuf.vnic_vid),
			    "%d", vnic->va_vid);

			if (zonename[0] != '\0')
				(void) snprintf(vbuf.vnic_zone,
				    sizeof (vbuf.vnic_zone), "%s", zonename);
			else
				(void) strlcpy(vbuf.vnic_zone, "--",
				    sizeof (vbuf.vnic_zone));
		}

		ofmt_print(state->vs_ofmt, &vbuf);

		return (DLADM_STATUS_OK);
	}
}

/* ARGSUSED */
static int
show_vnic(dladm_handle_t dh, datalink_id_t linkid, void *arg)
{
	show_vnic_state_t	*state = arg;

	state->vs_status = print_vnic(state, linkid);
	return (DLADM_WALK_CONTINUE);
}

static void
do_show_vnic_common(int argc, char *argv[], const char *use,
    boolean_t etherstub)
{
	int			option;
	boolean_t		s_arg = B_FALSE;
	boolean_t		i_arg = B_FALSE;
	boolean_t		l_arg = B_FALSE;
	uint32_t		interval = 0, flags = DLADM_OPT_ACTIVE;
	datalink_id_t		linkid = DATALINK_ALL_LINKID;
	datalink_id_t		dev_linkid = DATALINK_ALL_LINKID;
	show_vnic_state_t	state;
	dladm_status_t		status;
	boolean_t		o_arg = B_FALSE;
	char			*fields_str = NULL;
	const ofmt_field_t	*pf;
	char			*all_e_fields = "link";
	ofmt_handle_t		ofmt;
	ofmt_status_t		oferr;
	uint_t			ofmtflags = 0;
	char			*zonename = NULL;

	bzero(&state, sizeof (state));
	opterr = 0;
	while ((option = getopt_long(argc, argv, ":pPl:si:o:z:", lopts,
	    NULL)) != -1) {
		switch (option) {
		case 'p':
			state.vs_parsable = B_TRUE;
			break;
		case 'P':
			flags = DLADM_OPT_PERSIST;
			break;
		case 'l':
			if (etherstub)
				die("option not supported for this command");

			if (strlcpy(state.vs_link, optarg, MAXLINKNAMELEN) >=
			    MAXLINKNAMELEN)
				die("link name too long");

			l_arg = B_TRUE;
			break;
		case 's':
			if (s_arg) {
				die("the option -s cannot be specified "
				    "more than once");
			}
			s_arg = B_TRUE;
			break;
		case 'i':
			if (i_arg) {
				die("the option -i cannot be specified "
				    "more than once");
			}
			i_arg = B_TRUE;
			if (!dladm_str2interval(optarg, &interval))
				die("invalid interval value '%s'", optarg);
			break;
		case 'o':
			o_arg = B_TRUE;
			fields_str = optarg;
			break;
		case 'z':
			zonename = optarg;
			break;
		default:
			die_opterr(optopt, option, use);
		}
	}

	if (i_arg && !s_arg)
		die("the option -i can be used only with -s");

	/* get vnic ID (optional last argument) */
	if (optind == (argc - 1)) {
<<<<<<< HEAD
		status = dladm_zname2info(handle, zonename, argv[optind],
		    &linkid, NULL, NULL, NULL);
=======
		datalink_class_t	class;
		char			classbuf[DLADM_STRSIZE];

		status = dladm_name2info(handle, argv[optind], &linkid, NULL,
		    &class, NULL);
>>>>>>> 6cf3cc9d
		if (status != DLADM_STATUS_OK) {
			die_dlerr(status, "invalid %s name '%s'",
			    etherstub ? "etherstub" : "vnic",
			    argv[optind]);
		}

		if (etherstub && class != DATALINK_CLASS_ETHERSTUB) {
			(void) dladm_class2str(class, classbuf);
			die("datalink %s is not an etherstub: found class %s",
			    argv[optind], classbuf);
		} else if (!etherstub && class != DATALINK_CLASS_VNIC) {
			(void) dladm_class2str(class, classbuf);
			die("datalink %s is not a vnic: found class %s",
			    argv[optind], classbuf);
		}

		(void) strlcpy(state.vs_vnic, argv[optind], MAXLINKNAMELEN);
	} else if (optind != argc) {
		usage();
	}

	if (l_arg) {
		status = dladm_zname2info(handle, zonename, state.vs_link,
		    &dev_linkid, NULL, NULL, NULL);
		if (status != DLADM_STATUS_OK) {
			die_dlerr(status, "invalid link name '%s'",
			    state.vs_link);
		}
	}

	state.vs_vnic_id = linkid;
	state.vs_link_id = dev_linkid;
	state.vs_etherstub = etherstub;
	state.vs_found = B_FALSE;
	state.vs_flags = flags;
	state.vs_zonename = zonename;

	if (!o_arg || (o_arg && strcasecmp(fields_str, "all") == 0)) {
		if (etherstub)
			fields_str = all_e_fields;
	}
	pf = vnic_fields;

	if (state.vs_parsable)
		ofmtflags |= OFMT_PARSABLE;
	oferr = ofmt_open(fields_str, pf, ofmtflags, 0, &ofmt);
	ofmt_check(oferr, state.vs_parsable, ofmt, die, warn);
	state.vs_ofmt = ofmt;

	if (s_arg) {
		/* Display vnic statistics */
		vnic_stats(&state, interval);
		ofmt_close(ofmt);
		return;
	}

	/* Display vnic information */
	state.vs_donefirst = B_FALSE;

	if (linkid == DATALINK_ALL_LINKID) {
		(void) dladm_walk_datalink_id(show_vnic, handle, &state,
		    DATALINK_CLASS_VNIC | DATALINK_CLASS_ETHERSTUB,
		    DATALINK_ANY_MEDIATYPE, flags);
	} else {
		(void) show_vnic(handle, linkid, &state);
		if (state.vs_status != DLADM_STATUS_OK) {
			ofmt_close(ofmt);
			die_dlerr(state.vs_status, "failed to show vnic '%s'",
			    state.vs_vnic);
		}
	}
	ofmt_close(ofmt);
}

static void
do_show_vnic(int argc, char *argv[], const char *use)
{
	do_show_vnic_common(argc, argv, use, B_FALSE);
}

static void
do_create_etherstub(int argc, char *argv[], const char *use)
{
	uint32_t flags;
	char *altroot = NULL;
	int option;
	dladm_status_t status;
	char name[MAXLINKNAMELEN];
	uchar_t mac_addr[ETHERADDRL];

	name[0] = '\0';
	bzero(mac_addr, sizeof (mac_addr));
	flags = DLADM_OPT_ANCHOR | DLADM_OPT_ACTIVE | DLADM_OPT_PERSIST;

	opterr = 0;
	while ((option = getopt_long(argc, argv, "tR:",
	    etherstub_lopts, NULL)) != -1) {
		switch (option) {
		case 't':
			flags &= ~DLADM_OPT_PERSIST;
			break;
		case 'R':
			altroot = optarg;
			break;
		default:
			die_opterr(optopt, option, use);
		}
	}

	/* the etherstub id is the required operand */
	if (optind != (argc - 1))
		usage();

	if (strlcpy(name, argv[optind], MAXLINKNAMELEN) >= MAXLINKNAMELEN)
		die("link name too long '%s'", argv[optind]);

	if (!dladm_valid_linkname(name))
		die("invalid link name '%s'", argv[optind]);

	if (altroot != NULL)
		altroot_cmd(altroot, argc, argv);

	status = dladm_vnic_create(handle, name, DATALINK_INVALID_LINKID,
	    VNIC_MAC_ADDR_TYPE_AUTO, mac_addr, ETHERADDRL, NULL, 0, 0,
	    VRRP_VRID_NONE, AF_UNSPEC, NULL, NULL, &errlist, flags);
	if (status != DLADM_STATUS_OK)
		die_dlerr(status, "etherstub creation failed");
}

static void
do_delete_etherstub(int argc, char *argv[], const char *use)
{
	do_delete_vnic_common(argc, argv, use, B_TRUE);
}

/* ARGSUSED */
static void
do_show_etherstub(int argc, char *argv[], const char *use)
{
	do_show_vnic_common(argc, argv, use, B_TRUE);
}

/* ARGSUSED */
static void
do_up_simnet(int argc, char *argv[], const char *use)
{
	(void) dladm_simnet_up(handle, DATALINK_ALL_LINKID, 0);
}

static void
do_create_simnet(int argc, char *argv[], const char *use)
{
	uint32_t flags;
	char *altroot = NULL;
	char *media = NULL;
	char *maddr = NULL;
	uint32_t mtype = DL_ETHER;
	int option;
	dladm_status_t status;
	char name[MAXLINKNAMELEN];

	name[0] = '\0';
	flags = DLADM_OPT_ACTIVE | DLADM_OPT_PERSIST;

	opterr = 0;
	while ((option = getopt_long(argc, argv, ":tR:m:u:",
	    simnet_lopts, NULL)) != -1) {
		switch (option) {
		case 't':
			flags &= ~DLADM_OPT_PERSIST;
			break;
		case 'R':
			altroot = optarg;
			break;
		case 'm':
			media = optarg;
			break;
		case 'u':
			maddr = optarg;
			break;
		default:
			die_opterr(optopt, option, use);
		}
	}
	/* the simnet id is the required operand */
	if (optind != (argc - 1))
		usage();

	if (strlcpy(name, argv[optind], MAXLINKNAMELEN) >= MAXLINKNAMELEN)
		die_dlerr(DLADM_STATUS_LINKINVAL,
		    "link name too long '%s'", argv[optind]);

	if (!dladm_valid_linkname(name))
		die_dlerr(DLADM_STATUS_LINKINVAL,
		    "invalid link name '%s'", name);

	if (media != NULL) {
		mtype = dladm_str2media(media);
		if (mtype != DL_ETHER && mtype != DL_WIFI)
			die_dlerr(DLADM_STATUS_NOTSUP,
			    "media type '%s' is not supported", media);
	}

	if (altroot != NULL)
		altroot_cmd(altroot, argc, argv);

	status = dladm_simnet_create(handle, name, mtype, maddr, flags);

	if (status != DLADM_STATUS_OK)
		die_dlerr(status, "simnet creation failed");
}

static void
do_delete_simnet(int argc, char *argv[], const char *use)
{
	int option;
	uint32_t flags = DLADM_OPT_ACTIVE | DLADM_OPT_PERSIST;
	datalink_id_t linkid;
	char *altroot = NULL;
	dladm_status_t status;
	dladm_simnet_attr_t slinfo;

	opterr = 0;
	while ((option = getopt_long(argc, argv, ":tR:", simnet_lopts,
	    NULL)) != -1) {
		switch (option) {
		case 't':
			flags &= ~DLADM_OPT_PERSIST;
			break;
		case 'R':
			altroot = optarg;
			break;
		default:
			die_opterr(optopt, option, use);
		}
	}

	/* get simnet name (required last argument) */
	if (optind != (argc - 1))
		usage();

	if (!dladm_valid_linkname(argv[optind]))
		die("invalid link name '%s'", argv[optind]);

	if (altroot != NULL)
		altroot_cmd(altroot, argc, argv);

	status = dladm_name2info(handle, argv[optind], &linkid, NULL, NULL,
	    NULL);
	if (status != DLADM_STATUS_OK)
		die("simnet '%s' not found", argv[optind]);

	if ((status = dladm_simnet_info(handle, linkid, &slinfo,
	    flags)) != DLADM_STATUS_OK)
		die_dlerr(status, "failed to retrieve simnet information");

	status = dladm_simnet_delete(handle, linkid, flags);
	if (status != DLADM_STATUS_OK)
		die_dlerr(status, "simnet deletion failed");
}

static void
do_modify_simnet(int argc, char *argv[], const char *use)
{
	int option;
	uint32_t flags = DLADM_OPT_ACTIVE | DLADM_OPT_PERSIST;
	datalink_id_t linkid;
	datalink_id_t peer_linkid;
	char *altroot = NULL;
	dladm_status_t status;
	boolean_t p_arg = B_FALSE;

	opterr = 0;
	while ((option = getopt_long(argc, argv, ":tR:p:", simnet_lopts,
	    NULL)) != -1) {
		switch (option) {
		case 't':
			flags &= ~DLADM_OPT_PERSIST;
			break;
		case 'R':
			altroot = optarg;
			break;
		case 'p':
			if (p_arg)
				die_optdup(option);
			p_arg = B_TRUE;
			if (strcasecmp(optarg, "none") == 0)
				peer_linkid = DATALINK_INVALID_LINKID;
			else if (dladm_name2info(handle, optarg, &peer_linkid,
			    NULL, NULL, NULL) != DLADM_STATUS_OK)
				die("invalid peer link name '%s'", optarg);
			break;
		default:
			die_opterr(optopt, option, use);
		}
	}

	/* get simnet name (required last argument) */
	if (optind != (argc - 1))
		usage();

	/* Nothing to do if no peer link argument */
	if (!p_arg)
		return;

	if (altroot != NULL)
		altroot_cmd(altroot, argc, argv);

	status = dladm_name2info(handle, argv[optind], &linkid, NULL, NULL,
	    NULL);
	if (status != DLADM_STATUS_OK)
		die("invalid link name '%s'", argv[optind]);

	status = dladm_simnet_modify(handle, linkid, peer_linkid, flags);
	if (status != DLADM_STATUS_OK)
		die_dlerr(status, "simnet modification failed");
}

static dladm_status_t
print_simnet(show_state_t *state, datalink_id_t linkid)
{
	dladm_simnet_attr_t	slinfo;
	uint32_t		flags;
	dladm_status_t		status;
	simnet_fields_buf_t	slbuf;
	char			mstr[ETHERADDRL * 3];

	bzero(&slbuf, sizeof (slbuf));
	if ((status = dladm_datalink_id2info(handle, linkid, &flags, NULL, NULL,
	    slbuf.simnet_name, sizeof (slbuf.simnet_name)))
	    != DLADM_STATUS_OK)
		return (status);

	if (!(state->ls_flags & flags))
		return (DLADM_STATUS_NOTFOUND);

	if ((status = dladm_simnet_info(handle, linkid, &slinfo,
	    state->ls_flags)) != DLADM_STATUS_OK)
		return (status);

	if (slinfo.sna_peer_link_id != DATALINK_INVALID_LINKID &&
	    (status = dladm_datalink_id2info(handle, slinfo.sna_peer_link_id,
	    NULL, NULL, NULL, slbuf.simnet_otherlink,
	    sizeof (slbuf.simnet_otherlink))) !=
	    DLADM_STATUS_OK)
		return (status);

	if (slinfo.sna_mac_len > sizeof (slbuf.simnet_macaddr))
		return (DLADM_STATUS_BADVAL);

	(void) strlcpy(slbuf.simnet_macaddr,
	    dladm_aggr_macaddr2str(slinfo.sna_mac_addr, mstr),
	    sizeof (slbuf.simnet_macaddr));
	(void) dladm_media2str(slinfo.sna_type, slbuf.simnet_media);

	ofmt_print(state->ls_ofmt, &slbuf);
	return (status);
}

/* ARGSUSED */
static int
show_simnet(dladm_handle_t dh, datalink_id_t linkid, void *arg)
{
	show_state_t		*state = arg;

	state->ls_status = print_simnet(state, linkid);
	return (DLADM_WALK_CONTINUE);
}

static void
do_show_simnet(int argc, char *argv[], const char *use)
{
	int		option;
	uint32_t	flags = DLADM_OPT_ACTIVE;
	boolean_t	p_arg = B_FALSE;
	datalink_id_t	linkid = DATALINK_ALL_LINKID;
	show_state_t	state;
	dladm_status_t	status;
	boolean_t	o_arg = B_FALSE;
	ofmt_handle_t	ofmt;
	ofmt_status_t	oferr;
	char		*all_fields = "link,media,macaddress,otherlink";
	char		*fields_str = all_fields;
	uint_t		ofmtflags = 0;

	bzero(&state, sizeof (state));

	opterr = 0;
	while ((option = getopt_long(argc, argv, ":pPo:",
	    show_lopts, NULL)) != -1) {
		switch (option) {
		case 'p':
			if (p_arg)
				die_optdup(option);

			p_arg = B_TRUE;
			state.ls_parsable = p_arg;
			break;
		case 'P':
			if (flags != DLADM_OPT_ACTIVE)
				die_optdup(option);

			flags = DLADM_OPT_PERSIST;
			break;
		case 'o':
			o_arg = B_TRUE;
			fields_str = optarg;
			break;
		default:
			die_opterr(optopt, option, use);
			break;
		}
	}

	if (p_arg && !o_arg)
		die("-p requires -o");

	if (strcasecmp(fields_str, "all") == 0) {
		if (p_arg)
			die("\"-o all\" is invalid with -p");
		fields_str = all_fields;
	}

	/* get link name (optional last argument) */
	if (optind == (argc-1)) {
		if ((status = dladm_name2info(handle, argv[optind], &linkid,
		    NULL, NULL, NULL)) != DLADM_STATUS_OK) {
			die_dlerr(status, "link %s is not valid", argv[optind]);
		}
	} else if (optind != argc) {
		usage();
	}

	state.ls_flags = flags;
	state.ls_donefirst = B_FALSE;
	if (state.ls_parsable)
		ofmtflags |= OFMT_PARSABLE;
	oferr = ofmt_open(fields_str, simnet_fields, ofmtflags, 0, &ofmt);
	ofmt_check(oferr, state.ls_parsable, ofmt, die, warn);
	state.ls_ofmt = ofmt;

	if (linkid == DATALINK_ALL_LINKID) {
		(void) dladm_walk_datalink_id(show_simnet, handle, &state,
		    DATALINK_CLASS_SIMNET, DATALINK_ANY_MEDIATYPE, flags);
	} else {
		(void) show_simnet(handle, linkid, &state);
		if (state.ls_status != DLADM_STATUS_OK) {
			ofmt_close(ofmt);
			die_dlerr(state.ls_status, "failed to show simnet %s",
			    argv[optind]);
		}
	}
	ofmt_close(ofmt);
}

static void
link_stats(datalink_id_t linkid, uint_t interval, char *fields_str,
    show_state_t *state)
{
	ofmt_handle_t	ofmt;
	ofmt_status_t	oferr;
	uint_t		ofmtflags = 0;

	if (state->ls_parsable)
		ofmtflags |= OFMT_PARSABLE;
	oferr = ofmt_open(fields_str, link_s_fields, ofmtflags, 0, &ofmt);
	ofmt_check(oferr, state->ls_parsable, ofmt, die, warn);
	state->ls_ofmt = ofmt;

	/*
	 * If an interval is specified, continuously show the stats
	 * only for the first MAC port.
	 */
	state->ls_firstonly = (interval != 0);

	for (;;) {
		state->ls_donefirst = B_FALSE;
		if (linkid == DATALINK_ALL_LINKID) {
			(void) dladm_walk_datalink_id(show_link_stats, handle,
			    state, DATALINK_CLASS_ALL, DATALINK_ANY_MEDIATYPE,
			    DLADM_OPT_ACTIVE);
		} else {
			(void) show_link_stats(handle, linkid, state);
		}

		if (interval == 0)
			break;

		(void) fflush(stdout);
		(void) sleep(interval);
	}
	ofmt_close(ofmt);
}

static void
aggr_stats(datalink_id_t linkid, show_grp_state_t *state, uint_t interval)
{
	/*
	 * If an interval is specified, continuously show the stats
	 * only for the first group.
	 */
	state->gs_firstonly = (interval != 0);

	for (;;) {
		state->gs_donefirst = B_FALSE;
		if (linkid == DATALINK_ALL_LINKID)
			(void) dladm_walk_datalink_id(show_aggr, handle, state,
			    DATALINK_CLASS_AGGR, DATALINK_ANY_MEDIATYPE,
			    DLADM_OPT_ACTIVE);
		else
			(void) show_aggr(handle, linkid, state);

		if (interval == 0)
			break;

		(void) fflush(stdout);
		(void) sleep(interval);
	}
}

/* ARGSUSED */
static void
vnic_stats(show_vnic_state_t *sp, uint32_t interval)
{
	show_vnic_state_t	state;
	boolean_t		specific_link, specific_dev;

	/* Display vnic statistics */
	dump_vnics_head(sp->vs_link);

	bzero(&state, sizeof (state));
	state.vs_stats = B_TRUE;
	state.vs_vnic_id = sp->vs_vnic_id;
	state.vs_link_id = sp->vs_link_id;

	/*
	 * If an interval is specified, and a vnic ID is not specified,
	 * continuously show the stats only for the first vnic.
	 */
	specific_link = (sp->vs_vnic_id != DATALINK_ALL_LINKID);
	specific_dev = (sp->vs_link_id != DATALINK_ALL_LINKID);

	for (;;) {
		/* Get stats for each vnic */
		state.vs_found = B_FALSE;
		state.vs_donefirst = B_FALSE;
		state.vs_printstats = B_FALSE;
		state.vs_flags = DLADM_OPT_ACTIVE;

		if (!specific_link) {
			(void) dladm_walk_datalink_id(show_vnic, handle, &state,
			    DATALINK_CLASS_VNIC, DATALINK_ANY_MEDIATYPE,
			    DLADM_OPT_ACTIVE);
		} else {
			(void) show_vnic(handle, sp->vs_vnic_id, &state);
			if (state.vs_status != DLADM_STATUS_OK) {
				die_dlerr(state.vs_status,
				    "failed to show vnic '%s'", sp->vs_vnic);
			}
		}

		if (specific_link && !state.vs_found)
			die("non-existent vnic '%s'", sp->vs_vnic);
		if (specific_dev && !state.vs_found)
			die("device %s has no vnics", sp->vs_link);

		/* Show totals */
		if ((specific_link | specific_dev) && !interval) {
			(void) printf("Total");
			(void) printf("\t%-10llu",
			    state.vs_totalstats.ipackets);
			(void) printf("%-12llu",
			    state.vs_totalstats.rbytes);
			(void) printf("%-10llu",
			    state.vs_totalstats.opackets);
			(void) printf("%-12llu\n",
			    state.vs_totalstats.obytes);
		}

		/* Show stats for each vnic */
		state.vs_donefirst = B_FALSE;
		state.vs_printstats = B_TRUE;

		if (!specific_link) {
			(void) dladm_walk_datalink_id(show_vnic, handle, &state,
			    DATALINK_CLASS_VNIC, DATALINK_ANY_MEDIATYPE,
			    DLADM_OPT_ACTIVE);
		} else {
			(void) show_vnic(handle, sp->vs_vnic_id, &state);
			if (state.vs_status != DLADM_STATUS_OK) {
				die_dlerr(state.vs_status,
				    "failed to show vnic '%s'", sp->vs_vnic);
			}
		}

		if (interval == 0)
			break;

		(void) fflush(stdout);
		(void) sleep(interval);
	}
}

static void
get_mac_stats(const char *dev, pktsum_t *stats)
{
	kstat_ctl_t	*kcp;
	kstat_t		*ksp;
	char module[DLPI_LINKNAME_MAX];
	uint_t instance;


	bzero(stats, sizeof (*stats));

	if (dlpi_parselink(dev, module, &instance) != DLPI_SUCCESS)
		return;

	if ((kcp = kstat_open()) == NULL) {
		warn("kstat open operation failed");
		return;
	}

	ksp = dladm_kstat_lookup(kcp, module, instance, "mac", NULL);
	if (ksp != NULL)
		dladm_get_stats(kcp, ksp, stats);

	(void) kstat_close(kcp);

}

static void
get_link_stats(const char *link, pktsum_t *stats)
{
	kstat_ctl_t	*kcp;
	kstat_t		*ksp;

	bzero(stats, sizeof (*stats));

	if ((kcp = kstat_open()) == NULL) {
		warn("kstat_open operation failed");
		return;
	}

	ksp = dladm_kstat_lookup(kcp, "link", 0, link, NULL);

	if (ksp != NULL)
		dladm_get_stats(kcp, ksp, stats);

	(void) kstat_close(kcp);
}

static int
query_kstat(char *module, int instance, const char *name, const char *stat,
    uint8_t type, void *val)
{
	kstat_ctl_t	*kcp;
	kstat_t		*ksp;

	if ((kcp = kstat_open()) == NULL) {
		warn("kstat open operation failed");
		return (-1);
	}

	if ((ksp = kstat_lookup(kcp, module, instance, (char *)name)) == NULL) {
		/*
		 * The kstat query could fail if the underlying MAC
		 * driver was already detached.
		 */
		goto bail;
	}

	if (kstat_read(kcp, ksp, NULL) == -1) {
		warn("kstat read failed");
		goto bail;
	}

	if (dladm_kstat_value(ksp, stat, type, val) < 0)
		goto bail;

	(void) kstat_close(kcp);
	return (0);

bail:
	(void) kstat_close(kcp);
	return (-1);
}

static int
get_one_kstat(const char *name, const char *stat, uint8_t type,
    void *val, boolean_t islink)
{
	char		module[DLPI_LINKNAME_MAX];
	uint_t		instance;

	if (islink) {
		return (query_kstat("link", 0, name, stat, type, val));
	} else {
		if (dlpi_parselink(name, module, &instance) != DLPI_SUCCESS)
			return (-1);

		return (query_kstat(module, instance, "mac", stat, type, val));
	}
}

static uint64_t
get_ifspeed(const char *name, boolean_t islink)
{
	uint64_t ifspeed = 0;

	(void) get_one_kstat(name, "ifspeed", KSTAT_DATA_UINT64,
	    &ifspeed, islink);

	return (ifspeed);
}

static const char *
get_linkstate(const char *name, boolean_t islink, char *buf)
{
	link_state_t	linkstate;

	if (get_one_kstat(name, "link_state", KSTAT_DATA_UINT32,
	    &linkstate, islink) != 0) {
		(void) strlcpy(buf, "?", DLADM_STRSIZE);
		return (buf);
	}
	return (dladm_linkstate2str(linkstate, buf));
}

static const char *
get_linkduplex(const char *name, boolean_t islink, char *buf)
{
	link_duplex_t	linkduplex;

	if (get_one_kstat(name, "link_duplex", KSTAT_DATA_UINT32,
	    &linkduplex, islink) != 0) {
		(void) strlcpy(buf, "unknown", DLADM_STRSIZE);
		return (buf);
	}

	return (dladm_linkduplex2str(linkduplex, buf));
}

static int
parse_wifi_fields(char *str, ofmt_handle_t *ofmt, uint_t cmdtype,
    boolean_t parsable)
{
	ofmt_field_t	*template, *of;
	ofmt_cb_t	*fn;
	ofmt_status_t	oferr;

	if (cmdtype == WIFI_CMD_SCAN) {
		template = wifi_common_fields;
		if (str == NULL)
			str = def_scan_wifi_fields;
		if (strcasecmp(str, "all") == 0)
			str = all_scan_wifi_fields;
		fn = print_wlan_attr_cb;
	} else if (cmdtype == WIFI_CMD_SHOW) {
		bcopy(wifi_common_fields, &wifi_show_fields[2],
		    sizeof (wifi_common_fields));
		template = wifi_show_fields;
		if (str == NULL)
			str = def_show_wifi_fields;
		if (strcasecmp(str, "all") == 0)
			str = all_show_wifi_fields;
		fn = print_link_attr_cb;
	} else {
		return (-1);
	}

	for (of = template; of->of_name != NULL; of++) {
		if (of->of_cb == NULL)
			of->of_cb = fn;
	}

	oferr = ofmt_open(str, template, (parsable ? OFMT_PARSABLE : 0),
	    0, ofmt);
	ofmt_check(oferr, parsable, *ofmt, die, warn);
	return (0);
}

typedef struct print_wifi_state {
	char		*ws_link;
	boolean_t	ws_parsable;
	boolean_t	ws_header;
	ofmt_handle_t	ws_ofmt;
} print_wifi_state_t;

typedef struct  wlan_scan_args_s {
	print_wifi_state_t	*ws_state;
	void			*ws_attr;
} wlan_scan_args_t;

static boolean_t
print_wlan_attr_cb(ofmt_arg_t *ofarg, char *buf, uint_t bufsize)
{
	wlan_scan_args_t	*w = ofarg->ofmt_cbarg;
	print_wifi_state_t	*statep = w->ws_state;
	dladm_wlan_attr_t	*attrp = w->ws_attr;
	char			tmpbuf[DLADM_STRSIZE];

	if (ofarg->ofmt_id == 0) {
		(void) strlcpy(buf, (char *)statep->ws_link, bufsize);
		return (B_TRUE);
	}

	if ((ofarg->ofmt_id & attrp->wa_valid) == 0)
		return (B_TRUE);

	switch (ofarg->ofmt_id) {
	case DLADM_WLAN_ATTR_ESSID:
		(void) dladm_wlan_essid2str(&attrp->wa_essid, tmpbuf);
		break;
	case DLADM_WLAN_ATTR_BSSID:
		(void) dladm_wlan_bssid2str(&attrp->wa_bssid, tmpbuf);
		break;
	case DLADM_WLAN_ATTR_SECMODE:
		(void) dladm_wlan_secmode2str(&attrp->wa_secmode, tmpbuf);
		break;
	case DLADM_WLAN_ATTR_STRENGTH:
		(void) dladm_wlan_strength2str(&attrp->wa_strength, tmpbuf);
		break;
	case DLADM_WLAN_ATTR_MODE:
		(void) dladm_wlan_mode2str(&attrp->wa_mode, tmpbuf);
		break;
	case DLADM_WLAN_ATTR_SPEED:
		(void) dladm_wlan_speed2str(&attrp->wa_speed, tmpbuf);
		(void) strlcat(tmpbuf, "Mb", sizeof (tmpbuf));
		break;
	case DLADM_WLAN_ATTR_AUTH:
		(void) dladm_wlan_auth2str(&attrp->wa_auth, tmpbuf);
		break;
	case DLADM_WLAN_ATTR_BSSTYPE:
		(void) dladm_wlan_bsstype2str(&attrp->wa_bsstype, tmpbuf);
		break;
	}
	(void) strlcpy(buf, tmpbuf, bufsize);

	return (B_TRUE);
}

static boolean_t
print_scan_results(void *arg, dladm_wlan_attr_t *attrp)
{
	print_wifi_state_t	*statep = arg;
	wlan_scan_args_t	warg;

	bzero(&warg, sizeof (warg));
	warg.ws_state = statep;
	warg.ws_attr = attrp;
	ofmt_print(statep->ws_ofmt, &warg);
	return (B_TRUE);
}

static int
scan_wifi(dladm_handle_t dh, datalink_id_t linkid, void *arg)
{
	print_wifi_state_t	*statep = arg;
	dladm_status_t		status;
	char			link[MAXLINKNAMELEN];

	if ((status = dladm_datalink_id2info(dh, linkid, NULL, NULL, NULL, link,
	    sizeof (link))) != DLADM_STATUS_OK) {
		return (DLADM_WALK_CONTINUE);
	}

	statep->ws_link = link;
	status = dladm_wlan_scan(dh, linkid, statep, print_scan_results);
	if (status != DLADM_STATUS_OK)
		die_dlerr(status, "cannot scan link '%s'", statep->ws_link);

	return (DLADM_WALK_CONTINUE);
}

static boolean_t
print_wifi_status_cb(ofmt_arg_t *ofarg, char *buf, uint_t bufsize)
{
	static char		tmpbuf[DLADM_STRSIZE];
	wlan_scan_args_t	*w = ofarg->ofmt_cbarg;
	dladm_wlan_linkattr_t	*attrp = w->ws_attr;

	if ((ofarg->ofmt_id & attrp->la_valid) != 0) {
		(void) dladm_wlan_linkstatus2str(&attrp->la_status, tmpbuf);
		(void) strlcpy(buf, tmpbuf, bufsize);
	}
	return (B_TRUE);
}

static boolean_t
print_link_attr_cb(ofmt_arg_t *ofarg, char *buf, uint_t bufsize)
{
	wlan_scan_args_t	*w = ofarg->ofmt_cbarg, w1;
	print_wifi_state_t	*statep = w->ws_state;
	dladm_wlan_linkattr_t	*attrp = w->ws_attr;

	bzero(&w1, sizeof (w1));
	w1.ws_state = statep;
	w1.ws_attr = &attrp->la_wlan_attr;
	ofarg->ofmt_cbarg = &w1;
	return (print_wlan_attr_cb(ofarg, buf, bufsize));
}

static int
show_wifi(dladm_handle_t dh, datalink_id_t linkid, void *arg)
{
	print_wifi_state_t	*statep = arg;
	dladm_wlan_linkattr_t	attr;
	dladm_status_t		status;
	char			link[MAXLINKNAMELEN];
	wlan_scan_args_t	warg;

	if ((status = dladm_datalink_id2info(dh, linkid, NULL, NULL, NULL, link,
	    sizeof (link))) != DLADM_STATUS_OK) {
		return (DLADM_WALK_CONTINUE);
	}

	/* dladm_wlan_get_linkattr() memsets attr with 0 */
	status = dladm_wlan_get_linkattr(dh, linkid, &attr);
	if (status != DLADM_STATUS_OK)
		die_dlerr(status, "cannot get link attributes for %s", link);

	statep->ws_link = link;

	bzero(&warg, sizeof (warg));
	warg.ws_state = statep;
	warg.ws_attr = &attr;
	ofmt_print(statep->ws_ofmt, &warg);
	return (DLADM_WALK_CONTINUE);
}

static void
do_display_wifi(int argc, char **argv, int cmd, const char *use)
{
	int			option;
	char			*fields_str = NULL;
	int		(*callback)(dladm_handle_t, datalink_id_t, void *);
	print_wifi_state_t	state;
	datalink_id_t		linkid = DATALINK_ALL_LINKID;
	dladm_status_t		status;

	if (cmd == WIFI_CMD_SCAN)
		callback = scan_wifi;
	else if (cmd == WIFI_CMD_SHOW)
		callback = show_wifi;
	else
		return;

	state.ws_parsable = B_FALSE;
	state.ws_header = B_TRUE;
	opterr = 0;
	while ((option = getopt_long(argc, argv, ":o:p",
	    wifi_longopts, NULL)) != -1) {
		switch (option) {
		case 'o':
			fields_str = optarg;
			break;
		case 'p':
			state.ws_parsable = B_TRUE;
			break;
		default:
			die_opterr(optopt, option, use);
		}
	}

	if (state.ws_parsable && fields_str == NULL)
		die("-p requires -o");

	if (state.ws_parsable && strcasecmp(fields_str, "all") == 0)
		die("\"-o all\" is invalid with -p");

	if (optind == (argc - 1)) {
		if ((status = dladm_name2info(handle, argv[optind], &linkid,
		    NULL, NULL, NULL)) != DLADM_STATUS_OK) {
			die_dlerr(status, "link %s is not valid", argv[optind]);
		}
	} else if (optind != argc) {
		usage();
	}

	if (parse_wifi_fields(fields_str, &state.ws_ofmt, cmd,
	    state.ws_parsable) < 0)
		die("invalid field(s) specified");

	if (linkid == DATALINK_ALL_LINKID) {
		(void) dladm_walk_datalink_id(callback, handle, &state,
		    DATALINK_CLASS_PHYS | DATALINK_CLASS_SIMNET,
		    DL_WIFI, DLADM_OPT_ACTIVE);
	} else {
		(void) (*callback)(handle, linkid, &state);
	}
	ofmt_close(state.ws_ofmt);
}

static void
do_scan_wifi(int argc, char **argv, const char *use)
{
	do_display_wifi(argc, argv, WIFI_CMD_SCAN, use);
}

static void
do_show_wifi(int argc, char **argv, const char *use)
{
	do_display_wifi(argc, argv, WIFI_CMD_SHOW, use);
}

typedef struct wlan_count_attr {
	uint_t		wc_count;
	datalink_id_t	wc_linkid;
} wlan_count_attr_t;

/* ARGSUSED */
static int
do_count_wlan(dladm_handle_t dh, datalink_id_t linkid, void *arg)
{
	wlan_count_attr_t *cp = arg;

	if (cp->wc_count == 0)
		cp->wc_linkid = linkid;
	cp->wc_count++;
	return (DLADM_WALK_CONTINUE);
}

static int
parse_wlan_keys(char *str, dladm_wlan_key_t **keys, uint_t *key_countp)
{
	uint_t			i;
	dladm_wlan_key_t	*wk;
	int			nfields = 1;
	char			*field, *token, *lasts = NULL, c;

	token = str;
	while ((c = *token++) != '\0') {
		if (c == ',')
			nfields++;
	}
	token = strdup(str);
	if (token == NULL)
		return (-1);

	wk = malloc(nfields * sizeof (dladm_wlan_key_t));
	if (wk == NULL)
		goto fail;

	token = str;
	for (i = 0; i < nfields; i++) {
		char			*s;
		dladm_secobj_class_t	class;
		dladm_status_t		status;

		field = strtok_r(token, ",", &lasts);
		token = NULL;

		(void) strlcpy(wk[i].wk_name, field,
		    DLADM_WLAN_MAX_KEYNAME_LEN);

		wk[i].wk_idx = 1;
		if ((s = strrchr(wk[i].wk_name, ':')) != NULL) {
			if (s[1] == '\0' || s[2] != '\0' || !isdigit(s[1]))
				goto fail;

			wk[i].wk_idx = (uint_t)(s[1] - '0');
			*s = '\0';
		}
		wk[i].wk_len = DLADM_WLAN_MAX_KEY_LEN;

		status = dladm_get_secobj(handle, wk[i].wk_name, &class,
		    wk[i].wk_val, &wk[i].wk_len, 0);
		if (status != DLADM_STATUS_OK) {
			if (status == DLADM_STATUS_NOTFOUND) {
				status = dladm_get_secobj(handle, wk[i].wk_name,
				    &class, wk[i].wk_val, &wk[i].wk_len,
				    DLADM_OPT_PERSIST);
			}
			if (status != DLADM_STATUS_OK)
				goto fail;
		}
		wk[i].wk_class = class;
	}
	*keys = wk;
	*key_countp = i;
	free(token);
	return (0);
fail:
	free(wk);
	free(token);
	return (-1);
}

static void
do_connect_wifi(int argc, char **argv, const char *use)
{
	int			option;
	dladm_wlan_attr_t	attr, *attrp;
	dladm_status_t		status = DLADM_STATUS_OK;
	int			timeout = DLADM_WLAN_CONNECT_TIMEOUT_DEFAULT;
	datalink_id_t		linkid = DATALINK_ALL_LINKID;
	dladm_wlan_key_t	*keys = NULL;
	uint_t			key_count = 0;
	uint_t			flags = 0;
	dladm_wlan_secmode_t	keysecmode = DLADM_WLAN_SECMODE_NONE;
	char			buf[DLADM_STRSIZE];

	opterr = 0;
	(void) memset(&attr, 0, sizeof (attr));
	while ((option = getopt_long(argc, argv, ":e:i:a:m:b:s:k:T:c",
	    wifi_longopts, NULL)) != -1) {
		switch (option) {
		case 'e':
			status = dladm_wlan_str2essid(optarg, &attr.wa_essid);
			if (status != DLADM_STATUS_OK)
				die("invalid ESSID '%s'", optarg);

			attr.wa_valid |= DLADM_WLAN_ATTR_ESSID;
			/*
			 * Try to connect without doing a scan.
			 */
			flags |= DLADM_WLAN_CONNECT_NOSCAN;
			break;
		case 'i':
			status = dladm_wlan_str2bssid(optarg, &attr.wa_bssid);
			if (status != DLADM_STATUS_OK)
				die("invalid BSSID %s", optarg);

			attr.wa_valid |= DLADM_WLAN_ATTR_BSSID;
			break;
		case 'a':
			status = dladm_wlan_str2auth(optarg, &attr.wa_auth);
			if (status != DLADM_STATUS_OK)
				die("invalid authentication mode '%s'", optarg);

			attr.wa_valid |= DLADM_WLAN_ATTR_AUTH;
			break;
		case 'm':
			status = dladm_wlan_str2mode(optarg, &attr.wa_mode);
			if (status != DLADM_STATUS_OK)
				die("invalid mode '%s'", optarg);

			attr.wa_valid |= DLADM_WLAN_ATTR_MODE;
			break;
		case 'b':
			if ((status = dladm_wlan_str2bsstype(optarg,
			    &attr.wa_bsstype)) != DLADM_STATUS_OK) {
				die("invalid bsstype '%s'", optarg);
			}

			attr.wa_valid |= DLADM_WLAN_ATTR_BSSTYPE;
			break;
		case 's':
			if ((status = dladm_wlan_str2secmode(optarg,
			    &attr.wa_secmode)) != DLADM_STATUS_OK) {
				die("invalid security mode '%s'", optarg);
			}

			attr.wa_valid |= DLADM_WLAN_ATTR_SECMODE;
			break;
		case 'k':
			if (parse_wlan_keys(optarg, &keys, &key_count) < 0)
				die("invalid key(s) '%s'", optarg);

			if (keys[0].wk_class == DLADM_SECOBJ_CLASS_WEP)
				keysecmode = DLADM_WLAN_SECMODE_WEP;
			else
				keysecmode = DLADM_WLAN_SECMODE_WPA;
			break;
		case 'T':
			if (strcasecmp(optarg, "forever") == 0) {
				timeout = -1;
				break;
			}
			if (!str2int(optarg, &timeout) || timeout < 0)
				die("invalid timeout value '%s'", optarg);
			break;
		case 'c':
			flags |= DLADM_WLAN_CONNECT_CREATEIBSS;
			flags |= DLADM_WLAN_CONNECT_CREATEIBSS;
			break;
		default:
			die_opterr(optopt, option, use);
			break;
		}
	}

	if (keysecmode == DLADM_WLAN_SECMODE_NONE) {
		if ((attr.wa_valid & DLADM_WLAN_ATTR_SECMODE) != 0) {
			die("key required for security mode '%s'",
			    dladm_wlan_secmode2str(&attr.wa_secmode, buf));
		}
	} else {
		if ((attr.wa_valid & DLADM_WLAN_ATTR_SECMODE) != 0 &&
		    attr.wa_secmode != keysecmode)
			die("incompatible -s and -k options");
		attr.wa_valid |= DLADM_WLAN_ATTR_SECMODE;
		attr.wa_secmode = keysecmode;
	}

	if (optind == (argc - 1)) {
		if ((status = dladm_name2info(handle, argv[optind], &linkid,
		    NULL, NULL, NULL)) != DLADM_STATUS_OK) {
			die_dlerr(status, "link %s is not valid", argv[optind]);
		}
	} else if (optind != argc) {
		usage();
	}

	if (linkid == DATALINK_ALL_LINKID) {
		wlan_count_attr_t wcattr;

		wcattr.wc_linkid = DATALINK_INVALID_LINKID;
		wcattr.wc_count = 0;
		(void) dladm_walk_datalink_id(do_count_wlan, handle, &wcattr,
		    DATALINK_CLASS_PHYS | DATALINK_CLASS_SIMNET,
		    DL_WIFI, DLADM_OPT_ACTIVE);
		if (wcattr.wc_count == 0) {
			die("no wifi links are available");
		} else if (wcattr.wc_count > 1) {
			die("link name is required when more than one wifi "
			    "link is available");
		}
		linkid = wcattr.wc_linkid;
	}
	attrp = (attr.wa_valid == 0) ? NULL : &attr;
again:
	if ((status = dladm_wlan_connect(handle, linkid, attrp, timeout, keys,
	    key_count, flags)) != DLADM_STATUS_OK) {
		if ((flags & DLADM_WLAN_CONNECT_NOSCAN) != 0) {
			/*
			 * Try again with scanning and filtering.
			 */
			flags &= ~DLADM_WLAN_CONNECT_NOSCAN;
			goto again;
		}

		if (status == DLADM_STATUS_NOTFOUND) {
			if (attr.wa_valid == 0) {
				die("no wifi networks are available");
			} else {
				die("no wifi networks with the specified "
				    "criteria are available");
			}
		}
		die_dlerr(status, "cannot connect");
	}
	free(keys);
}

/* ARGSUSED */
static int
do_all_disconnect_wifi(dladm_handle_t dh, datalink_id_t linkid, void *arg)
{
	dladm_status_t	status;

	status = dladm_wlan_disconnect(dh, linkid);
	if (status != DLADM_STATUS_OK)
		warn_dlerr(status, "cannot disconnect link");

	return (DLADM_WALK_CONTINUE);
}

static void
do_disconnect_wifi(int argc, char **argv, const char *use)
{
	int			option;
	datalink_id_t		linkid = DATALINK_ALL_LINKID;
	boolean_t		all_links = B_FALSE;
	dladm_status_t		status;
	wlan_count_attr_t	wcattr;

	opterr = 0;
	while ((option = getopt_long(argc, argv, ":a",
	    wifi_longopts, NULL)) != -1) {
		switch (option) {
		case 'a':
			all_links = B_TRUE;
			break;
		default:
			die_opterr(optopt, option, use);
			break;
		}
	}

	if (optind == (argc - 1)) {
		if ((status = dladm_name2info(handle, argv[optind], &linkid,
		    NULL, NULL, NULL)) != DLADM_STATUS_OK) {
			die_dlerr(status, "link %s is not valid", argv[optind]);
		}
	} else if (optind != argc) {
		usage();
	}

	if (linkid == DATALINK_ALL_LINKID) {
		if (!all_links) {
			wcattr.wc_linkid = linkid;
			wcattr.wc_count = 0;
			(void) dladm_walk_datalink_id(do_count_wlan, handle,
			    &wcattr,
			    DATALINK_CLASS_PHYS | DATALINK_CLASS_SIMNET,
			    DL_WIFI, DLADM_OPT_ACTIVE);
			if (wcattr.wc_count == 0) {
				die("no wifi links are available");
			} else if (wcattr.wc_count > 1) {
				die("link name is required when more than "
				    "one wifi link is available");
			}
			linkid = wcattr.wc_linkid;
		} else {
			(void) dladm_walk_datalink_id(do_all_disconnect_wifi,
			    handle, NULL,
			    DATALINK_CLASS_PHYS | DATALINK_CLASS_SIMNET,
			    DL_WIFI, DLADM_OPT_ACTIVE);
			return;
		}
	}
	status = dladm_wlan_disconnect(handle, linkid);
	if (status != DLADM_STATUS_OK)
		die_dlerr(status, "cannot disconnect");
}

static void
print_linkprop(datalink_id_t linkid, show_linkprop_state_t *statep,
    const char *propname, dladm_prop_type_t type, const char *format,
    char **pptr)
{
	int		i;
	char		*ptr, *lim;
	char		buf[DLADM_STRSIZE];
	char		*unknown = "--", *notsup = "";
	char		**propvals = statep->ls_propvals;
	uint_t		valcnt = DLADM_MAX_PROP_VALCNT;
	dladm_status_t	status;

	status = dladm_get_linkprop(handle, linkid, type, propname, propvals,
	    &valcnt);
	if (status != DLADM_STATUS_OK) {
		if (status == DLADM_STATUS_TEMPONLY) {
			if (type == DLADM_PROP_VAL_MODIFIABLE &&
			    statep->ls_persist) {
				valcnt = 1;
				propvals = &unknown;
			} else {
				statep->ls_status = status;
				statep->ls_retstatus = status;
				return;
			}
		} else if (status == DLADM_STATUS_NOTSUP ||
		    statep->ls_persist) {
			valcnt = 1;
			if (type == DLADM_PROP_VAL_CURRENT ||
			    type == DLADM_PROP_VAL_PERM)
				propvals = &unknown;
			else
				propvals = &notsup;
		} else if (status == DLADM_STATUS_NOTDEFINED) {
			propvals = &notsup; /* STR_UNDEF_VAL */
		} else {
			if (statep->ls_proplist &&
			    statep->ls_status == DLADM_STATUS_OK) {
				warn_dlerr(status,
				    "cannot get link property '%s' for %s",
				    propname, statep->ls_link);
			}
			statep->ls_status = status;
			statep->ls_retstatus = status;
			return;
		}
	}

	statep->ls_status = DLADM_STATUS_OK;

	buf[0] = '\0';
	ptr = buf;
	lim = buf + DLADM_STRSIZE;
	for (i = 0; i < valcnt; i++) {
		if (propvals[i][0] == '\0' && !statep->ls_parsable)
			ptr += snprintf(ptr, lim - ptr, "--,");
		else
			ptr += snprintf(ptr, lim - ptr, "%s,", propvals[i]);
		if (ptr >= lim)
			break;
	}
	if (valcnt > 0)
		buf[strlen(buf) - 1] = '\0';

	lim = statep->ls_line + MAX_PROP_LINE;
	if (statep->ls_parsable) {
		*pptr += snprintf(*pptr, lim - *pptr,
		    "%s", buf);
	} else {
		*pptr += snprintf(*pptr, lim - *pptr, format, buf);
	}
}

static boolean_t
print_linkprop_cb(ofmt_arg_t *ofarg, char *buf, uint_t bufsize)
{
	linkprop_args_t		*arg = ofarg->ofmt_cbarg;
	char			*propname = arg->ls_propname;
	show_linkprop_state_t	*statep = arg->ls_state;
	char			*ptr = statep->ls_line;
	char			*lim = ptr + MAX_PROP_LINE;
	datalink_id_t		linkid = arg->ls_linkid;

	switch (ofarg->ofmt_id) {
	case LINKPROP_LINK:
		(void) snprintf(ptr, lim - ptr, "%s", statep->ls_link);
		break;
	case LINKPROP_PROPERTY:
		(void) snprintf(ptr, lim - ptr, "%s", propname);
		break;
	case LINKPROP_VALUE:
		print_linkprop(linkid, statep, propname,
		    statep->ls_persist ? DLADM_PROP_VAL_PERSISTENT :
		    DLADM_PROP_VAL_CURRENT, "%s", &ptr);
		/*
		 * If we failed to query the link property, for example, query
		 * the persistent value of a non-persistable link property,
		 * simply skip the output.
		 */
		if (statep->ls_status != DLADM_STATUS_OK) {
			/*
			 * Ignore the temponly error when we skip printing
			 * link properties to avoid returning failure on exit.
			 */
			if (statep->ls_retstatus == DLADM_STATUS_TEMPONLY)
				statep->ls_retstatus = DLADM_STATUS_OK;
			goto skip;
		}
		ptr = statep->ls_line;
		break;
	case LINKPROP_PERM:
		print_linkprop(linkid, statep, propname,
		    DLADM_PROP_VAL_PERM, "%s", &ptr);
		if (statep->ls_status != DLADM_STATUS_OK)
			goto skip;
		ptr = statep->ls_line;
		break;
	case LINKPROP_DEFAULT:
		print_linkprop(linkid, statep, propname,
		    DLADM_PROP_VAL_DEFAULT, "%s", &ptr);
		if (statep->ls_status != DLADM_STATUS_OK)
			goto skip;
		ptr = statep->ls_line;
		break;
	case LINKPROP_POSSIBLE:
		print_linkprop(linkid, statep, propname,
		    DLADM_PROP_VAL_MODIFIABLE, "%s ", &ptr);
		if (statep->ls_status != DLADM_STATUS_OK)
			goto skip;
		ptr = statep->ls_line;
		break;
	default:
		die("invalid input");
		break;
	}
	(void) strlcpy(buf, ptr, bufsize);
	return (B_TRUE);
skip:
	return ((statep->ls_status == DLADM_STATUS_OK) ?
	    B_TRUE : B_FALSE);
}

static boolean_t
linkprop_is_supported(datalink_id_t  linkid, const char *propname,
    show_linkprop_state_t *statep)
{
	dladm_status_t	status;
	uint_t		valcnt = DLADM_MAX_PROP_VALCNT;

	/* if used with -p flag, always print output */
	if (statep->ls_proplist != NULL)
		return (B_TRUE);

	status = dladm_get_linkprop(handle, linkid, DLADM_PROP_VAL_DEFAULT,
	    propname, statep->ls_propvals, &valcnt);

	if (status == DLADM_STATUS_OK)
		return (B_TRUE);

	/*
	 * A system wide default value is not available for the
	 * property. Check if current value can be retrieved.
	 */
	status = dladm_get_linkprop(handle, linkid, DLADM_PROP_VAL_CURRENT,
	    propname, statep->ls_propvals, &valcnt);

	return (status == DLADM_STATUS_OK);
}

/* ARGSUSED */
static int
show_linkprop(dladm_handle_t dh, datalink_id_t linkid, const char *propname,
    void *arg)
{
	show_linkprop_state_t	*statep = arg;
	linkprop_args_t		ls_arg;

	bzero(&ls_arg, sizeof (ls_arg));
	ls_arg.ls_state = statep;
	ls_arg.ls_propname = (char *)propname;
	ls_arg.ls_linkid = linkid;

	/*
	 * This will need to be fixed when kernel interfaces are added
	 * to enable walking of all known private properties. For now,
	 * we are limited to walking persistent private properties only.
	 */
	if ((propname[0] == '_') && !statep->ls_persist &&
	    (statep->ls_proplist == NULL))
		return (DLADM_WALK_CONTINUE);
	if (!statep->ls_parsable &&
	    !linkprop_is_supported(linkid, propname, statep))
		return (DLADM_WALK_CONTINUE);

	ofmt_print(statep->ls_ofmt, &ls_arg);

	return (DLADM_WALK_CONTINUE);
}

static void
do_show_linkprop(int argc, char **argv, const char *use)
{
	int			option;
	char			propstr[DLADM_STRSIZE];
	dladm_arg_list_t	*proplist = NULL;
	datalink_id_t		linkid = DATALINK_ALL_LINKID;
	show_linkprop_state_t	state;
	uint32_t		flags = DLADM_OPT_ACTIVE;
	dladm_status_t		status;
	char			*fields_str = NULL;
	ofmt_handle_t		ofmt;
	ofmt_status_t		oferr;
	uint_t			ofmtflags = 0;
	char			*zonename = NULL;

	bzero(propstr, DLADM_STRSIZE);
	opterr = 0;
	state.ls_propvals = NULL;
	state.ls_line = NULL;
	state.ls_parsable = B_FALSE;
	state.ls_persist = B_FALSE;
	state.ls_header = B_TRUE;
	state.ls_retstatus = DLADM_STATUS_OK;

	while ((option = getopt_long(argc, argv, ":p:cPo:z:",
	    prop_longopts, NULL)) != -1) {
		switch (option) {
		case 'p':
			(void) strlcat(propstr, optarg, DLADM_STRSIZE);
			if (strlcat(propstr, ",", DLADM_STRSIZE) >=
			    DLADM_STRSIZE)
				die("property list too long '%s'", propstr);
			break;
		case 'c':
			state.ls_parsable = B_TRUE;
			break;
		case 'P':
			state.ls_persist = B_TRUE;
			flags = DLADM_OPT_PERSIST;
			break;
		case 'o':
			fields_str = optarg;
			break;
		case 'z':
			zonename = optarg;
			break;
		default:
			die_opterr(optopt, option, use);
			break;
		}
	}

	if (optind == (argc - 1)) {
		if ((status = dladm_zname2info(handle, zonename, argv[optind],
		    &linkid, NULL, NULL, NULL)) != DLADM_STATUS_OK) {
			die_dlerr(status, "link %s is not valid", argv[optind]);
		}
	} else if (optind != argc) {
		usage();
	}

	if (dladm_parse_link_props(propstr, &proplist, B_TRUE)
	    != DLADM_STATUS_OK)
		die("invalid link properties specified");
	state.ls_proplist = proplist;
	state.ls_zonename = zonename;
	state.ls_status = DLADM_STATUS_OK;

	if (state.ls_parsable)
		ofmtflags |= OFMT_PARSABLE;
	else
		ofmtflags |= OFMT_WRAP;

	oferr = ofmt_open(fields_str, linkprop_fields, ofmtflags, 0, &ofmt);
	ofmt_check(oferr, state.ls_parsable, ofmt, die, warn);
	state.ls_ofmt = ofmt;

	if (linkid == DATALINK_ALL_LINKID) {
		(void) dladm_walk_datalink_id(show_linkprop_onelink, handle,
		    &state, DATALINK_CLASS_ALL, DATALINK_ANY_MEDIATYPE, flags);
	} else {
		(void) show_linkprop_onelink(handle, linkid, &state);
	}
	ofmt_close(ofmt);
	dladm_free_props(proplist);

	if (state.ls_retstatus != DLADM_STATUS_OK) {
		dladm_close(handle);
		exit(EXIT_FAILURE);
	}
}

static int
show_linkprop_onelink(dladm_handle_t hdl, datalink_id_t linkid, void *arg)
{
	int			i;
	char			*buf;
	uint32_t		flags;
	dladm_arg_list_t	*proplist = NULL;
	show_linkprop_state_t	*statep = arg;
	dlpi_handle_t		dh = NULL;

	statep->ls_status = DLADM_STATUS_OK;

	if (dladm_datalink_id2info(hdl, linkid, &flags, NULL, NULL,
	    statep->ls_link, MAXLINKNAMELEN) != DLADM_STATUS_OK) {
		statep->ls_status = DLADM_STATUS_NOTFOUND;
		return (DLADM_WALK_CONTINUE);
	}

	if (statep->ls_zonename != NULL) {
		datalink_id_t	tlinkid;

		if (dladm_zname2info(hdl, statep->ls_zonename, statep->ls_link,
		    &tlinkid, NULL, NULL, NULL) != DLADM_STATUS_OK ||
		    linkid != tlinkid) {
			statep->ls_status = DLADM_STATUS_NOTFOUND;
			return (DLADM_WALK_CONTINUE);
		}
	}

	if ((statep->ls_persist && !(flags & DLADM_OPT_PERSIST)) ||
	    (!statep->ls_persist && !(flags & DLADM_OPT_ACTIVE))) {
		statep->ls_status = DLADM_STATUS_BADARG;
		return (DLADM_WALK_CONTINUE);
	}

	proplist = statep->ls_proplist;

	/*
	 * When some WiFi links are opened for the first time, their hardware
	 * automatically scans for APs and does other slow operations.	Thus,
	 * if there are no open links, the retrieval of link properties
	 * (below) will proceed slowly unless we hold the link open.
	 *
	 * Note that failure of dlpi_open() does not necessarily mean invalid
	 * link properties, because dlpi_open() may fail because of incorrect
	 * autopush configuration. Therefore, we ingore the return value of
	 * dlpi_open().
	 */
	if (!statep->ls_persist)
		(void) dlpi_open(statep->ls_link, &dh, 0);

	buf = malloc((sizeof (char *) + DLADM_PROP_VAL_MAX) *
	    DLADM_MAX_PROP_VALCNT + MAX_PROP_LINE);
	if (buf == NULL)
		die("insufficient memory");

	statep->ls_propvals = (char **)(void *)buf;
	for (i = 0; i < DLADM_MAX_PROP_VALCNT; i++) {
		statep->ls_propvals[i] = buf +
		    sizeof (char *) * DLADM_MAX_PROP_VALCNT +
		    i * DLADM_PROP_VAL_MAX;
	}
	statep->ls_line = buf +
	    (sizeof (char *) + DLADM_PROP_VAL_MAX) * DLADM_MAX_PROP_VALCNT;

	if (proplist != NULL) {
		for (i = 0; i < proplist->al_count; i++) {
			(void) show_linkprop(hdl, linkid,
			    proplist->al_info[i].ai_name, statep);
		}
	} else {
		(void) dladm_walk_linkprop(hdl, linkid, statep,
		    show_linkprop);
	}
	if (dh != NULL)
		dlpi_close(dh);
	free(buf);
	return (DLADM_WALK_CONTINUE);
}

static int
reset_one_linkprop(dladm_handle_t dh, datalink_id_t linkid,
    const char *propname, void *arg)
{
	set_linkprop_state_t	*statep = arg;
	dladm_status_t		status;

	status = dladm_set_linkprop(dh, linkid, propname, NULL, 0,
	    DLADM_OPT_ACTIVE | (statep->ls_temp ? 0 : DLADM_OPT_PERSIST));
	if (status != DLADM_STATUS_OK &&
	    status != DLADM_STATUS_PROPRDONLY &&
	    status != DLADM_STATUS_NOTSUP) {
		warn_dlerr(status, "cannot reset link property '%s' on '%s'",
		    propname, statep->ls_name);
		statep->ls_status = status;
	}

	return (DLADM_WALK_CONTINUE);
}

static void
set_linkprop(int argc, char **argv, boolean_t reset, const char *use)
{
	int			i, option;
	char			errmsg[DLADM_STRSIZE];
	char			*altroot = NULL;
	datalink_id_t		linkid;
	boolean_t		temp = B_FALSE;
	dladm_status_t		status = DLADM_STATUS_OK;
	char			propstr[DLADM_STRSIZE];
	dladm_arg_list_t	*proplist = NULL;
	char			*zonename = NULL;

	opterr = 0;
	bzero(propstr, DLADM_STRSIZE);

	while ((option = getopt_long(argc, argv, ":p:R:tz:",
	    prop_longopts, NULL)) != -1) {
		switch (option) {
		case 'p':
			(void) strlcat(propstr, optarg, DLADM_STRSIZE);
			if (strlcat(propstr, ",", DLADM_STRSIZE) >=
			    DLADM_STRSIZE)
				die("property list too long '%s'", propstr);
			break;
		case 't':
			temp = B_TRUE;
			break;
		case 'R':
			altroot = optarg;
			break;
		case 'z':
			zonename = optarg;
			break;
		default:
			die_opterr(optopt, option, use);

		}
	}

	/* get link name (required last argument) */
	if (optind != (argc - 1))
		usage();

	if (dladm_parse_link_props(propstr, &proplist, reset) !=
	    DLADM_STATUS_OK)
		die("invalid link properties specified");

	if (proplist == NULL && !reset)
		die("link property must be specified");

	if (altroot != NULL) {
		dladm_free_props(proplist);
		altroot_cmd(altroot, argc, argv);
	}

	status = dladm_zname2info(handle, zonename, argv[optind], &linkid,
	    NULL, NULL, NULL);
	if (status != DLADM_STATUS_OK)
		die_dlerr(status, "link %s is not valid", argv[optind]);

	if (proplist == NULL) {
		set_linkprop_state_t	state;

		state.ls_name = argv[optind];
		state.ls_reset = reset;
		state.ls_temp = temp;
		state.ls_status = DLADM_STATUS_OK;

		(void) dladm_walk_linkprop(handle, linkid, &state,
		    reset_one_linkprop);

		status = state.ls_status;
		goto done;
	}

	for (i = 0; i < proplist->al_count; i++) {
		dladm_arg_info_t	*aip = &proplist->al_info[i];
		char		**val;
		uint_t		count;

		if (reset) {
			val = NULL;
			count = 0;
		} else {
			val = aip->ai_val;
			count = aip->ai_count;
			if (count == 0) {
				warn("no value specified for '%s'",
				    aip->ai_name);
				status = DLADM_STATUS_BADARG;
				continue;
			}
		}
		status = dladm_set_linkprop(handle, linkid, aip->ai_name, val,
		    count, DLADM_OPT_ACTIVE | (temp ? 0 : DLADM_OPT_PERSIST));
		switch (status) {
		case DLADM_STATUS_OK:
			break;
		case DLADM_STATUS_NOTFOUND:
			warn("invalid link property '%s'", aip->ai_name);
			break;
		case DLADM_STATUS_BADVAL: {
			int		j;
			char		*ptr, *lim;
			char		**propvals = NULL;
			uint_t		valcnt = DLADM_MAX_PROP_VALCNT;
			dladm_status_t	s;

			ptr = malloc((sizeof (char *) +
			    DLADM_PROP_VAL_MAX) * DLADM_MAX_PROP_VALCNT +
			    MAX_PROP_LINE);

			propvals = (char **)(void *)ptr;
			if (propvals == NULL)
				die("insufficient memory");

			for (j = 0; j < DLADM_MAX_PROP_VALCNT; j++) {
				propvals[j] = ptr + sizeof (char *) *
				    DLADM_MAX_PROP_VALCNT +
				    j * DLADM_PROP_VAL_MAX;
			}
			s = dladm_get_linkprop(handle, linkid,
			    DLADM_PROP_VAL_MODIFIABLE, aip->ai_name, propvals,
			    &valcnt);

			if (s != DLADM_STATUS_OK) {
				warn_dlerr(status, "cannot set link property "
				    "'%s' on '%s'", aip->ai_name, argv[optind]);
				free(propvals);
				break;
			}

			ptr = errmsg;
			lim = ptr + DLADM_STRSIZE;
			*ptr = '\0';
			for (j = 0; j < valcnt; j++) {
				ptr += snprintf(ptr, lim - ptr, "%s,",
				    propvals[j]);
				if (ptr >= lim)
					break;
			}
			if (ptr > errmsg) {
				*(ptr - 1) = '\0';
				warn("link property '%s' must be one of: %s",
				    aip->ai_name, errmsg);
			} else
				warn("invalid link property '%s'", *val);
			free(propvals);
			break;
		}
		default:
			if (reset) {
				warn_dlerr(status, "cannot reset link property "
				    "'%s' on '%s'", aip->ai_name, argv[optind]);
			} else {
				warn_dlerr(status, "cannot set link property "
				    "'%s' on '%s'", aip->ai_name, argv[optind]);
			}
			break;
		}
	}
done:
	dladm_free_props(proplist);
	if (status != DLADM_STATUS_OK) {
		dladm_close(handle);
		exit(EXIT_FAILURE);
	}
}

static void
do_set_linkprop(int argc, char **argv, const char *use)
{
	set_linkprop(argc, argv, B_FALSE, use);
}

static void
do_reset_linkprop(int argc, char **argv, const char *use)
{
	set_linkprop(argc, argv, B_TRUE, use);
}

static int
convert_secobj(char *buf, uint_t len, uint8_t *obj_val, uint_t *obj_lenp,
    dladm_secobj_class_t class)
{
	int error = 0;

	if (class == DLADM_SECOBJ_CLASS_WPA) {
		if (len < 8 || len > 63)
			return (EINVAL);
		(void) memcpy(obj_val, buf, len);
		*obj_lenp = len;
		return (error);
	}

	if (class == DLADM_SECOBJ_CLASS_WEP) {
		switch (len) {
		case 5:			/* ASCII key sizes */
		case 13:
			(void) memcpy(obj_val, buf, len);
			*obj_lenp = len;
			break;
		case 10:		/* Hex key sizes, not preceded by 0x */
		case 26:
			error = hexascii_to_octet(buf, len, obj_val, obj_lenp);
			break;
		case 12:		/* Hex key sizes, preceded by 0x */
		case 28:
			if (strncmp(buf, "0x", 2) != 0)
				return (EINVAL);
			error = hexascii_to_octet(buf + 2, len - 2,
			    obj_val, obj_lenp);
			break;
		default:
			return (EINVAL);
		}
		return (error);
	}

	return (ENOENT);
}

static void
defersig(int sig)
{
	signalled = sig;
}

static int
get_secobj_from_tty(uint_t try, const char *objname, char *buf)
{
	uint_t		len = 0;
	int		c;
	struct termios	stored, current;
	void		(*sigfunc)(int);

	/*
	 * Turn off echo -- but before we do so, defer SIGINT handling
	 * so that a ^C doesn't leave the terminal corrupted.
	 */
	sigfunc = signal(SIGINT, defersig);
	(void) fflush(stdin);
	(void) tcgetattr(0, &stored);
	current = stored;
	current.c_lflag &= ~(ICANON|ECHO);
	current.c_cc[VTIME] = 0;
	current.c_cc[VMIN] = 1;
	(void) tcsetattr(0, TCSANOW, &current);
again:
	if (try == 1)
		(void) printf(gettext("provide value for '%s': "), objname);
	else
		(void) printf(gettext("confirm value for '%s': "), objname);

	(void) fflush(stdout);
	while (signalled == 0) {
		c = getchar();
		if (c == '\n' || c == '\r') {
			if (len != 0)
				break;
			(void) putchar('\n');
			goto again;
		}

		buf[len++] = c;
		if (len >= DLADM_SECOBJ_VAL_MAX - 1)
			break;
		(void) putchar('*');
	}

	(void) putchar('\n');
	(void) fflush(stdin);

	/*
	 * Restore terminal setting and handle deferred signals.
	 */
	(void) tcsetattr(0, TCSANOW, &stored);

	(void) signal(SIGINT, sigfunc);
	if (signalled != 0)
		(void) kill(getpid(), signalled);

	return (len);
}

static int
get_secobj_val(char *obj_name, uint8_t *obj_val, uint_t *obj_lenp,
    dladm_secobj_class_t class, FILE *filep)
{
	int		rval;
	uint_t		len = 0, len2;
	char		buf[DLADM_SECOBJ_VAL_MAX], buf2[DLADM_SECOBJ_VAL_MAX];

	if (filep == NULL) {
		len = get_secobj_from_tty(1, obj_name, buf);
		rval = convert_secobj(buf, len, obj_val, obj_lenp, class);
		if (rval == 0) {
			len2 = get_secobj_from_tty(2, obj_name, buf2);
			if (len != len2 || memcmp(buf, buf2, len) != 0)
				rval = ENOTSUP;
		}
		return (rval);
	} else {
		for (;;) {
			if (fgets(buf, sizeof (buf), filep) == NULL)
				break;
			if (isspace(buf[0]))
				continue;

			len = strlen(buf);
			if (buf[len - 1] == '\n') {
				buf[len - 1] = '\0';
				len--;
			}
			break;
		}
		(void) fclose(filep);
	}
	return (convert_secobj(buf, len, obj_val, obj_lenp, class));
}

static boolean_t
check_auth(const char *auth)
{
	struct passwd	*pw;

	if ((pw = getpwuid(getuid())) == NULL)
		return (B_FALSE);

	return (chkauthattr(auth, pw->pw_name) != 0);
}

static void
audit_secobj(char *auth, char *class, char *obj,
    boolean_t success, boolean_t create)
{
	adt_session_data_t	*ah;
	adt_event_data_t	*event;
	au_event_t		flag;
	char			*errstr;

	if (create) {
		flag = ADT_dladm_create_secobj;
		errstr = "ADT_dladm_create_secobj";
	} else {
		flag = ADT_dladm_delete_secobj;
		errstr = "ADT_dladm_delete_secobj";
	}

	if (adt_start_session(&ah, NULL, ADT_USE_PROC_DATA) != 0)
		die("adt_start_session: %s", strerror(errno));

	if ((event = adt_alloc_event(ah, flag)) == NULL)
		die("adt_alloc_event (%s): %s", errstr, strerror(errno));

	/* fill in audit info */
	if (create) {
		event->adt_dladm_create_secobj.auth_used = auth;
		event->adt_dladm_create_secobj.obj_class = class;
		event->adt_dladm_create_secobj.obj_name = obj;
	} else {
		event->adt_dladm_delete_secobj.auth_used = auth;
		event->adt_dladm_delete_secobj.obj_class = class;
		event->adt_dladm_delete_secobj.obj_name = obj;
	}

	if (success) {
		if (adt_put_event(event, ADT_SUCCESS, ADT_SUCCESS) != 0) {
			die("adt_put_event (%s, success): %s", errstr,
			    strerror(errno));
		}
	} else {
		if (adt_put_event(event, ADT_FAILURE,
		    ADT_FAIL_VALUE_AUTH) != 0) {
			die("adt_put_event: (%s, failure): %s", errstr,
			    strerror(errno));
		}
	}

	adt_free_event(event);
	(void) adt_end_session(ah);
}

static void
do_create_secobj(int argc, char **argv, const char *use)
{
	int			option, rval;
	FILE			*filep = NULL;
	char			*obj_name = NULL;
	char			*class_name = NULL;
	uint8_t			obj_val[DLADM_SECOBJ_VAL_MAX];
	uint_t			obj_len;
	boolean_t		success, temp = B_FALSE;
	dladm_status_t		status;
	dladm_secobj_class_t	class = -1;
	uid_t			euid;

	opterr = 0;
	(void) memset(obj_val, 0, DLADM_SECOBJ_VAL_MAX);
	while ((option = getopt_long(argc, argv, ":f:c:R:t",
	    wifi_longopts, NULL)) != -1) {
		switch (option) {
		case 'f':
			euid = geteuid();
			(void) seteuid(getuid());
			filep = fopen(optarg, "r");
			if (filep == NULL) {
				die("cannot open %s: %s", optarg,
				    strerror(errno));
			}
			(void) seteuid(euid);
			break;
		case 'c':
			class_name = optarg;
			status = dladm_str2secobjclass(optarg, &class);
			if (status != DLADM_STATUS_OK) {
				die("invalid secure object class '%s', "
				    "valid values are: wep, wpa", optarg);
			}
			break;
		case 't':
			temp = B_TRUE;
			break;
		case 'R':
			status = dladm_set_rootdir(optarg);
			if (status != DLADM_STATUS_OK) {
				die_dlerr(status, "invalid directory "
				    "specified");
			}
			break;
		default:
			die_opterr(optopt, option, use);
			break;
		}
	}

	if (optind == (argc - 1))
		obj_name = argv[optind];
	else if (optind != argc)
		usage();

	if (class == -1)
		die("secure object class required");

	if (obj_name == NULL)
		die("secure object name required");

	if (!dladm_valid_secobj_name(obj_name))
		die("invalid secure object name '%s'", obj_name);

	success = check_auth(LINK_SEC_AUTH);
	audit_secobj(LINK_SEC_AUTH, class_name, obj_name, success, B_TRUE);
	if (!success)
		die("authorization '%s' is required", LINK_SEC_AUTH);

	rval = get_secobj_val(obj_name, obj_val, &obj_len, class, filep);
	if (rval != 0) {
		switch (rval) {
		case ENOENT:
			die("invalid secure object class");
			break;
		case EINVAL:
			die("invalid secure object value");
			break;
		case ENOTSUP:
			die("verification failed");
			break;
		default:
			die("invalid secure object: %s", strerror(rval));
			break;
		}
	}

	status = dladm_set_secobj(handle, obj_name, class, obj_val, obj_len,
	    DLADM_OPT_CREATE | DLADM_OPT_ACTIVE);
	if (status != DLADM_STATUS_OK) {
		die_dlerr(status, "could not create secure object '%s'",
		    obj_name);
	}
	if (temp)
		return;

	status = dladm_set_secobj(handle, obj_name, class, obj_val, obj_len,
	    DLADM_OPT_PERSIST);
	if (status != DLADM_STATUS_OK) {
		warn_dlerr(status, "could not persistently create secure "
		    "object '%s'", obj_name);
	}
}

static void
do_delete_secobj(int argc, char **argv, const char *use)
{
	int		i, option;
	boolean_t	temp = B_FALSE;
	boolean_t	success;
	dladm_status_t	status, pstatus;
	int		nfields = 1;
	char		*field, *token, *lasts = NULL, c;

	opterr = 0;
	status = pstatus = DLADM_STATUS_OK;
	while ((option = getopt_long(argc, argv, ":R:t",
	    wifi_longopts, NULL)) != -1) {
		switch (option) {
		case 't':
			temp = B_TRUE;
			break;
		case 'R':
			status = dladm_set_rootdir(optarg);
			if (status != DLADM_STATUS_OK) {
				die_dlerr(status, "invalid directory "
				    "specified");
			}
			break;
		default:
			die_opterr(optopt, option, use);
			break;
		}
	}

	if (optind != (argc - 1))
		die("secure object name required");

	token = argv[optind];
	while ((c = *token++) != '\0') {
		if (c == ',')
			nfields++;
	}
	token = strdup(argv[optind]);
	if (token == NULL)
		die("no memory");

	success = check_auth(LINK_SEC_AUTH);
	audit_secobj(LINK_SEC_AUTH, "unknown", argv[optind], success, B_FALSE);
	if (!success)
		die("authorization '%s' is required", LINK_SEC_AUTH);

	for (i = 0; i < nfields; i++) {

		field = strtok_r(token, ",", &lasts);
		token = NULL;
		status = dladm_unset_secobj(handle, field, DLADM_OPT_ACTIVE);
		if (!temp) {
			pstatus = dladm_unset_secobj(handle, field,
			    DLADM_OPT_PERSIST);
		} else {
			pstatus = DLADM_STATUS_OK;
		}

		if (status != DLADM_STATUS_OK) {
			warn_dlerr(status, "could not delete secure object "
			    "'%s'", field);
		}
		if (pstatus != DLADM_STATUS_OK) {
			warn_dlerr(pstatus, "could not persistently delete "
			    "secure object '%s'", field);
		}
	}
	free(token);

	if (status != DLADM_STATUS_OK || pstatus != DLADM_STATUS_OK) {
		dladm_close(handle);
		exit(EXIT_FAILURE);
	}
}

typedef struct show_secobj_state {
	boolean_t	ss_persist;
	boolean_t	ss_parsable;
	boolean_t	ss_header;
	ofmt_handle_t	ss_ofmt;
} show_secobj_state_t;


static boolean_t
show_secobj(dladm_handle_t dh, void *arg, const char *obj_name)
{
	uint_t			obj_len = DLADM_SECOBJ_VAL_MAX;
	uint8_t			obj_val[DLADM_SECOBJ_VAL_MAX];
	char			buf[DLADM_STRSIZE];
	uint_t			flags = 0;
	dladm_secobj_class_t	class;
	show_secobj_state_t	*statep = arg;
	dladm_status_t		status;
	secobj_fields_buf_t	sbuf;

	bzero(&sbuf, sizeof (secobj_fields_buf_t));
	if (statep->ss_persist)
		flags |= DLADM_OPT_PERSIST;

	status = dladm_get_secobj(dh, obj_name, &class, obj_val, &obj_len,
	    flags);
	if (status != DLADM_STATUS_OK)
		die_dlerr(status, "cannot get secure object '%s'", obj_name);

	(void) snprintf(sbuf.ss_obj_name, sizeof (sbuf.ss_obj_name),
	    obj_name);
	(void) dladm_secobjclass2str(class, buf);
	(void) snprintf(sbuf.ss_class, sizeof (sbuf.ss_class), "%s", buf);
	if (getuid() == 0) {
		char	val[DLADM_SECOBJ_VAL_MAX * 2];
		uint_t	len = sizeof (val);

		if (octet_to_hexascii(obj_val, obj_len, val, &len) == 0)
			(void) snprintf(sbuf.ss_val,
			    sizeof (sbuf.ss_val), "%s", val);
	}
	ofmt_print(statep->ss_ofmt, &sbuf);
	return (B_TRUE);
}

static void
do_show_secobj(int argc, char **argv, const char *use)
{
	int			option;
	show_secobj_state_t	state;
	dladm_status_t		status;
	boolean_t		o_arg = B_FALSE;
	uint_t			i;
	uint_t			flags;
	char			*fields_str = NULL;
	char			*def_fields = "object,class";
	char			*all_fields = "object,class,value";
	char			*field, *token, *lasts = NULL, c;
	ofmt_handle_t		ofmt;
	ofmt_status_t		oferr;
	uint_t			ofmtflags = 0;

	opterr = 0;
	bzero(&state, sizeof (state));
	state.ss_parsable = B_FALSE;
	fields_str = def_fields;
	state.ss_persist = B_FALSE;
	state.ss_parsable = B_FALSE;
	state.ss_header = B_TRUE;
	while ((option = getopt_long(argc, argv, ":pPo:",
	    wifi_longopts, NULL)) != -1) {
		switch (option) {
		case 'p':
			state.ss_parsable = B_TRUE;
			break;
		case 'P':
			state.ss_persist = B_TRUE;
			break;
		case 'o':
			o_arg = B_TRUE;
			if (strcasecmp(optarg, "all") == 0)
				fields_str = all_fields;
			else
				fields_str = optarg;
			break;
		default:
			die_opterr(optopt, option, use);
			break;
		}
	}

	if (state.ss_parsable && !o_arg)
		die("option -c requires -o");

	if (state.ss_parsable && fields_str == all_fields)
		die("\"-o all\" is invalid with -p");

	if (state.ss_parsable)
		ofmtflags |= OFMT_PARSABLE;
	oferr = ofmt_open(fields_str, secobj_fields, ofmtflags, 0, &ofmt);
	ofmt_check(oferr, state.ss_parsable, ofmt, die, warn);
	state.ss_ofmt = ofmt;

	flags = state.ss_persist ? DLADM_OPT_PERSIST : 0;

	if (optind == (argc - 1)) {
		uint_t obj_fields = 1;

		token = argv[optind];
		if (token == NULL)
			die("secure object name required");
		while ((c = *token++) != '\0') {
			if (c == ',')
				obj_fields++;
		}
		token = strdup(argv[optind]);
		if (token == NULL)
			die("no memory");
		for (i = 0; i < obj_fields; i++) {
			field = strtok_r(token, ",", &lasts);
			token = NULL;
			if (!show_secobj(handle, &state, field))
				break;
		}
		free(token);
		ofmt_close(ofmt);
		return;
	} else if (optind != argc)
		usage();

	status = dladm_walk_secobj(handle, &state, show_secobj, flags);

	if (status != DLADM_STATUS_OK)
		die_dlerr(status, "show-secobj");
	ofmt_close(ofmt);
}

/*ARGSUSED*/
static int
i_dladm_init_linkprop(dladm_handle_t dh, datalink_id_t linkid, void *arg)
{
	(void) dladm_init_linkprop(dh, linkid, B_TRUE);
	return (DLADM_WALK_CONTINUE);
}

/*ARGSUSED*/
void
do_init_linkprop(int argc, char **argv, const char *use)
{
	int			option;
	dladm_status_t		status;
	datalink_id_t		linkid = DATALINK_ALL_LINKID;
	datalink_media_t	media = DATALINK_ANY_MEDIATYPE;
	uint_t			any_media = B_TRUE;

	opterr = 0;
	while ((option = getopt(argc, argv, ":w")) != -1) {
		switch (option) {
		case 'w':
			media = DL_WIFI;
			any_media = B_FALSE;
			break;
		default:
			/*
			 * Because init-linkprop is not a public command,
			 * print the usage instead.
			 */
			usage();
			break;
		}
	}

	if (optind == (argc - 1)) {
		if ((status = dladm_name2info(handle, argv[optind], &linkid,
		    NULL, NULL, NULL)) != DLADM_STATUS_OK)
			die_dlerr(status, "link %s is not valid", argv[optind]);
	} else if (optind != argc) {
		usage();
	}

	if (linkid == DATALINK_ALL_LINKID) {
		/*
		 * linkprops of links of other classes have been initialized as
		 * part of the dladm up-xxx operation.
		 */
		(void) dladm_walk_datalink_id(i_dladm_init_linkprop, handle,
		    NULL, DATALINK_CLASS_PHYS, media, DLADM_OPT_PERSIST);
	} else {
		(void) dladm_init_linkprop(handle, linkid, any_media);
	}
}

static void
do_show_ether(int argc, char **argv, const char *use)
{
	int			option;
	datalink_id_t		linkid;
	print_ether_state_t	state;
	char			*fields_str = NULL;
	ofmt_handle_t		ofmt;
	ofmt_status_t		oferr;
	uint_t			ofmtflags = 0;

	bzero(&state, sizeof (state));
	state.es_link = NULL;
	state.es_parsable = B_FALSE;

	while ((option = getopt_long(argc, argv, "o:px",
	    showeth_lopts, NULL)) != -1) {
		switch (option) {
			case 'x':
				state.es_extended = B_TRUE;
				break;
			case 'p':
				state.es_parsable = B_TRUE;
				break;
			case 'o':
				fields_str = optarg;
				break;
			default:
				die_opterr(optopt, option, use);
				break;
		}
	}

	if (optind == (argc - 1))
		state.es_link = argv[optind];

	if (state.es_parsable)
		ofmtflags |= OFMT_PARSABLE;
	oferr = ofmt_open(fields_str, ether_fields, ofmtflags,
	    DLADM_DEFAULT_COL, &ofmt);
	ofmt_check(oferr, state.es_parsable, ofmt, die, warn);
	state.es_ofmt = ofmt;

	if (state.es_link == NULL) {
		(void) dladm_walk_datalink_id(show_etherprop, handle, &state,
		    DATALINK_CLASS_PHYS, DL_ETHER, DLADM_OPT_ACTIVE);
	} else {
		if (!link_is_ether(state.es_link, &linkid))
			die("invalid link specified");
		(void) show_etherprop(handle, linkid, &state);
	}
	ofmt_close(ofmt);
}

static int
show_etherprop(dladm_handle_t dh, datalink_id_t linkid, void *arg)
{
	print_ether_state_t	*statep = arg;
	ether_fields_buf_t	ebuf;
	dladm_ether_info_t	eattr;
	dladm_status_t		status;

	bzero(&ebuf, sizeof (ether_fields_buf_t));
	if (dladm_datalink_id2info(dh, linkid, NULL, NULL, NULL,
	    ebuf.eth_link, sizeof (ebuf.eth_link)) != DLADM_STATUS_OK) {
		return (DLADM_WALK_CONTINUE);
	}

	status = dladm_ether_info(dh, linkid, &eattr);
	if (status != DLADM_STATUS_OK) {
		return (DLADM_WALK_CONTINUE);
	}

	(void) strlcpy(ebuf.eth_ptype, "current", sizeof (ebuf.eth_ptype));

	(void) dladm_ether_autoneg2str(ebuf.eth_autoneg,
	    sizeof (ebuf.eth_autoneg), &eattr, CURRENT);
	(void) dladm_ether_pause2str(ebuf.eth_pause,
	    sizeof (ebuf.eth_pause), &eattr, CURRENT);
	(void) dladm_ether_spdx2str(ebuf.eth_spdx,
	    sizeof (ebuf.eth_spdx), &eattr, CURRENT);
	(void) strlcpy(ebuf.eth_state,
	    dladm_linkstate2str(eattr.lei_state, ebuf.eth_state),
	    sizeof (ebuf.eth_state));
	(void) strlcpy(ebuf.eth_rem_fault,
	    (eattr.lei_attr[CURRENT].le_fault ? "fault" : "none"),
	    sizeof (ebuf.eth_rem_fault));

	ofmt_print(statep->es_ofmt, &ebuf);

	if (statep->es_extended)
		show_ether_xprop(arg, &eattr);

	dladm_ether_info_done(&eattr);
	return (DLADM_WALK_CONTINUE);
}

/* ARGSUSED */
static void
do_init_secobj(int argc, char **argv, const char *use)
{
	dladm_status_t	status;

	status = dladm_init_secobj(handle);
	if (status != DLADM_STATUS_OK)
		die_dlerr(status, "secure object initialization failed");
}

enum bridge_func {
	brCreate, brAdd, brModify
};

static void
create_modify_add_bridge(int argc, char **argv, const char *use,
    enum bridge_func func)
{
	int			option;
	uint_t			n, i, nlink;
	uint32_t		flags = DLADM_OPT_ACTIVE | DLADM_OPT_PERSIST;
	char			*altroot = NULL;
	char			*links[MAXPORT];
	datalink_id_t		linkids[MAXPORT];
	dladm_status_t		status;
	const char		*bridge;
	UID_STP_CFG_T		cfg, cfg_old;
	dladm_bridge_prot_t	brprot = DLADM_BRIDGE_PROT_UNKNOWN;
	dladm_bridge_prot_t	brprot_old;

	/* Set up the default configuration values */
	cfg.field_mask = 0;
	cfg.bridge_priority = DEF_BR_PRIO;
	cfg.max_age = DEF_BR_MAXAGE;
	cfg.hello_time = DEF_BR_HELLOT;
	cfg.forward_delay = DEF_BR_FWDELAY;
	cfg.force_version = DEF_FORCE_VERS;

	nlink = opterr = 0;
	while ((option = getopt_long(argc, argv, ":P:R:d:f:h:l:m:p:",
	    bridge_lopts, NULL)) != -1) {
		switch (option) {
		case 'P':
			if (func == brAdd)
				die_opterr(optopt, option, use);
			status = dladm_bridge_str2prot(optarg, &brprot);
			if (status != DLADM_STATUS_OK)
				die_dlerr(status, "protection %s", optarg);
			break;
		case 'R':
			altroot = optarg;
			break;
		case 'd':
			if (func == brAdd)
				die_opterr(optopt, option, use);
			if (cfg.field_mask & BR_CFG_DELAY)
				die("forwarding delay set more than once");
			if (!str2int(optarg, &cfg.forward_delay) ||
			    cfg.forward_delay < MIN_BR_FWDELAY ||
			    cfg.forward_delay > MAX_BR_FWDELAY)
				die("incorrect forwarding delay");
			cfg.field_mask |= BR_CFG_DELAY;
			break;
		case 'f':
			if (func == brAdd)
				die_opterr(optopt, option, use);
			if (cfg.field_mask & BR_CFG_FORCE_VER)
				die("force protocol set more than once");
			if (!str2int(optarg, &cfg.force_version) ||
			    cfg.force_version < 0)
				die("incorrect force protocol");
			cfg.field_mask |= BR_CFG_FORCE_VER;
			break;
		case 'h':
			if (func == brAdd)
				die_opterr(optopt, option, use);
			if (cfg.field_mask & BR_CFG_HELLO)
				die("hello time set more than once");
			if (!str2int(optarg, &cfg.hello_time) ||
			    cfg.hello_time < MIN_BR_HELLOT ||
			    cfg.hello_time > MAX_BR_HELLOT)
				die("incorrect hello time");
			cfg.field_mask |= BR_CFG_HELLO;
			break;
		case 'l':
			if (func == brModify)
				die_opterr(optopt, option, use);
			if (nlink >= MAXPORT)
				die("too many links specified");
			links[nlink++] = optarg;
			break;
		case 'm':
			if (func == brAdd)
				die_opterr(optopt, option, use);
			if (cfg.field_mask & BR_CFG_AGE)
				die("max age set more than once");
			if (!str2int(optarg, &cfg.max_age) ||
			    cfg.max_age < MIN_BR_MAXAGE ||
			    cfg.max_age > MAX_BR_MAXAGE)
				die("incorrect max age");
			cfg.field_mask |= BR_CFG_AGE;
			break;
		case 'p':
			if (func == brAdd)
				die_opterr(optopt, option, use);
			if (cfg.field_mask & BR_CFG_PRIO)
				die("priority set more than once");
			if (!str2int(optarg, &cfg.bridge_priority) ||
			    cfg.bridge_priority < MIN_BR_PRIO ||
			    cfg.bridge_priority > MAX_BR_PRIO)
				die("incorrect priority");
			cfg.bridge_priority &= 0xF000;
			cfg.field_mask |= BR_CFG_PRIO;
			break;
		default:
			die_opterr(optopt, option, use);
			break;
		}
	}

	/* get the bridge name (required last argument) */
	if (optind != (argc-1))
		usage();

	bridge = argv[optind];
	if (!dladm_valid_bridgename(bridge))
		die("invalid bridge name '%s'", bridge);

	/*
	 * Get the current properties, if any, and merge in with changes.  This
	 * is necessary (even with the field_mask feature) so that the
	 * value-checking macros will produce the right results with proposed
	 * changes to existing configuration.  We only need it for those
	 * parameters, though.
	 */
	(void) dladm_bridge_get_properties(bridge, &cfg_old, &brprot_old);
	if (brprot == DLADM_BRIDGE_PROT_UNKNOWN)
		brprot = brprot_old;
	if (!(cfg.field_mask & BR_CFG_AGE))
		cfg.max_age = cfg_old.max_age;
	if (!(cfg.field_mask & BR_CFG_HELLO))
		cfg.hello_time = cfg_old.hello_time;
	if (!(cfg.field_mask & BR_CFG_DELAY))
		cfg.forward_delay = cfg_old.forward_delay;

	if (!CHECK_BRIDGE_CONFIG(cfg)) {
		warn("illegal forward delay / max age / hello time "
		    "combination");
		if (NO_MAXAGE(cfg)) {
			die("no max age possible: need forward delay >= %d or "
			    "hello time <= %d", MIN_FWDELAY_NOM(cfg),
			    MAX_HELLOTIME_NOM(cfg));
		} else if (SMALL_MAXAGE(cfg)) {
			if (CAPPED_MAXAGE(cfg))
				die("max age too small: need age >= %d and "
				    "<= %d or hello time <= %d",
				    MIN_MAXAGE(cfg), MAX_MAXAGE(cfg),
				    MAX_HELLOTIME(cfg));
			else
				die("max age too small: need age >= %d or "
				    "hello time <= %d",
				    MIN_MAXAGE(cfg), MAX_HELLOTIME(cfg));
		} else if (FLOORED_MAXAGE(cfg)) {
			die("max age too large: need age >= %d and <= %d or "
			    "forward delay >= %d",
			    MIN_MAXAGE(cfg), MAX_MAXAGE(cfg),
			    MIN_FWDELAY(cfg));
		} else {
			die("max age too large: need age <= %d or forward "
			    "delay >= %d",
			    MAX_MAXAGE(cfg), MIN_FWDELAY(cfg));
		}
	}

	if (altroot != NULL)
		altroot_cmd(altroot, argc, argv);

	for (n = 0; n < nlink; n++) {
		datalink_class_t class;
		uint32_t media;
		char pointless[DLADM_STRSIZE];

		if (dladm_name2info(handle, links[n], &linkids[n], NULL, &class,
		    &media) != DLADM_STATUS_OK)
			die("invalid link name '%s'", links[n]);
		if (class & ~(DATALINK_CLASS_PHYS | DATALINK_CLASS_AGGR |
		    DATALINK_CLASS_ETHERSTUB | DATALINK_CLASS_SIMNET))
			die("%s %s cannot be bridged",
			    dladm_class2str(class, pointless), links[n]);
		if (media != DL_ETHER && media != DL_100VG &&
		    media != DL_ETH_CSMA && media != DL_100BT)
			die("%s interface %s cannot be bridged",
			    dladm_media2str(media, pointless), links[n]);
	}

	if (func == brCreate)
		flags |= DLADM_OPT_CREATE;

	if (func != brAdd) {
		status = dladm_bridge_configure(handle, bridge, &cfg, brprot,
		    flags);
		if (status != DLADM_STATUS_OK)
			die_dlerr(status, "create operation failed");
	}

	status = DLADM_STATUS_OK;
	for (n = 0; n < nlink; n++) {
		status = dladm_bridge_setlink(handle, linkids[n], bridge);
		if (status != DLADM_STATUS_OK)
			break;
	}

	if (n >= nlink) {
		/*
		 * We were successful.  If we're creating a new bridge, then
		 * there's just one more step: enabling.  If we're modifying or
		 * just adding links, then we're done.
		 */
		if (func != brCreate ||
		    (status = dladm_bridge_enable(bridge)) == DLADM_STATUS_OK)
			return;
	}

	/* clean up the partial configuration */
	for (i = 0; i < n; i++)
		(void) dladm_bridge_setlink(handle, linkids[i], "");

	/* if failure for brCreate, then delete the bridge */
	if (func == brCreate)
		(void) dladm_bridge_delete(handle, bridge, flags);

	if (n < nlink)
		die_dlerr(status, "unable to add link %s to bridge %s",
		    links[n], bridge);
	else
		die_dlerr(status, "unable to enable bridge %s", bridge);
}

static void
do_create_bridge(int argc, char **argv, const char *use)
{
	create_modify_add_bridge(argc, argv, use, brCreate);
}

static void
do_modify_bridge(int argc, char **argv, const char *use)
{
	create_modify_add_bridge(argc, argv, use, brModify);
}

static void
do_add_bridge(int argc, char **argv, const char *use)
{
	create_modify_add_bridge(argc, argv, use, brAdd);
}

static void
do_delete_bridge(int argc, char **argv, const char *use)
{
	int			option;
	char			*altroot = NULL;
	uint32_t		flags = DLADM_OPT_ACTIVE | DLADM_OPT_PERSIST;
	dladm_status_t		status;

	opterr = 0;
	while ((option = getopt_long(argc, argv, ":R:", bridge_lopts, NULL)) !=
	    -1) {
		switch (option) {
		case 'R':
			altroot = optarg;
			break;
		default:
			die_opterr(optopt, option, use);
			break;
		}
	}

	/* get the bridge name (required last argument) */
	if (optind != (argc-1))
		usage();

	if (altroot != NULL)
		altroot_cmd(altroot, argc, argv);

	status = dladm_bridge_delete(handle, argv[optind], flags);
	if (status != DLADM_STATUS_OK)
		die_dlerr(status, "delete operation failed");
}

static void
do_remove_bridge(int argc, char **argv, const char *use)
{
	int		option;
	uint_t		n, nlink;
	char		*links[MAXPORT];
	datalink_id_t	linkids[MAXPORT];
	char		*altroot = NULL;
	dladm_status_t	status;
	boolean_t	removed_one;

	nlink = opterr = 0;
	while ((option = getopt_long(argc, argv, ":R:l:", bridge_lopts,
	    NULL)) != -1) {
		switch (option) {
		case 'R':
			altroot = optarg;
			break;
		case 'l':
			if (nlink >= MAXPORT)
				die("too many links specified");
			links[nlink++] = optarg;
			break;
		default:
			die_opterr(optopt, option, use);
			break;
		}
	}

	if (nlink == 0)
		usage();

	/* get the bridge name (required last argument) */
	if (optind != (argc-1))
		usage();

	if (altroot != NULL)
		altroot_cmd(altroot, argc, argv);

	for (n = 0; n < nlink; n++) {
		char bridge[MAXLINKNAMELEN];

		if (dladm_name2info(handle, links[n], &linkids[n], NULL, NULL,
		    NULL) != DLADM_STATUS_OK)
			die("invalid link name '%s'", links[n]);
		status = dladm_bridge_getlink(handle, linkids[n], bridge,
		    sizeof (bridge));
		if (status != DLADM_STATUS_OK &&
		    status != DLADM_STATUS_NOTFOUND) {
			die_dlerr(status, "cannot get bridge status on %s",
			    links[n]);
		}
		if (status == DLADM_STATUS_NOTFOUND ||
		    strcmp(bridge, argv[optind]) != 0)
			die("link %s is not on bridge %s", links[n],
			    argv[optind]);
	}

	removed_one = B_FALSE;
	for (n = 0; n < nlink; n++) {
		status = dladm_bridge_setlink(handle, linkids[n], "");
		if (status == DLADM_STATUS_OK) {
			removed_one = B_TRUE;
		} else {
			warn_dlerr(status,
			    "cannot remove link %s from bridge %s",
			    links[n], argv[optind]);
		}
	}
	if (!removed_one)
		die("unable to remove any links from bridge %s", argv[optind]);
}

static void
fmt_int(char *buf, size_t buflen, int value, int runvalue,
    boolean_t printstar)
{
	(void) snprintf(buf, buflen, "%d", value);
	if (value != runvalue && printstar)
		(void) strlcat(buf, "*", buflen);
}

static void
fmt_bridge_id(char *buf, size_t buflen, UID_BRIDGE_ID_T *bid)
{
	(void) snprintf(buf, buflen, "%u/%x:%x:%x:%x:%x:%x", bid->prio,
	    bid->addr[0], bid->addr[1], bid->addr[2], bid->addr[3],
	    bid->addr[4], bid->addr[5]);
}

static dladm_status_t
print_bridge(show_state_t *state, datalink_id_t linkid,
    bridge_fields_buf_t *bbuf)
{
	char			link[MAXLINKNAMELEN];
	datalink_class_t	class;
	uint32_t		flags;
	dladm_status_t		status;
	UID_STP_CFG_T		smfcfg, runcfg;
	UID_STP_STATE_T		stpstate;
	dladm_bridge_prot_t	smfprot, runprot;

	if ((status = dladm_datalink_id2info(handle, linkid, &flags, &class,
	    NULL, link, sizeof (link))) != DLADM_STATUS_OK)
		return (status);

	if (!(state->ls_flags & flags))
		return (DLADM_STATUS_NOTFOUND);

	/* Convert observability node name back to bridge name */
	if (!dladm_observe_to_bridge(link))
		return (DLADM_STATUS_NOTFOUND);
	(void) strlcpy(bbuf->bridge_name, link, sizeof (bbuf->bridge_name));

	/*
	 * If the running value differs from the one in SMF, and parsable
	 * output is not requested, then we show the running value with an
	 * asterisk.
	 */
	(void) dladm_bridge_get_properties(bbuf->bridge_name, &smfcfg,
	    &smfprot);
	(void) dladm_bridge_run_properties(bbuf->bridge_name, &runcfg,
	    &runprot);
	(void) snprintf(bbuf->bridge_protect, sizeof (bbuf->bridge_protect),
	    "%s%s", state->ls_parsable || smfprot == runprot ? "" : "*",
	    dladm_bridge_prot2str(runprot));
	fmt_int(bbuf->bridge_priority, sizeof (bbuf->bridge_priority),
	    smfcfg.bridge_priority, runcfg.bridge_priority,
	    !state->ls_parsable && (runcfg.field_mask & BR_CFG_AGE));
	fmt_int(bbuf->bridge_bmaxage, sizeof (bbuf->bridge_bmaxage),
	    smfcfg.max_age, runcfg.max_age,
	    !state->ls_parsable && (runcfg.field_mask & BR_CFG_AGE));
	fmt_int(bbuf->bridge_bhellotime,
	    sizeof (bbuf->bridge_bhellotime), smfcfg.hello_time,
	    runcfg.hello_time,
	    !state->ls_parsable && (runcfg.field_mask & BR_CFG_HELLO));
	fmt_int(bbuf->bridge_bfwddelay, sizeof (bbuf->bridge_bfwddelay),
	    smfcfg.forward_delay, runcfg.forward_delay,
	    !state->ls_parsable && (runcfg.field_mask & BR_CFG_DELAY));
	fmt_int(bbuf->bridge_forceproto, sizeof (bbuf->bridge_forceproto),
	    smfcfg.force_version, runcfg.force_version,
	    !state->ls_parsable && (runcfg.field_mask & BR_CFG_FORCE_VER));
	fmt_int(bbuf->bridge_holdtime, sizeof (bbuf->bridge_holdtime),
	    smfcfg.hold_time, runcfg.hold_time,
	    !state->ls_parsable && (runcfg.field_mask & BR_CFG_HOLD_TIME));

	if (dladm_bridge_state(bbuf->bridge_name, &stpstate) ==
	    DLADM_STATUS_OK) {
		fmt_bridge_id(bbuf->bridge_address,
		    sizeof (bbuf->bridge_address), &stpstate.bridge_id);
		(void) snprintf(bbuf->bridge_tctime,
		    sizeof (bbuf->bridge_tctime), "%lu",
		    stpstate.timeSince_Topo_Change);
		(void) snprintf(bbuf->bridge_tccount,
		    sizeof (bbuf->bridge_tccount), "%lu",
		    stpstate.Topo_Change_Count);
		(void) snprintf(bbuf->bridge_tchange,
		    sizeof (bbuf->bridge_tchange), "%u", stpstate.Topo_Change);
		fmt_bridge_id(bbuf->bridge_desroot,
		    sizeof (bbuf->bridge_desroot), &stpstate.designated_root);
		(void) snprintf(bbuf->bridge_rootcost,
		    sizeof (bbuf->bridge_rootcost), "%lu",
		    stpstate.root_path_cost);
		(void) snprintf(bbuf->bridge_rootport,
		    sizeof (bbuf->bridge_rootport), "%u", stpstate.root_port);
		(void) snprintf(bbuf->bridge_maxage,
		    sizeof (bbuf->bridge_maxage), "%d", stpstate.max_age);
		(void) snprintf(bbuf->bridge_hellotime,
		    sizeof (bbuf->bridge_hellotime), "%d", stpstate.hello_time);
		(void) snprintf(bbuf->bridge_fwddelay,
		    sizeof (bbuf->bridge_fwddelay), "%d",
		    stpstate.forward_delay);
	}
	return (DLADM_STATUS_OK);
}

static dladm_status_t
print_bridge_stats(show_state_t *state, datalink_id_t linkid,
    bridge_statfields_buf_t *bbuf)
{
	char			link[MAXLINKNAMELEN];
	datalink_class_t	class;
	uint32_t		flags;
	dladm_status_t		status;
	kstat_ctl_t		*kcp;
	kstat_t			*ksp;
	brsum_t			*brsum = (brsum_t *)&state->ls_prevstats;
	brsum_t			newval;

#ifndef lint
	/* This is a compile-time assertion; optimizer normally fixes this */
	extern void brsum_t_is_too_large(void);

	if (sizeof (*brsum) > sizeof (state->ls_prevstats))
		brsum_t_is_too_large();
#endif

	if (state->ls_firstonly) {
		if (state->ls_donefirst)
			return (DLADM_WALK_CONTINUE);
		state->ls_donefirst = B_TRUE;
	} else {
		bzero(brsum, sizeof (*brsum));
	}
	bzero(&newval, sizeof (newval));

	if ((status = dladm_datalink_id2info(handle, linkid, &flags, &class,
	    NULL, link, sizeof (link))) != DLADM_STATUS_OK)
		return (status);

	if (!(state->ls_flags & flags))
		return (DLADM_STATUS_NOTFOUND);

	if ((kcp = kstat_open()) == NULL) {
		warn("kstat open operation failed");
		return (DLADM_STATUS_OK);
	}
	if ((ksp = kstat_lookup(kcp, "bridge", 0, link)) != NULL &&
	    kstat_read(kcp, ksp, NULL) != -1) {
		if (dladm_kstat_value(ksp, "drops", KSTAT_DATA_UINT64,
		    &newval.drops) == DLADM_STATUS_OK) {
			(void) snprintf(bbuf->bridges_drops,
			    sizeof (bbuf->bridges_drops), "%llu",
			    newval.drops - brsum->drops);
		}
		if (dladm_kstat_value(ksp, "forward_direct", KSTAT_DATA_UINT64,
		    &newval.forward_dir) == DLADM_STATUS_OK) {
			(void) snprintf(bbuf->bridges_forwards,
			    sizeof (bbuf->bridges_forwards), "%llu",
			    newval.forward_dir - brsum->forward_dir);
		}
		if (dladm_kstat_value(ksp, "forward_mbcast", KSTAT_DATA_UINT64,
		    &newval.forward_mb) == DLADM_STATUS_OK) {
			(void) snprintf(bbuf->bridges_mbcast,
			    sizeof (bbuf->bridges_mbcast), "%llu",
			    newval.forward_mb - brsum->forward_mb);
		}
		if (dladm_kstat_value(ksp, "forward_unknown", KSTAT_DATA_UINT64,
		    &newval.forward_unk) == DLADM_STATUS_OK) {
			(void) snprintf(bbuf->bridges_unknown,
			    sizeof (bbuf->bridges_unknown), "%llu",
			    newval.forward_unk - brsum->forward_unk);
		}
		if (dladm_kstat_value(ksp, "recv", KSTAT_DATA_UINT64,
		    &newval.recv) == DLADM_STATUS_OK) {
			(void) snprintf(bbuf->bridges_recv,
			    sizeof (bbuf->bridges_recv), "%llu",
			    newval.recv - brsum->recv);
		}
		if (dladm_kstat_value(ksp, "sent", KSTAT_DATA_UINT64,
		    &newval.sent) == DLADM_STATUS_OK) {
			(void) snprintf(bbuf->bridges_sent,
			    sizeof (bbuf->bridges_sent), "%llu",
			    newval.sent - brsum->sent);
		}
	}
	(void) kstat_close(kcp);

	/* Convert observability node name back to bridge name */
	if (!dladm_observe_to_bridge(link))
		return (DLADM_STATUS_NOTFOUND);
	(void) strlcpy(bbuf->bridges_name, link, sizeof (bbuf->bridges_name));

	*brsum = newval;

	return (DLADM_STATUS_OK);
}

/*
 * This structure carries around extra state information for the show-bridge
 * command and allows us to use common support functions.
 */
typedef struct {
	show_state_t	state;
	boolean_t	show_stats;
	const char	*bridge;
} show_brstate_t;

/* ARGSUSED */
static int
show_bridge(dladm_handle_t handle, datalink_id_t linkid, void *arg)
{
	show_brstate_t	*brstate = arg;

	if (brstate->show_stats) {
		bridge_statfields_buf_t bbuf;

		bzero(&bbuf, sizeof (bbuf));
		brstate->state.ls_status = print_bridge_stats(&brstate->state,
		    linkid, &bbuf);
		if (brstate->state.ls_status == DLADM_STATUS_OK)
			ofmt_print(brstate->state.ls_ofmt, &bbuf);
	} else {
		bridge_fields_buf_t bbuf;

		bzero(&bbuf, sizeof (bbuf));
		brstate->state.ls_status = print_bridge(&brstate->state, linkid,
		    &bbuf);
		if (brstate->state.ls_status == DLADM_STATUS_OK)
			ofmt_print(brstate->state.ls_ofmt, &bbuf);
	}
	return (DLADM_WALK_CONTINUE);
}

static void
fmt_bool(char *buf, size_t buflen, int val)
{
	(void) strlcpy(buf, val ? "yes" : "no", buflen);
}

static dladm_status_t
print_bridge_link(show_state_t *state, datalink_id_t linkid,
    bridge_link_fields_buf_t *bbuf)
{
	datalink_class_t	class;
	uint32_t		flags;
	dladm_status_t		status;
	UID_STP_PORT_STATE_T	stpstate;

	status = dladm_datalink_id2info(handle, linkid, &flags, &class, NULL,
	    bbuf->bridgel_link, sizeof (bbuf->bridgel_link));
	if (status != DLADM_STATUS_OK)
		return (status);

	if (!(state->ls_flags & flags))
		return (DLADM_STATUS_NOTFOUND);

	if (dladm_bridge_link_state(handle, linkid, &stpstate) ==
	    DLADM_STATUS_OK) {
		(void) snprintf(bbuf->bridgel_index,
		    sizeof (bbuf->bridgel_index), "%u", stpstate.port_no);
		if (dlsym(RTLD_PROBE, "STP_IN_state2str")) {
			(void) strlcpy(bbuf->bridgel_state,
			    STP_IN_state2str(stpstate.state),
			    sizeof (bbuf->bridgel_state));
		} else {
			(void) snprintf(bbuf->bridgel_state,
			    sizeof (bbuf->bridgel_state), "%u",
			    stpstate.state);
		}
		(void) snprintf(bbuf->bridgel_uptime,
		    sizeof (bbuf->bridgel_uptime), "%lu", stpstate.uptime);
		(void) snprintf(bbuf->bridgel_opercost,
		    sizeof (bbuf->bridgel_opercost), "%lu",
		    stpstate.oper_port_path_cost);
		fmt_bool(bbuf->bridgel_operp2p, sizeof (bbuf->bridgel_operp2p),
		    stpstate.oper_point2point);
		fmt_bool(bbuf->bridgel_operedge,
		    sizeof (bbuf->bridgel_operedge), stpstate.oper_edge);
		fmt_bridge_id(bbuf->bridgel_desroot,
		    sizeof (bbuf->bridgel_desroot), &stpstate.designated_root);
		(void) snprintf(bbuf->bridgel_descost,
		    sizeof (bbuf->bridgel_descost), "%lu",
		    stpstate.designated_cost);
		fmt_bridge_id(bbuf->bridgel_desbridge,
		    sizeof (bbuf->bridgel_desbridge),
		    &stpstate.designated_bridge);
		(void) snprintf(bbuf->bridgel_desport,
		    sizeof (bbuf->bridgel_desport), "%u",
		    stpstate.designated_port);
		fmt_bool(bbuf->bridgel_tcack, sizeof (bbuf->bridgel_tcack),
		    stpstate.top_change_ack);
	}
	return (DLADM_STATUS_OK);
}

static dladm_status_t
print_bridge_link_stats(show_state_t *state, datalink_id_t linkid,
    bridge_link_statfields_buf_t *bbuf)
{
	datalink_class_t	class;
	uint32_t		flags;
	dladm_status_t		status;
	UID_STP_PORT_STATE_T	stpstate;
	kstat_ctl_t		*kcp;
	kstat_t			*ksp;
	char			bridge[MAXLINKNAMELEN];
	char			kstatname[MAXLINKNAMELEN*2 + 1];
	brlsum_t		*brlsum = (brlsum_t *)&state->ls_prevstats;
	brlsum_t		newval;

#ifndef lint
	/* This is a compile-time assertion; optimizer normally fixes this */
	extern void brlsum_t_is_too_large(void);

	if (sizeof (*brlsum) > sizeof (state->ls_prevstats))
		brlsum_t_is_too_large();
#endif

	if (state->ls_firstonly) {
		if (state->ls_donefirst)
			return (DLADM_WALK_CONTINUE);
		state->ls_donefirst = B_TRUE;
	} else {
		bzero(brlsum, sizeof (*brlsum));
	}
	bzero(&newval, sizeof (newval));

	status = dladm_datalink_id2info(handle, linkid, &flags, &class, NULL,
	    bbuf->bridgels_link, sizeof (bbuf->bridgels_link));
	if (status != DLADM_STATUS_OK)
		return (status);

	if (!(state->ls_flags & flags))
		return (DLADM_STATUS_NOTFOUND);

	if (dladm_bridge_link_state(handle, linkid, &stpstate) ==
	    DLADM_STATUS_OK) {
		newval.cfgbpdu = stpstate.rx_cfg_bpdu_cnt;
		newval.tcnbpdu = stpstate.rx_tcn_bpdu_cnt;
		newval.rstpbpdu = stpstate.rx_rstp_bpdu_cnt;
		newval.txbpdu = stpstate.txCount;

		(void) snprintf(bbuf->bridgels_cfgbpdu,
		    sizeof (bbuf->bridgels_cfgbpdu), "%lu",
		    newval.cfgbpdu - brlsum->cfgbpdu);
		(void) snprintf(bbuf->bridgels_tcnbpdu,
		    sizeof (bbuf->bridgels_tcnbpdu), "%lu",
		    newval.tcnbpdu - brlsum->tcnbpdu);
		(void) snprintf(bbuf->bridgels_rstpbpdu,
		    sizeof (bbuf->bridgels_rstpbpdu), "%lu",
		    newval.rstpbpdu - brlsum->rstpbpdu);
		(void) snprintf(bbuf->bridgels_txbpdu,
		    sizeof (bbuf->bridgels_txbpdu), "%lu",
		    newval.txbpdu - brlsum->txbpdu);
	}

	if ((status = dladm_bridge_getlink(handle, linkid, bridge,
	    sizeof (bridge))) != DLADM_STATUS_OK)
		goto bls_out;
	(void) snprintf(kstatname, sizeof (kstatname), "%s0-%s", bridge,
	    bbuf->bridgels_link);
	if ((kcp = kstat_open()) == NULL) {
		warn("kstat open operation failed");
		goto bls_out;
	}
	if ((ksp = kstat_lookup(kcp, "bridge", 0, kstatname)) != NULL &&
	    kstat_read(kcp, ksp, NULL) != -1) {
		if (dladm_kstat_value(ksp, "drops", KSTAT_DATA_UINT64,
		    &newval.drops) != -1) {
			(void) snprintf(bbuf->bridgels_drops,
			    sizeof (bbuf->bridgels_drops), "%llu",
			    newval.drops - brlsum->drops);
		}
		if (dladm_kstat_value(ksp, "recv", KSTAT_DATA_UINT64,
		    &newval.recv) != -1) {
			(void) snprintf(bbuf->bridgels_recv,
			    sizeof (bbuf->bridgels_recv), "%llu",
			    newval.recv - brlsum->recv);
		}
		if (dladm_kstat_value(ksp, "xmit", KSTAT_DATA_UINT64,
		    &newval.xmit) != -1) {
			(void) snprintf(bbuf->bridgels_xmit,
			    sizeof (bbuf->bridgels_xmit), "%llu",
			    newval.xmit - brlsum->xmit);
		}
	}
	(void) kstat_close(kcp);
bls_out:
	*brlsum = newval;

	return (status);
}

static void
show_bridge_link(datalink_id_t linkid, show_brstate_t *brstate)
{
	if (brstate->show_stats) {
		bridge_link_statfields_buf_t bbuf;

		bzero(&bbuf, sizeof (bbuf));
		brstate->state.ls_status = print_bridge_link_stats(
		    &brstate->state, linkid, &bbuf);
		if (brstate->state.ls_status == DLADM_STATUS_OK)
			ofmt_print(brstate->state.ls_ofmt, &bbuf);
	} else {
		bridge_link_fields_buf_t bbuf;

		bzero(&bbuf, sizeof (bbuf));
		brstate->state.ls_status = print_bridge_link(&brstate->state,
		    linkid, &bbuf);
		if (brstate->state.ls_status == DLADM_STATUS_OK)
			ofmt_print(brstate->state.ls_ofmt, &bbuf);
	}
}

/* ARGSUSED */
static int
show_bridge_link_walk(dladm_handle_t handle, datalink_id_t linkid, void *arg)
{
	show_brstate_t	*brstate = arg;
	char bridge[MAXLINKNAMELEN];

	if (dladm_bridge_getlink(handle, linkid, bridge, sizeof (bridge)) ==
	    DLADM_STATUS_OK && strcmp(bridge, brstate->bridge) == 0) {
		show_bridge_link(linkid, brstate);
	}
	return (DLADM_WALK_CONTINUE);
}

static void
show_bridge_fwd(dladm_handle_t handle, bridge_listfwd_t *blf,
    show_state_t *state)
{
	bridge_fwd_fields_buf_t bbuf;

	bzero(&bbuf, sizeof (bbuf));
	(void) snprintf(bbuf.bridgef_dest, sizeof (bbuf.bridgef_dest),
	    "%s", ether_ntoa((struct ether_addr *)blf->blf_dest));
	if (blf->blf_is_local) {
		(void) strlcpy(bbuf.bridgef_flags, "L",
		    sizeof (bbuf.bridgef_flags));
	} else {
		(void) snprintf(bbuf.bridgef_age, sizeof (bbuf.bridgef_age),
		    "%2d.%03d", blf->blf_ms_age / 1000, blf->blf_ms_age % 1000);
		if (blf->blf_trill_nick != 0) {
			(void) snprintf(bbuf.bridgef_output,
			    sizeof (bbuf.bridgef_output), "%u",
			    blf->blf_trill_nick);
		}
	}
	if (blf->blf_linkid != DATALINK_INVALID_LINKID &&
	    blf->blf_trill_nick == 0) {
		state->ls_status = dladm_datalink_id2info(handle,
		    blf->blf_linkid, NULL, NULL, NULL, bbuf.bridgef_output,
		    sizeof (bbuf.bridgef_output));
	}
	if (state->ls_status == DLADM_STATUS_OK)
		ofmt_print(state->ls_ofmt, &bbuf);
}

static void
show_bridge_trillnick(trill_listnick_t *tln, show_state_t *state)
{
	bridge_trill_fields_buf_t bbuf;

	bzero(&bbuf, sizeof (bbuf));
	(void) snprintf(bbuf.bridget_nick, sizeof (bbuf.bridget_nick),
	    "%u", tln->tln_nick);
	if (tln->tln_ours) {
		(void) strlcpy(bbuf.bridget_flags, "L",
		    sizeof (bbuf.bridget_flags));
	} else {
		state->ls_status = dladm_datalink_id2info(handle,
		    tln->tln_linkid, NULL, NULL, NULL, bbuf.bridget_link,
		    sizeof (bbuf.bridget_link));
		(void) snprintf(bbuf.bridget_nexthop,
		    sizeof (bbuf.bridget_nexthop), "%s",
		    ether_ntoa((struct ether_addr *)tln->tln_nexthop));
	}
	if (state->ls_status == DLADM_STATUS_OK)
		ofmt_print(state->ls_ofmt, &bbuf);
}

static void
do_show_bridge(int argc, char **argv, const char *use)
{
	int		option;
	enum {
		bridgeMode, linkMode, fwdMode, trillMode
	}		op_mode = bridgeMode;
	uint32_t	flags = DLADM_OPT_ACTIVE | DLADM_OPT_PERSIST;
	boolean_t	parsable = B_FALSE;
	datalink_id_t	linkid = DATALINK_ALL_LINKID;
	int		interval = 0;
	show_brstate_t	brstate;
	dladm_status_t	status;
	char		*fields_str = NULL;
	/* default: bridge-related data */
	char		*all_fields = "bridge,protect,address,priority,bmaxage,"
	    "bhellotime,bfwddelay,forceproto,tctime,tccount,tchange,"
	    "desroot,rootcost,rootport,maxage,hellotime,fwddelay,holdtime";
	char		*default_fields = "bridge,protect,address,priority,"
	    "desroot";
	char		*all_statfields = "bridge,drops,forwards,mbcast,"
	    "unknown,recv,sent";
	char		*default_statfields = "bridge,drops,forwards,mbcast,"
	    "unknown";
	/* -l: link-related data */
	char		*all_link_fields = "link,index,state,uptime,opercost,"
	    "operp2p,operedge,desroot,descost,desbridge,desport,tcack";
	char		*default_link_fields = "link,state,uptime,desroot";
	char		*all_link_statfields = "link,cfgbpdu,tcnbpdu,rstpbpdu,"
	    "txbpdu,drops,recv,xmit";
	char		*default_link_statfields = "link,drops,recv,xmit";
	/* -f: bridge forwarding table related data */
	char		*default_fwd_fields = "dest,age,flags,output";
	/* -t: TRILL nickname table related data */
	char		*default_trill_fields = "nick,flags,link,nexthop";
	char		*default_str;
	char		*all_str = NULL;
	ofmt_field_t	*field_arr = NULL;
	ofmt_handle_t	ofmt;
	ofmt_status_t	oferr;
	uint_t		ofmtflags = 0;

	bzero(&brstate, sizeof (brstate));

	opterr = 0;
	while ((option = getopt_long(argc, argv, ":fi:lo:pst",
	    bridge_show_lopts, NULL)) != -1) {
		switch (option) {
		case 'f':
			if (op_mode != bridgeMode && op_mode != fwdMode)
				die("-f is incompatible with -l or -t");
			op_mode = fwdMode;
			break;
		case 'i':
			if (interval != 0)
				die_optdup(option);
			if (!str2int(optarg, &interval) || interval == 0)
				die("invalid interval value '%s'", optarg);
			break;
		case 'l':
			if (op_mode != bridgeMode && op_mode != linkMode)
				die("-l is incompatible with -f or -t");
			op_mode = linkMode;
			break;
		case 'o':
			fields_str = optarg;
			break;
		case 'p':
			if (parsable)
				die_optdup(option);
			parsable = B_TRUE;
			break;
		case 's':
			if (brstate.show_stats)
				die_optdup(option);
			brstate.show_stats = B_TRUE;
			break;
		case 't':
			if (op_mode != bridgeMode && op_mode != trillMode)
				die("-t is incompatible with -f or -l");
			op_mode = trillMode;
			break;
		default:
			die_opterr(optopt, option, use);
			break;
		}
	}

	if (interval != 0 && !brstate.show_stats)
		die("the -i option can be used only with -s");

	if ((op_mode == fwdMode || op_mode == trillMode) && brstate.show_stats)
		die("the -f/-t and -s options cannot be used together");

	/* get the bridge name (optional last argument) */
	if (optind == (argc-1)) {
		char lname[MAXLINKNAMELEN];
		uint32_t lnkflg;
		datalink_class_t class;

		brstate.bridge = argv[optind];
		(void) snprintf(lname, sizeof (lname), "%s0", brstate.bridge);
		if ((status = dladm_name2info(handle, lname, &linkid, &lnkflg,
		    &class, NULL)) != DLADM_STATUS_OK) {
			die_dlerr(status, "bridge %s is not valid",
			    brstate.bridge);
		}

		if (class != DATALINK_CLASS_BRIDGE)
			die("%s is not a bridge", brstate.bridge);

		if (!(lnkflg & flags)) {
			die_dlerr(DLADM_STATUS_BADARG,
			    "bridge %s is temporarily removed", brstate.bridge);
		}
	} else if (optind != argc) {
		usage();
	} else if (op_mode != bridgeMode) {
		die("bridge name required for -l, -f, or -t");
		return;
	}

	brstate.state.ls_parsable = parsable;
	brstate.state.ls_flags = flags;
	brstate.state.ls_firstonly = (interval != 0);

	switch (op_mode) {
	case bridgeMode:
		if (brstate.show_stats) {
			default_str = default_statfields;
			all_str = all_statfields;
			field_arr = bridge_statfields;
		} else {
			default_str = default_fields;
			all_str = all_fields;
			field_arr = bridge_fields;
		}
		break;

	case linkMode:
		if (brstate.show_stats) {
			default_str = default_link_statfields;
			all_str = all_link_statfields;
			field_arr = bridge_link_statfields;
		} else {
			default_str = default_link_fields;
			all_str = all_link_fields;
			field_arr = bridge_link_fields;
		}
		break;

	case fwdMode:
		default_str = all_str = default_fwd_fields;
		field_arr = bridge_fwd_fields;
		break;

	case trillMode:
		default_str = all_str = default_trill_fields;
		field_arr = bridge_trill_fields;
		break;

	default:
		die("unknown operations mode: %d", op_mode);
	}

	if (fields_str == NULL)
		fields_str = default_str;
	else if (strcasecmp(fields_str, "all") == 0)
		fields_str = all_str;

	if (parsable)
		ofmtflags |= OFMT_PARSABLE;
	oferr = ofmt_open(fields_str, field_arr, ofmtflags, 0, &ofmt);
	ofmt_check(oferr, brstate.state.ls_parsable, ofmt, die, warn);
	brstate.state.ls_ofmt = ofmt;

	for (;;) {
		brstate.state.ls_donefirst = B_FALSE;
		switch (op_mode) {
		case bridgeMode:
			if (linkid == DATALINK_ALL_LINKID) {
				(void) dladm_walk_datalink_id(show_bridge,
				    handle, &brstate, DATALINK_CLASS_BRIDGE,
				    DATALINK_ANY_MEDIATYPE, flags);
			} else {
				(void) show_bridge(handle, linkid, &brstate);
				if (brstate.state.ls_status !=
				    DLADM_STATUS_OK) {
					die_dlerr(brstate.state.ls_status,
					    "failed to show bridge %s",
					    brstate.bridge);
				}
			}
			break;

		case linkMode: {
			datalink_id_t *dlp;
			uint_t i, nlinks;

			dlp = dladm_bridge_get_portlist(brstate.bridge,
			    &nlinks);
			if (dlp != NULL) {
				for (i = 0; i < nlinks; i++)
					show_bridge_link(dlp[i], &brstate);
				dladm_bridge_free_portlist(dlp);
			} else if (errno == ENOENT) {
				/* bridge not running; iterate on libdladm */
				(void) dladm_walk_datalink_id(
				    show_bridge_link_walk, handle,
				    &brstate, DATALINK_CLASS_PHYS |
				    DATALINK_CLASS_AGGR |
				    DATALINK_CLASS_ETHERSTUB,
				    DATALINK_ANY_MEDIATYPE, flags);
			} else {
				die("unable to get port list for bridge %s: %s",
				    brstate.bridge, strerror(errno));
			}
			break;
		}

		case fwdMode: {
			bridge_listfwd_t *blf;
			uint_t i, nfwd;

			blf = dladm_bridge_get_fwdtable(handle, brstate.bridge,
			    &nfwd);
			if (blf == NULL) {
				die("unable to get forwarding entries for "
				    "bridge %s", brstate.bridge);
			} else {
				for (i = 0; i < nfwd; i++)
					show_bridge_fwd(handle, blf + i,
					    &brstate.state);
				dladm_bridge_free_fwdtable(blf);
			}
			break;
		}

		case trillMode: {
			trill_listnick_t *tln;
			uint_t i, nnick;

			tln = dladm_bridge_get_trillnick(brstate.bridge,
			    &nnick);
			if (tln == NULL) {
				if (errno == ENOENT)
					die("bridge %s is not running TRILL",
					    brstate.bridge);
				else
					die("unable to get TRILL nickname "
					    "entries for bridge %s",
					    brstate.bridge);
			} else {
				for (i = 0; i < nnick; i++)
					show_bridge_trillnick(tln + i,
					    &brstate.state);
				dladm_bridge_free_trillnick(tln);
			}
			break;
		}
		}
		if (interval == 0)
			break;
		(void) sleep(interval);
	}
}

/*
 * "-R" option support. It is used for live upgrading. Append dladm commands
 * to a upgrade script which will be run when the alternative root boots up:
 *
 * - If the /etc/dladm/datalink.conf file exists on the alternative root,
 * append dladm commands to the <altroot>/var/svc/profile/upgrade_datalink
 * script. This script will be run as part of the network/physical service.
 * We cannot defer this to /var/svc/profile/upgrade because then the
 * configuration will not be able to take effect before network/physical
 * plumbs various interfaces.
 *
 * - If the /etc/dladm/datalink.conf file does not exist on the alternative
 * root, append dladm commands to the <altroot>/var/svc/profile/upgrade script,
 * which will be run in the manifest-import service.
 *
 * Note that the SMF team is considering to move the manifest-import service
 * to be run at the very begining of boot. Once that is done, the need for
 * the /var/svc/profile/upgrade_datalink script will not exist any more.
 */
static void
altroot_cmd(char *altroot, int argc, char *argv[])
{
	char		path[MAXPATHLEN];
	struct stat	stbuf;
	FILE		*fp;
	int		i;

	/*
	 * Check for the existence of the /etc/dladm/datalink.conf
	 * configuration file, and determine the name of script file.
	 */
	(void) snprintf(path, MAXPATHLEN, "/%s/etc/dladm/datalink.conf",
	    altroot);
	if (stat(path, &stbuf) < 0) {
		(void) snprintf(path, MAXPATHLEN, "/%s/%s", altroot,
		    SMF_UPGRADE_FILE);
	} else {
		(void) snprintf(path, MAXPATHLEN, "/%s/%s", altroot,
		    SMF_UPGRADEDATALINK_FILE);
	}

	if ((fp = fopen(path, "a+")) == NULL)
		die("operation not supported on %s", altroot);

	(void) fprintf(fp, "/sbin/dladm ");
	for (i = 0; i < argc; i++) {
		/*
		 * Directly write to the file if it is not the "-R <altroot>"
		 * option. In which case, skip it.
		 */
		if (strcmp(argv[i], "-R") != 0)
			(void) fprintf(fp, "%s ", argv[i]);
		else
			i ++;
	}
	(void) fprintf(fp, "%s\n", SMF_DLADM_UPGRADE_MSG);
	(void) fclose(fp);
	dladm_close(handle);
	exit(EXIT_SUCCESS);
}

/*
 * Convert the string to an integer. Note that the string must not have any
 * trailing non-integer characters.
 */
static boolean_t
str2int(const char *str, int *valp)
{
	int	val;
	char	*endp = NULL;

	errno = 0;
	val = strtol(str, &endp, 10);
	if (errno != 0 || *endp != '\0')
		return (B_FALSE);

	*valp = val;
	return (B_TRUE);
}

/* PRINTFLIKE1 */
static void
warn(const char *format, ...)
{
	va_list alist;

	format = gettext(format);
	(void) fprintf(stderr, "%s: warning: ", progname);

	va_start(alist, format);
	(void) vfprintf(stderr, format, alist);
	va_end(alist);

	(void) putc('\n', stderr);
}

/* PRINTFLIKE2 */
static void
warn_dlerr(dladm_status_t err, const char *format, ...)
{
	va_list alist;
	char	errmsg[DLADM_STRSIZE];

	format = gettext(format);
	(void) fprintf(stderr, gettext("%s: warning: "), progname);

	va_start(alist, format);
	(void) vfprintf(stderr, format, alist);
	va_end(alist);
	(void) fprintf(stderr, ": %s\n", dladm_status2str(err, errmsg));
}

static void
warn_dlerrlist(dladm_errlist_t *errlist)
{
	if (errlist != NULL && errlist->el_count > 0) {
		int i;
		for (i = 0; i < errlist->el_count; i++) {
			(void) fprintf(stderr, gettext("%s: warning: "),
			    progname);

			(void) fprintf(stderr, "%s\n",
			    gettext(errlist->el_errs[i]));
		}
	}
}

/*
 * Also closes the dladm handle if it is not NULL.
 */
/* PRINTFLIKE2 */
static void
die_dlerr(dladm_status_t err, const char *format, ...)
{
	va_list alist;
	char	errmsg[DLADM_STRSIZE];

	format = gettext(format);
	(void) fprintf(stderr, "%s: ", progname);

	va_start(alist, format);
	(void) vfprintf(stderr, format, alist);
	va_end(alist);
	(void) fprintf(stderr, ": %s\n", dladm_status2str(err, errmsg));

	/* close dladm handle if it was opened */
	if (handle != NULL)
		dladm_close(handle);

	exit(EXIT_FAILURE);
}

/*
 * Like die_dlerr, but uses the errlist for additional information.
 */
/* PRINTFLIKE3 */
static void
die_dlerrlist(dladm_status_t err, dladm_errlist_t *errlist,
    const char *format, ...)
{
	va_list	alist;
	char	errmsg[DLADM_STRSIZE];

	warn_dlerrlist(errlist);
	format = gettext(format);
	(void) fprintf(stderr, "%s: ", progname);

	va_start(alist, format);
	(void) vfprintf(stderr, format, alist);
	va_end(alist);
	(void) fprintf(stderr, ": %s\n", dladm_status2str(err, errmsg));

	/* close dladm handle if it was opened */
	if (handle != NULL)
		dladm_close(handle);

	exit(EXIT_FAILURE);

}

/* PRINTFLIKE1 */
static void
die(const char *format, ...)
{
	va_list alist;

	format = gettext(format);
	(void) fprintf(stderr, "%s: ", progname);

	va_start(alist, format);
	(void) vfprintf(stderr, format, alist);
	va_end(alist);

	(void) putc('\n', stderr);

	/* close dladm handle if it was opened */
	if (handle != NULL)
		dladm_close(handle);

	exit(EXIT_FAILURE);
}

static void
die_optdup(int opt)
{
	die("the option -%c cannot be specified more than once", opt);
}

static void
die_opterr(int opt, int opterr, const char *usage)
{
	switch (opterr) {
	case ':':
		die("option '-%c' requires a value\nusage: %s", opt,
		    gettext(usage));
		break;
	case '?':
	default:
		die("unrecognized option '-%c'\nusage: %s", opt,
		    gettext(usage));
		break;
	}
}

static void
show_ether_xprop(void *arg, dladm_ether_info_t *eattr)
{
	print_ether_state_t	*statep = arg;
	ether_fields_buf_t	ebuf;
	int			i;

	for (i = CAPABLE; i <= PEERADV; i++)  {
		bzero(&ebuf, sizeof (ebuf));
		(void) strlcpy(ebuf.eth_ptype, ptype[i],
		    sizeof (ebuf.eth_ptype));
		(void) dladm_ether_autoneg2str(ebuf.eth_autoneg,
		    sizeof (ebuf.eth_autoneg), eattr, i);
		(void) dladm_ether_spdx2str(ebuf.eth_spdx,
		    sizeof (ebuf.eth_spdx), eattr, i);
		(void) dladm_ether_pause2str(ebuf.eth_pause,
		    sizeof (ebuf.eth_pause), eattr, i);
		(void) strlcpy(ebuf.eth_rem_fault,
		    (eattr->lei_attr[i].le_fault ? "fault" : "none"),
		    sizeof (ebuf.eth_rem_fault));
		ofmt_print(statep->es_ofmt, &ebuf);
	}

}

static boolean_t
link_is_ether(const char *link, datalink_id_t *linkid)
{
	uint32_t media;
	datalink_class_t class;

	if (dladm_name2info(handle, link, linkid, NULL, &class, &media) ==
	    DLADM_STATUS_OK) {
		if (class == DATALINK_CLASS_PHYS && media == DL_ETHER)
			return (B_TRUE);
	}
	return (B_FALSE);
}

/*
 * default output callback function that, when invoked,
 * prints string which is offset by ofmt_arg->ofmt_id within buf.
 */
static boolean_t
print_default_cb(ofmt_arg_t *ofarg, char *buf, uint_t bufsize)
{
	char *value;

	value = (char *)ofarg->ofmt_cbarg + ofarg->ofmt_id;
	(void) strlcpy(buf, value, bufsize);
	return (B_TRUE);
}

/*
 * Called from the walker dladm_walk_datalink_id() for each IB partition to
 * display IB partition specific information.
 */
static dladm_status_t
print_part(show_part_state_t *state, datalink_id_t linkid)
{
	dladm_part_attr_t	attr;
	dladm_status_t		status;
	dladm_conf_t		conf;
	char			part_over[MAXLINKNAMELEN];
	char			part_name[MAXLINKNAMELEN];
	part_fields_buf_t	pbuf;
	boolean_t		force_in_conf = B_FALSE;

	/*
	 * Get the information about the IB partition from the partition
	 * datlink ID 'linkid'.
	 */
	if ((status = dladm_part_info(handle, linkid, &attr, state->ps_flags))
	    != DLADM_STATUS_OK)
		return (status);

	/*
	 * If an IB Phys link name was provided on the command line we have
	 * the Phys link's datalink ID in the ps_over_id field of the state
	 * structure. Proceed only if the IB partition represented by 'linkid'
	 * was created over Phys link denoted by ps_over_id. The
	 * 'dia_physlinkid' field of dladm_part_attr_t represents the IB Phys
	 * link over which the partition was created.
	 */
	if (state->ps_over_id != DATALINK_ALL_LINKID)
		if (state->ps_over_id != attr.dia_physlinkid)
			return (DLADM_STATUS_OK);

	/*
	 * The linkid argument passed to this function is the datalink ID
	 * of the IB Partition. Get the partitions name from this linkid.
	 */
	if (dladm_datalink_id2info(handle, linkid, NULL, NULL,
	    NULL, part_name, sizeof (part_name)) != DLADM_STATUS_OK)
		return (DLADM_STATUS_BADARG);

	bzero(part_over, sizeof (part_over));

	/*
	 * The 'dia_physlinkid' field contains the datalink ID of the IB Phys
	 * link over which the partition was created. Use this linkid to get the
	 * linkover field.
	 */
	if (dladm_datalink_id2info(handle, attr.dia_physlinkid, NULL, NULL,
	    NULL, part_over, sizeof (part_over)) != DLADM_STATUS_OK)
		(void) sprintf(part_over, "?");
	state->ps_found = B_TRUE;

	/*
	 * Read the FFORCE field from this datalink's persistent configuration
	 * database line to determine if this datalink was created forcibly.
	 * If this datalink is a temporary datalink, then it will not have an
	 * entry in the persistent configuration, so check if force create flag
	 * is set in the partition attributes.
	 *
	 * We need this two level check since persistent partitions brought up
	 * by up-part during boot will have force create flag always set, since
	 * we want up-part to always succeed even if the port is currently down
	 * or P_Key is not yet available in the subnet.
	 */
	if ((status = dladm_getsnap_conf(handle, linkid, &conf)) ==
	    DLADM_STATUS_OK) {
		(void) dladm_get_conf_field(handle, conf, FFORCE,
		    &force_in_conf, sizeof (boolean_t));
		dladm_destroy_conf(handle, conf);
	} else if (status == DLADM_STATUS_NOTFOUND) {
		/*
		 * for a temp link the force create flag will determine
		 * whether it was created with force flag.
		 */
		force_in_conf = ((attr.dia_flags & DLADM_PART_FORCE_CREATE)
		    != 0);
	}

	(void) snprintf(pbuf.part_link, sizeof (pbuf.part_link),
	    "%s", part_name);

	(void) snprintf(pbuf.part_over, sizeof (pbuf.part_over),
	    "%s", part_over);

	(void) snprintf(pbuf.part_pkey, sizeof (pbuf.part_pkey),
	    "%X", attr.dia_pkey);

	(void) get_linkstate(pbuf.part_link, B_TRUE, pbuf.part_state);

	(void) snprintf(pbuf.part_flags, sizeof (pbuf.part_flags),
	    "%c----", force_in_conf ? 'f' : '-');

	ofmt_print(state->ps_ofmt, &pbuf);

	return (DLADM_STATUS_OK);
}

/* ARGSUSED */
static int
show_part(dladm_handle_t dh, datalink_id_t linkid, void *arg)
{
	((show_part_state_t *)arg)->ps_status = print_part(arg, linkid);
	return (DLADM_WALK_CONTINUE);
}

/*
 * Show the information about the IB partition objects.
 */
static void
do_show_part(int argc, char *argv[], const char *use)
{
	int			option;
	boolean_t		l_arg = B_FALSE;
	uint32_t		flags = DLADM_OPT_ACTIVE;
	datalink_id_t		linkid = DATALINK_ALL_LINKID;
	datalink_id_t		over_linkid = DATALINK_ALL_LINKID;
	char			over_link[MAXLINKNAMELEN];
	show_part_state_t	state;
	dladm_status_t		status;
	boolean_t		o_arg = B_FALSE;
	char			*fields_str = NULL;
	ofmt_handle_t		ofmt;
	ofmt_status_t		oferr;
	uint_t			ofmtflags = 0;

	bzero(&state, sizeof (state));
	opterr = 0;
	while ((option = getopt_long(argc, argv, ":pPl:o:", show_part_lopts,
	    NULL)) != -1) {
		switch (option) {
		case 'p':
			state.ps_parsable = B_TRUE;
			break;
		case 'P':
			flags = DLADM_OPT_PERSIST;
			break;
		case 'l':
			/*
			 * The data link ID of the IB Phys link. When this
			 * argument is provided we list only the partition
			 * objects created over this IB Phys link.
			 */
			if (strlcpy(over_link, optarg, MAXLINKNAMELEN) >=
			    MAXLINKNAMELEN)
				die("link name too long");

			l_arg = B_TRUE;
			break;
		case 'o':
			o_arg = B_TRUE;
			fields_str = optarg;
			break;
		default:
			die_opterr(optopt, option, use);
		}
	}

	/*
	 * Get the partition ID (optional last argument).
	 */
	if (optind == (argc - 1)) {
		status = dladm_name2info(handle, argv[optind], &linkid, NULL,
		    NULL, NULL);
		if (status != DLADM_STATUS_OK) {
			die_dlerr(status, "invalid partition link name '%s'",
			    argv[optind]);
		}
		(void) strlcpy(state.ps_part, argv[optind], MAXLINKNAMELEN);
	} else if (optind != argc) {
		usage();
	}

	if (state.ps_parsable && !o_arg)
		die("-p requires -o");

	/*
	 * If an IB Phys link name was provided as an argument, then get its
	 * datalink ID.
	 */
	if (l_arg) {
		status = dladm_name2info(handle, over_link, &over_linkid, NULL,
		    NULL, NULL);
		if (status != DLADM_STATUS_OK) {
			die_dlerr(status, "invalid link name '%s'", over_link);
		}
	}

	state.ps_over_id = over_linkid; /* IB Phys link ID */
	state.ps_found = B_FALSE;
	state.ps_flags = flags;

	if (state.ps_parsable)
		ofmtflags |= OFMT_PARSABLE;
	oferr = ofmt_open(fields_str, part_fields, ofmtflags, 0, &ofmt);
	ofmt_check(oferr, state.ps_parsable, ofmt, die, warn);
	state.ps_ofmt = ofmt;

	/*
	 * If a specific IB partition name was not provided as an argument,
	 * walk all the datalinks and display the information for all
	 * IB partitions. If IB Phys link was provided limit it to only
	 * IB partitions created over that IB Phys link.
	 */
	if (linkid == DATALINK_ALL_LINKID) {
		(void) dladm_walk_datalink_id(show_part, handle, &state,
		    DATALINK_CLASS_PART, DATALINK_ANY_MEDIATYPE, flags);
	} else {
		(void) show_part(handle, linkid, &state);
		if (state.ps_status != DLADM_STATUS_OK) {
			ofmt_close(ofmt);
			die_dlerr(state.ps_status, "failed to show IB partition"
			    " '%s'", state.ps_part);
		}
	}
	ofmt_close(ofmt);
}


/*
 * Called from the walker dladm_walk_datalink_id() for each IB Phys link to
 * display IB specific information for these Phys links.
 */
static dladm_status_t
print_ib(show_ib_state_t *state, datalink_id_t phys_linkid)
{
	dladm_ib_attr_t		attr;
	dladm_status_t		status;
	char			linkname[MAXLINKNAMELEN];
	char			pkeystr[MAXPKEYLEN];
	int			i;
	ib_fields_buf_t		ibuf;

	bzero(&attr, sizeof (attr));

	/*
	 * Get the attributes of the IB Phys link from active/Persistent config
	 * based on the flag passed.
	 */
	if ((status = dladm_ib_info(handle, phys_linkid, &attr,
	    state->is_flags)) != DLADM_STATUS_OK)
		return (status);

	if ((state->is_link_id != DATALINK_ALL_LINKID) && (state->is_link_id
	    != attr.dia_physlinkid)) {
		dladm_free_ib_info(&attr);
		return (DLADM_STATUS_OK);
	}

	/*
	 * Get the data link name for the phys_linkid. If we are doing show-ib
	 * for all IB Phys links, we have only the datalink IDs not the
	 * datalink name.
	 */
	if (dladm_datalink_id2info(handle, phys_linkid, NULL, NULL, NULL,
	    linkname, MAXLINKNAMELEN) != DLADM_STATUS_OK)
		return (status);

	(void) snprintf(ibuf.ib_link, sizeof (ibuf.ib_link),
	    "%s", linkname);

	(void) snprintf(ibuf.ib_portnum, sizeof (ibuf.ib_portnum),
	    "%d", attr.dia_portnum);

	(void) snprintf(ibuf.ib_hcaguid, sizeof (ibuf.ib_hcaguid),
	    "%llX", attr.dia_hca_guid);

	(void) snprintf(ibuf.ib_portguid, sizeof (ibuf.ib_portguid),
	    "%llX", attr.dia_port_guid);

	(void) get_linkstate(linkname, B_TRUE, ibuf.ib_state);

	/*
	 * Create a comma separated list of pkeys from the pkey table returned
	 * by the IP over IB driver instance.
	 */
	bzero(ibuf.ib_pkeys, attr.dia_port_pkey_tbl_sz * sizeof (ib_pkey_t));
	for (i = 0; i < attr.dia_port_pkey_tbl_sz; i++) {
		if (attr.dia_port_pkeys[i] != IB_PKEY_INVALID_FULL &&
		    attr.dia_port_pkeys[i] != IB_PKEY_INVALID_LIMITED) {
			if (i == 0)
				(void) snprintf(pkeystr, MAXPKEYLEN, "%X",
				    attr.dia_port_pkeys[i]);
			else
				(void) snprintf(pkeystr, MAXPKEYLEN, ",%X",
				    attr.dia_port_pkeys[i]);
			(void) strlcat(ibuf.ib_pkeys, pkeystr, MAXPKEYSTRSZ);
		}
	}

	dladm_free_ib_info(&attr);

	ofmt_print(state->is_ofmt, &ibuf);

	return (DLADM_STATUS_OK);
}

/* ARGSUSED */
static int
show_ib(dladm_handle_t dh, datalink_id_t linkid, void *arg)
{
	((show_ib_state_t *)arg)->is_status = print_ib(arg, linkid);
	return (DLADM_WALK_CONTINUE);
}

/*
 * Show the properties of one/all IB Phys links. This is different from
 * show-phys command since this will display IB specific information about the
 * Phys link like, HCA GUID, PORT GUID, PKEYS active for this port etc.
 */
static void
do_show_ib(int argc, char *argv[], const char *use)
{
	int			option;
	uint32_t		flags = DLADM_OPT_ACTIVE;
	datalink_id_t		linkid = DATALINK_ALL_LINKID;
	show_ib_state_t		state;
	dladm_status_t		status;
	boolean_t		o_arg = B_FALSE;
	char			*fields_str = NULL;
	ofmt_handle_t		ofmt;
	ofmt_status_t		oferr;
	uint_t			ofmtflags = 0;

	bzero(&state, sizeof (state));
	opterr = 0;
	while ((option = getopt_long(argc, argv, ":po:", show_lopts,
	    NULL)) != -1) {
		switch (option) {
		case 'p':
			state.is_parsable = B_TRUE;
			break;
		case 'o':
			o_arg = B_TRUE;
			fields_str = optarg;
			break;
		default:
			die_opterr(optopt, option, use);
		}
	}

	/* get IB Phys link ID (optional last argument) */
	if (optind == (argc - 1)) {
		status = dladm_name2info(handle, argv[optind], &linkid, NULL,
		    NULL, NULL);
		if (status != DLADM_STATUS_OK) {
			die_dlerr(status, "invalid IB port name '%s'",
			    argv[optind]);
		}
		(void) strlcpy(state.is_link, argv[optind], MAXLINKNAMELEN);
	} else if (optind != argc) {
		usage();
	}

	if (state.is_parsable && !o_arg)
		die("-p requires -o");

	/*
	 * linkid is the data link ID of the IB Phys link. By default it will
	 * be DATALINK_ALL_LINKID.
	 */
	state.is_link_id = linkid;
	state.is_flags = flags;

	if (state.is_parsable)
		ofmtflags |= OFMT_PARSABLE;
	oferr = ofmt_open(fields_str, ib_fields, ofmtflags, 0, &ofmt);
	ofmt_check(oferr, state.is_parsable, ofmt, die, warn);
	state.is_ofmt = ofmt;

	/*
	 * If we are going to display the information for all IB Phys links
	 * then we'll walk through all the datalinks for datalinks of Phys
	 * class and media type IB.
	 */
	if (linkid == DATALINK_ALL_LINKID) {
		(void) dladm_walk_datalink_id(show_ib, handle, &state,
		    DATALINK_CLASS_PHYS, DL_IB, flags);
	} else {
		/*
		 * We need to display the information only for the IB phys link
		 * linkid. Call show_ib for this link.
		 */
		(void) show_ib(handle, linkid, &state);
		if (state.is_status != DLADM_STATUS_OK) {
			ofmt_close(ofmt);
			die_dlerr(state.is_status, "failed to show IB Phys link"
			    " '%s'", state.is_link);
		}
	}
	ofmt_close(ofmt);
}

/*
 * Create an IP over Infiniband partition object over an IB Phys link. The IB
 * Phys link is associated with an Infiniband HCA port. The IB partition object
 * is created over a port, pkey combination. This partition object represents
 * an instance of IP over IB interface.
 */
/* ARGSUSED */
static void
do_create_part(int argc, char *argv[], const char *use)
{
	int		status, option;
	int		flags = DLADM_OPT_ACTIVE | DLADM_OPT_PERSIST;
	char		*pname;
	char		*l_arg = NULL;
	char		*altroot = NULL;
	datalink_id_t	physlinkid = 0;
	datalink_id_t	partlinkid = 0;
	unsigned long	opt_pkey;
	ib_pkey_t	pkey = 0;
	char		*endp = NULL;
	char		propstr[DLADM_STRSIZE];
	dladm_arg_list_t	*proplist = NULL;

	propstr[0] = '\0';
	while ((option = getopt_long(argc, argv, ":tfl:P:R:p:",
	    part_lopts, NULL)) != -1) {
		switch (option) {
		case 't':
			/*
			 * Create a temporary IB partition object. This
			 * instance is not entered into the persistent database
			 * so it will not be recreated automatically on a
			 * reboot.
			 */
			flags &= ~DLADM_OPT_PERSIST;
			break;
		case 'l':
			/*
			 * The IB phys link over which the partition object will
			 * be created.
			 */
			l_arg = optarg;
			break;
		case 'R':
			altroot = optarg;
			break;
		case 'p':
			(void) strlcat(propstr, optarg, DLADM_STRSIZE);
			if (strlcat(propstr, ",", DLADM_STRSIZE) >=
			    DLADM_STRSIZE)
				die("property list too long '%s'", propstr);
			break;
		case 'P':
			/*
			 * The P_Key for the port, pkey tuple of the partition
			 * object. This P_Key should exist in the IB subnet.
			 * The partition creation for a non-existent P_Key will
			 * fail unless the -f option is used.
			 *
			 * The P_Key is expected to be a hexadecimal number.
			 */
			opt_pkey = strtoul(optarg, &endp, 16);
			if (errno == ERANGE || opt_pkey > USHRT_MAX ||
			    *endp != '\0')
				die("Invalid pkey");

			pkey = (ib_pkey_t)opt_pkey;
			break;
		case 'f':
			flags |= DLADM_OPT_FORCE;
			break;
		default:
			die_opterr(optopt, option, use);
			break;
		}
	}

	/* check required options */
	if (!l_arg)
		usage();

	/* the partition name is a required operand */
	if (optind != (argc - 1))
		usage();

	pname = argv[argc - 1];

	/*
	 * Verify that the partition object's name is in the valid link name
	 * format.
	 */
	if (!dladm_valid_linkname(pname))
		die("Invalid link name '%s'", pname);

	/* pkey is a mandatory argument */
	if (pkey == 0)
		usage();

	if (altroot != NULL)
		altroot_cmd(altroot, argc, argv);

	/*
	 * Get the data link id of the IB Phys link over which we will be
	 * creating partition object.
	 */
	if (dladm_name2info(handle, l_arg,
	    &physlinkid, NULL, NULL, NULL) != DLADM_STATUS_OK)
		die("invalid link name '%s'", l_arg);

	/*
	 * parse the property list provided with -p option.
	 */
	if (dladm_parse_link_props(propstr, &proplist, B_FALSE)
	    != DLADM_STATUS_OK)
		die("invalid IB partition property");

	/*
	 * Call the library routine to create the partition object.
	 */
	status = dladm_part_create(handle, physlinkid, pkey, flags, pname,
	    &partlinkid, proplist);
	if (status != DLADM_STATUS_OK)
		die_dlerr(status,
		    "partition %x creation over %s failed", pkey, l_arg);
}

/*
 * Delete an IP over Infiniband partition object. The partition object should
 * be unplumbed before attempting the delete.
 */
static void
do_delete_part(int argc, char *argv[], const char *use)
{
	int option, flags = DLADM_OPT_ACTIVE | DLADM_OPT_PERSIST;
	int status;
	char *altroot = NULL;
	datalink_id_t	partid;

	opterr = 0;
	while ((option = getopt_long(argc, argv, "R:t", part_lopts,
	    NULL)) != -1) {
		switch (option) {
		case 't':
			flags &= ~DLADM_OPT_PERSIST;
			break;
		case 'R':
			altroot = optarg;
			break;
		default:
			die_opterr(optopt, option, use);
		}
	}

	/* get partition name (required last argument) */
	if (optind != (argc - 1))
		usage();

	if (altroot != NULL)
		altroot_cmd(altroot, argc, argv);

	/*
	 * Get the data link id of the partition object given the partition
	 * name.
	 */
	status = dladm_name2info(handle, argv[optind], &partid, NULL, NULL,
	    NULL);
	if (status != DLADM_STATUS_OK)
		die("invalid link name '%s'", argv[optind]);

	/*
	 * Call the library routine to delete the IB partition. This will
	 * result in the IB partition object and all its resources getting
	 * deleted.
	 */
	status = dladm_part_delete(handle, partid, flags);
	if (status != DLADM_STATUS_OK)
		die_dlerr(status, "%s: partition deletion failed",
		    argv[optind]);
}

/*
 * Bring up all or one IB partition already present in the persistent database
 * but not active yet.
 *
 * This sub-command is used during the system boot up to bring up all IB
 * partitions present in the persistent database. This is similar to a
 * create partition except that, the partitions are always created even if the
 * HCA port is down or P_Key is not present in the IB subnet. This is similar
 * to using the 'force' option while creating the partition except that the 'f'
 * flag will be set in the flags field only if the create-part for this command
 * was called with '-f' option.
 */
/* ARGSUSED */
static void
do_up_part(int argc, char *argv[], const char *use)
{
	datalink_id_t	partid = DATALINK_ALL_LINKID;
	dladm_status_t status;

	/*
	 * If a partition name was passed as an argument, get its data link
	 * id. By default we'll attempt to bring up all IB partition data
	 * links.
	 */
	if (argc == 2) {
		status = dladm_name2info(handle, argv[argc - 1], &partid, NULL,
		    NULL, NULL);
		if (status != DLADM_STATUS_OK)
			return;
	} else if (argc > 2) {
		usage();
	}

	(void) dladm_part_up(handle, partid, 0);
}

static void
do_create_overlay(int argc, char *argv[], const char *use)
{
	int			opt;
	char			*encap = NULL, *endp, *search = NULL;
	char			name[MAXLINKNAMELEN];
	dladm_status_t		status;
	uint32_t		flags = DLADM_OPT_ACTIVE | DLADM_OPT_PERSIST;
	uint64_t		vid = 0;
	boolean_t		havevid = B_FALSE;
	char			propstr[DLADM_STRSIZE];
	dladm_arg_list_t	*proplist = NULL;

	bzero(propstr, sizeof (propstr));
	while ((opt = getopt_long(argc, argv, ":te:v:p:s:",
	    overlay_create_lopts, NULL)) != -1) {
		switch (opt) {
		case 'e':
			encap = optarg;
			break;
		case 's':
			search = optarg;
			break;
		case 't':
			flags &= ~DLADM_OPT_PERSIST;
			break;
		case 'p':
			(void) strlcat(propstr, optarg, DLADM_STRSIZE);
			if (strlcat(propstr, ",", DLADM_STRSIZE) >=
			    DLADM_STRSIZE)
				die("property list too long '%s'", propstr);
			break;
		case 'v':
			vid = strtoul(optarg, &endp, 10);
			if (*endp != '\0' || (vid == 0 && errno == EINVAL))
				die("couldn't parse virtual networkd id: %s",
				    optarg);
			if (vid == ULONG_MAX && errno == ERANGE)
				die("virtual networkd id too large: %s",
				    optarg);
			havevid = B_TRUE;
			break;
		default:
			die_opterr(optopt, opt, use);
		}
	}

	if (havevid == B_FALSE)
		die("missing required virtual network id");

	if (encap == NULL)
		die("missing required encapsulation plugin");

	if (search == NULL)
		die("missing required search plugin");

	if (optind != (argc - 1))
		die("missing device name");

	if (strlcpy(name, argv[optind], MAXLINKNAMELEN) >= MAXLINKNAMELEN)
		die("link name too long '%s'", argv[optind]);

	if (!dladm_valid_linkname(name))
		die("invalid link name '%s'", argv[optind]);

	if (strlen(encap) + 1 > MAXLINKNAMELEN)
		die("encapsulation plugin name too long '%s'", encap);

	if (strlen(search) + 1 > MAXLINKNAMELEN)
		die("search plugin name too long '%s'", encap);

	if (dladm_parse_link_props(propstr, &proplist, B_FALSE)
	    != DLADM_STATUS_OK)
		die("invalid overlay property");

	status = dladm_overlay_create(handle, name, encap, search, vid,
	    proplist, &errlist, flags);
	dladm_free_props(proplist);
	if (status != DLADM_STATUS_OK) {
		die_dlerrlist(status, &errlist, "overlay creation failed");
	}
}

/* ARGSUSED */
static void
do_delete_overlay(int argc, char *argv[], const char *use)
{
	datalink_id_t	linkid = DATALINK_ALL_LINKID;
	dladm_status_t	status;
	uint32_t flags = DLADM_OPT_ACTIVE | DLADM_OPT_PERSIST;
	int option;

	opterr = 0;
	while ((option = getopt_long(argc, argv, ":t", lopts,
	    NULL)) != -1) {
		switch (option) {
		case 't':
			flags &= ~DLADM_OPT_PERSIST;
			break;
		default:
			die_opterr(optopt, option, use);
		}
	}

	/* get overlay name (required last argument) */
	if (optind != (argc - 1))
		usage();

	status = dladm_name2info(handle, argv[optind], &linkid,
	    NULL, NULL, NULL);
	if (status != DLADM_STATUS_OK)
		die_dlerr(status, "failed to delete %s", argv[optind]);

	status = dladm_overlay_delete(handle, linkid, flags);
	if (status != DLADM_STATUS_OK)
		die_dlerr(status, "failed to delete %s", argv[optind]);
}

typedef struct showoverlay_state {
	ofmt_handle_t		sho_ofmt;
	const char		*sho_linkname;
	dladm_overlay_propinfo_handle_t sho_info;
	uint8_t			sho_value[DLADM_OVERLAY_PROP_SIZEMAX];
	uint32_t		sho_size;
} showoverlay_state_t;

typedef struct showoverlay_fma_state {
	ofmt_handle_t		shof_ofmt;
	const char		*shof_linkname;
	dladm_overlay_status_t	*shof_status;
} showoverlay_fma_state_t;

typedef struct showoverlay_targ_state {
	ofmt_handle_t			shot_ofmt;
	const char			*shot_linkname;
	const struct ether_addr		*shot_key;
	const dladm_overlay_point_t	*shot_point;
} showoverlay_targ_state_t;

static void
print_overlay_value(char *outbuf, uint_t bufsize, uint_t type, const void *pbuf,
    const size_t psize)
{
	const struct in6_addr *ipv6;
	struct in_addr ip;

	switch (type) {
	case OVERLAY_PROP_T_INT:
		if (psize != 1 && psize != 2 && psize != 4 && psize != 8) {
			(void) snprintf(outbuf, bufsize, "?");
			break;
		}
		if (psize == 1)
			(void) snprintf(outbuf, bufsize, "%d", *(int8_t *)pbuf);
		if (psize == 2)
			(void) snprintf(outbuf, bufsize, "%d",
			    *(int16_t *)pbuf);
		if (psize == 4)
			(void) snprintf(outbuf, bufsize, "%d",
			    *(int32_t *)pbuf);
		if (psize == 8)
			(void) snprintf(outbuf, bufsize, "%d",
			    *(int64_t *)pbuf);
		break;
	case OVERLAY_PROP_T_UINT:
		if (psize != 1 && psize != 2 && psize != 4 && psize != 8) {
			(void) snprintf(outbuf, bufsize, "?");
			break;
		}
		if (psize == 1)
			(void) snprintf(outbuf, bufsize, "%d",
			    *(uint8_t *)pbuf);
		if (psize == 2)
			(void) snprintf(outbuf, bufsize, "%d",
			    *(uint16_t *)pbuf);
		if (psize == 4)
			(void) snprintf(outbuf, bufsize, "%d",
			    *(uint32_t *)pbuf);
		if (psize == 8)
			(void) snprintf(outbuf, bufsize, "%d",
			    *(uint64_t *)pbuf);
		break;
	case OVERLAY_PROP_T_IP:
		if (psize != sizeof (struct in6_addr)) {
			warn("malformed overlay IP property: %d bytes\n",
			    psize);
			(void) snprintf(outbuf, bufsize, "--");
			break;
		}

		ipv6 = pbuf;
		if (IN6_IS_ADDR_V4MAPPED(ipv6)) {
			IN6_V4MAPPED_TO_INADDR(ipv6, &ip);
			if (inet_ntop(AF_INET, &ip, outbuf, bufsize) == NULL) {
				warn("malformed overlay IP property\n");
				(void) snprintf(outbuf, bufsize, "--");
				break;
			}
		} else {
			if (inet_ntop(AF_INET6, ipv6, outbuf, bufsize) ==
			    NULL) {
				warn("malformed overlay IP property\n");
				(void) snprintf(outbuf, bufsize, "--");
				break;
			}
		}

		break;
	case OVERLAY_PROP_T_STRING:
		(void) snprintf(outbuf, bufsize, "%s", pbuf);
		break;
	default:
		abort();
	}

	return;

}

static boolean_t
print_overlay_cb(ofmt_arg_t *ofarg, char *buf, uint_t bufsize)
{
	dladm_status_t			status;
	showoverlay_state_t		*sp = ofarg->ofmt_cbarg;
	dladm_overlay_propinfo_handle_t	infop = sp->sho_info;
	const char			*pname;
	uint_t				type, prot;
	const void			*def;
	uint32_t			defsize;
	const mac_propval_range_t	*rangep;

	if ((status = dladm_overlay_prop_info(infop, &pname, &type, &prot, &def,
	    &defsize, &rangep)) != DLADM_STATUS_OK) {
		warn_dlerr(status, "failed to get get property info");
		return (B_TRUE);
	}

	switch (ofarg->ofmt_id) {
	case OVERLAY_LINK:
		(void) snprintf(buf, bufsize, "%s", sp->sho_linkname);
		break;
	case OVERLAY_PROPERTY:
		(void) snprintf(buf, bufsize, "%s", pname);
		break;
	case OVERLAY_PERM:
		if ((prot & OVERLAY_PROP_PERM_RW) == OVERLAY_PROP_PERM_RW) {
			(void) snprintf(buf, bufsize, "%s", "rw");
		} else if ((prot & OVERLAY_PROP_PERM_RW) ==
		    OVERLAY_PROP_PERM_READ) {
			(void) snprintf(buf, bufsize, "%s", "r-");
		} else {
			(void) snprintf(buf, bufsize, "%s", "--");
		}
		break;
	case OVERLAY_REQ:
		(void) snprintf(buf, bufsize, "%s",
		    prot & OVERLAY_PROP_PERM_REQ ? "y" : "-");
		break;
	case OVERLAY_VALUE:
		if (sp->sho_size == 0) {
			(void) snprintf(buf, bufsize, "%s", "--");
		} else {
			print_overlay_value(buf, bufsize, type, sp->sho_value,
			    sp->sho_size);
		}
		break;
	case OVERLAY_DEFAULT:
		if (defsize == 0) {
			(void) snprintf(buf, bufsize, "%s", "--");
		} else {
			print_overlay_value(buf, bufsize, type, def, defsize);
		}
		break;
	case OVERLAY_POSSIBLE: {
		int i;
		char **vals, *ptr, *lim;
		if (rangep->mpr_count == 0) {
			(void) snprintf(buf, bufsize, "%s", "--");
			break;
		}

		vals = malloc((sizeof (char *) + DLADM_PROP_VAL_MAX) *
		    rangep->mpr_count);
		if (vals == NULL)
			die("insufficient memory");
		for (i = 0; i < rangep->mpr_count; i++) {
			vals[i] = (char *)vals + sizeof (char *) *
			    rangep->mpr_count + i * DLADM_MAX_PROP_VALCNT;
		}

		if (dladm_range2strs(rangep, vals) != 0) {
			free(vals);
			(void) snprintf(buf, bufsize, "%s", "?");
			break;
		}

		ptr = buf;
		lim = buf + bufsize;
		for (i = 0; i < rangep->mpr_count; i++) {
			ptr += snprintf(ptr, lim - ptr, "%s,", vals[i]);
			if (ptr >= lim)
				break;
		}
		if (rangep->mpr_count > 0)
			buf[strlen(buf) - 1] = '\0';
		free(vals);
		break;
	}
	default:
		abort();
	}
	return (B_TRUE);
}

static int
dladm_overlay_show_one(dladm_handle_t handle, datalink_id_t linkid,
    dladm_overlay_propinfo_handle_t phdl, void *arg)
{
	showoverlay_state_t *sp = arg;
	sp->sho_info = phdl;

	sp->sho_size = sizeof (sp->sho_value);
	if (dladm_overlay_get_prop(handle, linkid, phdl, &sp->sho_value,
	    &sp->sho_size) != DLADM_STATUS_OK)
		return (DLADM_WALK_CONTINUE);

	ofmt_print(sp->sho_ofmt, sp);
	return (DLADM_WALK_CONTINUE);
}

static int
show_one_overlay(dladm_handle_t hdl, datalink_id_t linkid, void *arg)
{
	char			buf[MAXLINKNAMELEN];
	dladm_status_t		info_status;
	showoverlay_state_t	state;
	datalink_class_t	class;
	show_overlay_request_t	*req = arg;

	if ((info_status = dladm_datalink_id2info(hdl, linkid, NULL, &class,
	    NULL, buf, MAXLINKNAMELEN)) != DLADM_STATUS_OK) {
		warn_dlerr(info_status, "failed to get info for "
		    "datalink id %u", linkid);
		req->sor_failed = B_TRUE;
		return (DLADM_WALK_CONTINUE);
	}

	if (class != DATALINK_CLASS_OVERLAY) {
		warn("%s is not an overlay", buf);
		req->sor_failed = B_TRUE;
		return (DLADM_WALK_CONTINUE);
	}

	state.sho_linkname = buf;
	state.sho_ofmt = req->sor_ofmt;

	dladm_errlist_reset(&errlist);
	(void) dladm_overlay_walk_prop(handle, linkid, dladm_overlay_show_one,
	    &state, &errlist);
	warn_dlerrlist(&errlist);
	if (errlist.el_count) {
		req->sor_failed = B_TRUE;
	}

	return (DLADM_WALK_CONTINUE);
}

static boolean_t
print_overlay_targ_cb(ofmt_arg_t *ofarg, char *buf, uint_t bufsize)
{
	char				keybuf[ETHERADDRSTRL];
	const showoverlay_targ_state_t	*shot = ofarg->ofmt_cbarg;
	const dladm_overlay_point_t	*point = shot->shot_point;
	char				macbuf[ETHERADDRSTRL];
	char				ipbuf[INET6_ADDRSTRLEN];
	custr_t				*cus;

	switch (ofarg->ofmt_id) {
	case OVERLAY_TARG_LINK:
		(void) snprintf(buf, bufsize, shot->shot_linkname);
		break;
	case OVERLAY_TARG_TARGET:
		if ((point->dop_flags & DLADM_OVERLAY_F_DEFAULT) != 0) {
			(void) snprintf(buf, bufsize, "*:*:*:*:*:*");
		} else {
			if (ether_ntoa_r(shot->shot_key, keybuf) == NULL) {
				warn("encountered malformed mac address key\n");
				return (B_FALSE);
			}
			(void) snprintf(buf, bufsize, "%s", keybuf);
		}
		break;
	case OVERLAY_TARG_DEST:
		if (custr_alloc_buf(&cus, buf, bufsize) != 0) {
			die("ran out of memory for printing the overlay "
			    "target destination");
		}

		if (point->dop_dest & OVERLAY_PLUGIN_D_ETHERNET) {
			if (ether_ntoa_r(&point->dop_mac, macbuf) == NULL) {
				warn("encountered malformed mac address target "
				    "for key %s\n", keybuf);
				return (B_FALSE);
			}
			(void) custr_append(cus, macbuf);
		}

		if (point->dop_dest & OVERLAY_PLUGIN_D_IP) {
			if (IN6_IS_ADDR_V4MAPPED(&point->dop_ip)) {
				struct in_addr v4;
				IN6_V4MAPPED_TO_INADDR(&point->dop_ip, &v4);
				if (inet_ntop(AF_INET, &v4, ipbuf,
				    sizeof (ipbuf)) == NULL)
					abort();
			} else if (inet_ntop(AF_INET6, &point->dop_ip, ipbuf,
			    sizeof (ipbuf)) == NULL) {
				/*
				 * The only failures we should get are
				 * EAFNOSUPPORT and ENOSPC because of buffer
				 * exhaustion. In either of these cases, that
				 * means something has gone horribly wrong.
				 */
				abort();
			}
			if (point->dop_dest & OVERLAY_PLUGIN_D_ETHERNET)
				(void) custr_appendc(cus, ',');
			(void) custr_append(cus, ipbuf);
		}

		if (point->dop_dest & OVERLAY_PLUGIN_D_PORT) {
			if (point->dop_dest & OVERLAY_PLUGIN_D_IP)
				(void) custr_appendc(cus, ':');
			else if (point->dop_dest & OVERLAY_PLUGIN_D_ETHERNET)
				(void) custr_appendc(cus, ',');
			(void) custr_append_printf(cus, "%u", point->dop_port);
		}

		custr_free(cus);

		break;
	}
	return (B_TRUE);
}

/* ARGSUSED */
static int
show_one_overlay_table_entry(dladm_handle_t handle, datalink_id_t linkid,
    const struct ether_addr *key, const dladm_overlay_point_t *point, void *arg)
{
	showoverlay_targ_state_t	*shot = arg;

	shot->shot_key = key;
	shot->shot_point = point;
	ofmt_print(shot->shot_ofmt, shot);

	return (DLADM_WALK_CONTINUE);
}

/* ARGSUSED */
static int
show_one_overlay_table(dladm_handle_t handle, datalink_id_t linkid, void *arg)
{
	char				linkbuf[MAXLINKNAMELEN];
	dladm_status_t			info_status;
	showoverlay_targ_state_t	shot;
	datalink_class_t		class;
	show_overlay_request_t		*req = arg;

	if ((info_status = dladm_datalink_id2info(handle, linkid, NULL, &class,
	    NULL, linkbuf, MAXLINKNAMELEN)) != DLADM_STATUS_OK) {
		warn_dlerr(info_status, "failed to get info for "
		    "datalink id %u", linkid);
		req->sor_failed = B_TRUE;
		return (DLADM_WALK_CONTINUE);
	}

	if (class != DATALINK_CLASS_OVERLAY) {
		warn("%s is not an overlay", linkbuf);
		req->sor_failed = B_TRUE;
		return (DLADM_WALK_CONTINUE);
	}

	shot.shot_ofmt = req->sor_ofmt;
	shot.shot_linkname = linkbuf;

	(void) dladm_overlay_walk_cache(handle, linkid,
	    show_one_overlay_table_entry, &shot);

	return (DLADM_WALK_CONTINUE);
}

static boolean_t
print_overlay_fma_cb(ofmt_arg_t *ofarg, char *buf, uint_t bufsize)
{
	showoverlay_fma_state_t	*shof = ofarg->ofmt_cbarg;
	dladm_overlay_status_t	*st = shof->shof_status;

	switch (ofarg->ofmt_id) {
	case OVERLAY_FMA_LINK:
		(void) snprintf(buf, bufsize, "%s", shof->shof_linkname);
		break;
	case OVERLAY_FMA_STATUS:
		(void) snprintf(buf, bufsize, st->dos_degraded == B_TRUE ?
		    "DEGRADED": "ONLINE");
		break;
	case OVERLAY_FMA_DETAILS:
		(void) snprintf(buf, bufsize, "%s", st->dos_degraded == B_TRUE ?
		    st->dos_fmamsg : "-");
		break;
	default:
		abort();
	}
	return (B_TRUE);
}

/* ARGSUSED */
static void
show_one_overlay_fma_cb(dladm_handle_t handle, datalink_id_t linkid,
    dladm_overlay_status_t *stat, void *arg)
{
	showoverlay_fma_state_t	*shof = arg;
	shof->shof_status = stat;
	ofmt_print(shof->shof_ofmt, shof);
}


static int
show_one_overlay_fma(dladm_handle_t handle, datalink_id_t linkid, void *arg)
{
	dladm_status_t		status;
	char			linkbuf[MAXLINKNAMELEN];
	datalink_class_t	class;
	showoverlay_fma_state_t	shof;
	show_overlay_request_t	*req = arg;

	if (dladm_datalink_id2info(handle, linkid, NULL, &class, NULL, linkbuf,
	    MAXLINKNAMELEN) != DLADM_STATUS_OK ||
	    class != DATALINK_CLASS_OVERLAY) {
		die("datalink %s is not an overlay device\n", linkbuf);
	}

	shof.shof_ofmt = req->sor_ofmt;
	shof.shof_linkname = linkbuf;

	status = dladm_overlay_status(handle, linkid,
	    show_one_overlay_fma_cb, &shof);
	if (status != DLADM_STATUS_OK)
		die_dlerr(status, "failed to obtain device status for %s",
		    linkbuf);

	return (DLADM_WALK_CONTINUE);
}

static void
do_show_overlay(int argc, char *argv[], const char *use)
{
	int			i, opt;
	datalink_id_t		linkid = DATALINK_ALL_LINKID;
	dladm_status_t		status;
	int			(*funcp)(dladm_handle_t, datalink_id_t, void *);
	char			*fields_str = NULL;
	const ofmt_field_t	*fieldsp;
	ofmt_status_t		oferr;
	boolean_t		parse;
	show_overlay_request_t	req;
	uint_t			ofmtflags;
	int			err;

	funcp = show_one_overlay;
	fieldsp = overlay_fields;
	parse = B_FALSE;
	req.sor_failed = B_FALSE;
	ofmtflags = OFMT_WRAP;
	while ((opt = getopt_long(argc, argv, ":o:pft", overlay_show_lopts,
	    NULL)) != -1) {
		switch (opt) {
		case 'f':
			funcp = show_one_overlay_fma;
			fieldsp = overlay_fma_fields;
			break;
		case 'o':
			fields_str = optarg;
			break;
		case 'p':
			parse = B_TRUE;
			ofmtflags = OFMT_PARSABLE;
			break;
		case 't':
			funcp = show_one_overlay_table;
			fieldsp = overlay_targ_fields;
			break;
		default:
			die_opterr(optopt, opt, use);
		}
	}

	if (fields_str != NULL && strcasecmp(fields_str, "all") == 0)
		fields_str = NULL;

	oferr = ofmt_open(fields_str, fieldsp, ofmtflags, 0, &req.sor_ofmt);
	ofmt_check(oferr, parse, req.sor_ofmt, die, warn);

	err = 0;
	if (argc > optind) {
		for (i = optind; i < argc; i++) {
			status = dladm_name2info(handle, argv[i], &linkid,
			    NULL, NULL, NULL);
			if (status != DLADM_STATUS_OK) {
				warn_dlerr(status, "failed to find %s",
				    argv[i]);
				err = 1;
				continue;
			}
			(void) funcp(handle, linkid, &req);
		}
	} else {
		(void) dladm_walk_datalink_id(funcp, handle, &req,
		    DATALINK_CLASS_OVERLAY, DATALINK_ANY_MEDIATYPE,
		    DLADM_OPT_ACTIVE);
	}
	if (req.sor_failed) {
		err = 1;
	}
	ofmt_close(req.sor_ofmt);

	exit(err);
}

static void
do_modify_overlay(int argc, char *argv[], const char *use)
{
	int			opt, ocnt = 0;
	boolean_t		flush, set, delete;
	struct ether_addr	e;
	char			*dest = NULL;
	datalink_id_t		linkid = DATALINK_ALL_LINKID;
	dladm_status_t		status;

	flush = set = delete = B_FALSE;
	while ((opt = getopt_long(argc, argv, ":fd:s:", overlay_modify_lopts,
	    NULL)) != -1) {
		switch (opt) {
		case 'd':
			if (delete == B_TRUE)
				die_optdup('d');
			delete = B_TRUE;
			ocnt++;
			if (ether_aton_r(optarg, &e) == NULL)
				die("invalid mac address: %s\n", optarg);
			break;
		case 'f':
			if (flush == B_TRUE)
				die_optdup('f');
			flush = B_TRUE;
			ocnt++;
			break;
		case 's':
			if (set == B_TRUE)
				die_optdup('s');
			set = B_TRUE;
			ocnt++;
			dest = strchr(optarg, '=');
			*dest = '\0';
			dest++;
			if (dest == NULL)
				die("malformed value, expected mac=dest, "
				    "got: %s\n", optarg);
			if (ether_aton_r(optarg, &e) == NULL)
				die("invalid mac address: %s\n", optarg);
			break;
		default:
			die_opterr(optopt, opt, use);
		}
	}

	if (ocnt == 0)
		die("need to specify one of -d, -f, or -s");
	if (ocnt > 1)
		die("only one of -d, -f, or -s may be used");

	if (argv[optind] == NULL)
		die("missing required overlay device\n");
	if (argc > optind + 1)
		die("only one overlay device may be specified\n");

	status = dladm_name2info(handle, argv[optind], &linkid, NULL, NULL,
	    NULL);
	if (status != DLADM_STATUS_OK) {
		die_dlerr(status, "failed to find overlay %s", argv[optind]);
	}

	if (flush == B_TRUE) {
		status = dladm_overlay_cache_flush(handle, linkid);
		if (status != DLADM_STATUS_OK)
			die_dlerr(status, "failed to flush target cache for "
			    "overlay %s", argv[optind]);
	}

	if (delete == B_TRUE) {
		status = dladm_overlay_cache_delete(handle, linkid, &e);
		if (status != DLADM_STATUS_OK)
			die_dlerr(status, "failed to flush target %s from "
			    "overlay target cache %s", optarg, argv[optind]);
	}

	if (set == B_TRUE) {
		status = dladm_overlay_cache_set(handle, linkid, &e, dest);
		if (status != DLADM_STATUS_OK)
			die_dlerr(status, "failed to set target %s for overlay "
			    "target cache %s", optarg, argv[optind]);
	}

}

static void
do_up_overlay(int argc, char *argv[], const char *use)
{
	datalink_id_t	linkid = DATALINK_ALL_LINKID;
	dladm_status_t	status;

	/*
	 * get the id or the name of the overlay (optional last argument)
	 */
	if (argc == 2) {
		status = dladm_name2info(handle, argv[1], &linkid, NULL, NULL,
		    NULL);
		if (status != DLADM_STATUS_OK)
			goto done;
	} else if (argc > 2) {
		usage();
	}

	status = dladm_overlay_up(handle, linkid, &errlist);

done:
	if (status != DLADM_STATUS_OK) {
		if (argc == 2) {
			die_dlerrlist(status, &errlist,
			    "could not bring up overlay '%s'", argv[1]);
		} else {
			die_dlerrlist(status, &errlist,
			    "could not bring overlays up");
		}
	}
}<|MERGE_RESOLUTION|>--- conflicted
+++ resolved
@@ -5371,16 +5371,11 @@
 
 	/* get vnic ID (optional last argument) */
 	if (optind == (argc - 1)) {
-<<<<<<< HEAD
-		status = dladm_zname2info(handle, zonename, argv[optind],
-		    &linkid, NULL, NULL, NULL);
-=======
 		datalink_class_t	class;
 		char			classbuf[DLADM_STRSIZE];
 
-		status = dladm_name2info(handle, argv[optind], &linkid, NULL,
-		    &class, NULL);
->>>>>>> 6cf3cc9d
+		status = dladm_zname2info(handle, zonename, argv[optind],
+		    &linkid, NULL, &class, NULL);
 		if (status != DLADM_STATUS_OK) {
 			die_dlerr(status, "invalid %s name '%s'",
 			    etherstub ? "etherstub" : "vnic",
