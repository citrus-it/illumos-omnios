#
# CDDL HEADER START
#
# The contents of this file are subject to the terms of the
# Common Development and Distribution License (the "License").
# You may not use this file except in compliance with the License.
#
# You can obtain a copy of the license at usr/src/OPENSOLARIS.LICENSE
# or http://www.opensolaris.org/os/licensing.
# See the License for the specific language governing permissions
# and limitations under the License.
#
# When distributing Covered Code, include this CDDL HEADER in each
# file and include the License file at usr/src/OPENSOLARIS.LICENSE.
# If applicable, add the following below this CDDL HEADER, with the
# fields enclosed by brackets "[]" replaced with your own identifying
# information: Portions Copyright [yyyy] [name of copyright owner]
#
# CDDL HEADER END
#

#
# Copyright 2010 Sun Microsystems, Inc.  All rights reserved.
# Use is subject to license terms.
#
# Copyright (c) 2012 by Delphix. All rights reserved.
#

PROG=		dladm
ROOTFS_PROG=	$(PROG)
OBJS=		dladm.o

CFGFILES=	secobj.conf
ROOTCFGDIR=	$(ROOTETC)/dladm
ROOTCFGFILES=	$(CFGFILES:%=$(ROOTCFGDIR)/%)

<<<<<<< HEAD
SVCMETHOD=	net-datalink
MANIFEST=	network-datalink.xml

include ../Makefile.cmd
=======
include		$(SRC)/cmd/Makefile.cmd
include		$(SRC)/cmd/Makefile.ctf
>>>>>>> f9566879

XGETFLAGS +=	-a -x $(PROG).xcl

LDLIBS +=	-L$(ROOT)/lib -lsocket
LDLIBS +=	-ldladm -ldlpi -lkstat -lsecdb -lbsm -linetutil -ldevinfo
LDLIBS +=	$(ZLAZYLOAD) -lrstp $(ZNOLAZYLOAD)

CERRWARN +=	-_gcc=-Wno-switch
CERRWARN +=	-_gcc=-Wno-unused-label
CERRWARN +=	-_gcc=-Wno-uninitialized

# For headers from librstp.
LINTFLAGS +=	-erroff=E_TRAILING_COMMA_IN_ENUM
lint :=		ZLAZYLOAD=
lint :=		ZNOLAZYLOAD=

ROOTMANIFESTDIR= $(ROOTSVCNETWORK)
$(ROOTCFGDIR)/secobj.conf := FILEMODE= 660

.KEEP_STATE:

<<<<<<< HEAD
all: $(ROOTFS_PROG)

install: all $(ROOTSBINPROG) $(ROOTCFGDIR) $(ROOTCFGFILES) $(ROOTMANIFEST) \
	$(ROOTSVCMETHOD)
	$(RM) $(ROOTUSRSBINPROG)
	-$(SYMLINK) ../../sbin/$(PROG) $(ROOTUSRSBINPROG)
=======
all:		$(PROG)

$(PROG):	$(OBJS)
		$(LINK.c) $(OBJS) -o $@ $(LDLIBS)
		$(POST_PROCESS)
>>>>>>> f9566879

check:	$(CHKMANIFEST)

clean:
<<<<<<< HEAD
	$(RM) $(PROG)
=======
		$(RM) $(OBJS)

install:	all $(ROOTSBINPROG) $(ROOTCFGDIR) $(ROOTCFGFILES)
		$(RM) $(ROOTUSRSBINPROG)
		-$(SYMLINK) ../../sbin/$(PROG) $(ROOTUSRSBINPROG)
>>>>>>> f9566879

lint:		lint_PROG

$(ROOTCFGDIR):
		$(INS.dir)

$(ROOTCFGDIR)/%: $(ROOTCFGDIR) %
		$(INS.file)

include		$(SRC)/cmd/Makefile.targ<|MERGE_RESOLUTION|>--- conflicted
+++ resolved
@@ -34,15 +34,11 @@
 ROOTCFGDIR=	$(ROOTETC)/dladm
 ROOTCFGFILES=	$(CFGFILES:%=$(ROOTCFGDIR)/%)
 
-<<<<<<< HEAD
 SVCMETHOD=	net-datalink
 MANIFEST=	network-datalink.xml
 
-include ../Makefile.cmd
-=======
 include		$(SRC)/cmd/Makefile.cmd
 include		$(SRC)/cmd/Makefile.ctf
->>>>>>> f9566879
 
 XGETFLAGS +=	-a -x $(PROG).xcl
 
@@ -56,41 +52,30 @@
 
 # For headers from librstp.
 LINTFLAGS +=	-erroff=E_TRAILING_COMMA_IN_ENUM
-lint :=		ZLAZYLOAD=
-lint :=		ZNOLAZYLOAD=
 
 ROOTMANIFESTDIR= $(ROOTSVCNETWORK)
 $(ROOTCFGDIR)/secobj.conf := FILEMODE= 660
 
+lint :=	ZLAZYLOAD=
+lint :=	ZNOLAZYLOAD=
+
 .KEEP_STATE:
 
-<<<<<<< HEAD
-all: $(ROOTFS_PROG)
+all:		$(PROG)
+
+$(PROG):	$(OBJS)
+		$(LINK.c) $(OBJS) -o $@ $(LDLIBS)
+		$(POST_PROCESS)
+
+clean:
+		$(RM) $(OBJS)
 
 install: all $(ROOTSBINPROG) $(ROOTCFGDIR) $(ROOTCFGFILES) $(ROOTMANIFEST) \
 	$(ROOTSVCMETHOD)
 	$(RM) $(ROOTUSRSBINPROG)
 	-$(SYMLINK) ../../sbin/$(PROG) $(ROOTUSRSBINPROG)
-=======
-all:		$(PROG)
-
-$(PROG):	$(OBJS)
-		$(LINK.c) $(OBJS) -o $@ $(LDLIBS)
-		$(POST_PROCESS)
->>>>>>> f9566879
 
 check:	$(CHKMANIFEST)
-
-clean:
-<<<<<<< HEAD
-	$(RM) $(PROG)
-=======
-		$(RM) $(OBJS)
-
-install:	all $(ROOTSBINPROG) $(ROOTCFGDIR) $(ROOTCFGFILES)
-		$(RM) $(ROOTUSRSBINPROG)
-		-$(SYMLINK) ../../sbin/$(PROG) $(ROOTUSRSBINPROG)
->>>>>>> f9566879
 
 lint:		lint_PROG
 
