/*
 * CDDL HEADER START
 *
 * The contents of this file are subject to the terms of the
 * Common Development and Distribution License (the "License").
 * You may not use this file except in compliance with the License.
 *
 * You can obtain a copy of the license at usr/src/OPENSOLARIS.LICENSE
 * or http://www.opensolaris.org/os/licensing.
 * See the License for the specific language governing permissions
 * and limitations under the License.
 *
 * When distributing Covered Code, include this CDDL HEADER in each
 * file and include the License file at usr/src/OPENSOLARIS.LICENSE.
 * If applicable, add the following below this CDDL HEADER, with the
 * fields enclosed by brackets "[]" replaced with your own identifying
 * information: Portions Copyright [yyyy] [name of copyright owner]
 *
 * CDDL HEADER END
 */
/*
 * Copyright (c) 1999, 2010, Oracle and/or its affiliates. All rights reserved.
 * Copyright (c) 2013 RackTop Systems.
 */

#include <stdio.h>
#include <stdlib.h>
#include <strings.h>
#include <auth_attr.h>
#include <prof_attr.h>
#include <user_attr.h>
#include <project.h>
#include <secdb.h>
#include <pwd.h>
#include <unistd.h>
#include <priv.h>
#include <errno.h>
#include <ctype.h>
#include <nss.h>
#include <bsm/libbsm.h>
#include "funcs.h"
#include "messages.h"
#undef	GROUP
#include "userdefs.h"

typedef struct ua_key {
	const char	*key;
	const char	*(*check)(const char *);
	const char	*errstr;
	char		*newvalue;
} ua_key_t;

static const char role[] = "role name";
static const char prof[] = "profile name";
static const char proj[] = "project name";
static const char priv[] = "privilege set";
static const char auth[] = "authorization";
static const char type[] = "user type";
static const char lock[] = "lock_after_retries value";
static const char label[] = "label";
static const char auditflags[] = "audit mask";
static char	  auditerr[256];


static const char *check_auth(const char *);
static const char *check_prof(const char *);
static const char *check_role(const char *);
static const char *check_proj(const char *);
static const char *check_privset(const char *);
static const char *check_type(const char *);
static const char *check_lock_after_retries(const char *);
<<<<<<< HEAD
=======
static const char *check_label(const char *);
>>>>>>> 12014b72
static const char *check_auditflags(const char *);

int nkeys;

static ua_key_t keys[] = {
	/* First entry is always set correctly in main() */
	{ USERATTR_TYPE_KW,	check_type,	type },
	{ USERATTR_AUTHS_KW,	check_auth,	auth },
	{ USERATTR_PROFILES_KW,	check_prof,	prof },
	{ USERATTR_ROLES_KW,	check_role,	role },
	{ USERATTR_DEFAULTPROJ_KW,	check_proj,	proj },
	{ USERATTR_LIMPRIV_KW,	check_privset,	priv },
	{ USERATTR_DFLTPRIV_KW,	check_privset,	priv },
	{ USERATTR_LOCK_AFTER_RETRIES_KW, check_lock_after_retries,  lock },
<<<<<<< HEAD
=======
	{ USERATTR_CLEARANCE,	check_label,	label },
	{ USERATTR_MINLABEL,	check_label,	label },
>>>>>>> 12014b72
	{ USERATTR_AUDIT_FLAGS_KW, check_auditflags, auditflags },
};

#define	NKEYS	(sizeof (keys)/sizeof (ua_key_t))

/*
 * Change a key, there are three different call sequences:
 *
 *		key, value	- key with option letter, value.
 *		NULL, value	- -K key=value option.
 */

void
change_key(const char *key, char *value)
{
	int i;
	const char *res;

	if (key == NULL) {
		key = value;
		value = strchr(value, '=');
		/* Bad value */
		if (value == NULL) {
			errmsg(M_INVALID_VALUE);
			exit(EX_BADARG);
		}
		*value++ = '\0';
	}

	for (i = 0; i < NKEYS; i++) {
		if (strcmp(key, keys[i].key) == 0) {
			if (keys[i].newvalue != NULL) {
				/* Can't set a value twice */
				errmsg(M_REDEFINED_KEY, key);
				exit(EX_BADARG);
			}

			if (keys[i].check != NULL &&
			    (res = keys[i].check(value)) != NULL) {
				errmsg(M_INVALID, res, keys[i].errstr);
				exit(EX_BADARG);
			}
			keys[i].newvalue = value;
			nkeys++;
			return;
		}
	}
	errmsg(M_INVALID_KEY, key);
	exit(EX_BADARG);
}

/*
 * Add the keys to the argument vector.
 */
void
addkey_args(char **argv, int *index)
{
	int i;

	for (i = 0; i < NKEYS; i++) {
		const char *key = keys[i].key;
		char *val = keys[i].newvalue;
		size_t len;
		char *arg;

		if (val == NULL)
			continue;

		len = strlen(key) + strlen(val) + 2;
		arg = malloc(len);

		(void) snprintf(arg, len, "%s=%s", key, val);
		argv[(*index)++] = "-K";
		argv[(*index)++] = arg;
	}
}

/*
 * Propose a default value for a key and get the actual value back.
 * If the proposed default value is NULL, return the actual value set.
 * The key argument is the user_attr key.
 */
char *
getsetdefval(const char *key, char *dflt)
{
	int i;

	for (i = 0; i < NKEYS; i++)
		if (strcmp(keys[i].key, key) == 0) {
			if (keys[i].newvalue != NULL)
				return (keys[i].newvalue);
			else
				return (keys[i].newvalue = dflt);
		}
	return (NULL);
}

char *
getusertype(char *cmdname)
{
	static char usertype[MAX_TYPE_LENGTH];
	char *cmd;

	if ((cmd = strrchr(cmdname, '/')))
		++cmd;
	else
		cmd = cmdname;

	/* get user type based on the program name */
	if (strncmp(cmd, CMD_PREFIX_USER,
	    strlen(CMD_PREFIX_USER)) == 0)
		strcpy(usertype, USERATTR_TYPE_NORMAL_KW);
	else
		strcpy(usertype, USERATTR_TYPE_NONADMIN_KW);

	return (usertype);
}

int
is_role(char *usertype)
{
	if (strcmp(usertype, USERATTR_TYPE_NONADMIN_KW) == 0)
		return (1);
	/* not a role */
	return (0);
}

/*
 * Verifies the provided list of authorizations are all valid.
 *
 * Returns NULL if all authorization names are valid.
 * Otherwise, returns the invalid authorization name
 *
 */
static const char *
check_auth(const char *auths)
{
	char *authname;
	authattr_t *result;
	char *tmp;
	struct passwd   *pw;
	int have_grant = 0;

	tmp = strdup(auths);
	if (tmp == NULL) {
		errmsg(M_NOSPACE);
		exit(EX_FAILURE);
	}

	authname = strtok(tmp, AUTH_SEP);
	pw = getpwuid(getuid());
	if (pw == NULL) {
		return (authname);
	}

	while (authname != NULL) {
		char *suffix;
		char *authtoks;

		/* Check if user has been granted this authorization */
		if (!chkauthattr(authname, pw->pw_name))
			return (authname);

		/* Remove named object after slash */
		if ((suffix = index(authname, KV_OBJECTCHAR)) != NULL)
			*suffix = '\0';

		/* Find the suffix */
		if ((suffix = rindex(authname, '.')) == NULL)
			return (authname);

		/* Check for existence in auth_attr */
		suffix++;
		if (strcmp(suffix, KV_WILDCARD)) { /* Not a wildcard */
			result = getauthnam(authname);
			if (result == NULL) {
			/* can't find the auth */
				free_authattr(result);
				return (authname);
			}
			free_authattr(result);
		}

		/* Check if user can delegate this authorization */
		if (strcmp(suffix, "grant")) { /* Not a grant option */
			authtoks = malloc(strlen(authname) + sizeof ("grant"));
			strcpy(authtoks, authname);
			have_grant = 0;
			while ((suffix = rindex(authtoks, '.')) &&
			    !have_grant) {
				strcpy(suffix, ".grant");
				if (chkauthattr(authtoks, pw->pw_name))
					have_grant = 1;
				else
					*suffix = '\0';
			}
			if (!have_grant)
				return (authname);
		}
		authname = strtok(NULL, AUTH_SEP);
	}
	free(tmp);
	return (NULL);
}

/*
 * Verifies the provided list of profile names are valid.
 *
 * Returns NULL if all profile names are valid.
 * Otherwise, returns the invalid profile name
 *
 */
static const char *
check_prof(const char *profs)
{
	char *profname;
	profattr_t *result;
	char *tmp;

	tmp = strdup(profs);
	if (tmp == NULL) {
		errmsg(M_NOSPACE);
		exit(EX_FAILURE);
	}

	profname = strtok(tmp, PROF_SEP);
	while (profname != NULL) {
		result = getprofnam(profname);
		if (result == NULL) {
		/* can't find the profile */
			return (profname);
		}
		free_profattr(result);
		profname = strtok(NULL, PROF_SEP);
	}
	free(tmp);
	return (NULL);
}


/*
 * Verifies the provided list of role names are valid.
 *
 * Returns NULL if all role names are valid.
 * Otherwise, returns the invalid role name
 *
 */
static const char *
check_role(const char *roles)
{
	char *rolename;
	userattr_t *result;
	char *utype;
	char *tmp;

	tmp = strdup(roles);
	if (tmp == NULL) {
		errmsg(M_NOSPACE);
		exit(EX_FAILURE);
	}

	rolename = strtok(tmp, ROLE_SEP);
	while (rolename != NULL) {
		result = getusernam(rolename);
		if (result == NULL) {
		/* can't find the rolename */
			return (rolename);
		}
		/* Now, make sure it is a role */
		utype = kva_match(result->attr, USERATTR_TYPE_KW);
		if (utype == NULL) {
			/* no user type defined. not a role */
			free_userattr(result);
			return (rolename);
		}
		if (strcmp(utype, USERATTR_TYPE_NONADMIN_KW) != 0) {
			free_userattr(result);
			return (rolename);
		}
		free_userattr(result);
		rolename = strtok(NULL, ROLE_SEP);
	}
	free(tmp);
	return (NULL);
}

static const char *
check_proj(const char *proj)
{
	if (getprojidbyname(proj) < 0) {
		return (proj);
	} else {
		return (NULL);
	}
}

static const char *
check_privset(const char *pset)
{
	priv_set_t *tmp;
	const char *res;

	tmp = priv_str_to_set(pset, ",", &res);

	if (tmp != NULL) {
		res = NULL;
		priv_freeset(tmp);
	} else if (res == NULL)
		res = strerror(errno);

	return (res);
}

static const char *
check_type(const char *type)
{
	if (strcmp(type, USERATTR_TYPE_NONADMIN_KW) != 0 &&
	    strcmp(type, USERATTR_TYPE_NORMAL_KW) != 0)
		return (type);

	return (NULL);
}

static const char *
check_lock_after_retries(const char *keyval)
{
	if (keyval != NULL) {
		if ((strcasecmp(keyval, "no") != 0) &&
		    (strcasecmp(keyval, "yes") != 0) &&
		    (*keyval != '\0'))   {
			return (keyval);
		}
	}
	return (NULL);
}

static const char *
<<<<<<< HEAD
=======
check_label(const char *labelstr)
{
	int	err;
	m_label_t *lbl = NULL;

	if (!is_system_labeled())
		return (NULL);

	err = str_to_label(labelstr, &lbl, MAC_LABEL, L_NO_CORRECTION, NULL);
	m_label_free(lbl);

	if (err == -1)
		return (labelstr);

	return (NULL);
}

static const char *
>>>>>>> 12014b72
check_auditflags(const char *auditflags)
{
	au_mask_t mask;
	char	*flags;
	char	*last = NULL;
	char	*err = "NULL";

	/* if deleting audit_flags */
	if (*auditflags == '\0') {
		return (NULL);
	}

	if ((flags = _strdup_null((char *)auditflags)) == NULL) {
		errmsg(M_NOSPACE);
		exit(EX_FAILURE);
	}

	if (!__chkflags(_strtok_escape(flags, KV_AUDIT_DELIMIT, &last), &mask,
	    B_FALSE, &err)) {
		(void) snprintf(auditerr, sizeof (auditerr),
		    "always mask \"%s\"", err);
		free(flags);
		return (auditerr);
	}
	if (!__chkflags(_strtok_escape(NULL, KV_AUDIT_DELIMIT, &last), &mask,
	    B_FALSE, &err)) {
		(void) snprintf(auditerr, sizeof (auditerr),
		    "never mask \"%s\"", err);
		free(flags);
		return (auditerr);
	}
	if (last != NULL) {
		(void) snprintf(auditerr, sizeof (auditerr), "\"%s\"",
		    auditflags);
		free(flags);
		return (auditerr);
	}
	free(flags);

	return (NULL);
}<|MERGE_RESOLUTION|>--- conflicted
+++ resolved
@@ -69,10 +69,6 @@
 static const char *check_privset(const char *);
 static const char *check_type(const char *);
 static const char *check_lock_after_retries(const char *);
-<<<<<<< HEAD
-=======
-static const char *check_label(const char *);
->>>>>>> 12014b72
 static const char *check_auditflags(const char *);
 
 int nkeys;
@@ -87,11 +83,6 @@
 	{ USERATTR_LIMPRIV_KW,	check_privset,	priv },
 	{ USERATTR_DFLTPRIV_KW,	check_privset,	priv },
 	{ USERATTR_LOCK_AFTER_RETRIES_KW, check_lock_after_retries,  lock },
-<<<<<<< HEAD
-=======
-	{ USERATTR_CLEARANCE,	check_label,	label },
-	{ USERATTR_MINLABEL,	check_label,	label },
->>>>>>> 12014b72
 	{ USERATTR_AUDIT_FLAGS_KW, check_auditflags, auditflags },
 };
 
@@ -429,27 +420,6 @@
 }
 
 static const char *
-<<<<<<< HEAD
-=======
-check_label(const char *labelstr)
-{
-	int	err;
-	m_label_t *lbl = NULL;
-
-	if (!is_system_labeled())
-		return (NULL);
-
-	err = str_to_label(labelstr, &lbl, MAC_LABEL, L_NO_CORRECTION, NULL);
-	m_label_free(lbl);
-
-	if (err == -1)
-		return (labelstr);
-
-	return (NULL);
-}
-
-static const char *
->>>>>>> 12014b72
 check_auditflags(const char *auditflags)
 {
 	au_mask_t mask;
