--- conflicted
+++ resolved
@@ -60,18 +60,12 @@
 
 GENERAL=	../inc
 CPPFLAGS=	-I. -I$(GENERAL) $(CPPFLAGS.master)
-<<<<<<< HEAD
 CERRWARN +=	-Wno-parentheses
 CERRWARN +=	-Wno-type-limits
 CERRWARN +=	-Wno-unused-variable
-=======
-CERRWARN +=	-_gcc=-Wno-parentheses
-CERRWARN +=	-_gcc=-Wno-type-limits
-CERRWARN +=	-_gcc=-Wno-unused-variable
 # not linted
 SMATCH=off
 
->>>>>>> c653bb47
 ARFLAGS=	cr
 AROBJS=		`$(LORDER) $(OBJS) | $(TSORT)`
 
