--- conflicted
+++ resolved
@@ -21,12 +21,9 @@
 /*
  * Copyright 2006 Sun Microsystems, Inc.  All rights reserved.
  * Use is subject to license terms.
-<<<<<<< HEAD
  *
  * Copyright 2019 OmniOS Community Edition (OmniOSce) Association.
-=======
  * Copyright 2022 Spencer Evans-Cole.
->>>>>>> 7c8c0b82
  */
 
 #include <stdio.h>
@@ -128,12 +125,7 @@
 			(void) strcpy(psinfofile, buf);
 			(void) strlcat(psinfofile, arg, sizeof (psinfofile));
 		}
-<<<<<<< HEAD
 		(void) strlcat(psinfofile, "/psinfo", sizeof (psinfofile));
-=======
-		(void) strncat(psinfofile, "/psinfo",
-		    sizeof (psinfofile) - strlen(psinfofile));
->>>>>>> 7c8c0b82
 
 		pfd = &pollfd[i];
 		if ((pfd->fd = open(psinfofile, O_RDONLY)) >= 0) {
@@ -181,13 +173,8 @@
 					if (pread(pfd->fd, &psinfo,
 					    sizeof (psinfo), (off_t)0)
 					    == sizeof (psinfo)) {
-<<<<<<< HEAD
 						(void) printf("%s: terminated, "
 						    "wait status 0x%.4x\n",
-=======
-						(void) printf("%s: terminated,"
-						    " wait status 0x%.4x\n",
->>>>>>> 7c8c0b82
 						    arg, psinfo.pr_wstat);
 					} else {
 						(void) printf(
