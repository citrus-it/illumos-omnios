--- conflicted
+++ resolved
@@ -214,11 +214,7 @@
 	action = malloc(maxsig * sizeof (struct sigaction));
 	if (action == NULL) {
 		(void) fprintf(stderr,
-<<<<<<< HEAD
 		    "%s: cannot malloc() space for %d sigaction structures\n",
-=======
-		"%s: cannot malloc() space for %d sigaction structures\n",
->>>>>>> 391889ec
 		    command, maxsig);
 		goto look_error;
 	}
@@ -339,11 +335,7 @@
 			}
 		} else if (sig == SIGCLD) {
 			s = sigflags(sig,
-<<<<<<< HEAD
-			    sp->sa_flags & (SA_NOCLDWAIT|SA_NOCLDSTOP));
-=======
 			    sp->sa_flags & (SA_NOCLDWAIT | SA_NOCLDSTOP));
->>>>>>> 391889ec
 			if (*s != '\0')
 				(void) printf("\t\t%s", s);
 		}
@@ -380,11 +372,7 @@
 	static char code_buf[100];
 	char *str = code_buf;
 	int flagmask =
-<<<<<<< HEAD
-	    (SA_ONSTACK|SA_RESETHAND|SA_RESTART|SA_SIGINFO|SA_NODEFER);
-=======
 	    (SA_ONSTACK | SA_RESETHAND | SA_RESTART | SA_SIGINFO | SA_NODEFER);
->>>>>>> 391889ec
 
 	if (sig == SIGCLD)
 		flagmask |= (SA_NOCLDSTOP | SA_NOCLDWAIT);
