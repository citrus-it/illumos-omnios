--- conflicted
+++ resolved
@@ -1140,31 +1140,6 @@
 {
 	int i;
 
-<<<<<<< HEAD
-	if (datap->pd_argv) {
-		for (i = 0; i < datap->pd_argc; i++) {
-			free(datap->pd_argv_strs[i]);
-		}
-		free(datap->pd_argv);
-		free(datap->pd_argv_strs);
-	}
-
-	if (datap->pd_envp) {
-		for (i = 0; i < datap->pd_envc; i++) {
-			free(datap->pd_envp_strs[i]);
-		}
-		free(datap->pd_envp);
-		free(datap->pd_envp_strs);
-	}
-
-	if (datap->pd_auxv) {
-		for (i = 0; i < datap->pd_auxc; i++) {
-			free(datap->pd_auxv_strs[i]);
-		}
-		free(datap->pd_auxv);
-		free(datap->pd_auxv_strs);
-	}
-=======
 	for (i = 0; i < datap->pd_argc; i++)
 		free(datap->pd_argv_strs[i]);
 	free(datap->pd_argv);
@@ -1179,7 +1154,6 @@
 		free(datap->pd_auxv_strs[i]);
 	free(datap->pd_auxv);
 	free(datap->pd_auxv_strs);
->>>>>>> 4d4fcbb2
 }
 
 static void
