--- conflicted
+++ resolved
@@ -101,7 +101,6 @@
 OBJS_pmadvise =		pmap_common.o $(COBJS)
 SRCS_pmadvise =		$(PMAP)/pmap_common.c
 
-<<<<<<< HEAD
 CPPFLAGS_preap =	$(CINC)
 OBJS_preap =		$(COBJS)
 
@@ -119,9 +118,8 @@
 
 CPPFLAGS_pwdx =		$(CINC)
 OBJS_pwdx =		$(COBJS)
-=======
+
 LN_pargs =		penv pauxv
->>>>>>> 14d22e96
 
 CPPFLAGS +=	$(CPPFLAGS_$(PROG))
 OBJS +=		$(OBJS_$(PROG))
@@ -148,15 +146,11 @@
 %.o:	../%.c
 	$(COMPILE.c) $<
 
-<<<<<<< HEAD
 %.o:	../../common/%.c
 	$(COMPILE.c) $<
 	$(POST_PROCESS_O)
 
-all:	$(PROG)
-=======
 all:	$(PROG) $(LN_$(PROG))
->>>>>>> 14d22e96
 
 ROOTBINLN=$(LN_$(PROG):%=$(ROOTBIN)/%)
 ROOTBINPROG=$(ROOTBIN)/$(PROG)
