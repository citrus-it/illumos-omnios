--- conflicted
+++ resolved
@@ -24,11 +24,7 @@
  * Copyright 2012 DEY Storage Systems, Inc.  All rights reserved.
  */
 /*
-<<<<<<< HEAD
- * Copyright (c) 2014 Joyent, Inc.  All Rights reserved.
-=======
  * Copyright (c) 2017 Joyent, Inc.  All Rights reserved.
->>>>>>> afee3dc6
  */
 
 #include <stdio.h>
