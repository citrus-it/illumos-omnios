--- conflicted
+++ resolved
@@ -18,32 +18,19 @@
 #
 # CDDL HEADER END
 #
-<<<<<<< HEAD
-
-=======
->>>>>>> 054532bf
 #
 # Copyright 2008 Sun Microsystems, Inc.  All rights reserved.
 # Use is subject to license terms.
 #
 
-<<<<<<< HEAD
 PROG = strings
-=======
-PROG= strings
->>>>>>> 054532bf
 
 include ../Makefile.cmd
 include ../Makefile.cmd.64
 
 LDLIBS += -lelf
 
-<<<<<<< HEAD
-$(BUILD32)SUBDIRS = $(MACH)
-$(BUILD64)SUBDIRS += $(MACH64)
-=======
-ROOTLINK = $(PROG:%=$(ROOTBIN64)/%)
->>>>>>> 054532bf
+$(NOT_AARCH64_BLD)ROOTLINK = $(PROG:%=$(ROOTBIN64)/%)
 
 CFLAGS += $(CCVERBOSE)
 CERRWARN += -_gcc=-Wno-switch
