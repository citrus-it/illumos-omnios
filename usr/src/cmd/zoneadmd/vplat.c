--- conflicted
+++ resolved
@@ -213,11 +213,7 @@
 	 * Handle ENOSYS in the case that the autofs kernel module is not
 	 * installed.
 	 */
-<<<<<<< HEAD
-	r = _autofssys(AUTOFS_UNMOUNTALL, (void *)(uintptr_t)zoneid);
-=======
 	r = _autofssys(AUTOFS_UNMOUNTALL, (void *)((uintptr_t)zoneid));
->>>>>>> cf6b69f7
 	if (r != 0 && errno == ENOSYS) {
 		return (0);
 	}
