/*
 * CDDL HEADER START
 *
 * The contents of this file are subject to the terms of the
 * Common Development and Distribution License (the "License").
 * You may not use this file except in compliance with the License.
 *
 * You can obtain a copy of the license at usr/src/OPENSOLARIS.LICENSE
 * or http://www.opensolaris.org/os/licensing.
 * See the License for the specific language governing permissions
 * and limitations under the License.
 *
 * When distributing Covered Code, include this CDDL HEADER in each
 * file and include the License file at usr/src/OPENSOLARIS.LICENSE.
 * If applicable, add the following below this CDDL HEADER, with the
 * fields enclosed by brackets "[]" replaced with your own identifying
 * information: Portions Copyright [yyyy] [name of copyright owner]
 *
 * CDDL HEADER END
 */

/*
 * Copyright (c) 2003, 2010, Oracle and/or its affiliates. All rights reserved.
 * Copyright 2014 Nexenta Systems, Inc. All rights reserved.
 * Copyright 2021 Joyent, Inc.
 * Copyright (c) 2016 by Delphix. All rights reserved.
 */

/*
 * zoneadmd manages zones; one zoneadmd process is launched for each
 * non-global zone on the system.  This daemon juggles four jobs:
 *
 * - Implement setup and teardown of the zone "virtual platform": mount and
 *   unmount filesystems; create and destroy network interfaces; communicate
 *   with devfsadmd to lay out devices for the zone; instantiate the zone
 *   console device; configure process runtime attributes such as resource
 *   controls, pool bindings, fine-grained privileges.
 *
 * - Launch the zone's init(8) process.
 *
 * - Implement a door server; clients (like zoneadm) connect to the door
 *   server and request zone state changes.  The kernel is also a client of
 *   this door server.  A request to halt or reboot the zone which originates
 *   *inside* the zone results in a door upcall from the kernel into zoneadmd.
 *
 *   One minor problem is that messages emitted by zoneadmd need to be passed
 *   back to the zoneadm process making the request.  These messages need to
 *   be rendered in the client's locale; so, this is passed in as part of the
 *   request.  The exception is the kernel upcall to zoneadmd, in which case
 *   messages are syslog'd.
 *
 *   To make all of this work, the Makefile adds -a to xgettext to extract *all*
 *   strings, and an exclusion file (zoneadmd.xcl) is used to exclude those
 *   strings which do not need to be translated.
 *
 * - Act as a console server for zlogin -C processes; see comments in zcons.c
 *   for more information about the zone console architecture.
 *
 * DESIGN NOTES
 *
 * Restart:
 *   A chief design constraint of zoneadmd is that it should be restartable in
 *   the case that the administrator kills it off, or it suffers a fatal error,
 *   without the running zone being impacted; this is akin to being able to
 *   reboot the service processor of a server without affecting the OS instance.
 */

#include <sys/param.h>
#include <sys/mman.h>
#include <sys/types.h>
#include <sys/stat.h>
#include <sys/sysmacros.h>
#include <sys/time.h>

#include <bsm/adt.h>
#include <bsm/adt_event.h>

#include <alloca.h>
#include <assert.h>
#include <errno.h>
#include <door.h>
#include <fcntl.h>
#include <locale.h>
#include <signal.h>
#include <stdarg.h>
#include <stdio.h>
#include <stdlib.h>
#include <string.h>
#include <strings.h>
#include <synch.h>
#include <syslog.h>
#include <thread.h>
#include <unistd.h>
#include <wait.h>
#include <limits.h>
#include <zone.h>
#include <libbrand.h>
#include <sys/brand.h>
#include <libcontract.h>
#include <libcontract_priv.h>
#include <sys/brand.h>
#include <sys/contract/process.h>
#include <sys/ctfs.h>
#include <libdladm.h>
#include <sys/dls_mgmt.h>
#include <libscf.h>
#include <uuid/uuid.h>
#include <libppt.h>

#include <libzonecfg.h>
#include <zonestat_impl.h>
#include "zoneadmd.h"

static char *progname;
char *zone_name;	/* zone which we are managing */
zone_dochandle_t snap_hndl;	/* handle for snapshot created when ready */
char zonepath[MAXNAMELEN];
char pool_name[MAXNAMELEN];
char default_brand[MAXNAMELEN];
char brand_name[MAXNAMELEN];
boolean_t zone_isnative;
boolean_t zone_iscluster;
boolean_t zone_islabeled;
boolean_t shutdown_in_progress;
static zoneid_t zone_id;
static zoneid_t zone_did = 0;
dladm_handle_t dld_handle = NULL;

char pre_statechg_hook[2 * MAXPATHLEN];
char post_statechg_hook[2 * MAXPATHLEN];
char query_hook[2 * MAXPATHLEN];

zlog_t logsys;			/* log to syslog */
zlog_t logplat;			/* log to platform.log */

mutex_t	lock = DEFAULTMUTEX;	/* to serialize stuff */
mutex_t	msglock = DEFAULTMUTEX;	/* for calling setlocale() */

static sema_t scratch_sem;	/* for scratch zones */

static char	zone_door_path[MAXPATHLEN];
static int	zone_door = -1;

boolean_t in_death_throes = B_FALSE;	/* daemon is dying */
boolean_t bringup_failure_recovery = B_FALSE; /* ignore certain failures */

static int platloghdl = -1;	/* Handle for <zonepath>/logs/platform.log */

#if !defined(TEXT_DOMAIN)		/* should be defined by cc -D */
#define	TEXT_DOMAIN	"SYS_TEST"	/* Use this only if it wasn't */
#endif

#define	DEFAULT_LOCALE	"C"

#define	RSRC_NET	"net"
#define	RSRC_DEV	"device"

static const char *
z_cmd_name(zone_cmd_t zcmd)
{
	/* This list needs to match the enum in sys/zone.h */
	static const char *zcmdstr[] = {
		"ready", "boot", "forceboot", "reboot", "halt",
		"note_uninstalling", "mount", "forcemount", "unmount",
		"shutdown"
	};

	if (zcmd >= sizeof (zcmdstr) / sizeof (*zcmdstr))
		return ("unknown");
	else
		return (zcmdstr[(int)zcmd]);
}

static char *
get_execbasename(char *execfullname)
{
	char *last_slash, *execbasename;

	/* guard against '/' at end of command invocation */
	for (;;) {
		last_slash = strrchr(execfullname, '/');
		if (last_slash == NULL) {
			execbasename = execfullname;
			break;
		} else {
			execbasename = last_slash + 1;
			if (*execbasename == '\0') {
				*last_slash = '\0';
				continue;
			}
			break;
		}
	}
	return (execbasename);
}

static void
usage(void)
{
	(void) fprintf(stderr, gettext("Usage: %s -z zonename\n"), progname);
	(void) fprintf(stderr,
	    gettext("\tNote: %s should not be run directly.\n"), progname);
	exit(2);
}

/* ARGSUSED */
static void
sigchld(int sig)
{
}

char *
localize_msg(char *locale, const char *msg)
{
	char *out;

	(void) mutex_lock(&msglock);
	(void) setlocale(LC_MESSAGES, locale);
	out = gettext(msg);
	(void) setlocale(LC_MESSAGES, DEFAULT_LOCALE);
	(void) mutex_unlock(&msglock);
	return (out);
}

/* PRINTFLIKE3 */
void
zerror(zlog_t *zlogp, boolean_t use_strerror, const char *fmt, ...)
{
	va_list alist;
	char buf[MAXPATHLEN * 2]; /* enough space for err msg with a path */
	char *bp, *bp_nozone;
	int saved_errno = errno;

	if (zlogp == &logsys)
		(void) snprintf(buf, sizeof (buf), "[zone '%s'] ", zone_name);
	else
		buf[0] = '\0';
	bp = bp_nozone = &(buf[strlen(buf)]);

	/*
	 * In theory, the locale pointer should be set to either "C" or a
	 * char array, so it should never be NULL
	 */
	assert(zlogp->locale != NULL);
	/* Locale is per process, but we are multi-threaded... */
	fmt = localize_msg(zlogp->locale, fmt);

	va_start(alist, fmt);
	(void) vsnprintf(bp, sizeof (buf) - (bp - buf), fmt, alist);
	va_end(alist);
	bp = &(buf[strlen(buf)]);
	if (use_strerror)
		(void) snprintf(bp, sizeof (buf) - (bp - buf), ": %s",
		    strerror(saved_errno));

	(void) strlcat(buf, "\n", sizeof (buf));

	/*
	 * If we don't have the platform log, we are in a child process, and
	 * should log to stderr (which is a pipe) instead of the file.
	 */
	if (logging_poisoned) {
		(void) fprintf(stderr, "%s", buf);

		if (zlogp != &logsys && zlogp->logfile == stderr)
			return;
	} else {
		logstream_write(platloghdl, bp_nozone, strlen(bp_nozone));

		if (zlogp == &logplat)
			return;
	}

	if (zlogp == &logsys) {
		bp = strrchr(buf, '\n');
		if (bp != NULL && bp[1] == '\0') {
			*bp = '\0';
		}
		(void) syslog(LOG_ERR, "%s", buf);
	} else if (zlogp->logfile != NULL) {
		(void) fprintf(zlogp->logfile, "%s", buf);
	} else {
		size_t buflen;
		size_t copylen;

		buflen = snprintf(zlogp->log, zlogp->loglen, "%s", buf);
		copylen = MIN(buflen, zlogp->loglen);
		zlogp->log += copylen;
		zlogp->loglen -= copylen;
	}
}

/*
 * Append src to dest, modifying dest in the process. Prefix src with
 * a space character if dest is a non-empty string. Assumes dest is already
 * properly \0-terminated OR overruns destsize.
 */
static void
strnappend(char *dest, size_t destsize, const char *src)
{
	size_t startpoint = strnlen(dest, destsize);

	if (startpoint >= destsize - 1) {
		/* We've run out of room.  Record something?! */
		return;
	}

	if (startpoint > 0) {
		/* Add the space per the function's intro comment. */
		dest[startpoint] = ' ';
		startpoint++;
	}

	/* Arguably we should check here too... */
	(void) strlcpy(dest + startpoint, src, destsize - startpoint);
}

/*
 * Emit a warning for any boot arguments which are unrecognized.  Since
 * Solaris boot arguments are getopt(3c) compatible (see kernel(8)), we
 * put the arguments into an argv style array, use getopt to process them,
 * and put the resultant argument string back into outargs. Non-native brands
 * may support alternate forms of boot arguments so we must handle that as well.
 *
 * During the filtering, we pull out any arguments which are truly "boot"
 * arguments, leaving only those which are to be passed intact to the
 * progenitor process.  The one we support at the moment is -i, which
 * indicates to the kernel which program should be launched as 'init'.
 *
 * Except for Z_OK, all other return values are treated as fatal.
 */
static int
filter_bootargs(zlog_t *zlogp, const char *inargs, char *outargs,
    char *init_file)
{
	int argc = 0, argc_save;
	int i;
	int err = Z_OK;
	char *arg, *lasts, **argv = NULL, **argv_save;
	char zonecfg_args[BOOTARGS_MAX];
	char scratchargs[BOOTARGS_MAX], *sargs;
	char scratchopt[3];
	char c;

	bzero(outargs, BOOTARGS_MAX);

	/*
	 * If the user didn't specify transient boot arguments, check
	 * to see if there were any specified in the zone configuration,
	 * and use them if applicable.
	 */
	if (inargs == NULL || inargs[0] == '\0')  {
		bzero(zonecfg_args, sizeof (zonecfg_args));
		(void) zonecfg_get_bootargs(snap_hndl, zonecfg_args,
		    sizeof (zonecfg_args));
		inargs = zonecfg_args;
	}

	if (strlen(inargs) >= BOOTARGS_MAX) {
		zerror(zlogp, B_FALSE, "boot argument string too long");
		return (Z_INVAL);
	}

	(void) strlcpy(scratchargs, inargs, sizeof (scratchargs));
	sargs = scratchargs;
	while ((arg = strtok_r(sargs, " \t", &lasts)) != NULL) {
		sargs = NULL;
		argc++;
	}

	if ((argv = calloc(argc + 1, sizeof (char *))) == NULL) {
		zerror(zlogp, B_FALSE, "memory allocation failed");
		return (Z_NOMEM);
	}

	argv_save = argv;
	argc_save = argc;

	(void) strlcpy(scratchargs, inargs, sizeof (scratchargs));
	sargs = scratchargs;
	i = 0;
	while ((arg = strtok_r(sargs, " \t", &lasts)) != NULL) {
		sargs = NULL;
		if ((argv[i] = strdup(arg)) == NULL) {
			err = Z_NOMEM;
			zerror(zlogp, B_FALSE, "memory allocation failed");
			goto done;
		}
		i++;
	}

	/*
	 * We preserve compatibility with the illumos system boot behavior,
	 * which allows:
	 *
	 *	# reboot kernel/unix -s -m verbose
	 *
	 * In this example, kernel/unix tells the booter what file to boot. The
	 * original intent of this was that we didn't want reboot in a zone to
	 * be gratuitously different, so we would silently ignore the boot
	 * file, if necessary. However, this usage is archaic and has never
	 * been common, since it is impossible to boot a zone onto a different
	 * kernel. Ignoring the first argument breaks for non-native brands
	 * which pass boot arguments in a different style. e.g.
	 *	systemd.log_level=debug
	 * Thus, for backward compatibility we only ignore the first argument
	 * if it appears to be in the illumos form and attempting to specify a
	 * kernel.
	 */
	if (argv[0] == NULL)
		goto done;

	assert(argv[0][0] != ' ');
	assert(argv[0][0] != '\t');

	if (strncmp(argv[0], "kernel/", 7) == 0) {
		argv = &argv[1];
		argc--;
	}

	optind = 0;
	opterr = 0;
	err = Z_OK;
	while ((c = getopt(argc, argv, "fi:m:s")) != -1) {
		switch (c) {
		case 'i':
			/*
			 * -i is handled by the runtime and is not passed
			 * along to userland
			 */
			(void) strlcpy(init_file, optarg, MAXPATHLEN);
			break;
		case 'f':
			/* This has already been processed by zoneadm */
			break;
		case 'm':
		case 's':
			/* These pass through unmolested */
			(void) snprintf(scratchopt, sizeof (scratchopt),
			    "-%c", c);
			strnappend(outargs, BOOTARGS_MAX, scratchopt);
			if (optarg != NULL)
				strnappend(outargs, BOOTARGS_MAX, optarg);
			break;
		case '?':
			/*
			 * If a brand has its own init, we need to pass along
			 * whatever the user provides. We use the entire
			 * unknown string here so that we correctly handle
			 * unknown long options (e.g. --debug).
			 */
			strnappend(outargs, BOOTARGS_MAX, argv[optind - 1]);
			break;
		}
	}

	/*
	 * We need to pass along everything else since we don't know what
	 * the brand's init is expecting. For example, an argument list like:
	 *   --confdir /foo --debug
	 * will cause the getopt parsing to stop at '/foo' but we need to pass
	 * that on, along with the '--debug'. This does mean that we require
	 * any of our known options (-ifms) to preceed the brand-specific ones.
	 */
	while (optind < argc) {
		strnappend(outargs, BOOTARGS_MAX, argv[optind]);
		optind++;
	}

done:
	for (i = 0; i < argc_save; i++) {
		if (argv_save[i] != NULL)
			free(argv_save[i]);
	}
	free(argv_save);
	return (err);
}


static int
mkzonedir(zlog_t *zlogp)
{
	struct stat st;
	/*
	 * We must create and lock everyone but root out of ZONES_TMPDIR
	 * since anyone can open any UNIX domain socket, regardless of
	 * its file system permissions.  Sigh...
	 */
	if (mkdir(ZONES_TMPDIR, S_IRWXU) < 0 && errno != EEXIST) {
		zerror(zlogp, B_TRUE, "could not mkdir '%s'", ZONES_TMPDIR);
		return (-1);
	}
	/* paranoia */
	if ((stat(ZONES_TMPDIR, &st) < 0) || !S_ISDIR(st.st_mode)) {
		zerror(zlogp, B_TRUE, "'%s' is not a directory", ZONES_TMPDIR);
		return (-1);
	}
	(void) chmod(ZONES_TMPDIR, S_IRWXU);
	return (0);
}

/*
 * Run the brand's pre-state change callback, if it exists.
 */
static int
brand_prestatechg(zlog_t *zlogp, int state, int cmd, boolean_t debug)
{
	char cmdbuf[2 * MAXPATHLEN];
	const char *altroot;

	if (pre_statechg_hook[0] == '\0')
		return (0);

	altroot = zonecfg_get_root();
	if (snprintf(cmdbuf, sizeof (cmdbuf), "%s %d %d %s", pre_statechg_hook,
	    state, cmd, altroot) > sizeof (cmdbuf))
		return (-1);

	if (do_subproc(zlogp, cmdbuf, NULL, debug) != 0)
		return (-1);

	return (0);
}

/*
 * Run the brand's post-state change callback, if it exists.
 */
static int
brand_poststatechg(zlog_t *zlogp, int state, int cmd, boolean_t debug)
{
	char cmdbuf[2 * MAXPATHLEN];
	const char *altroot;

	if (post_statechg_hook[0] == '\0')
		return (0);

	altroot = zonecfg_get_root();
	if (snprintf(cmdbuf, sizeof (cmdbuf), "%s %d %d %s", post_statechg_hook,
	    state, cmd, altroot) > sizeof (cmdbuf))
		return (-1);

	if (do_subproc(zlogp, cmdbuf, NULL, debug) != 0)
		return (-1);

	return (0);
}

/*
 * Notify zonestatd of the new zone.  If zonestatd is not running, this
 * will do nothing.
 */
static void
notify_zonestatd(zoneid_t zoneid)
{
	int cmd[2];
	int fd;
	door_arg_t params;

	fd = open(ZS_DOOR_PATH, O_RDONLY);
	if (fd < 0)
		return;

	cmd[0] = ZSD_CMD_NEW_ZONE;
	cmd[1] = zoneid;
	params.data_ptr = (char *)&cmd;
	params.data_size = sizeof (cmd);
	params.desc_ptr = NULL;
	params.desc_num = 0;
	params.rbuf = NULL;
	params.rsize = 0;
	(void) door_call(fd, &params);
	(void) close(fd);
}

/*
 * Bring a zone up to the pre-boot "ready" stage.  The mount_cmd argument is
 * 'true' if this is being invoked as part of the processing for the "mount"
 * subcommand.
 *
 * If a scratch zone mount (ALT_MOUNT) is being performed then do not
 * call the state change hooks.
 */
static int
zone_ready(zlog_t *zlogp, zone_mnt_t mount_cmd, int zstate, boolean_t debug)
{
	int err;
	boolean_t snapped = B_FALSE;

	if ((snap_hndl = zonecfg_init_handle()) == NULL) {
		zerror(zlogp, B_TRUE, "getting zone configuration handle");
		goto bad;
	}
	if ((err = zonecfg_create_snapshot(zone_name)) != Z_OK) {
		zerror(zlogp, B_FALSE, "unable to create snapshot: %s",
		    zonecfg_strerror(err));
		goto bad;
	}
	snapped = B_TRUE;

	if (zonecfg_get_snapshot_handle(zone_name, snap_hndl) != Z_OK) {
		zerror(zlogp, B_FALSE, "invalid configuration snapshot");
		goto bad;
	}

	if (zone_did == 0)
		zone_did = zone_get_did(zone_name);

	if (!ALT_MOUNT(mount_cmd) &&
	    brand_prestatechg(zlogp, zstate, Z_READY, debug) != 0)
		goto bad;

	if ((zone_id = vplat_create(zlogp, mount_cmd, zone_did)) == -1)
		goto bad;

	if (vplat_bringup(zlogp, mount_cmd, zone_id) != 0) {
		bringup_failure_recovery = B_TRUE;
		(void) vplat_teardown(NULL, (mount_cmd != Z_MNT_BOOT), B_FALSE,
		    debug);
		goto bad;
	}

	if (!ALT_MOUNT(mount_cmd) &&
	    brand_poststatechg(zlogp, zstate, Z_READY, debug) != 0)
		goto bad;

	return (0);

bad:
	/*
	 * If something goes wrong, we up the zones's state to the target
	 * state, READY, and then invoke the hook as if we're halting.
	 */
	if (!ALT_MOUNT(mount_cmd))
		(void) brand_poststatechg(zlogp, ZONE_STATE_READY, Z_HALT,
		    debug);

	if (snapped)
		if ((err = zonecfg_destroy_snapshot(zone_name)) != Z_OK)
			zerror(zlogp, B_FALSE, "destroying snapshot: %s",
			    zonecfg_strerror(err));
	zonecfg_fini_handle(snap_hndl);
	snap_hndl = NULL;
	return (-1);
}

int
init_template(void)
{
	int fd;
	int err = 0;

	fd = open64(CTFS_ROOT "/process/template", O_RDWR);
	if (fd == -1)
		return (-1);

	/*
	 * For now, zoneadmd doesn't do anything with the contract.
	 * Deliver no events, don't inherit, and allow it to be orphaned.
	 */
	err |= ct_tmpl_set_critical(fd, 0);
	err |= ct_tmpl_set_informative(fd, 0);
	err |= ct_pr_tmpl_set_fatal(fd, CT_PR_EV_HWERR);
	err |= ct_pr_tmpl_set_param(fd, CT_PR_PGRPONLY | CT_PR_REGENT);
	if (err || ct_tmpl_activate(fd)) {
		(void) close(fd);
		return (-1);
	}

	return (fd);
}

typedef struct fs_callback {
	zlog_t		*zlogp;
	zoneid_t	zoneid;
	boolean_t	mount_cmd;
} fs_callback_t;

static int
mount_early_fs(void *data, const char *spec, const char *dir,
    const char *fstype, const char *opt)
{
	zlog_t *zlogp = ((fs_callback_t *)data)->zlogp;
	zoneid_t zoneid = ((fs_callback_t *)data)->zoneid;
	boolean_t mount_cmd = ((fs_callback_t *)data)->mount_cmd;
	char rootpath[MAXPATHLEN];
	pid_t child;
	int child_status;
	int tmpl_fd;
	int rv;
	ctid_t ct;

	/* determine the zone rootpath */
	if (mount_cmd) {
		char luroot[MAXPATHLEN];

		(void) snprintf(luroot, sizeof (luroot), "%s/lu", zonepath);
		resolve_lofs(zlogp, luroot, sizeof (luroot));
		(void) strlcpy(rootpath, luroot, sizeof (rootpath));
	} else {
		if (zone_get_rootpath(zone_name,
		    rootpath, sizeof (rootpath)) != Z_OK) {
			zerror(zlogp, B_FALSE, "unable to determine zone root");
			return (-1);
		}
	}

	if ((rv = valid_mount_path(zlogp, rootpath, spec, dir, fstype)) < 0) {
		zerror(zlogp, B_FALSE, "%s%s is not a valid mount point",
		    rootpath, dir);
		return (-1);
	} else if (rv > 0) {
		/* The mount point path doesn't exist, create it now. */
		if (make_one_dir(zlogp, rootpath, dir,
		    DEFAULT_DIR_MODE, DEFAULT_DIR_USER,
		    DEFAULT_DIR_GROUP) != 0) {
			zerror(zlogp, B_FALSE, "failed to create mount point");
			return (-1);
		}

		/*
		 * Now this might seem weird, but we need to invoke
		 * valid_mount_path() again.  Why?  Because it checks
		 * to make sure that the mount point path is canonical,
		 * which it can only do if the path exists, so now that
		 * we've created the path we have to verify it again.
		 */
		if ((rv = valid_mount_path(zlogp, rootpath, spec, dir,
		    fstype)) < 0) {
			zerror(zlogp, B_FALSE,
			    "%s%s is not a valid mount point", rootpath, dir);
			return (-1);
		}
	}

	if ((tmpl_fd = init_template()) == -1) {
		zerror(zlogp, B_TRUE, "failed to create contract");
		return (-1);
	}

	if ((child = fork()) == -1) {
		(void) ct_tmpl_clear(tmpl_fd);
		(void) close(tmpl_fd);
		zerror(zlogp, B_TRUE, "failed to fork");
		return (-1);

	} else if (child == 0) {	/* child */
		char opt_buf[MAX_MNTOPT_STR];
		int optlen = 0;
		int mflag = MS_DATA;
		int i;
		int ret;

		(void) ct_tmpl_clear(tmpl_fd);
		/*
		 * Even though there are no procs running in the zone, we
		 * do this for paranoia's sake.
		 */
		(void) closefrom(0);

		if (zone_enter(zoneid) == -1) {
			_exit(errno);
		}
		if (opt != NULL) {
			/*
			 * The mount() system call is incredibly annoying.
			 * If options are specified, we need to copy them
			 * into a temporary buffer since the mount() system
			 * call will overwrite the options string.  It will
			 * also fail if the new option string it wants to
			 * write is bigger than the one we passed in, so
			 * you must pass in a buffer of the maximum possible
			 * option string length.  sigh.
			 */
			(void) strlcpy(opt_buf, opt, sizeof (opt_buf));
			opt = opt_buf;
			optlen = MAX_MNTOPT_STR;
			mflag = MS_OPTIONSTR;
		}

		/*
		 * There is an obscure race condition which can cause mount
		 * to return EBUSY. This happens for example on the mount
		 * of the zone's /etc/svc/volatile file system if there is
		 * a GZ process running svcs -Z, which will touch the
		 * mountpoint, just as we're trying to do the mount. To cope
		 * with this, we retry up to 3 times to let this transient
		 * process get out of the way.
		 */
		for (i = 0; i < 3; i++) {
			ret = 0;
			if (mount(spec, dir, mflag, fstype, NULL, 0, opt,
			    optlen) != 0)
				ret = errno;
			if (ret != EBUSY)
				break;
			(void) sleep(1);
		}
		_exit(ret);
	}

	/* parent */
	if (contract_latest(&ct) == -1)
		ct = -1;
	(void) ct_tmpl_clear(tmpl_fd);
	(void) close(tmpl_fd);
	if (waitpid(child, &child_status, 0) != child) {
		/* unexpected: we must have been signalled */
		(void) contract_abandon_id(ct);
		return (-1);
	}
	(void) contract_abandon_id(ct);
	if (WEXITSTATUS(child_status) != 0) {
		errno = WEXITSTATUS(child_status);
		zerror(zlogp, B_TRUE, "mount of %s failed", dir);
		return (-1);
	}

	return (0);
}

/*
 * Replace characters other than [A-Za-z0-9_] with '_' so that the string is a
 * valid environment variable name.
 */
static void
sanitize_env_var_name(char *var)
{
	for (char *p = var; *p != '\0'; p++) {
		if (!isalnum(*p)) {
			*p = '_';
		}
	}
}

/*
 * env variable name format
 *	_ZONECFG_{resource name}_{identifying attr. name}_{property name}
 * Any dashes (-) in the property names are replaced with underscore (_).
 */
static void
set_zonecfg_env(char *rsrc, char *attr, char *name, char *val)
{
	/* Enough for maximal name, rsrc + attr, & slop for ZONECFG & _'s */
	char nm[2 * MAXNAMELEN + 32];

	if (attr == NULL)
		(void) snprintf(nm, sizeof (nm), "_ZONECFG_%s_%s", rsrc,
		    name);
	else
		(void) snprintf(nm, sizeof (nm), "_ZONECFG_%s_%s_%s", rsrc,
		    attr, name);

	sanitize_env_var_name(nm);

	(void) setenv(nm, val, 1);
}

/*
 * Resolve a device:match value to a path.  This is only different for PPT
 * devices, where we expect the match property to be a /devices/... path, and
 * configured for PPT already.
 */
int
resolve_device_match(zlog_t *zlogp, struct zone_devtab *dtab,
    char *path, size_t len)
{
	struct zone_res_attrtab *rap;

	for (rap = dtab->zone_dev_attrp; rap != NULL;
	    rap = rap->zone_res_attr_next) {
		if (strcmp(rap->zone_res_attr_name, "model") == 0 &&
		    strcmp(rap->zone_res_attr_value, "passthru") == 0)
			break;
	}

	if (rap == NULL) {
		if (strlcpy(path, dtab->zone_dev_match, len) >= len)
			return (Z_INVAL);
		return (Z_OK);
	}

	if (strncmp(dtab->zone_dev_match, "/devices",
	    strlen("/devices")) != 0) {
		zerror(zlogp, B_FALSE, "invalid passthru match value '%s'",
		    dtab->zone_dev_match);
		return (Z_INVAL);
	}

	if (ppt_devpath_to_dev(dtab->zone_dev_match, path, len) != 0) {
		zerror(zlogp, B_TRUE, "failed to resolve passthru device %s",
		    dtab->zone_dev_match);
		return (Z_INVAL);
	}

	return (Z_OK);
}

/*
 * Export various zonecfg properties into environment for the boot and state
 * change hooks.
 *
 * If debug is true, _ZONEADMD_brand_debug is set to 1, else it is set to an
 * empty string.  Brand hooks consider any non-empty string as an indication
 * that debug output is requested.
 *
 * We could export more of the config in the future, as necessary.  A better
 * solution would be to make it so brand-specific behavior is handled by
 * brand-specific callbacks written in C.  Then the normal libzonecfg interfaces
 * can be used for accessing any parts of the configuration that are needed.
 *
 * All of the environment variables set by this function are specific to
 * SmartOS.
 */
static int
setup_subproc_env(zlog_t *zlogp, boolean_t debug)
{
	int res;
	struct zone_nwiftab ntab;
	struct zone_devtab dtab;
	struct zone_attrtab atab;
	char net_resources[MAXNAMELEN * 2];
	char dev_resources[MAXNAMELEN * 2];
	char didstr[16];
	char uuidstr[UUID_PRINTABLE_STRING_LENGTH];
	uuid_t uuid;

	/* snap_hndl is null when called through the set_brand_env code path */
	if (snap_hndl == NULL)
		return (Z_OK);

	if ((res = zonecfg_get_uuid(zone_name, uuid)) != Z_OK)
		return (res);

	uuid_unparse(uuid, uuidstr);
	(void) setenv("_ZONECFG_uuid", uuidstr, 1);

	(void) snprintf(didstr, sizeof (didstr), "%d", zone_did);
	(void) setenv("_ZONECFG_did", didstr, 1);

	/*
	 * "net" resources are exported because zoneadmd does not handle
	 * automatic configuration of vnics and so that the bhyve boot hook
	 * can generate the argument list for the brand's init program.  At such
	 * a time as vnic creation is handled in zoneadmd and brand callbacks
	 * can be executed as part of the zoneadmd process this should be
	 * removed.
	 */
	net_resources[0] = '\0';
	if ((res = zonecfg_setnwifent(snap_hndl)) != Z_OK)
		goto done;

	while (zonecfg_getnwifent(snap_hndl, &ntab) == Z_OK) {
		struct zone_res_attrtab *rap;
		char *phys;

		phys = ntab.zone_nwif_physical;

		(void) strlcat(net_resources, phys, sizeof (net_resources));
		(void) strlcat(net_resources, " ", sizeof (net_resources));

		set_zonecfg_env(RSRC_NET, phys, "physical", phys);

		set_zonecfg_env(RSRC_NET, phys, "address",
		    ntab.zone_nwif_address);
		set_zonecfg_env(RSRC_NET, phys, "allowed-address",
		    ntab.zone_nwif_allowed_address);
		set_zonecfg_env(RSRC_NET, phys, "defrouter",
		    ntab.zone_nwif_defrouter);
		set_zonecfg_env(RSRC_NET, phys, "global-nic",
		    ntab.zone_nwif_gnic);
		set_zonecfg_env(RSRC_NET, phys, "mac-addr", ntab.zone_nwif_mac);
		set_zonecfg_env(RSRC_NET, phys, "vlan-id",
		    ntab.zone_nwif_vlan_id);

		for (rap = ntab.zone_nwif_attrp; rap != NULL;
		    rap = rap->zone_res_attr_next)
			set_zonecfg_env(RSRC_NET, phys, rap->zone_res_attr_name,
			    rap->zone_res_attr_value);
		nwifent_free_attrs(&ntab);
	}

	(void) setenv("_ZONECFG_net_resources", net_resources, 1);

	(void) zonecfg_endnwifent(snap_hndl);

	/*
	 * "device" resources are exported because the bhyve boot brand callback
	 * needs them to generate the argument list for the brand's init
	 * program.  At such a time as brand callbacks can be executed as part
	 * of the zoneadmd process, this should be removed.
	 *
	 * The bhyve brand only supports disk-like and ppt devices and does not
	 * support regular expressions.
	 */
	if ((res = zonecfg_setdevent(snap_hndl)) != Z_OK)
		goto done;

	dev_resources[0] = '\0';
	while (zonecfg_getdevent(snap_hndl, &dtab) == Z_OK) {
		char *match = dtab.zone_dev_match;
		struct zone_res_attrtab *rap;
		char path[MAXPATHLEN];

		res = resolve_device_match(zlogp, &dtab, path, sizeof (path));
		if (res != Z_OK)
			goto done;

		/*
		 * Even if not modified, the match path will be mangled in the
		 * environment variable name, so we always store the value here.
		 */
		set_zonecfg_env(RSRC_DEV, match, "path", path);

		for (rap = dtab.zone_dev_attrp; rap != NULL;
		    rap = rap->zone_res_attr_next) {
			set_zonecfg_env(RSRC_DEV, match,
			    rap->zone_res_attr_name, rap->zone_res_attr_value);
		}

		/*
		 * _ZONECFG_device_resources will contain a space separated list
		 * of devices that have _ZONECFG_device_<device>* environment
		 * variables.  So that each element of the list matches up with
		 * <device>, each list item needs to be sanitized in the same
		 * way that environment variable names are sanitized.
		 */
		sanitize_env_var_name(match);
		(void) strlcat(dev_resources, match, sizeof (dev_resources));
		(void) strlcat(dev_resources, " ", sizeof (dev_resources));
	}
	(void) zonecfg_enddevent(snap_hndl);

	(void) setenv("_ZONECFG_device_resources", dev_resources, 1);

	/*
	 * "attr" resources are exported because the bhyve brand's boot hook
	 * needs access to the "ram", "cpu", "bootrom", etc. to form the
	 * argument list for the brand's init program.  Once the bhyve brand is
	 * configured via proper resources and properties, this should be
	 * removed.
	 */
	if ((res = zonecfg_setattrent(snap_hndl)) != Z_OK)
		goto done;

	while (zonecfg_getattrent(snap_hndl, &atab) == Z_OK) {
		set_zonecfg_env("attr", NULL, atab.zone_attr_name,
		    atab.zone_attr_value);
	}

	(void) zonecfg_endattrent(snap_hndl);

	if (debug)
		(void) setenv("_ZONEADMD_brand_debug", "1", 1);
	else
		(void) setenv("_ZONEADMD_brand_debug", "", 1);

	res = Z_OK;

done:
	return (res);
}

void
nwifent_free_attrs(struct zone_nwiftab *np)
{
	struct zone_res_attrtab *rap;

	for (rap = np->zone_nwif_attrp; rap != NULL; ) {
		struct zone_res_attrtab *tp = rap;

		rap = rap->zone_res_attr_next;
		free(tp);
	}
}

/*
 * If retstr is not NULL, the output of the subproc is returned in the str,
 * otherwise it is output using zerror().  Any memory allocated for retstr
 * should be freed by the caller.
 */
int
do_subproc(zlog_t *zlogp, char *cmdbuf, char **retstr, boolean_t debug)
{
	char buf[1024];		/* arbitrary large amount */
	char *inbuf;
	FILE *file;
	int status;
	int rd_cnt;
	int fds[2];
	pid_t child;

	if (retstr != NULL) {
		if ((*retstr = malloc(1024)) == NULL) {
			zerror(zlogp, B_FALSE, "out of memory");
			return (-1);
		}
		inbuf = *retstr;
		rd_cnt = 0;
	} else {
		inbuf = buf;
	}

	if (pipe(fds) != 0) {
		zerror(zlogp, B_TRUE, "failed to create pipe for subprocess");
		return (-1);
	}

	if ((child = fork()) == 0) {
		int in;

		/*
		 * SIGINT is currently ignored.  It probably shouldn't be so
		 * hard to kill errant children, so we revert to SIG_DFL.
		 * SIGHUP and SIGUSR1 are used to perform log rotation.  We
		 * leave those as-is because we don't want a 'pkill -HUP
		 * zoneadmd' to kill this child process before exec().  On
		 * exec(), SIGHUP and SIGUSR1 will become SIG_DFL.
		 */
		(void) sigset(SIGINT, SIG_DFL);

		/*
		 * Set up a pipe for the child to log to.
		 */
		if (dup2(fds[1], STDERR_FILENO) == -1) {
			(void) snprintf(buf, sizeof (buf),
			    "subprocess failed to dup2(STDERR_FILENO): %s\n",
			    strerror(errno));
			(void) write(fds[1], buf, strlen(buf));
			_exit(127);
		}
		if (dup2(fds[1], STDOUT_FILENO) == -1) {
			perror("subprocess failed to dup2(STDOUT_FILENO)");
			_exit(127);
		}
		/*
		 * Some naughty children may try to read from stdin.  Be sure
		 * that the first file that a child opens doesn't get stdin's
		 * file descriptor.
		 */
		if ((in = open("/dev/null", O_RDONLY)) == -1 ||
		    dup2(in, STDIN_FILENO) == -1) {
			zerror(zlogp, B_TRUE,
			    "subprocess failed to set up STDIN_FILENO");
			_exit(127);
		}
		closefrom(STDERR_FILENO + 1);

		if (setup_subproc_env(zlogp, debug) != Z_OK) {
			zerror(zlogp, B_FALSE, "failed to setup environment");
			_exit(127);
		}

		(void) execl("/bin/sh", "sh", "-c", cmdbuf, NULL);

		zerror(zlogp, B_TRUE, "subprocess execl failed");
		_exit(127);
	} else if (child == -1) {
		zerror(zlogp, B_TRUE, "failed to create subprocess for '%s'",
		    cmdbuf);
		(void) close(fds[0]);
		(void) close(fds[1]);
		return (-1);
	}

	(void) close(fds[1]);

	file = fdopen(fds[0], "r");
	while (fgets(inbuf, 1024, file) != NULL) {
		if (retstr == NULL) {
			if (zlogp != &logsys) {
				int last = strlen(inbuf) - 1;

				if (inbuf[last] == '\n')
					inbuf[last] = '\0';
				zerror(zlogp, B_FALSE, "%s", inbuf);
			}
		} else {
			char *p;

			rd_cnt += 1024 - 1;
			if ((p = realloc(*retstr, rd_cnt + 1024)) == NULL) {
				zerror(zlogp, B_FALSE, "out of memory");
				break;
			}

			*retstr = p;
			inbuf = *retstr + rd_cnt;
		}
	}

	while (fclose(file) != 0) {
		assert(errno == EINTR);
	}
	while (waitpid(child, &status, 0) == -1) {
		if (errno != EINTR) {
			zerror(zlogp, B_TRUE,
			    "failed to get exit status of '%s'", cmdbuf);
			return (-1);
		}
	}

	if (WIFSIGNALED(status)) {
		zerror(zlogp, B_FALSE, "%s unexpectedly terminated due to "
		    "signal %d", cmdbuf, WTERMSIG(status));
		return (-1);
	}
	assert(WIFEXITED(status));
	if (WEXITSTATUS(status) == ZEXIT_EXEC) {
		zerror(zlogp, B_FALSE, "failed to exec %s", cmdbuf);
		return (-1);
	}
	return (WEXITSTATUS(status));
}

/*
 * Get the path for this zone's init(1M) (or equivalent) process. First look
 * for a zone-specific init-name attr, then get it from the brand.
 */
static int
get_initname(brand_handle_t bh, char *initname, int len)
{
	struct zone_attrtab a;

	bzero(&a, sizeof (a));
	(void) strlcpy(a.zone_attr_name, "init-name",
	    sizeof (a.zone_attr_name));

	if (zonecfg_lookup_attr(snap_hndl, &a) == Z_OK) {
		(void) strlcpy(initname, a.zone_attr_value, len);
		return (0);
	}

	return (brand_get_initname(bh, initname, len));
}

/*
 * Get the restart-init flag for this zone's init(1M) (or equivalent) process.
 * First look for a zone-specific restart-init attr, then get it from the brand.
 */
static boolean_t
restartinit(brand_handle_t bh)
{
	struct zone_attrtab a;

	bzero(&a, sizeof (a));
	(void) strlcpy(a.zone_attr_name, "restart-init",
	    sizeof (a.zone_attr_name));

	if (zonecfg_lookup_attr(snap_hndl, &a) == Z_OK) {
		if (strcmp(a.zone_attr_value, "false") == 0)
			return (B_FALSE);
		return (B_TRUE);
	}

	return (brand_restartinit(bh));
}

/*
 * Get the app-svc-dependent flag for this zone's init process. This is a
 * zone-specific attr which controls the type of contract we create for the
 * zone's init. When true, the contract will include CT_PR_EV_EXIT in the fatal
 * set, so that when any service which is in the same contract exits, the init
 * application will be terminated.
 */
static boolean_t
is_app_svc_dep(void)
{
	struct zone_attrtab a;

	bzero(&a, sizeof (a));
	(void) strlcpy(a.zone_attr_name, "app-svc-dependent",
	    sizeof (a.zone_attr_name));

	if (zonecfg_lookup_attr(snap_hndl, &a) == Z_OK &&
	    strcmp(a.zone_attr_value, "true") == 0) {
		return (B_TRUE);
	}

	return (B_FALSE);
}

static int
zone_bootup(zlog_t *zlogp, const char *bootargs, int zstate, boolean_t debug)
{
	zoneid_t zoneid;
	struct stat st;
	char rpath[MAXPATHLEN], initpath[MAXPATHLEN], init_file[MAXPATHLEN];
	char nbootargs[BOOTARGS_MAX];
	char cmdbuf[MAXPATHLEN];
	fs_callback_t cb;
	brand_handle_t bh;
	zone_iptype_t iptype;
	dladm_status_t status;
	char errmsg[DLADM_STRSIZE];
	int err;
	boolean_t app_svc_dep;
	boolean_t restart_init, restart_init0, restart_initreboot;

	if (brand_prestatechg(zlogp, zstate, Z_BOOT, debug) != 0)
		return (-1);

	if ((zoneid = getzoneidbyname(zone_name)) == -1) {
		zerror(zlogp, B_TRUE, "unable to get zoneid");
		goto bad;
	}

	cb.zlogp = zlogp;
	cb.zoneid = zoneid;
	cb.mount_cmd = B_FALSE;

	/* Get a handle to the brand info for this zone */
	if ((bh = brand_open(brand_name)) == NULL) {
		zerror(zlogp, B_FALSE, "unable to determine zone brand");
		goto bad;
	}

	/*
	 * Get the list of filesystems to mount from the brand
	 * configuration.  These mounts are done via a thread that will
	 * enter the zone, so they are done from within the context of the
	 * zone.
	 */
	if (brand_platform_iter_mounts(bh, mount_early_fs, &cb) != 0) {
		zerror(zlogp, B_FALSE, "unable to mount filesystems");
		brand_close(bh);
		goto bad;
	}

	/*
	 * Get the brand's boot callback if it exists.
	 */
	(void) strcpy(cmdbuf, EXEC_PREFIX);
	if (brand_get_boot(bh, zone_name, zonepath, cmdbuf + EXEC_LEN,
	    sizeof (cmdbuf) - EXEC_LEN) != 0) {
		zerror(zlogp, B_FALSE,
		    "unable to determine branded zone's boot callback");
		brand_close(bh);
		goto bad;
	}

	/* Get the path for this zone's init(8) (or equivalent) process.  */
	if (get_initname(bh, init_file, MAXPATHLEN) != 0) {
		zerror(zlogp, B_FALSE,
		    "unable to determine zone's init(8) location");
		brand_close(bh);
		goto bad;
	}

	/* See if this zone's brand should restart init if it dies. */
	restart_init = restartinit(bh);
	restart_init0 = brand_restartinit0(bh);
	restart_initreboot = brand_restartinitreboot(bh);

	/*
	 * See if we need to setup contract dependencies between the zone's
	 * primary application and any of its services.
	 */
	app_svc_dep = is_app_svc_dep();

	brand_close(bh);

	err = filter_bootargs(zlogp, bootargs, nbootargs, init_file);
	if (err != Z_OK)
		goto bad;

	assert(init_file[0] != '\0');

	/*
	 * Try to anticipate possible problems: If possible, make sure init is
	 * executable.
	 */
	if (zone_get_rootpath(zone_name, rpath, sizeof (rpath)) != Z_OK) {
		zerror(zlogp, B_FALSE, "unable to determine zone root");
		goto bad;
	}

	(void) snprintf(initpath, sizeof (initpath), "%s%s", rpath, init_file);

	if (lstat(initpath, &st) == -1) {
		zerror(zlogp, B_TRUE, "could not stat %s", initpath);
		goto bad;
	}

	/* LINTED: E_NOP_IF_STMT */
	if ((st.st_mode & S_IFMT) == S_IFLNK) {
		/* symlink, we'll have to wait and resolve when we boot */
	} else if ((st.st_mode & S_IXUSR) == 0) {
		zerror(zlogp, B_FALSE, "%s is not executable", initpath);
		goto bad;
	}

	/*
	 * Exclusive stack zones interact with the dlmgmtd running in the
	 * global zone.  dladm_zone_boot() tells dlmgmtd that this zone is
	 * booting, and loads its datalinks from the zone's datalink
	 * configuration file.
	 */
	if (vplat_get_iptype(zlogp, &iptype) == 0 && iptype == ZS_EXCLUSIVE) {
		status = dladm_zone_boot(dld_handle, zoneid);
		if (status != DLADM_STATUS_OK) {
			zerror(zlogp, B_FALSE, "unable to load zone datalinks: "
			    " %s", dladm_status2str(status, errmsg));
			goto bad;
		}
	}

	/*
	 * If there is a brand 'boot' callback, execute it now to give the
	 * brand one last chance to do any additional setup before the zone
	 * is booted.
	 */
	if ((strlen(cmdbuf) > EXEC_LEN) &&
	    (do_subproc(zlogp, cmdbuf, NULL, debug) != Z_OK)) {
		zerror(zlogp, B_FALSE, "%s failed", cmdbuf);
		goto bad;
	}

	if (zone_setattr(zoneid, ZONE_ATTR_INITNAME, init_file, 0) == -1) {
		zerror(zlogp, B_TRUE, "could not set zone boot file");
		goto bad;
	}

	if (zone_setattr(zoneid, ZONE_ATTR_BOOTARGS, nbootargs, 0) == -1) {
		zerror(zlogp, B_TRUE, "could not set zone boot arguments");
		goto bad;
	}

	if (!restart_init && zone_setattr(zoneid, ZONE_ATTR_INITNORESTART,
	    NULL, 0) == -1) {
		zerror(zlogp, B_TRUE, "could not set zone init-no-restart");
		goto bad;
	}
	if (restart_init0 && zone_setattr(zoneid, ZONE_ATTR_INITRESTART0,
	    NULL, 0) == -1) {
		zerror(zlogp, B_TRUE,
		    "could not set zone init-restart-on-exit-0");
		goto bad;
	}
	if (restart_initreboot && zone_setattr(zoneid, ZONE_ATTR_INITREBOOT,
	    NULL, 0) == -1) {
		zerror(zlogp, B_TRUE, "could not set zone reboot-on-init-exit");
		goto bad;
	}

	if (app_svc_dep && zone_setattr(zoneid, ZONE_ATTR_APP_SVC_CT,
	    (void *)B_TRUE, sizeof (boolean_t)) == -1) {
		zerror(zlogp, B_TRUE, "could not set zone app-die");
		goto bad;
	}

	/*
	 * Inform zonestatd of a new zone so that it can install a door for
	 * the zone to contact it.
	 */
	notify_zonestatd(zone_id);

	/* Startup a thread to perform zfd logging/tty svc for the zone. */
	create_log_thread(zlogp);

	if (zone_boot(zoneid) == -1) {
		zerror(zlogp, B_TRUE, "unable to boot zone");
		destroy_log_thread(zlogp);
		goto bad;
	}

	if (brand_poststatechg(zlogp, zstate, Z_BOOT, debug) != 0) {
		destroy_log_thread(zlogp);
		goto bad;
	}

	return (0);

bad:
	/*
	 * If something goes wrong, we up the zones's state to the target
	 * state, RUNNING, and then invoke the hook as if we're halting.
	 */
	(void) brand_poststatechg(zlogp, ZONE_STATE_RUNNING, Z_HALT, debug);

	return (-1);
}

static int
zone_halt(zlog_t *zlogp, boolean_t unmount_cmd, boolean_t rebooting, int zstate,
    boolean_t debug)
{
	int err;

	/*
	 * If performing a scratch zone unmount then do not call the
	 * state change hooks.
	 */
	if (unmount_cmd == B_FALSE &&
	    brand_prestatechg(zlogp, zstate, Z_HALT, debug) != 0)
		return (-1);

	if (vplat_teardown(zlogp, unmount_cmd, rebooting, debug) != 0) {
		if (!bringup_failure_recovery)
			zerror(zlogp, B_FALSE, "unable to destroy zone");
		destroy_log_thread(zlogp);
		return (-1);
	}

	/* Shut down is done, stop the log thread */
	destroy_log_thread(zlogp);

	if (unmount_cmd == B_FALSE &&
	    brand_poststatechg(zlogp, zstate, Z_HALT, debug) != 0)
		return (-1);

	if ((err = zonecfg_destroy_snapshot(zone_name)) != Z_OK)
		zerror(zlogp, B_FALSE, "destroying snapshot: %s",
		    zonecfg_strerror(err));

	zonecfg_fini_handle(snap_hndl);
	snap_hndl = NULL;

	return (0);
}

static int
zone_graceful_shutdown(zlog_t *zlogp)
{
	zoneid_t zoneid;
	pid_t child;
	char cmdbuf[MAXPATHLEN];
	brand_handle_t bh = NULL;
	ctid_t ct;
	int tmpl_fd;
	int child_status;

	if (shutdown_in_progress) {
		zerror(zlogp, B_FALSE, "shutdown already in progress");
		return (-1);
	}

	if ((zoneid = getzoneidbyname(zone_name)) == -1) {
		zerror(zlogp, B_TRUE, "unable to get zoneid");
		return (-1);
	}

	/* Get a handle to the brand info for this zone */
	if ((bh = brand_open(brand_name)) == NULL) {
		zerror(zlogp, B_FALSE, "unable to determine zone brand");
		return (-1);
	}

	/*
	 * If there is a brand 'shutdown' callback, execute it now to give the
	 * brand a chance to cleanup any custom configuration.
	 */
	(void) strcpy(cmdbuf, EXEC_PREFIX);
	if (brand_get_shutdown(bh, zone_name, zonepath, cmdbuf + EXEC_LEN,
	    sizeof (cmdbuf) - EXEC_LEN) != 0 || strlen(cmdbuf) <= EXEC_LEN) {
		(void) strcat(cmdbuf, SHUTDOWN_DEFAULT);
	}
	brand_close(bh);

	if ((tmpl_fd = init_template()) == -1) {
		zerror(zlogp, B_TRUE, "failed to create contract");
		return (-1);
	}

	if ((child = fork()) == -1) {
		(void) ct_tmpl_clear(tmpl_fd);
		(void) close(tmpl_fd);
		zerror(zlogp, B_TRUE, "failed to fork");
		return (-1);
	} else if (child == 0) {
		(void) ct_tmpl_clear(tmpl_fd);
		if (zone_enter(zoneid) == -1) {
			_exit(errno);
		}
		_exit(execl("/bin/sh", "sh", "-c", cmdbuf, (char *)NULL));
	}

	if (contract_latest(&ct) == -1)
		ct = -1;
	(void) ct_tmpl_clear(tmpl_fd);
	(void) close(tmpl_fd);

	if (waitpid(child, &child_status, 0) != child) {
		/* unexpected: we must have been signalled */
		(void) contract_abandon_id(ct);
		return (-1);
	}

	(void) contract_abandon_id(ct);
	if (WEXITSTATUS(child_status) != 0) {
		errno = WEXITSTATUS(child_status);
		zerror(zlogp, B_FALSE, "unable to shutdown zone");
		return (-1);
	}

	shutdown_in_progress = B_TRUE;

	return (0);
}

static int
zone_wait_shutdown(zlog_t *zlogp)
{
	zone_state_t zstate;
	uint64_t *tm = NULL;
	scf_simple_prop_t *prop = NULL;
	int timeout;
	int tries;
	int rc = -1;

	/* Get default stop timeout from SMF framework */
	timeout = SHUTDOWN_WAIT;
	if ((prop = scf_simple_prop_get(NULL, SHUTDOWN_FMRI, "stop",
	    SCF_PROPERTY_TIMEOUT)) != NULL) {
		if ((tm = scf_simple_prop_next_count(prop)) != NULL) {
			if (tm != 0)
				timeout = *tm;
		}
		scf_simple_prop_free(prop);
	}

	/* allow time for zone to shutdown cleanly */
	for (tries = 0; tries < timeout; tries ++) {
		(void) sleep(1);
		if (zone_get_state(zone_name, &zstate) == Z_OK &&
		    zstate == ZONE_STATE_INSTALLED) {
			rc = 0;
			break;
		}
	}

	if (rc != 0)
		zerror(zlogp, B_FALSE, "unable to shutdown zone");

	shutdown_in_progress = B_FALSE;

	return (rc);
}



/*
 * Generate AUE_zone_state for a command that boots a zone.
 */
static void
audit_put_record(zlog_t *zlogp, ucred_t *uc, int return_val,
    char *new_state)
{
	adt_session_data_t	*ah;
	adt_event_data_t	*event;
	int			pass_fail, fail_reason;

	if (!adt_audit_enabled())
		return;

	if (return_val == 0) {
		pass_fail = ADT_SUCCESS;
		fail_reason = ADT_SUCCESS;
	} else {
		pass_fail = ADT_FAILURE;
		fail_reason = ADT_FAIL_VALUE_PROGRAM;
	}

	if (adt_start_session(&ah, NULL, 0)) {
		zerror(zlogp, B_TRUE, gettext("audit failure."));
		return;
	}
	if (adt_set_from_ucred(ah, uc, ADT_NEW)) {
		zerror(zlogp, B_TRUE, gettext("audit failure."));
		(void) adt_end_session(ah);
		return;
	}

	event = adt_alloc_event(ah, ADT_zone_state);
	if (event == NULL) {
		zerror(zlogp, B_TRUE, gettext("audit failure."));
		(void) adt_end_session(ah);
		return;
	}
	event->adt_zone_state.zonename = zone_name;
	event->adt_zone_state.new_state = new_state;

	if (adt_put_event(event, pass_fail, fail_reason))
		zerror(zlogp, B_TRUE, gettext("audit failure."));

	adt_free_event(event);

	(void) adt_end_session(ah);
}

/*
 * Log the exit time and status of the zone's init process into
 * {zonepath}/lastexited. If the zone shutdown normally, the exit status will
 * be -1, otherwise it will be the exit status as described in wait.3c.
 * If the zone is configured to restart init, then nothing will be logged if
 * init exits unexpectedly (the kernel will never upcall in this case).
 */
static void
log_init_exit(int status)
{
	char p[MAXPATHLEN];
	char buf[128];
	struct timeval t;
	int fd;

	if (snprintf(p, sizeof (p), "%s/lastexited", zonepath) > sizeof (p))
		return;
	if (gettimeofday(&t, NULL) != 0)
		return;
	if (snprintf(buf, sizeof (buf), "%ld.%ld %d\n", t.tv_sec, t.tv_usec,
	    status) > sizeof (buf))
		return;
	if ((fd = open(p, O_WRONLY | O_CREAT | O_TRUNC, 0644)) < 0)
		return;

	(void) write(fd, buf, strlen(buf));

	(void) close(fd);
}

/*
 * The main routine for the door server that deals with zone state transitions.
 */
/* ARGSUSED */
static void
server(void *cookie, char *args, size_t alen, door_desc_t *dp,
    uint_t n_desc)
{
	ucred_t *uc = NULL;
	const priv_set_t *eset;

	zone_state_t zstate;
	zone_cmd_t cmd;
	boolean_t debug;
	int init_status;
	zone_cmd_arg_t *zargp;

<<<<<<< HEAD
	boolean_t kernelcall = B_TRUE;
=======
	boolean_t kernelcall = B_FALSE;
>>>>>>> 3466010b

	int rval = -1;
	uint64_t uniqid;
	zoneid_t zoneid = -1;
	zlog_t zlog;
	zlog_t *zlogp;
	zone_cmd_rval_t *rvalp;
	size_t rlen = getpagesize(); /* conservative */
	fs_callback_t cb;
	brand_handle_t bh;
	boolean_t wait_shut = B_FALSE;

	/* LINTED E_BAD_PTR_CAST_ALIGN */
	zargp = (zone_cmd_arg_t *)args;

	/*
	 * When we get the door unref message, we've fdetach'd the door, and
	 * it is time for us to shut down zoneadmd.
	 */
	if (zargp == DOOR_UNREF_DATA) {
		logstream_close(platloghdl, B_TRUE);

		/*
		 * See comment at end of main() for info on the last rites.
		 */
		exit(0);
	}

	if (zargp == NULL) {
		(void) door_return(NULL, 0, 0, 0);
	}

	rvalp = alloca(rlen);
	bzero(rvalp, rlen);
	zlog.logfile = NULL;
	zlog.buflen = zlog.loglen = rlen - sizeof (zone_cmd_rval_t) + 1;
	zlog.buf = rvalp->errbuf;
	zlog.log = zlog.buf;
	/* defer initialization of zlog.locale until after credential check */
	zlogp = &zlog;

	if (alen != sizeof (zone_cmd_arg_t)) {
		/*
		 * This really shouldn't be happening.
		 */
		zerror(&logsys, B_FALSE, "argument size (%d bytes) "
		    "unexpected (expected %d bytes)", alen,
		    sizeof (zone_cmd_arg_t));
		goto out;
	}
	cmd = zargp->cmd;
	debug = zargp->debug;
	init_status = zargp->status;

	if (door_ucred(&uc) != 0) {
		zerror(&logsys, B_TRUE, "door_ucred");
		goto out;
	}
	eset = ucred_getprivset(uc, PRIV_EFFECTIVE);
	if (ucred_getzoneid(uc) != GLOBAL_ZONEID ||
	    (eset != NULL ? !priv_ismember(eset, PRIV_SYS_CONFIG) :
	    ucred_geteuid(uc) != 0)) {
		zerror(&logsys, B_FALSE, "insufficient privileges");
		goto out;
	}

	kernelcall = ucred_getpid(uc) == 0;

	/*
	 * This is safe because we only use a zlog_t throughout the
	 * duration of a door call; i.e., by the time the pointer
	 * might become invalid, the door call would be over.
	 */
	zlog.locale = kernelcall ? DEFAULT_LOCALE : zargp->locale;

	(void) mutex_lock(&lock);

	/*
	 * Once we start to really die off, we don't want more connections.
	 */
	if (in_death_throes) {
		(void) mutex_unlock(&lock);
		ucred_free(uc);
		(void) door_return(NULL, 0, 0, 0);
		thr_exit(NULL);
	}

	/*
	 * Check for validity of command.
	 */
	if (cmd != Z_READY && cmd != Z_BOOT && cmd != Z_FORCEBOOT &&
	    cmd != Z_REBOOT && cmd != Z_SHUTDOWN && cmd != Z_HALT &&
	    cmd != Z_NOTE_UNINSTALLING && cmd != Z_MOUNT &&
	    cmd != Z_FORCEMOUNT && cmd != Z_UNMOUNT) {
		zerror(&logsys, B_FALSE, "invalid command %d", (int)cmd);
		goto out;
	}

	if (kernelcall && (cmd != Z_HALT && cmd != Z_REBOOT)) {
		/*
		 * Can't happen
		 */
		zerror(&logsys, B_FALSE, "received unexpected kernel upcall %d",
		    cmd);
		goto out;
	}
	/*
	 * We ignore the possibility of someone calling zone_create(2)
	 * explicitly; all requests must come through zoneadmd.
	 */
	if (zone_get_state(zone_name, &zstate) != Z_OK) {
		/*
		 * Something terribly wrong happened
		 */
		zerror(&logsys, B_FALSE, "unable to determine state of zone");
		goto out;
	}

	if (kernelcall) {
		/*
		 * Kernel-initiated requests may lose their validity if the
		 * zone_t the kernel was referring to has gone away.
		 */
		if ((zoneid = getzoneidbyname(zone_name)) == -1 ||
		    zone_getattr(zoneid, ZONE_ATTR_UNIQID, &uniqid,
		    sizeof (uniqid)) == -1 || uniqid != zargp->uniqid) {
			/*
			 * We're not talking about the same zone. The request
			 * must have arrived too late.  Return error.
			 */
			rval = -1;
			goto out;
		}
		zlogp = &logplat;	/* Log errors to platform.log */
	}

	/*
	 * If we are being asked to forcibly mount or boot a zone, we
	 * pretend that an INCOMPLETE zone is actually INSTALLED.
	 */
	if (zstate == ZONE_STATE_INCOMPLETE &&
	    (cmd == Z_FORCEBOOT || cmd == Z_FORCEMOUNT))
		zstate = ZONE_STATE_INSTALLED;

	switch (zstate) {
	case ZONE_STATE_CONFIGURED:
	case ZONE_STATE_INCOMPLETE:
		/*
		 * Not our area of expertise; we just print a nice message
		 * and die off.
		 */
		zerror(zlogp, B_FALSE,
		    "%s operation is invalid for zones in state '%s'",
		    z_cmd_name(cmd), zone_state_str(zstate));
		break;

	case ZONE_STATE_INSTALLED:
		switch (cmd) {
		case Z_READY:
			rval = zone_ready(zlogp, Z_MNT_BOOT, zstate, debug);
			if (rval == 0)
				eventstream_write(Z_EVT_ZONE_READIED);
			zcons_statechanged();
			break;
		case Z_BOOT:
		case Z_FORCEBOOT:
			eventstream_write(Z_EVT_ZONE_BOOTING);
			if ((rval = zone_ready(zlogp, Z_MNT_BOOT, zstate,
			    debug)) == 0) {
				rval = zone_bootup(zlogp, zargp->bootbuf,
				    zstate, debug);
			}
			audit_put_record(zlogp, uc, rval, "boot");
			zcons_statechanged();
			if (rval != 0) {
				bringup_failure_recovery = B_TRUE;
				(void) zone_halt(zlogp, B_FALSE, B_FALSE,
				    zstate, debug);
				eventstream_write(Z_EVT_ZONE_BOOTFAILED);
			}
			break;
		case Z_SHUTDOWN:
		case Z_HALT:
			if (kernelcall)	/* Invalid; can't happen */
				abort();
			/*
			 * We could have two clients racing to halt this
			 * zone; the second client loses, but its request
			 * doesn't fail, since the zone is now in the desired
			 * state.
			 */
			zerror(zlogp, B_FALSE, "zone is already halted");
			rval = 0;
			break;
		case Z_REBOOT:
			if (kernelcall)	/* Invalid; can't happen */
				abort();
			zerror(zlogp, B_FALSE, "%s operation is invalid "
			    "for zones in state '%s'", z_cmd_name(cmd),
			    zone_state_str(zstate));
			rval = -1;
			break;
		case Z_NOTE_UNINSTALLING:
			if (kernelcall)	/* Invalid; can't happen */
				abort();
			/*
			 * Tell the console to print out a message about this.
			 * Once it does, we will be in_death_throes.
			 */
			eventstream_write(Z_EVT_ZONE_UNINSTALLING);
			break;
		case Z_MOUNT:
		case Z_FORCEMOUNT:
			if (kernelcall)	/* Invalid; can't happen */
				abort();
			if (!zone_isnative && !zone_iscluster &&
			    !zone_islabeled) {
				/*
				 * -U mounts the zone without lofs mounting
				 * zone file systems back into the scratch
				 * zone.  This is required when mounting
				 * non-native branded zones.
				 */
				(void) strlcpy(zargp->bootbuf, "-U",
				    BOOTARGS_MAX);
			}

			rval = zone_ready(zlogp,
			    strcmp(zargp->bootbuf, "-U") == 0 ?
			    Z_MNT_UPDATE : Z_MNT_SCRATCH, zstate, debug);
			if (rval != 0)
				break;

			eventstream_write(Z_EVT_ZONE_READIED);

			/*
			 * Get a handle to the default brand info.
			 * We must always use the default brand file system
			 * list when mounting the zone.
			 */
			if ((bh = brand_open(default_brand)) == NULL) {
				rval = -1;
				break;
			}

			/*
			 * Get the list of filesystems to mount from
			 * the brand configuration.  These mounts are done
			 * via a thread that will enter the zone, so they
			 * are done from within the context of the zone.
			 */
			cb.zlogp = zlogp;
			cb.zoneid = zone_id;
			cb.mount_cmd = B_TRUE;
			rval = brand_platform_iter_mounts(bh,
			    mount_early_fs, &cb);

			brand_close(bh);

			/*
			 * Ordinarily, /dev/fd would be mounted inside the zone
			 * by svc:/system/filesystem/usr:default, but since
			 * we're not booting the zone, we need to do this
			 * manually.
			 */
			if (rval == 0)
				rval = mount_early_fs(&cb,
				    "fd", "/dev/fd", "fd", NULL);
			break;
		case Z_UNMOUNT:
			if (kernelcall)	/* Invalid; can't happen */
				abort();
			zerror(zlogp, B_FALSE, "zone is already unmounted");
			rval = 0;
			break;
		}
		break;

	case ZONE_STATE_READY:
		switch (cmd) {
		case Z_READY:
			/*
			 * We could have two clients racing to ready this
			 * zone; the second client loses, but its request
			 * doesn't fail, since the zone is now in the desired
			 * state.
			 */
			zerror(zlogp, B_FALSE, "zone is already ready");
			rval = 0;
			break;
		case Z_FORCEBOOT:
		case Z_BOOT:
		case Z_FORCEBOOT:
			(void) strlcpy(boot_args, zargp->bootbuf,
			    sizeof (boot_args));
			eventstream_write(Z_EVT_ZONE_BOOTING);
			rval = zone_bootup(zlogp, zargp->bootbuf, zstate,
			    debug);
			audit_put_record(zlogp, uc, rval, "boot");
			zcons_statechanged();
			if (rval != 0) {
				bringup_failure_recovery = B_TRUE;
				(void) zone_halt(zlogp, B_FALSE, B_TRUE,
				    zstate, debug);
				eventstream_write(Z_EVT_ZONE_BOOTFAILED);
			}
			boot_args[0] = '\0';
			break;
		case Z_HALT:
			if (kernelcall)	/* Invalid; can't happen */
				abort();
			if ((rval = zone_halt(zlogp, B_FALSE, B_FALSE, zstate,
			    debug)) != 0)
				break;
			zcons_statechanged();
			eventstream_write(Z_EVT_ZONE_HALTED);
			break;
		case Z_SHUTDOWN:
		case Z_REBOOT:
		case Z_NOTE_UNINSTALLING:
		case Z_FORCEMOUNT:
		case Z_MOUNT:
		case Z_FORCEMOUNT:
		case Z_UNMOUNT:
			if (kernelcall)	/* Invalid; can't happen */
				abort();
			zerror(zlogp, B_FALSE, "%s operation is invalid "
			    "for zones in state '%s'", z_cmd_name(cmd),
			    zone_state_str(zstate));
			rval = -1;
			break;
		}
		break;

	case ZONE_STATE_MOUNTED:
		switch (cmd) {
		case Z_UNMOUNT:
			if (kernelcall)	/* Invalid; can't happen */
				abort();
			rval = zone_halt(zlogp, B_TRUE, B_FALSE, zstate, debug);
			if (rval == 0) {
				eventstream_write(Z_EVT_ZONE_HALTED);
				(void) sema_post(&scratch_sem);
			}
			break;
		default:
			if (kernelcall)	/* Invalid; can't happen */
				abort();
			zerror(zlogp, B_FALSE, "%s operation is invalid "
			    "for zones in state '%s'", z_cmd_name(cmd),
			    zone_state_str(zstate));
			rval = -1;
			break;
		}
		break;

	case ZONE_STATE_RUNNING:
	case ZONE_STATE_SHUTTING_DOWN:
	case ZONE_STATE_DOWN:
		switch (cmd) {
		case Z_READY:
			if ((rval = zone_halt(zlogp, B_FALSE, B_TRUE, zstate,
			    debug)) != 0)
				break;
			zcons_statechanged();
			if ((rval = zone_ready(zlogp, Z_MNT_BOOT, zstate,
			    debug)) == 0)
				eventstream_write(Z_EVT_ZONE_READIED);
			else
				eventstream_write(Z_EVT_ZONE_HALTED);
			break;
		case Z_FORCEBOOT:
		case Z_BOOT:
		case Z_FORCEBOOT:
			/*
			 * We could have two clients racing to boot this
			 * zone; the second client loses, but its request
			 * doesn't fail, since the zone is now in the desired
			 * state.
			 */
			zerror(zlogp, B_FALSE, "zone is already booted");
			rval = 0;
			break;
		case Z_HALT:
			if (kernelcall) {
				log_init_exit(init_status);
			} else {
				log_init_exit(-1);
			}
			if ((rval = zone_halt(zlogp, B_FALSE, B_FALSE, zstate,
			    debug)) != 0)
				break;
			eventstream_write(Z_EVT_ZONE_HALTED);
			zcons_statechanged();
			break;
		case Z_REBOOT:
			(void) strlcpy(boot_args, zargp->bootbuf,
			    sizeof (boot_args));
			eventstream_write(Z_EVT_ZONE_REBOOTING);
			if ((rval = zone_halt(zlogp, B_FALSE, B_TRUE, zstate,
			    debug)) != 0) {
				eventstream_write(Z_EVT_ZONE_BOOTFAILED);
				boot_args[0] = '\0';
				break;
			}
			zcons_statechanged();
			if ((rval = zone_ready(zlogp, Z_MNT_BOOT, zstate,
			    debug)) != 0) {
				eventstream_write(Z_EVT_ZONE_BOOTFAILED);
				boot_args[0] = '\0';
				break;
			}
			rval = zone_bootup(zlogp, zargp->bootbuf, zstate,
			    debug);
			audit_put_record(zlogp, uc, rval, "reboot");
			if (rval != 0) {
				(void) zone_halt(zlogp, B_FALSE, B_TRUE,
				    zstate, debug);
				eventstream_write(Z_EVT_ZONE_BOOTFAILED);
			}
			boot_args[0] = '\0';
			break;
		case Z_SHUTDOWN:
			if ((rval = zone_graceful_shutdown(zlogp)) == 0) {
				wait_shut = B_TRUE;
			}
			break;
		case Z_NOTE_UNINSTALLING:
		case Z_FORCEMOUNT:
		case Z_MOUNT:
		case Z_FORCEMOUNT:
		case Z_UNMOUNT:
			zerror(zlogp, B_FALSE, "%s operation is invalid "
			    "for zones in state '%s'", z_cmd_name(cmd),
			    zone_state_str(zstate));
			rval = -1;
			break;
		}
		break;
	default:
		abort();
	}

	/*
	 * Because the state of the zone may have changed, we make sure
	 * to wake the console poller, which is in charge of initiating
	 * the shutdown procedure as necessary.
	 */
	eventstream_write(Z_EVT_NULL);

out:
	(void) mutex_unlock(&lock);

	/* Wait for the Z_SHUTDOWN commands to complete */
	if (wait_shut)
		rval = zone_wait_shutdown(zlogp);

	if (kernelcall) {
		rvalp = NULL;
		rlen = 0;
	} else {
		rvalp->rval = rval;
	}
	if (uc != NULL)
		ucred_free(uc);
	(void) door_return((char *)rvalp, rlen, NULL, 0);
	thr_exit(NULL);
}

static int
setup_door(zlog_t *zlogp)
{
	if ((zone_door = door_create(server, NULL,
	    DOOR_UNREF | DOOR_REFUSE_DESC | DOOR_NO_CANCEL)) < 0) {
		zerror(zlogp, B_TRUE, "%s failed", "door_create");
		return (-1);
	}
	(void) fdetach(zone_door_path);

	if (fattach(zone_door, zone_door_path) != 0) {
		zerror(zlogp, B_TRUE, "fattach to %s failed", zone_door_path);
		(void) door_revoke(zone_door);
		(void) fdetach(zone_door_path);
		zone_door = -1;
		return (-1);
	}
	return (0);
}

/*
 * zoneadm(8) will start zoneadmd if it thinks it isn't running; this
 * is where zoneadmd itself will check to see that another instance of
 * zoneadmd isn't already controlling this zone.
 *
 * The idea here is that we want to open the path to which we will
 * attach our door, lock it, and then make sure that no-one has beat us
 * to fattach(3c)ing onto it.
 *
 * fattach(3c) is really a mount, so there are actually two possible
 * vnodes we could be dealing with.  Our strategy is as follows:
 *
 * - If the file we opened is a regular file (common case):
 *	There is no fattach(3c)ed door, so we have a chance of becoming
 *	the managing zoneadmd. We attempt to lock the file: if it is
 *	already locked, that means someone else raced us here, so we
 *	lose and give up.  zoneadm(8) will try to contact the zoneadmd
 *	that beat us to it.
 *
 * - If the file we opened is a namefs file:
 *	This means there is already an established door fattach(3c)'ed
 *	to the rendezvous path.  We've lost the race, so we give up.
 *	Note that in this case we also try to grab the file lock, and
 *	will succeed in acquiring it since the vnode locked by the
 *	"winning" zoneadmd was a regular one, and the one we locked was
 *	the fattach(3c)'ed door node.  At any rate, no harm is done, and
 *	we just return to zoneadm(8) which knows to retry.
 */
static int
make_daemon_exclusive(zlog_t *zlogp)
{
	int doorfd = -1;
	int err, ret = -1;
	struct stat st;
	struct flock flock;
	zone_state_t zstate;

top:
	if ((err = zone_get_state(zone_name, &zstate)) != Z_OK) {
		zerror(zlogp, B_FALSE, "failed to get zone state: %s",
		    zonecfg_strerror(err));
		goto out;
	}
	if ((doorfd = open(zone_door_path, O_CREAT|O_RDWR,
	    S_IREAD|S_IWRITE)) < 0) {
		zerror(zlogp, B_TRUE, "failed to open %s", zone_door_path);
		goto out;
	}
	if (fstat(doorfd, &st) < 0) {
		zerror(zlogp, B_TRUE, "failed to stat %s", zone_door_path);
		goto out;
	}
	/*
	 * Lock the file to synchronize with other zoneadmd
	 */
	flock.l_type = F_WRLCK;
	flock.l_whence = SEEK_SET;
	flock.l_start = (off_t)0;
	flock.l_len = (off_t)0;
	if (fcntl(doorfd, F_SETLK, &flock) < 0) {
		/*
		 * Someone else raced us here and grabbed the lock file
		 * first.  A warning here is inappropriate since nothing
		 * went wrong.
		 */
		goto out;
	}

	if (strcmp(st.st_fstype, "namefs") == 0) {
		struct door_info info;

		/*
		 * There is already something fattach()'ed to this file.
		 * Lets see what the door is up to.
		 */
		if (door_info(doorfd, &info) == 0 && info.di_target != -1) {
			/*
			 * Another zoneadmd process seems to be in
			 * control of the situation and we don't need to
			 * be here.  A warning here is inappropriate
			 * since nothing went wrong.
			 *
			 * If the door has been revoked, the zoneadmd
			 * process currently managing the zone is going
			 * away.  We'll return control to zoneadm(8)
			 * which will try again (by which time zoneadmd
			 * will hopefully have exited).
			 */
			goto out;
		}

		/*
		 * If we got this far, there's a fattach(3c)'ed door
		 * that belongs to a process that has exited, which can
		 * happen if the previous zoneadmd died unexpectedly.
		 *
		 * Let user know that something is amiss, but that we can
		 * recover; if the zone is in the installed state, then don't
		 * message, since having a running zoneadmd isn't really
		 * expected/needed.  We want to keep occurences of this message
		 * limited to times when zoneadmd is picking back up from a
		 * zoneadmd that died while the zone was in some non-trivial
		 * state.
		 */
		if (zstate > ZONE_STATE_INSTALLED) {
			zerror(zlogp, B_FALSE,
			    "zone '%s': WARNING: zone is in state '%s', but "
			    "zoneadmd does not appear to be available; "
			    "restarted zoneadmd to recover.",
			    zone_name, zone_state_str(zstate));

			/*
			 * Startup a thread to perform the zfd logging/tty svc
			 * for the zone. zlogp won't be valid for much longer
			 * so use logplat.
			 */
			if (getzoneidbyname(zone_name) != -1) {
				create_log_thread(&logplat);
			}

			/* recover the global configuration snapshot */
			if (snap_hndl == NULL) {
				if ((snap_hndl = zonecfg_init_handle())
				    == NULL ||
				    zonecfg_create_snapshot(zone_name)
				    != Z_OK ||
				    zonecfg_get_snapshot_handle(zone_name,
				    snap_hndl) != Z_OK) {
					zerror(zlogp, B_FALSE, "recovering "
					    "zone configuration handle");
					goto out;
				}
			}
		}

		(void) fdetach(zone_door_path);
		(void) close(doorfd);
		goto top;
	}
	ret = 0;
out:
	(void) close(doorfd);
	return (ret);
}

/*
 * Run the query hook with the 'env' parameter.  It should return a
 * string of tab-delimited key-value pairs, each of which should be set
 * in the environment.
 *
 * Because the env_vars string values become part of the environment, the
 * string is static and we don't free it.
 *
 * This function is always called before zoneadmd forks and makes itself
 * exclusive, so it is possible there could more than one instance of zoneadmd
 * running in parallel at this point. Thus, we have no zonecfg snapshot and
 * shouldn't take one yet (i.e. snap_hndl is NULL). Thats ok, since we don't
 * need any zonecfg info to query for a brand-specific env value.
 */
static int
set_brand_env(zlog_t *zlogp)
{
	int ret = 0;
	static char *env_vars = NULL;
	char buf[2 * MAXPATHLEN];

	if (query_hook[0] == '\0' || env_vars != NULL)
		return (0);

	if (snprintf(buf, sizeof (buf), "%s env", query_hook) > sizeof (buf))
		return (-1);

	if (do_subproc(zlogp, buf, &env_vars, B_FALSE) != 0)
		return (-1);

	if (env_vars != NULL) {
		char *sp;

		sp = strtok(env_vars, "\t");
		while (sp != NULL) {
			if (putenv(sp) != 0) {
				ret = -1;
				break;
			}
			sp = strtok(NULL, "\t");
		}
	}

	return (ret);
}

/*
 * Setup the brand's pre and post state change callbacks, as well as the
 * query callback, if any of these exist.
 */
static int
brand_callback_init(brand_handle_t bh, char *zone_name)
{
	(void) strlcpy(pre_statechg_hook, EXEC_PREFIX,
	    sizeof (pre_statechg_hook));

	if (brand_get_prestatechange(bh, zone_name, zonepath,
	    pre_statechg_hook + EXEC_LEN,
	    sizeof (pre_statechg_hook) - EXEC_LEN) != 0)
		return (-1);

	if (strlen(pre_statechg_hook) <= EXEC_LEN)
		pre_statechg_hook[0] = '\0';

	(void) strlcpy(post_statechg_hook, EXEC_PREFIX,
	    sizeof (post_statechg_hook));

	if (brand_get_poststatechange(bh, zone_name, zonepath,
	    post_statechg_hook + EXEC_LEN,
	    sizeof (post_statechg_hook) - EXEC_LEN) != 0)
		return (-1);

	if (strlen(post_statechg_hook) <= EXEC_LEN)
		post_statechg_hook[0] = '\0';

	(void) strlcpy(query_hook, EXEC_PREFIX,
	    sizeof (query_hook));

	if (brand_get_query(bh, zone_name, zonepath, query_hook + EXEC_LEN,
	    sizeof (query_hook) - EXEC_LEN) != 0)
		return (-1);

	if (strlen(query_hook) <= EXEC_LEN)
		query_hook[0] = '\0';

	return (0);
}

int
main(int argc, char *argv[])
{
	int opt;
	zoneid_t zid;
	priv_set_t *privset;
	zone_state_t zstate;
	char parents_locale[MAXPATHLEN];
	brand_handle_t bh;
	int err;

	pid_t pid;
	sigset_t blockset;
	sigset_t block_cld;

	struct {
		sema_t sem;
		int status;
		zlog_t log;
	} *shstate;
	size_t shstatelen = getpagesize();

	zlog_t errlog;
	zlog_t *zlogp;

	int ctfd;

	progname = get_execbasename(argv[0]);

	/*
	 * Make sure stderr is unbuffered
	 */
	(void) setbuffer(stderr, NULL, 0);

	/*
	 * Get out of the way of mounted filesystems, since we will daemonize
	 * soon.
	 */
	(void) chdir("/");

	/*
	 * Use the default system umask per PSARC 1998/110 rather than
	 * anything that may have been set by the caller.
	 */
	(void) umask(CMASK);

	/*
	 * Initially we want to use our parent's locale.
	 */
	(void) setlocale(LC_ALL, "");
	(void) textdomain(TEXT_DOMAIN);
	(void) strlcpy(parents_locale, setlocale(LC_MESSAGES, NULL),
	    sizeof (parents_locale));

	/*
	 * This zlog_t is used for writing to stderr
	 */
	errlog.logfile = stderr;
	errlog.buflen = errlog.loglen = 0;
	errlog.buf = errlog.log = NULL;
	errlog.locale = parents_locale;

	/*
	 * We start off writing to stderr until we're ready to daemonize.
	 */
	zlogp = &errlog;

	/*
	 * Process options.
	 */
	while ((opt = getopt(argc, argv, "R:z:")) != EOF) {
		switch (opt) {
		case 'R':
			zonecfg_set_root(optarg);
			break;
		case 'z':
			zone_name = optarg;
			break;
		default:
			usage();
		}
	}

	if (zone_name == NULL)
		usage();

	/*
	 * Because usage() prints directly to stderr, it has gettext()
	 * wrapping, which depends on the locale.  But since zerror() calls
	 * localize() which tweaks the locale, it is not safe to call zerror()
	 * until after the last call to usage().  Fortunately, the last call
	 * to usage() is just above and the first call to zerror() is just
	 * below.  Don't mess this up.
	 */
	if (strcmp(zone_name, GLOBAL_ZONENAME) == 0) {
		zerror(zlogp, B_FALSE, "cannot manage the %s zone",
		    GLOBAL_ZONENAME);
		return (1);
	}

	if (zone_get_id(zone_name, &zid) != 0) {
		zerror(zlogp, B_FALSE, "could not manage %s: %s", zone_name,
		    zonecfg_strerror(Z_NO_ZONE));
		return (1);
	}

	if ((err = zone_get_state(zone_name, &zstate)) != Z_OK) {
		zerror(zlogp, B_FALSE, "failed to get zone state: %s",
		    zonecfg_strerror(err));
		return (1);
	}
	if (zstate < ZONE_STATE_INCOMPLETE) {
		zerror(zlogp, B_FALSE,
		    "cannot manage a zone which is in state '%s'",
		    zone_state_str(zstate));
		return (1);
	}

	if (zone_get_zonepath(zone_name, zonepath, sizeof (zonepath)) != Z_OK) {
		zerror(zlogp, B_FALSE, "unable to determine zone path");
		return (-1);
	}

	if (zonecfg_default_brand(default_brand,
	    sizeof (default_brand)) != Z_OK) {
		zerror(zlogp, B_FALSE, "unable to determine default brand");
		return (1);
	}

	/* Get a handle to the brand info for this zone */
	if (zone_get_brand(zone_name, brand_name, sizeof (brand_name))
	    != Z_OK) {
		zerror(zlogp, B_FALSE, "unable to determine zone brand");
		return (1);
	}
	zone_isnative = (strcmp(brand_name, NATIVE_BRAND_NAME) == 0);
	zone_islabeled = (strcmp(brand_name, LABELED_BRAND_NAME) == 0);

	/*
	 * In the alternate root environment, the only supported
	 * operations are mount and unmount.  In this case, just treat
	 * the zone as native if it is cluster.  Cluster zones can be
	 * native for the purpose of LU or upgrade, and the cluster
	 * brand may not exist in the miniroot (such as in net install
	 * upgrade).
	 */
	if (strcmp(brand_name, CLUSTER_BRAND_NAME) == 0) {
		zone_iscluster = B_TRUE;
		if (zonecfg_in_alt_root()) {
			(void) strlcpy(brand_name, default_brand,
			    sizeof (brand_name));
		}
	} else {
		zone_iscluster = B_FALSE;
	}

	if ((bh = brand_open(brand_name)) == NULL) {
		zerror(zlogp, B_FALSE, "unable to open zone brand");
		return (1);
	}

	/* Get state change brand hooks. */
	if (brand_callback_init(bh, zone_name) == -1) {
		zerror(zlogp, B_TRUE,
		    "failed to initialize brand state change hooks");
		brand_close(bh);
		return (1);
	}

	brand_close(bh);

	/*
	 * Check that we have all privileges.  It would be nice to pare
	 * this down, but this is at least a first cut.
	 */
	if ((privset = priv_allocset()) == NULL) {
		zerror(zlogp, B_TRUE, "%s failed", "priv_allocset");
		return (1);
	}

	if (getppriv(PRIV_EFFECTIVE, privset) != 0) {
		zerror(zlogp, B_TRUE, "%s failed", "getppriv");
		priv_freeset(privset);
		return (1);
	}

	if (priv_isfullset(privset) == B_FALSE) {
		zerror(zlogp, B_FALSE, "You lack sufficient privilege to "
		    "run this command (all privs required)");
		priv_freeset(privset);
		return (1);
	}
	priv_freeset(privset);

	if (set_brand_env(zlogp) != 0) {
		zerror(zlogp, B_FALSE, "Unable to setup brand's environment");
		return (1);
	}

	if (mkzonedir(zlogp) != 0)
		return (1);

	/*
	 * Pre-fork: setup shared state
	 */
	if ((shstate = (void *)mmap(NULL, shstatelen,
	    PROT_READ|PROT_WRITE, MAP_SHARED|MAP_ANON, -1, (off_t)0)) ==
	    MAP_FAILED) {
		zerror(zlogp, B_TRUE, "%s failed", "mmap");
		return (1);
	}
	if (sema_init(&shstate->sem, 0, USYNC_PROCESS, NULL) != 0) {
		zerror(zlogp, B_TRUE, "%s failed", "sema_init()");
		(void) munmap((char *)shstate, shstatelen);
		return (1);
	}
	shstate->log.logfile = NULL;
	shstate->log.buflen = shstatelen - sizeof (*shstate);
	shstate->log.loglen = shstate->log.buflen;
	shstate->log.buf = (char *)shstate + sizeof (*shstate);
	shstate->log.log = shstate->log.buf;
	shstate->log.locale = parents_locale;
	shstate->status = -1;

	/*
	 * We need a SIGCHLD handler so the sema_wait() below will wake
	 * up if the child dies without doing a sema_post().
	 */
	(void) sigset(SIGCHLD, sigchld);
	/*
	 * We must mask SIGCHLD until after we've coped with the fork
	 * sufficiently to deal with it; otherwise we can race and
	 * receive the signal before pid has been initialized
	 * (yes, this really happens).
	 */
	(void) sigemptyset(&block_cld);
	(void) sigaddset(&block_cld, SIGCHLD);
	(void) sigprocmask(SIG_BLOCK, &block_cld, NULL);

	/*
	 * The parent only needs stderr after the fork, so close other fd's
	 * that we inherited from zoneadm so that the parent doesn't have those
	 * open while waiting. The child will close the rest after the fork.
	 */
	closefrom(3);

	if ((ctfd = init_template()) == -1) {
		zerror(zlogp, B_TRUE, "failed to create contract");
		return (1);
	}

	/*
	 * Do not let another thread localize a message while we are forking.
	 */
	(void) mutex_lock(&msglock);
	pid = fork();
	(void) mutex_unlock(&msglock);

	/*
	 * In all cases (parent, child, and in the event of an error) we
	 * don't want to cause creation of contracts on subsequent fork()s.
	 */
	(void) ct_tmpl_clear(ctfd);
	(void) close(ctfd);

	if (pid == -1) {
		zerror(zlogp, B_TRUE, "could not fork");
		return (1);

	} else if (pid > 0) { /* parent */
		(void) sigprocmask(SIG_UNBLOCK, &block_cld, NULL);
		/*
		 * This marks a window of vulnerability in which we receive
		 * the SIGCLD before falling into sema_wait (normally we would
		 * get woken up from sema_wait with EINTR upon receipt of
		 * SIGCLD).  So we may need to use some other scheme like
		 * sema_posting in the sigcld handler.
		 * blech
		 */
		(void) sema_wait(&shstate->sem);
		(void) sema_destroy(&shstate->sem);
		if (shstate->status != 0)
			(void) waitpid(pid, NULL, WNOHANG);
		/*
		 * It's ok if we die with SIGPIPE.  It's not like we could have
		 * done anything about it.
		 */
		(void) fprintf(stderr, "%s", shstate->log.buf);
		_exit(shstate->status == 0 ? 0 : 1);
	}

	/*
	 * The child charges on.
	 */
	(void) sigset(SIGCHLD, SIG_DFL);
	(void) sigprocmask(SIG_UNBLOCK, &block_cld, NULL);

	/*
	 * SIGPIPE can be delivered if we write to a socket for which the
	 * peer endpoint is gone.  That can lead to too-early termination
	 * of zoneadmd, and that's not good eats.
	 */
	(void) sigset(SIGPIPE, SIG_IGN);
	/*
	 * Stop using stderr
	 */
	zlogp = &shstate->log;

	/*
	 * We don't need stdout/stderr from now on.
	 */
	closefrom(0);

	/*
	 * Initialize the syslog zlog_t.  This needs to be done after
	 * the call to closefrom().
	 */
	logsys.buf = logsys.log = NULL;
	logsys.buflen = logsys.loglen = 0;
	logsys.logfile = NULL;
	logsys.locale = DEFAULT_LOCALE;

	openlog("zoneadmd", LOG_PID, LOG_DAEMON);

	/*
	 * Allow logging to <zonepath>/logs/<file>.
	 */
	logstream_init(zlogp);
	platloghdl = logstream_open("platform.log", "zoneadmd", 0);

	/* logplat looks the same as logsys, but logs to platform.log */
	logplat = logsys;

	/*
	 * The eventstream is used to publish state changes in the zone
	 * from the door threads to the console I/O poller.
	 */
	if (eventstream_init() == -1) {
		zerror(zlogp, B_TRUE, "unable to create eventstream");
		goto child_out;
	}

	(void) snprintf(zone_door_path, sizeof (zone_door_path),
	    "%s" ZONE_DOOR_PATH, zonecfg_get_root(), zone_name);

	/*
	 * See if another zoneadmd is running for this zone.  If not, then we
	 * can now modify system state.
	 */
	if (make_daemon_exclusive(zlogp) == -1)
		goto child_out;

	/*
	 * Create/join a new session; we need to be careful of what we do with
	 * the console from now on so we don't end up being the session leader
	 * for the terminal we're going to be handing out.
	 */
	(void) setsid();

	/*
	 * This thread shouldn't be receiving any signals; in particular,
	 * SIGCHLD should be received by the thread doing the fork().  The
	 * exceptions are SIGHUP and SIGUSR1 for log rotation, set up by
	 * logstream_init().
	 */
	(void) sigfillset(&blockset);
	(void) sigdelset(&blockset, SIGHUP);
	(void) sigdelset(&blockset, SIGUSR1);
	(void) thr_sigsetmask(SIG_BLOCK, &blockset, NULL);

	/*
	 * Setup the console device and get ready to serve the console;
	 * once this has completed, we're ready to let console clients
	 * make an attempt to connect (they will block until
	 * serve_console_sock() below gets called, and any pending
	 * connection is accept()ed).
	 */
	if (!zonecfg_in_alt_root() && init_console(zlogp) < 0)
		goto child_out;

	/*
	 * Take the lock now, so that when the door server gets going, we
	 * are guaranteed that it won't take a request until we are sure
	 * that everything is completely set up.  See the child_out: label
	 * below to see why this matters.
	 */
	(void) mutex_lock(&lock);

	/* Init semaphore for scratch zones. */
	if (sema_init(&scratch_sem, 0, USYNC_THREAD, NULL) == -1) {
		zerror(zlogp, B_TRUE,
		    "failed to initialize semaphore for scratch zone");
		goto child_out;
	}

	/* open the dladm handle */
	if (dladm_open(&dld_handle) != DLADM_STATUS_OK) {
		zerror(zlogp, B_FALSE, "failed to open dladm handle");
		goto child_out;
	}

	/*
	 * Note: door setup must occur *after* the console is setup.
	 * This is so that as zlogin tests the door to see if zoneadmd
	 * is ready yet, we know that the console will get serviced
	 * once door_info() indicates that the door is "up".
	 */
	if (setup_door(zlogp) == -1)
		goto child_out;

	/*
	 * Things seem OK so far; tell the parent process that we're done
	 * with setup tasks.  This will cause the parent to exit, signalling
	 * to zoneadm, zlogin, or whatever forked it that we are ready to
	 * service requests.
	 */
	shstate->status = 0;
	(void) sema_post(&shstate->sem);
	(void) munmap((char *)shstate, shstatelen);
	shstate = NULL;

	(void) mutex_unlock(&lock);

	/*
	 * zlogp is now invalid, so reset it to the syslog logger.
	 */
	zlogp = &logsys;

	/*
	 * Now that we are free of any parents, switch to the default locale.
	 */
	(void) setlocale(LC_ALL, DEFAULT_LOCALE);

	/*
	 * At this point the setup portion of main() is basically done, so
	 * we reuse this thread to manage the zone console.  When
	 * serve_console() has returned, we are past the point of no return
	 * in the life of this zoneadmd.
	 */
	if (zonecfg_in_alt_root()) {
		/*
		 * This is just awful, but mounted scratch zones don't (and
		 * can't) have consoles.  We just wait for unmount instead.
		 */
		while (sema_wait(&scratch_sem) == EINTR)
			;
	} else {
		serve_console(zlogp);
		assert(in_death_throes);
	}

	/*
	 * This is the next-to-last part of the exit interlock.  Upon calling
	 * fdetach(), the door will go unreferenced; once any
	 * outstanding requests (like the door thread doing Z_HALT) are
	 * done, the door will get an UNREF notification; when it handles
	 * the UNREF, the door server will cause the exit.  It's possible
	 * that fdetach() can fail because the file is in use, in which
	 * case we'll retry the operation.
	 */
	assert(!MUTEX_HELD(&lock));
	for (;;) {
		if ((fdetach(zone_door_path) == 0) || (errno != EBUSY))
			break;
		yield();
	}

	for (;;)
		(void) pause();

child_out:
	assert(pid == 0);

	shstate->status = -1;
	(void) sema_post(&shstate->sem);
	(void) munmap((char *)shstate, shstatelen);

	/*
	 * This might trigger an unref notification, but if so,
	 * we are still holding the lock, so our call to exit will
	 * ultimately win the race and will publish the right exit
	 * code.
	 */
	if (zone_door != -1) {
		assert(MUTEX_HELD(&lock));
		(void) door_revoke(zone_door);
		(void) fdetach(zone_door_path);
	}

	if (dld_handle != NULL)
		dladm_close(dld_handle);

	return (1); /* return from main() forcibly exits an MT process */
}<|MERGE_RESOLUTION|>--- conflicted
+++ resolved
@@ -1734,11 +1734,7 @@
 	int init_status;
 	zone_cmd_arg_t *zargp;
 
-<<<<<<< HEAD
 	boolean_t kernelcall = B_TRUE;
-=======
-	boolean_t kernelcall = B_FALSE;
->>>>>>> 3466010b
 
 	int rval = -1;
 	uint64_t uniqid;
@@ -2031,7 +2027,6 @@
 			break;
 		case Z_FORCEBOOT:
 		case Z_BOOT:
-		case Z_FORCEBOOT:
 			(void) strlcpy(boot_args, zargp->bootbuf,
 			    sizeof (boot_args));
 			eventstream_write(Z_EVT_ZONE_BOOTING);
@@ -2061,7 +2056,6 @@
 		case Z_NOTE_UNINSTALLING:
 		case Z_FORCEMOUNT:
 		case Z_MOUNT:
-		case Z_FORCEMOUNT:
 		case Z_UNMOUNT:
 			if (kernelcall)	/* Invalid; can't happen */
 				abort();
@@ -2112,7 +2106,6 @@
 			break;
 		case Z_FORCEBOOT:
 		case Z_BOOT:
-		case Z_FORCEBOOT:
 			/*
 			 * We could have two clients racing to boot this
 			 * zone; the second client loses, but its request
@@ -2169,7 +2162,6 @@
 		case Z_NOTE_UNINSTALLING:
 		case Z_FORCEMOUNT:
 		case Z_MOUNT:
-		case Z_FORCEMOUNT:
 		case Z_UNMOUNT:
 			zerror(zlogp, B_FALSE, "%s operation is invalid "
 			    "for zones in state '%s'", z_cmd_name(cmd),
