--- conflicted
+++ resolved
@@ -992,10 +992,7 @@
 	char errmsg[DLADM_STRSIZE];
 	int err;
 	boolean_t restart_init, restart_init0, restart_initreboot;
-<<<<<<< HEAD
 	boolean_t app_svc_dep;
-=======
->>>>>>> 06965442
 
 	if (brand_prestatechg(zlogp, zstate, Z_BOOT) != 0)
 		return (-1);
@@ -1051,15 +1048,12 @@
 	restart_init = brand_restartinit(bh);
 	restart_init0 = brand_restartinit0(bh);
 	restart_initreboot = brand_restartinitreboot(bh);
-<<<<<<< HEAD
 
 	/*
 	 * See if we need to setup contract dependencies between the zone's
 	 * primary application and any of its services.
 	 */
 	app_svc_dep = is_app_svc_dep();
-=======
->>>>>>> 06965442
 
 	brand_close(bh);
 
@@ -1137,27 +1131,19 @@
 	}
 	if (restart_init0 && zone_setattr(zoneid, ZONE_ATTR_INITRESTART0,
 	    NULL, 0) == -1) {
-<<<<<<< HEAD
-		zerror(zlogp, B_TRUE, "could not set zone init-no-restart-0");
-=======
 		zerror(zlogp, B_TRUE,
 		    "could not set zone init-restart-on-exit-0");
->>>>>>> 06965442
 		goto bad;
 	}
 	if (restart_initreboot && zone_setattr(zoneid, ZONE_ATTR_INITREBOOT,
 	    NULL, 0) == -1) {
-<<<<<<< HEAD
-		zerror(zlogp, B_TRUE, "could not set zone init-reboot");
+		zerror(zlogp, B_TRUE, "could not set zone reboot-on-init-exit");
 		goto bad;
 	}
 
 	if (app_svc_dep && zone_setattr(zoneid, ZONE_ATTR_APP_SVC_CT,
 	    (void *)B_TRUE, sizeof (boolean_t)) == -1) {
 		zerror(zlogp, B_TRUE, "could not set zone app-die");
-=======
-		zerror(zlogp, B_TRUE, "could not set zone reboot-on-init-exit");
->>>>>>> 06965442
 		goto bad;
 	}
 
