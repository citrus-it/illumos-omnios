--- conflicted
+++ resolved
@@ -1546,20 +1546,7 @@
 	 * default.
 	 */
 	if (io_mboot == NULL) {
-<<<<<<< HEAD
-		/*
-		 * Bug ID 1249035:
-		 *	The mboot file must be delivered on all platforms
-		 *	and installed in a non-platform-dependent
-		 *	directory; i.e., /usr/lib/fs/ufs.
-		 */
-		io_mboot = "/usr/lib/fs/ufs/mboot";
-	}
-
-	/* First read in the master boot record */
-=======
 		io_mboot = DEFAULT_MASTER_BOOT_FILE;
->>>>>>> 13b70267
 
 		if ((mDev = open(io_mboot, O_RDONLY, 0666)) == -1) {
 			/*
