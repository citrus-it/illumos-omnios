#
# CDDL HEADER START
#
# The contents of this file are subject to the terms of the
# Common Development and Distribution License (the "License").
# You may not use this file except in compliance with the License.
#
# You can obtain a copy of the license at usr/src/OPENSOLARIS.LICENSE
# or http://www.opensolaris.org/os/licensing.
# See the License for the specific language governing permissions
# and limitations under the License.
#
# When distributing Covered Code, include this CDDL HEADER in each
# file and include the License file at usr/src/OPENSOLARIS.LICENSE.
# If applicable, add the following below this CDDL HEADER, with the
# fields enclosed by brackets "[]" replaced with your own identifying
# information: Portions Copyright [yyyy] [name of copyright owner]
#
# CDDL HEADER END
#
# Copyright 2008 Sun Microsystems, Inc.  All rights reserved.
# Use is subject to license terms.
#
# cmd/ssh/ssh-keysign/Makefile

PROG= ssh-keysign

DIRS= $(ROOTLIBSSH)


OBJS	= ssh-keysign.o
SRCS	= $(OBJS:.o=.c)

include ../../Makefile.cmd
include ../Makefile.ssh-common

FILEMODE= 04555

<<<<<<< HEAD
LDLIBS += $(SSH_COMMON_LDLIBS) -lsocket -lnsl -lz -lsunw_crypto
=======
LDLIBS += $(SSH_COMMON_LDLIBS) -lsocket -lnsl -lz

# libcrypto has no lint library, so we can only use it when building
$(PROG) := LDLIBS += -lcrypto
>>>>>>> 826ac02a

POFILE_DIR= ..

.KEEP_STATE:

.PARALLEL: $(OBJS)

all: $(PROG)

$(PROG): $(OBJS) ../libssh/$(MACH)/libssh.a ../libopenbsd-compat/$(MACH)/libopenbsd-compat.a
	$(LINK.c) $(OBJS) -o $@ $(LDLIBS) $(DYNFLAGS)
	$(POST_PROCESS)

clean:
	$(RM) -f $(OBJS) $(PROG)

lint:	lint_SRCS

include ../Makefile.msg.targ
include ../../Makefile.targ

install: all $(DIRS) $(ROOTLIBSSHPROG) $(ROOTLIBSSH)


$(ROOTLIBSSHPROG)/%: %
	$(INS.file)

$(DIRS):
	$(INS.dir)<|MERGE_RESOLUTION|>--- conflicted
+++ resolved
@@ -36,14 +36,10 @@
 
 FILEMODE= 04555
 
-<<<<<<< HEAD
-LDLIBS += $(SSH_COMMON_LDLIBS) -lsocket -lnsl -lz -lsunw_crypto
-=======
 LDLIBS += $(SSH_COMMON_LDLIBS) -lsocket -lnsl -lz
 
 # libcrypto has no lint library, so we can only use it when building
-$(PROG) := LDLIBS += -lcrypto
->>>>>>> 826ac02a
+$(PROG) := LDLIBS += -lsunw_crypto
 
 POFILE_DIR= ..
 
