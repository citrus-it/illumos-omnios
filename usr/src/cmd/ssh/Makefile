--- conflicted
+++ resolved
@@ -49,11 +49,7 @@
 MSGFILE=ssh.po
 POFILE=_messages.po
 
-<<<<<<< HEAD
-CLOBBERFILES += $(POFILE) $(MSGFILE) THIRDPARTYLICENSE
-=======
 CLOBBERFILES += $(MSGFILE) THIRDPARTYLICENSE
->>>>>>> 7de6f2c0
 
 .KEEP_STATE:
 
@@ -68,19 +64,10 @@
 _msg :=		TARGET= _msg
 $(POFILE) :=	TARGET= $(POFILE)
 
-<<<<<<< HEAD
-all:
-
-all clean install lint $(POFILE): $(SUBDIRS)
-clobber: $(SUBDIRS) clobber_local
-clobber_local:
-	-$(RM) $(CLOBBERFILES)
-=======
 all clean install lint $(POFILE): $(SUBDIRS)
 clobber: $(SUBDIRS) clobber_local
 clobber_local:
 	$(RM) $(CLOBBERFILES)
->>>>>>> 7de6f2c0
 
 all install: THIRDPARTYLICENSE
 
