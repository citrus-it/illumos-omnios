--- conflicted
+++ resolved
@@ -108,11 +108,7 @@
 	$(INS.dir)
 
 clean:
-<<<<<<< HEAD
-	-$(RM) -f $(OBJS) $(EXTOBJS)
-=======
 	$(RM) $(OBJS) $(EXTOBJS)
->>>>>>> 7de6f2c0
 
 lint:	lint_SRCS
 
