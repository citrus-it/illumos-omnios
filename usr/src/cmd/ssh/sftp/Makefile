--- conflicted
+++ resolved
@@ -35,14 +35,10 @@
 include ../../Makefile.cmd
 include ../Makefile.ssh-common
 
-<<<<<<< HEAD
-LDLIBS +=	$(SSH_COMMON_LDLIBS) -lsocket -lsunw_crypto -ltecla
-=======
 LDLIBS +=	$(SSH_COMMON_LDLIBS) -lsocket -ltecla
 
 # libcrypto has no lint library, so we can only use it when building
-$(PROG) := LDLIBS += -lcrypto
->>>>>>> 826ac02a
+$(PROG) := LDLIBS += -lsunw_crypto
 
 POFILE_DIR =	..
 
