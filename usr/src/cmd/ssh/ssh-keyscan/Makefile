#
# CDDL HEADER START
#
# The contents of this file are subject to the terms of the
# Common Development and Distribution License (the "License").
# You may not use this file except in compliance with the License.
#
# You can obtain a copy of the license at usr/src/OPENSOLARIS.LICENSE
# or http://www.opensolaris.org/os/licensing.
# See the License for the specific language governing permissions
# and limitations under the License.
#
# When distributing Covered Code, include this CDDL HEADER in each
# file and include the License file at usr/src/OPENSOLARIS.LICENSE.
# If applicable, add the following below this CDDL HEADER, with the
# fields enclosed by brackets "[]" replaced with your own identifying
# information: Portions Copyright [yyyy] [name of copyright owner]
#
# CDDL HEADER END
#
# Copyright 2008 Sun Microsystems, Inc.  All rights reserved.
# Use is subject to license terms.
#
# cmd/ssh/ssh-keyscan/Makefile

PROG= ssh-keyscan

OBJS	=  	 \
	ssh-keyscan.o
SRCS	= $(OBJS:.o=.c)

include ../../Makefile.cmd
include ../Makefile.ssh-common

<<<<<<< HEAD
LDLIBS += $(SSH_COMMON_LDLIBS) -lsocket -lnsl

# libcrypto and libz have no lint library, so we can only use it when building
$(PROG) := LDLIBS += -lcrypto -lz
=======
DIRS= $(ROOTLIBSUNSSH)

LDLIBS += $(SSH_COMMON_LDLIBS) -lsocket -lnsl -lz -lcrypto
>>>>>>> c4567a61

POFILE_DIR= ..

.KEEP_STATE:

.PARALLEL: $(OBJS)

all: $(PROG)

$(PROG): $(OBJS) ../libssh/$(MACH)/libssh.a ../libopenbsd-compat/$(MACH)/libopenbsd-compat.a
	$(LINK.c) $(OBJS) -o $@ $(LDLIBS) $(DYNFLAGS)
	$(POST_PROCESS)

$(DIRS):
	$(INS.dir)

$(ROOTBIN)/ssh-keyscan: $(ROOTLIBSUNSSH)/ssh-keyscan
	-$(RM) $@; $(SYMLINK) ../lib/sunssh/ssh-keyscan $@

clean:
	$(RM) -f $(OBJS) $(PROG)

lint:	lint_SRCS

include ../Makefile.msg.targ
include ../../Makefile.targ

install: all $(ROOTPROG)<|MERGE_RESOLUTION|>--- conflicted
+++ resolved
@@ -32,16 +32,12 @@
 include ../../Makefile.cmd
 include ../Makefile.ssh-common
 
-<<<<<<< HEAD
+DIRS= $(ROOTLIBSUNSSH)
+
 LDLIBS += $(SSH_COMMON_LDLIBS) -lsocket -lnsl
 
 # libcrypto and libz have no lint library, so we can only use it when building
 $(PROG) := LDLIBS += -lcrypto -lz
-=======
-DIRS= $(ROOTLIBSUNSSH)
-
-LDLIBS += $(SSH_COMMON_LDLIBS) -lsocket -lnsl -lz -lcrypto
->>>>>>> c4567a61
 
 POFILE_DIR= ..
 
