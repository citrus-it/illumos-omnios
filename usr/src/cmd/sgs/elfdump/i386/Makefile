#
# CDDL HEADER START
#
# The contents of this file are subject to the terms of the
# Common Development and Distribution License (the "License").
# You may not use this file except in compliance with the License.
#
# You can obtain a copy of the license at usr/src/OPENSOLARIS.LICENSE
# or http://www.opensolaris.org/os/licensing.
# See the License for the specific language governing permissions
# and limitations under the License.
#
# When distributing Covered Code, include this CDDL HEADER in each
# file and include the License file at usr/src/OPENSOLARIS.LICENSE.
# If applicable, add the following below this CDDL HEADER, with the
# fields enclosed by brackets "[]" replaced with your own identifying
# information: Portions Copyright [yyyy] [name of copyright owner]
#
# CDDL HEADER END
#

#
# Copyright 2006 Sun Microsystems, Inc.  All rights reserved.
# Use is subject to license terms.
#

include		../Makefile.com

.KEEP_STATE:

<<<<<<< HEAD
install:	all $(ROOTPROG32)
=======
ARCH =		i386
>>>>>>> c79a74a8

include		../Makefile.targ<|MERGE_RESOLUTION|>--- conflicted
+++ resolved
@@ -28,10 +28,8 @@
 
 .KEEP_STATE:
 
-<<<<<<< HEAD
+ARCH =		i386
+
 install:	all $(ROOTPROG32)
-=======
-ARCH =		i386
->>>>>>> c79a74a8
 
 include		../Makefile.targ