--- conflicted
+++ resolved
@@ -40,15 +40,11 @@
 
 CPPFLAGS=	$(INCLIST) $(DEFLIST) $(CPPFLAGS.master) -I$(ELFCAP)
 CSTD=	$(CSTD_GNU99)
-<<<<<<< HEAD
 CERRWARN +=	-Wno-uninitialized
-=======
-CERRWARN +=	-_gcc=-Wno-uninitialized
 
 # not linted
 SMATCH=off
 
->>>>>>> c653bb47
 LDLIBS +=	$(CONVLIBDIR) $(CONV_LIB) $(ELFLIBDIR) -lelf
 
 %.o:		../common/%.c
