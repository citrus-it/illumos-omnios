--- conflicted
+++ resolved
@@ -164,38 +164,4 @@
 		@ cd tools; pwd; $(MAKE) $(TARGET)
 		$(RM) -r proto/$(MACH)
 
-<<<<<<< HEAD
-native-proto:
-		-@mkdir -p proto/$(MACH)
-
-FRC:
-=======
-FRC:
-
-#
-# Cross-reference customization: ignore the directories named by XRPRUNE,
-# and tweak the file globs slightly.
-#
-XRPRUNE=	rtld.4.x packages abi
-XRADD=		*.msg mapfile* llib-[a-z]*
-XRDEL=		Makefile* kobj_*
-
-#
-# Establish a set of directories for xref to search.  As there are duplicates
-# of things like headers, and only one file will be added to the xref database,
-# we want xref to list the source file.
-#
-XRDIRS=		. \
-		../../common/elfcap \
-		../../head \
-		../../uts/common/krtld \
-		../../uts/common/sys \
-		../../uts/sparc/sys \
-		../../uts/sparc/krtld \
-		../../uts/intel/ia32/krtld \
-		../../uts/intel/amd64/krtld
-
-xref:		FRC
-		@ $(RM) cscope.*
-		xref -p -x cscope
->>>>>>> 3185d26a
+FRC: