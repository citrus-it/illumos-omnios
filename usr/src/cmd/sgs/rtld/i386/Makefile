--- conflicted
+++ resolved
@@ -49,11 +49,7 @@
 
 S_ASOBJS=
 
-<<<<<<< HEAD
-CRTSRCS=	../../../../lib/crt/i86
-=======
 CRTSRCS=	../../../../lib/crt/i386
->>>>>>> 3e76f9d6
 CRTI=		pics/crti.o
 CRTN=		pics/crtn.o
 CRTS=		$(CRTI)		$(CRTN)
