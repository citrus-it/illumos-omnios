--- conflicted
+++ resolved
@@ -628,29 +628,17 @@
 	if ((dlmp == clmp) || (rtld_flags & RT_FL_INITFIRST))
 		return;
 
-<<<<<<< HEAD
-	rt_mutex_lock(&dlmp->rt_lock);
-=======
 	(void) rt_mutex_lock(&dlmp->rt_lock);
->>>>>>> 48125817
 	while (dlmp->rt_init_thread != rt_thr_self() && (FLAGS(dlmp) &
 	    (FLG_RT_RELOCED | FLG_RT_INITCALL | FLG_RT_INITDONE)) ==
 	    (FLG_RT_RELOCED | FLG_RT_INITCALL)) {
 		leave(LIST(dlmp), 0);
 		(void) _lwp_cond_wait(&dlmp->rt_cv, (mutex_t *)&dlmp->rt_lock);
-<<<<<<< HEAD
-		rt_mutex_unlock(&dlmp->rt_lock);
-		(void) enter(0);
-		rt_mutex_lock(&dlmp->rt_lock);
-	}
-	rt_mutex_unlock(&dlmp->rt_lock);
-=======
 		(void) rt_mutex_unlock(&dlmp->rt_lock);
 		(void) enter(0);
 		(void) rt_mutex_lock(&dlmp->rt_lock);
 	}
 	(void) rt_mutex_unlock(&dlmp->rt_lock);
->>>>>>> 48125817
 
 	if ((FLAGS(dlmp) & (FLG_RT_RELOCED | FLG_RT_INITDONE)) ==
 	    (FLG_RT_RELOCED | FLG_RT_INITDONE))
@@ -772,19 +760,11 @@
 		 * signifies that a .fini must be called should it exist.
 		 * Clear the sort field for use in later .fini processing.
 		 */
-<<<<<<< HEAD
-		rt_mutex_lock(&lmp->rt_lock);
-		FLAGS(lmp) |= FLG_RT_INITDONE;
-		lmp->rt_init_thread = (thread_t)0;
-		_lwp_cond_broadcast(&lmp->rt_cv);
-		rt_mutex_unlock(&lmp->rt_lock);
-=======
 		(void) rt_mutex_lock(&lmp->rt_lock);
 		FLAGS(lmp) |= FLG_RT_INITDONE;
 		lmp->rt_init_thread = (thread_t)0;
 		(void) _lwp_cond_broadcast(&lmp->rt_cv);
 		(void) rt_mutex_unlock(&lmp->rt_lock);
->>>>>>> 48125817
 		SORTVAL(lmp) = -1;
 
 		/*
