#
# CDDL HEADER START
#
# The contents of this file are subject to the terms of the
# Common Development and Distribution License (the "License").
# You may not use this file except in compliance with the License.
#
# You can obtain a copy of the license at usr/src/OPENSOLARIS.LICENSE
# or http://www.opensolaris.org/os/licensing.
# See the License for the specific language governing permissions
# and limitations under the License.
#
# When distributing Covered Code, include this CDDL HEADER in each
# file and include the License file at usr/src/OPENSOLARIS.LICENSE.
# If applicable, add the following below this CDDL HEADER, with the
# fields enclosed by brackets "[]" replaced with your own identifying
# information: Portions Copyright [yyyy] [name of copyright owner]
#
# CDDL HEADER END
#

#
# Copyright (c) 1995, 2010, Oracle and/or its affiliates. All rights reserved.
# Copyright (c) 2018, Joyent, Inc.
#

LIBRARY=	ldprof.a
VERS=		.1
COMOBJS=	profile.o
BLTOBJ=		msg.o
OBJECTS=	$(COMOBJS) $(BLTOBJ)

include		../../../../lib/Makefile.lib
include		../../Makefile.com

ROOTLIBDIR=	$(ROOT)/usr/lib/link_audit

MAPFILES =	../common/mapfile-vers

DYNFLAGS +=	$(CC_USE_PROTO)
CPPFLAGS=	-I. -I../common -I../../include \
		-I../../rtld/common \
		-I../../include/$(MACH) \
		-I$(SRCBASE)/lib/libc/inc \
		-I$(SRCBASE)/uts/common/krtld \
		-I$(SRC)/common/sgsrtcid \
		-I$(SRCBASE)/uts/$(ARCH)/sys \
		$(CPPFLAGS.master) -I$(ELFCAP)
CFLAGS +=	$(C_PICFLAGS)

<<<<<<< HEAD
=======
SMOFF += indenting

lint :=		ZRECORD =
>>>>>>> c653bb47
LDLIBS +=	$(ZRECORD) -lmapmalloc -lc $(DLLIB)

BLTDEFS=	msg.h
BLTDATA=	msg.c
BLTMESG=	$(SGSMSGDIR)/ldprof

BLTFILES=	$(BLTDEFS) $(BLTDATA) $(BLTMESG)

SGSMSGCOM=	../common/ldprof.msg
SGSMSGTARG=	$(SGSMSGCOM)
SGSMSGALL=	$(SGSMSGCOM)
SGSMSGFLAGS +=	-h $(BLTDEFS) -d $(BLTDATA) -m $(BLTMESG) -n ldprof_msg

SRCS=		$(COMOBJS:%.o=../common/%.c) $(BLTDATA)

CLEANFILES +=	$(BLTFILES)
CLOBBERFILES +=	$(DYNLIB)

ROOTDYNLIB=	$(DYNLIB:%=$(ROOTLIBDIR)/%)<|MERGE_RESOLUTION|>--- conflicted
+++ resolved
@@ -48,12 +48,8 @@
 		$(CPPFLAGS.master) -I$(ELFCAP)
 CFLAGS +=	$(C_PICFLAGS)
 
-<<<<<<< HEAD
-=======
 SMOFF += indenting
 
-lint :=		ZRECORD =
->>>>>>> c653bb47
 LDLIBS +=	$(ZRECORD) -lmapmalloc -lc $(DLLIB)
 
 BLTDEFS=	msg.h
