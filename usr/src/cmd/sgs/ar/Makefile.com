#
# CDDL HEADER START
#
# The contents of this file are subject to the terms of the
# Common Development and Distribution License (the "License").
# You may not use this file except in compliance with the License.
#
# You can obtain a copy of the license at usr/src/OPENSOLARIS.LICENSE
# or http://www.opensolaris.org/os/licensing.
# See the License for the specific language governing permissions
# and limitations under the License.
#
# When distributing Covered Code, include this CDDL HEADER in each
# file and include the License file at usr/src/OPENSOLARIS.LICENSE.
# If applicable, add the following below this CDDL HEADER, with the
# fields enclosed by brackets "[]" replaced with your own identifying
# information: Portions Copyright [yyyy] [name of copyright owner]
#
# CDDL HEADER END
#
#
# Copyright (c) 1996, 2010, Oracle and/or its affiliates. All rights reserved.
# Copyright (c) 2018, Joyent, Inc.
#

PROG=		ar

include		$(SRC)/cmd/Makefile.cmd
include		$(SRC)/cmd/sgs/Makefile.com

COMOBJ=		main.o		file.o		cmd.o

BLTOBJ =	msg.o

OBJS=		$(BLTOBJ:%=objs/%) $(COMOBJ:%=objs/%)

LLDFLAGS =	'-R$$ORIGIN/../../lib'
LLDFLAGS64 =	'-R$$ORIGIN/../../../lib/$(MACH64)'
CPPFLAGS=	-I. -I../../include $(CPPFLAGS.master) -I$(ELFCAP)
CSTD=	$(CSTD_GNU99)

<<<<<<< HEAD
CERRWARN +=	-Wno-uninitialized
=======
CERRWARN +=	-_gcc=-Wno-uninitialized

SMOFF += signed

>>>>>>> c653bb47
LDLIBS +=	-lelf $(CONVLIBDIR) $(CONV_LIB) -lsendfile

BLTDEFS =	msg.h
BLTDATA =	msg.c
BLTMESG =	$(SGSMSGDIR)/ar

BLTFILES =	$(BLTDEFS) $(BLTDATA) $(BLTMESG)

SGSMSGCOM =	../common/ar.msg
SGSMSGTARG =	$(SGSMSGCOM)
SGSMSGALL =	$(SGSMSGCOM)

SGSMSGFLAGS +=	-h $(BLTDEFS) -d $(BLTDATA) -m $(BLTMESG) -n ar_msg

SRCS=		$(COMOBJ:%.o=../common/%.c) $(BLTDATA:%.o=$(SGSTOOLS)/common/%.c)

CLEANFILES +=	$(BLTFILES)<|MERGE_RESOLUTION|>--- conflicted
+++ resolved
@@ -39,14 +39,10 @@
 CPPFLAGS=	-I. -I../../include $(CPPFLAGS.master) -I$(ELFCAP)
 CSTD=	$(CSTD_GNU99)
 
-<<<<<<< HEAD
 CERRWARN +=	-Wno-uninitialized
-=======
-CERRWARN +=	-_gcc=-Wno-uninitialized
 
 SMOFF += signed
 
->>>>>>> c653bb47
 LDLIBS +=	-lelf $(CONVLIBDIR) $(CONV_LIB) -lsendfile
 
 BLTDEFS =	msg.h
