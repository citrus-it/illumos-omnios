--- conflicted
+++ resolved
@@ -213,12 +213,9 @@
 	{ "pseudo", "ddi_pseudo", "tpm",
 	    TYPE_EXACT | DRV_EXACT, ILEVEL_0, minor_name
 	},
-<<<<<<< HEAD
 	{ "pseudo", "ddi_pseudo", "hv_kvp",
 	    TYPE_EXACT | DRV_EXACT, ILEVEL_0, minor_name
 	},
-=======
->>>>>>> c5613aaa
 	{ "pseudo", "ddi_pseudo", "overlay",
 	    TYPE_EXACT | DRV_EXACT, ILEVEL_0, minor_name
 	}
