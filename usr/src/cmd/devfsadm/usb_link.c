--- conflicted
+++ resolved
@@ -247,14 +247,9 @@
 {
 	devfsadm_enumerate_t rules[1];
 	char *l_path, *p_path, *buf, *devfspath;
-<<<<<<< HEAD
 	char *minor_nm, *drvr_nm, *name = NULL;
-	int i, index;
-=======
-	char *minor_nm, *drvr_nm, *name = (char *)NULL;
 	int i;
 	driver_defs_t index;
->>>>>>> abfaa596
 	int flags = 0;
 	int create_secondary_link = 0;
 
