--- conflicted
+++ resolved
@@ -20,13 +20,8 @@
 #
 
 #
-<<<<<<< HEAD
-# Copyright (c) 1990-1997 by Sun Microsystems, Inc.
-# All rights reserved.
-=======
 # Copyright (c) 1998, 2010, Oracle and/or its affiliates. All rights reserved.
 # Copyright (c) 2018, Joyent, Inc.
->>>>>>> 9d6681f7
 #
 
 PROG= savecore
@@ -40,13 +35,8 @@
 CFLAGS += $(CCVERBOSE)
 CPPFLAGS += -DBZ_NO_STDIO -I$(SRC)/common -I$(SRC)/uts/common
 
-<<<<<<< HEAD
-$(BUILD32)SUBDIRS = $(MACH)
-$(BUILD64)SUBDIRS += $(MACH64)
-=======
 LDLIBS += -L$(ROOT)/usr/lib/fm/64 -lfmevent -lnvpair
 LDFLAGS += -R/usr/lib/fm/64
->>>>>>> 9d6681f7
 
 # not linted
 SMATCH=off
