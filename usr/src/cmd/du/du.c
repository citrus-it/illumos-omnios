/*
 * CDDL HEADER START
 *
 * The contents of this file are subject to the terms of the
 * Common Development and Distribution License (the "License").
 * You may not use this file except in compliance with the License.
 *
 * You can obtain a copy of the license at usr/src/OPENSOLARIS.LICENSE
 * or http://www.opensolaris.org/os/licensing.
 * See the License for the specific language governing permissions
 * and limitations under the License.
 *
 * When distributing Covered Code, include this CDDL HEADER in each
 * file and include the License file at usr/src/OPENSOLARIS.LICENSE.
 * If applicable, add the following below this CDDL HEADER, with the
 * fields enclosed by brackets "[]" replaced with your own identifying
 * information: Portions Copyright [yyyy] [name of copyright owner]
 *
 * CDDL HEADER END
 */
/*
 * Copyright 2017 OmniTI Computer Consulting, Inc.  All rights reserved.
 * Copyright 2007 Sun Microsystems, Inc.  All rights reserved.
 * Use is subject to license terms.
 * Copyright 2017 Jason King
 */

/*	Copyright (c) 1984, 1986, 1987, 1988, 1989 AT&T	*/
/*	  All Rights Reserved  	*/

/*
 * du -- summarize disk usage
 *	du [-Adorx] [-a|-s] [-h|-k|-m] [-H|-L] [file...]
 */

#include <sys/types.h>
#include <sys/stat.h>
#include <sys/avl.h>
#include <fcntl.h>
#include <dirent.h>
#include <limits.h>
#include <stdio.h>
#include <stdlib.h>
#include <string.h>
#include <unistd.h>
#include <locale.h>
#include <libcmdutils.h>


static int		aflg = 0;
static int		rflg = 0;
static int		sflg = 0;
static int		kflg = 0;
static int		mflg = 0;
static int		oflg = 0;
static int		dflg = 0;
static int		hflg = 0;
static int		Aflg = 0;
static int		Hflg = 0;
static int		Lflg = 0;
static int		cmdarg = 0;	/* Command line argument */
static char		*dot = ".";
static int		level = 0;	/* Level of recursion */

static char		*base;
static char		*name;
static size_t		base_len = PATH_MAX + 1;    /* # of chars for base */
static size_t		name_len = PATH_MAX + 1;    /* # of chars for name */

/*
 * Output formats. illumos uses a tab as separator, XPG4 a space.
 */
#ifdef XPG4
#define	FORMAT1	"%s %s\n"
#define	FORMAT2	"%lld %s\n"
#else
#define	FORMAT1	"%s\t%s\n"
#define	FORMAT2	"%lld\t%s\n"
#endif

/*
 * convert DEV_BSIZE blocks to K blocks
 */
#define	DEV_BSIZE	512
#define	DEV_KSHIFT	1
#define	DEV_MSHIFT	11
#define	kb(n)		(((u_longlong_t)(n)) >> DEV_KSHIFT)
#define	mb(n)		(((u_longlong_t)(n)) >> DEV_MSHIFT)

long	wait();
static u_longlong_t 	descend(char *curname, int curfd, int *retcode,
			    dev_t device);
static void		printsize(blkcnt_t blocks, char *path);
static void		exitdu(int exitcode);

static avl_tree_t	*tree = NULL;

int
main(int argc, char **argv)
{
	blkcnt_t	blocks = 0;
	int		c;
	extern int	optind;
	char		*np;
	pid_t		pid, wpid;
	int		status, retcode = 0;
	setbuf(stderr, NULL);
	(void) setlocale(LC_ALL, "");
#if !defined(TEXT_DOMAIN)	/* Should be defined by cc -D */
#define	TEXT_DOMAIN	"SYS_TEST"	/* Use this only if it weren't */
#endif
	(void) textdomain(TEXT_DOMAIN);

#ifdef XPG4
	rflg++;		/* "-r" is not an option but ON always */
#endif

	while ((c = getopt(argc, argv, "aAdhHkLmorsx")) != EOF)
		switch (c) {

		case 'a':
			aflg++;
			continue;

		case 'h':
			hflg++;
			kflg = 0;
			mflg = 0;
			continue;

		case 'r':
			rflg++;
			continue;

		case 's':
			sflg++;
			continue;

		case 'k':
			kflg++;
			hflg = 0;
			mflg = 0;
			continue;

		case 'm':
			mflg++;
			hflg = 0;
			kflg = 0;
			continue;

		case 'o':
			oflg++;
			continue;

		case 'd':
			dflg++;
			continue;

		case 'x':
			dflg++;
			continue;

		case 'A':
			Aflg++;
			continue;

		case 'H':
			Hflg++;
			/* -H and -L are mutually exclusive */
			Lflg = 0;
			cmdarg++;
			continue;

		case 'L':
			Lflg++;
			/* -H and -L are mutually exclusive */
			Hflg = 0;
			cmdarg = 0;
			continue;
		case '?':
			(void) fprintf(stderr, gettext(
			    "usage: du [-Adorx] [-a|-s] [-h|-k|-m] [-H|-L] "
			    "[file...]\n"));
			exit(2);
		}
	if (optind == argc) {
		argv = &dot;
		argc = 1;
		optind = 0;
	}

	/* "-o" and "-s" don't make any sense together. */
	if (oflg && sflg)
		oflg = 0;

	if ((base = (char *)calloc(base_len, sizeof (char))) == NULL) {
		perror("du");
		exit(1);
	}
	if ((name = (char *)calloc(name_len, sizeof (char))) == NULL) {
		perror("du");
		free(base);
		exit(1);
	}
	do {
		if (optind < argc - 1) {
			pid = fork();
			if (pid == (pid_t)-1) {
				perror(gettext("du: No more processes"));
				exitdu(1);
			}
			if (pid != 0) {
				while ((wpid = wait(&status)) != pid &&
				    wpid != (pid_t)-1)
					;
				if (pid != (pid_t)-1 && status != 0)
					retcode = 1;
			}
		}
		if (optind == argc - 1 || pid == 0) {
			while (base_len < (strlen(argv[optind]) + 1)) {
				base_len = base_len * 2;
				if ((base = reallocarray(base, base_len,
				    sizeof (char))) == NULL) {
					if (rflg) {
						(void) fprintf(stderr, gettext(
						    "du: can't process %s"),
						    argv[optind]);
						perror("");
					}
					exitdu(1);
				}
			}
			if (base_len > name_len) {
				name_len = base_len;
				if ((name = reallocarray(name, name_len,
				    sizeof (char))) == NULL) {
					if (rflg) {
						(void) fprintf(stderr, gettext(
						    "du: can't process %s"),
						    argv[optind]);
						perror("");
					}
					exitdu(1);
				}
			}
			(void) strcpy(base, argv[optind]);
			(void) strcpy(name, argv[optind]);
			if (np = strrchr(name, '/')) {
				*np++ = '\0';
				if (chdir(*name ? name : "/") < 0) {
					if (rflg) {
						(void) fprintf(stderr, "du: ");
						perror(*name ? name : "/");
						exitdu(1);
					}
					exitdu(0);
				}
			} else
				np = base;
			blocks = descend(*np ? np : ".", 0, &retcode,
			    (dev_t)0);
			if (sflg)
				printsize(blocks, base);
			if (optind < argc - 1)
				exitdu(retcode);
		}
		optind++;
	} while (optind < argc);
	exitdu(retcode);

	return (retcode);
}

/*
 * descend recursively, adding up the allocated blocks.
 * If curname is NULL, curfd is used.
 */
static u_longlong_t
descend(char *curname, int curfd, int *retcode, dev_t device)
{
	static DIR		*dirp = NULL;
	char			*ebase0, *ebase;
	struct stat		stb, stb1;
	int			i, j, ret, fd, tmpflg;
	int			follow_symlinks;
	blkcnt_t		blocks = 0;
	off_t			curoff = 0;
	ptrdiff_t		offset;
	ptrdiff_t		offset0;
	struct dirent		*dp;
	char			dirbuf[PATH_MAX + 1];
	u_longlong_t		retval;

	ebase0 = ebase = strchr(base, 0);
	if (ebase > base && ebase[-1] == '/')
		ebase--;
	offset = ebase - base;
	offset0 = ebase0 - base;

	if (curname)
		curfd = AT_FDCWD;

	/*
	 * If neither a -L or a -H was specified, don't follow symlinks.
	 * If a -H was specified, don't follow symlinks if the file is
	 * not a command line argument.
	 */
	follow_symlinks = (Lflg || (Hflg && cmdarg));
	if (follow_symlinks) {
		i = fstatat(curfd, curname, &stb, 0);
		j = fstatat(curfd, curname, &stb1, AT_SYMLINK_NOFOLLOW);

		/*
		 * Make sure any files encountered while traversing the
		 * hierarchy are not considered command line arguments.
		 */
		if (Hflg) {
			cmdarg = 0;
		}
	} else {
		i = fstatat(curfd, curname, &stb, AT_SYMLINK_NOFOLLOW);
		j = 0;
	}

	if ((i < 0) || (j < 0)) {
		if (rflg) {
			(void) fprintf(stderr, "du: ");
			perror(base);
		}

		/*
		 * POSIX states that non-zero status codes are only set
		 * when an error message is printed out on stderr
		 */
		*retcode = (rflg ? 1 : 0);
		*ebase0 = 0;
		return (0);
	}
	if (device) {
		if (dflg && stb.st_dev != device) {
			*ebase0 = 0;
			return (0);
		}
	}
	else
		device = stb.st_dev;

	/*
	 * If following links (-L) we need to keep track of all inodes
	 * visited so they are only visited/reported once and cycles
	 * are avoided.  Otherwise, only keep track of files which are
	 * hard links so they only get reported once, and of directories
	 * so we don't report a directory and its hierarchy more than
	 * once in the special case in which it lies under the
	 * hierarchy of a directory which is a hard link.
	 * Note:  Files with multiple links should only be counted
	 * once.  Since each inode could possibly be referenced by a
	 * symbolic link, we need to keep track of all inodes when -L
	 * is specified.
	 */
	if (Lflg || ((stb.st_mode & S_IFMT) == S_IFDIR) ||
	    (stb.st_nlink > 1)) {
		int rc;
		if ((rc = add_tnode(&tree, stb.st_dev, stb.st_ino)) != 1) {
			if (rc == 0) {
				/*
				 * This hierarchy, or file with multiple
				 * links, has already been visited/reported.
				 */
				return (0);
			} else {
				/*
				 * An error occurred while trying to add the
				 * node to the tree.
				 */
				if (rflg) {
					perror("du");
				}
				exitdu(1);
			}
		}
	}
	blocks = Aflg ? (stb.st_size/DEV_BSIZE) : stb.st_blocks;

	/*
	 * If there are extended attributes on the current file, add their
	 * block usage onto the block count.  Note: Since pathconf() always
	 * follows symlinks, only test for extended attributes using pathconf()
	 * if we are following symlinks or the current file is not a symlink.
	 */
	if (curname && (follow_symlinks ||
	    ((stb.st_mode & S_IFMT) != S_IFLNK)) &&
	    pathconf(curname, _PC_XATTR_EXISTS) == 1) {
		if ((fd = attropen(curname, ".", O_RDONLY)) < 0) {
			if (rflg)
				perror(gettext(
				    "du: can't access extended attributes"));
		}
		else
		{
			tmpflg = sflg;
			sflg = 1;
			blocks += descend(NULL, fd, retcode, device);
			sflg = tmpflg;
		}
	}
	if ((stb.st_mode & S_IFMT) != S_IFDIR) {
		/*
		 * Don't print twice: if sflg, file will get printed in main().
		 * Otherwise, level == 0 means this file is listed on the
		 * command line, so print here; aflg means print all files.
		 */
		if (sflg == 0 && (aflg || level == 0))
			printsize(blocks, base);
		return (blocks);
	}
	if (dirp != NULL)
		/*
		 * Close the parent directory descriptor, we will reopen
		 * the directory when we pop up from this level of the
		 * recursion.
		 */
		(void) closedir(dirp);
	if (curname == NULL)
		dirp = fdopendir(curfd);
	else
		dirp = opendir(curname);
	if (dirp == NULL) {
		if (rflg) {
			(void) fprintf(stderr, "du: ");
			perror(base);
		}
		*retcode = 1;
		*ebase0 = 0;
		return (0);
	}
	level++;
	if (curname == NULL || (Lflg && S_ISLNK(stb1.st_mode))) {
		if (getcwd(dirbuf, PATH_MAX) == NULL) {
			if (rflg) {
				(void) fprintf(stderr, "du: ");
				perror(base);
			}
			exitdu(1);
		}
	}
	if ((curname ? (chdir(curname) < 0) : (fchdir(curfd) < 0))) {
		if (rflg) {
			(void) fprintf(stderr, "du: ");
			perror(base);
		}
		*retcode = 1;
		*ebase0 = 0;
		(void) closedir(dirp);
		dirp = NULL;
		level--;
		return (0);
	}
	while (dp = readdir(dirp)) {
		if ((strcmp(dp->d_name, ".") == 0) ||
		    (strcmp(dp->d_name, "..") == 0))
			continue;
		/*
		 * we're about to append "/" + dp->d_name
		 * onto end of base; make sure there's enough
		 * space
		 */
		while ((offset + strlen(dp->d_name) + 2) > base_len) {
			base_len = base_len * 2;
			if ((base = reallocarray(base, base_len,
			    sizeof (char))) == NULL) {
				if (rflg) {
					perror("du");
				}
				exitdu(1);
			}
			ebase = base + offset;
			ebase0 = base + offset0;
		}
		/* LINTED - unbounded string specifier */
		(void) sprintf(ebase, "/%s", dp->d_name);
		curoff = telldir(dirp);
		retval = descend(ebase + 1, 0, retcode, device);
			/* base may have been moved via realloc in descend() */
		ebase = base + offset;
		ebase0 = base + offset0;
		*ebase = 0;
		blocks += retval;
		if (dirp == NULL) {
			if ((dirp = opendir(".")) == NULL) {
				if (rflg) {
					(void) fprintf(stderr,
					    gettext("du: Can't reopen in "));
					perror(base);
				}
				*retcode = 1;
				level--;
				return (0);
			}
			seekdir(dirp, curoff);
		}
	}
	(void) closedir(dirp);
	level--;
	dirp = NULL;
	if (sflg == 0)
		printsize(blocks, base);
	if (curname == NULL || (Lflg && S_ISLNK(stb1.st_mode)))
		ret = chdir(dirbuf);
	else
		ret = chdir("..");
	if (ret < 0) {
		if (rflg) {
			(void) sprintf(strchr(base, '\0'), "/..");
			(void) fprintf(stderr,
			    gettext("du: Can't change dir to '..' in "));
			perror(base);
		}
		exitdu(1);
	}
	*ebase0 = 0;
	if (oflg)
		return (0);
	else
		return (blocks);
}

static void
printsize(blkcnt_t blocks, char *path)
{
	if (hflg) {
<<<<<<< HEAD
		numbuf_t numbuf;
		unsigned long long scale = 1024L;
		(void) printf(FORMAT1,
		    number_to_scaled_string(numbuf, blocks, DEV_BSIZE, scale),
		    path);
=======
	char buf[NN_NUMBUF_SZ] = { 0 };

	nicenum_scale(blocks, bsize, buf, sizeof (buf), 0);
	(void) printf(FORMAT1, buf, path);
>>>>>>> dc97a43d
	} else if (kflg) {
		(void) printf(FORMAT2, (long long)kb(blocks), path);
	} else if (mflg) {
		(void) printf(FORMAT2, (long long)mb(blocks), path);
	} else {
		(void) printf(FORMAT2, (long long)blocks, path);
	}
}

static void
exitdu(int exitcode)
{
	free(base);
	free(name);
	exit(exitcode);
}<|MERGE_RESOLUTION|>--- conflicted
+++ resolved
@@ -530,18 +530,10 @@
 printsize(blkcnt_t blocks, char *path)
 {
 	if (hflg) {
-<<<<<<< HEAD
-		numbuf_t numbuf;
-		unsigned long long scale = 1024L;
-		(void) printf(FORMAT1,
-		    number_to_scaled_string(numbuf, blocks, DEV_BSIZE, scale),
-		    path);
-=======
-	char buf[NN_NUMBUF_SZ] = { 0 };
-
-	nicenum_scale(blocks, bsize, buf, sizeof (buf), 0);
-	(void) printf(FORMAT1, buf, path);
->>>>>>> dc97a43d
+		char buf[NN_NUMBUF_SZ] = { 0 };
+
+		nicenum_scale(blocks, DEV_BSIZE, buf, sizeof (buf), 0);
+		(void) printf(FORMAT1, buf, path);
 	} else if (kflg) {
 		(void) printf(FORMAT2, (long long)kb(blocks), path);
 	} else if (mflg) {
