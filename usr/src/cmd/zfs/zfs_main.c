--- conflicted
+++ resolved
@@ -582,9 +582,6 @@
 }
 
 /*
-<<<<<<< HEAD
- * zfs clone [-Fp] [-o prop=value] ... <snap> <fs | vol>
-=======
  * Check if the dataset is mountable and should be automatically mounted.
  */
 static boolean_t
@@ -596,8 +593,7 @@
 }
 
 /*
- * zfs clone [-p] [-o prop=value] ... <snap> <fs | vol>
->>>>>>> ddadf64d
+ * zfs clone [-Fp] [-o prop=value] ... <snap> <fs | vol>
  *
  * Given an existing dataset, create a writable copy whose initial contents
  * are the same as the source.  The newly created dataset maintains a
@@ -690,31 +686,26 @@
 
 		clone = zfs_open(g_zfs, argv[1], ZFS_TYPE_DATASET);
 		if (clone != NULL) {
-<<<<<<< HEAD
-			if (zfs_get_type(clone) != ZFS_TYPE_VOLUME) {
-				while ((ret = zfs_mount(clone, NULL, 0)) != 0) {
-					if (!keeptrying || errno != EBUSY)
-						break;
-				}
-				if (ret == 0)
-					ret = zfs_share(clone);
-=======
 			/*
 			 * If the user doesn't want the dataset
 			 * automatically mounted, then skip the mount/share
 			 * step.
 			 */
 			if (should_auto_mount(clone)) {
-				if ((ret = zfs_mount(clone, NULL, 0)) != 0) {
-					(void) fprintf(stderr, gettext("clone "
-					    "successfully created, "
-					    "but not mounted\n"));
-				} else if ((ret = zfs_share(clone)) != 0) {
+				while ((ret = zfs_mount(clone, NULL, 0)) != 0) {
+					if (!keeptrying || errno != EBUSY) {
+						(void) fprintf(stderr,
+						    gettext("clone "
+						    "successfully created, "
+						    "but not mounted\n"));
+						break;
+					}
+				}
+				if (ret == 0 && (ret = zfs_share(clone)) != 0) {
 					(void) fprintf(stderr, gettext("clone "
 					    "successfully created, "
 					    "but not shared\n"));
 				}
->>>>>>> ddadf64d
 			}
 			zfs_close(clone);
 		}
