--- conflicted
+++ resolved
@@ -258,18 +258,11 @@
 	case HELP_PROMOTE:
 		return (gettext("\tpromote <clone-filesystem>\n"));
 	case HELP_RECEIVE:
-<<<<<<< HEAD
 		return (gettext("\treceive [-vnsFu] <filesystem|volume|"
 		    "snapshot>\n"
 		    "\treceive [-vnsFu] [-o origin=<snapshot>] [-d | -e] "
 		    "<filesystem>\n"
 		    "\treceive -A <filesystem|volume>\n"));
-=======
-		return (gettext("\treceive [-vnFu] <filesystem|volume|"
-		    "snapshot>\n"
-		    "\treceive [-vnFu] [-o origin=<snapshot>] [-d | -e] "
-		    "<filesystem>\n"));
->>>>>>> a2cdcdd2
 	case HELP_RENAME:
 		return (gettext("\trename [-f] <filesystem|volume|snapshot> "
 		    "<filesystem|volume|snapshot>\n"
@@ -4062,11 +4055,8 @@
 {
 	int c, err;
 	recvflags_t flags = { 0 };
-<<<<<<< HEAD
 	boolean_t abort_resumable = B_FALSE;
 
-=======
->>>>>>> a2cdcdd2
 	nvlist_t *props;
 	nvpair_t *nvp = NULL;
 
@@ -4074,17 +4064,10 @@
 		nomem();
 
 	/* check options */
-<<<<<<< HEAD
 	while ((c = getopt(argc, argv, ":o:denuvFsA")) != -1) {
 		switch (c) {
 		case 'o':
 			if (parseprop(props, optarg))
-=======
-	while ((c = getopt(argc, argv, ":o:denuvF")) != -1) {
-		switch (c) {
-		case 'o':
-			if (parseprop(props, optarg) != 0)
->>>>>>> a2cdcdd2
 				return (1);
 			break;
 		case 'd':
@@ -4144,7 +4127,6 @@
 		}
 	}
 
-<<<<<<< HEAD
 	if (abort_resumable) {
 		if (flags.isprefix || flags.istail || flags.dryrun ||
 		    flags.resumable || flags.nomount) {
@@ -4183,8 +4165,6 @@
 		return (err != 0);
 	}
 
-=======
->>>>>>> a2cdcdd2
 	if (isatty(STDIN_FILENO)) {
 		(void) fprintf(stderr,
 		    gettext("Error: Backup stream can not be read "
@@ -4192,10 +4172,6 @@
 		    "You must redirect standard input.\n"));
 		return (1);
 	}
-<<<<<<< HEAD
-=======
-
->>>>>>> a2cdcdd2
 	err = zfs_receive(g_zfs, argv[0], props, &flags, STDIN_FILENO, NULL);
 
 	return (err != 0);
