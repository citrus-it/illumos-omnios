/*
 * CDDL HEADER START
 *
 * The contents of this file are subject to the terms of the
 * Common Development and Distribution License (the "License").
 * You may not use this file except in compliance with the License.
 *
 * You can obtain a copy of the license at usr/src/OPENSOLARIS.LICENSE
 * or http://www.opensolaris.org/os/licensing.
 * See the License for the specific language governing permissions
 * and limitations under the License.
 *
 * When distributing Covered Code, include this CDDL HEADER in each
 * file and include the License file at usr/src/OPENSOLARIS.LICENSE.
 * If applicable, add the following below this CDDL HEADER, with the
 * fields enclosed by brackets "[]" replaced with your own identifying
 * information: Portions Copyright [yyyy] [name of copyright owner]
 *
 * CDDL HEADER END
 */

/*
 * Copyright (c) 2005, 2010, Oracle and/or its affiliates. All rights reserved.
 * Copyright (c) 2011, 2016 by Delphix. All rights reserved.
 * Copyright 2012 Milan Jurik. All rights reserved.
 * Copyright 2019 Joyent, Inc.
 * Copyright (c) 2011-2012 Pawel Jakub Dawidek. All rights reserved.
 * Copyright (c) 2013 Steven Hartland.  All rights reserved.
 * Copyright (c) 2014 Integros [integros.com]
 * Copyright 2016 Igor Kozhukhov <ikozhukhov@gmail.com>.
 * Copyright 2016 Nexenta Systems, Inc.
 * Copyright (c) 2018 Datto Inc.
 * Copyright 2021 RackTop Systems, Inc.
 */

#include <assert.h>
#include <ctype.h>
#include <errno.h>
#include <getopt.h>
#include <libgen.h>
#include <libintl.h>
#include <libuutil.h>
#include <libnvpair.h>
#include <locale.h>
#include <stddef.h>
#include <stdio.h>
#include <stdlib.h>
#include <strings.h>
#include <unistd.h>
#include <fcntl.h>
#include <zone.h>
#include <grp.h>
#include <pwd.h>
#include <signal.h>
#include <sys/debug.h>
#include <sys/list.h>
#include <sys/mkdev.h>
#include <sys/mntent.h>
#include <sys/mnttab.h>
#include <sys/mount.h>
#include <sys/stat.h>
#include <sys/fs/zfs.h>
#include <sys/types.h>
#include <time.h>
#include <sys/zfs_project.h>
#include <synch.h>

#include <libzfs.h>
#include <libzfs_core.h>
#include <zfs_prop.h>
#include <zfs_deleg.h>
#include <libzutil.h>
#include <libuutil.h>
#include <aclutils.h>
#include <directory.h>
#include <idmap.h>
#include <libshare.h>

#include "zfs_iter.h"
#include "zfs_util.h"
#include "zfs_comutil.h"
#include "zfs_projectutil.h"

libzfs_handle_t *g_zfs;

static FILE *mnttab_file;
static char history_str[HIS_MAX_RECORD_LEN];
static boolean_t log_history = B_TRUE;

static int zfs_do_clone(int argc, char **argv);
static int zfs_do_create(int argc, char **argv);
static int zfs_do_destroy(int argc, char **argv);
static int zfs_do_get(int argc, char **argv);
static int zfs_do_inherit(int argc, char **argv);
static int zfs_do_list(int argc, char **argv);
static int zfs_do_mount(int argc, char **argv);
static int zfs_do_rename(int argc, char **argv);
static int zfs_do_rollback(int argc, char **argv);
static int zfs_do_set(int argc, char **argv);
static int zfs_do_upgrade(int argc, char **argv);
static int zfs_do_snapshot(int argc, char **argv);
static int zfs_do_unmount(int argc, char **argv);
static int zfs_do_share(int argc, char **argv);
static int zfs_do_unshare(int argc, char **argv);
static int zfs_do_send(int argc, char **argv);
static int zfs_do_receive(int argc, char **argv);
static int zfs_do_promote(int argc, char **argv);
static int zfs_do_userspace(int argc, char **argv);
static int zfs_do_allow(int argc, char **argv);
static int zfs_do_unallow(int argc, char **argv);
static int zfs_do_hold(int argc, char **argv);
static int zfs_do_holds(int argc, char **argv);
static int zfs_do_release(int argc, char **argv);
static int zfs_do_diff(int argc, char **argv);
static int zfs_do_bookmark(int argc, char **argv);
static int zfs_do_remap(int argc, char **argv);
static int zfs_do_channel_program(int argc, char **argv);
static int zfs_do_load_key(int argc, char **argv);
static int zfs_do_unload_key(int argc, char **argv);
static int zfs_do_change_key(int argc, char **argv);
static int zfs_do_project(int argc, char **argv);

/*
 * Enable a reasonable set of defaults for libumem debugging on DEBUG builds.
 */

#ifdef DEBUG
const char *
_umem_debug_init(void)
{
	return ("default,verbose"); /* $UMEM_DEBUG setting */
}

const char *
_umem_logging_init(void)
{
	return ("fail,contents"); /* $UMEM_LOGGING setting */
}
#endif

typedef enum {
	HELP_CLONE,
	HELP_CREATE,
	HELP_DESTROY,
	HELP_GET,
	HELP_INHERIT,
	HELP_UPGRADE,
	HELP_LIST,
	HELP_MOUNT,
	HELP_PROMOTE,
	HELP_RECEIVE,
	HELP_RENAME,
	HELP_ROLLBACK,
	HELP_SEND,
	HELP_SET,
	HELP_SHARE,
	HELP_SNAPSHOT,
	HELP_UNMOUNT,
	HELP_UNSHARE,
	HELP_ALLOW,
	HELP_UNALLOW,
	HELP_USERSPACE,
	HELP_GROUPSPACE,
	HELP_PROJECTSPACE,
	HELP_PROJECT,
	HELP_HOLD,
	HELP_HOLDS,
	HELP_RELEASE,
	HELP_DIFF,
	HELP_REMAP,
	HELP_BOOKMARK,
	HELP_CHANNEL_PROGRAM,
	HELP_LOAD_KEY,
	HELP_UNLOAD_KEY,
	HELP_CHANGE_KEY,
} zfs_help_t;

typedef struct zfs_command {
	const char	*name;
	int		(*func)(int argc, char **argv);
	zfs_help_t	usage;
} zfs_command_t;

/*
 * Master command table.  Each ZFS command has a name, associated function, and
 * usage message.  The usage messages need to be internationalized, so we have
 * to have a function to return the usage message based on a command index.
 *
 * These commands are organized according to how they are displayed in the usage
 * message.  An empty command (one with a NULL name) indicates an empty line in
 * the generic usage message.
 */
static zfs_command_t command_table[] = {
	{ "create",	zfs_do_create,		HELP_CREATE		},
	{ "destroy",	zfs_do_destroy,		HELP_DESTROY		},
	{ NULL },
	{ "snapshot",	zfs_do_snapshot,	HELP_SNAPSHOT		},
	{ "rollback",	zfs_do_rollback,	HELP_ROLLBACK		},
	{ "clone",	zfs_do_clone,		HELP_CLONE		},
	{ "promote",	zfs_do_promote,		HELP_PROMOTE		},
	{ "rename",	zfs_do_rename,		HELP_RENAME		},
	{ "bookmark",	zfs_do_bookmark,	HELP_BOOKMARK		},
	{ "program",    zfs_do_channel_program, HELP_CHANNEL_PROGRAM    },
	{ NULL },
	{ "list",	zfs_do_list,		HELP_LIST		},
	{ NULL },
	{ "set",	zfs_do_set,		HELP_SET		},
	{ "get",	zfs_do_get,		HELP_GET		},
	{ "inherit",	zfs_do_inherit,		HELP_INHERIT		},
	{ "upgrade",	zfs_do_upgrade,		HELP_UPGRADE		},
	{ NULL },
	{ "userspace",	zfs_do_userspace,	HELP_USERSPACE		},
	{ "groupspace",	zfs_do_userspace,	HELP_GROUPSPACE		},
	{ "projectspace", zfs_do_userspace,	HELP_PROJECTSPACE	},
	{ NULL },
	{ "project",	zfs_do_project,		HELP_PROJECT		},
	{ NULL },
	{ "mount",	zfs_do_mount,		HELP_MOUNT		},
	{ "unmount",	zfs_do_unmount,		HELP_UNMOUNT		},
	{ "share",	zfs_do_share,		HELP_SHARE		},
	{ "unshare",	zfs_do_unshare,		HELP_UNSHARE		},
	{ NULL },
	{ "send",	zfs_do_send,		HELP_SEND		},
	{ "receive",	zfs_do_receive,		HELP_RECEIVE		},
	{ NULL },
	{ "allow",	zfs_do_allow,		HELP_ALLOW		},
	{ NULL },
	{ "unallow",	zfs_do_unallow,		HELP_UNALLOW		},
	{ NULL },
	{ "hold",	zfs_do_hold,		HELP_HOLD		},
	{ "holds",	zfs_do_holds,		HELP_HOLDS		},
	{ "release",	zfs_do_release,		HELP_RELEASE		},
	{ "diff",	zfs_do_diff,		HELP_DIFF		},
	{ "remap",	zfs_do_remap,		HELP_REMAP		},
	{ "load-key",	zfs_do_load_key,	HELP_LOAD_KEY		},
	{ "unload-key",	zfs_do_unload_key,	HELP_UNLOAD_KEY		},
	{ "change-key",	zfs_do_change_key,	HELP_CHANGE_KEY		},
};

#define	NCOMMAND	(sizeof (command_table) / sizeof (command_table[0]))

zfs_command_t *current_command;

static const char *
get_usage(zfs_help_t idx)
{
	switch (idx) {
	case HELP_CLONE:
		return (gettext("\tclone [-p] [-o property=value] ... "
		    "<snapshot> <filesystem|volume>\n"));
	case HELP_CREATE:
		return (gettext("\tcreate [-Pnpv] [-o property=value] ... "
		    "<filesystem>\n"
		    "\tcreate [-Pnpsv] [-b blocksize] [-o property=value] ... "
		    "-V <size> <volume>\n"));
	case HELP_DESTROY:
		return (gettext("\tdestroy [-fnpRrv] <filesystem|volume>\n"
		    "\tdestroy [-dnpRrv] "
		    "<filesystem|volume>@<snap>[%<snap>][,...]\n"
		    "\tdestroy <filesystem|volume>#<bookmark>\n"));
	case HELP_GET:
		return (gettext("\tget [-crHp] [-d max] "
		    "[-o \"all\" | field[,...]]\n"
		    "\t    [-t type[,...]] [-s source[,...]]\n"
		    "\t    <\"all\" | property[,...]> "
		    "[filesystem|volume|snapshot|bookmark] ...\n"));
	case HELP_INHERIT:
		return (gettext("\tinherit [-rS] <property> "
		    "<filesystem|volume|snapshot> ...\n"));
	case HELP_UPGRADE:
		return (gettext("\tupgrade [-v]\n"
		    "\tupgrade [-r] [-V version] <-a | filesystem ...>\n"));
	case HELP_LIST:
		return (gettext("\tlist [-Hp] [-r|-d max] [-o property[,...]] "
		    "[-s property]...\n\t    [-S property]... [-t type[,...]] "
		    "[filesystem|volume|snapshot] ...\n"));
	case HELP_MOUNT:
		return (gettext("\tmount\n"
		    "\tmount [-lvO] [-o opts] <-a | filesystem>\n"));
	case HELP_PROMOTE:
		return (gettext("\tpromote <clone-filesystem>\n"));
	case HELP_RECEIVE:
		return (gettext("\treceive [-vnsFhu] "
		    "[-o <property>=<value>] ... [-x <property>] ...\n"
		    "\t    <filesystem|volume|snapshot>\n"
		    "\treceive [-vnsFhu] [-o <property>=<value>] ... "
		    "[-x <property>] ... \n"
		    "\t    [-d | -e] <filesystem>\n"
		    "\treceive -A <filesystem|volume>\n"));
	case HELP_RENAME:
		return (gettext("\trename [-f] <filesystem|volume|snapshot> "
		    "<filesystem|volume|snapshot>\n"
		    "\trename [-f] -p <filesystem|volume> <filesystem|volume>\n"
		    "\trename -r <snapshot> <snapshot>\n"));
	case HELP_ROLLBACK:
		return (gettext("\trollback [-rRf] <snapshot>\n"));
	case HELP_SEND:
		return (gettext("\tsend [-DnPpRvLecwhb] [-[iI] snapshot] "
		    "<snapshot>\n"
		    "\tsend [-nvPLecw] [-i snapshot|bookmark] "
		    "<filesystem|volume|snapshot>\n"
		    "\tsend [-nvPe] -t <receive_resume_token>\n"));
	case HELP_SET:
		return (gettext("\tset <property=value> ... "
		    "<filesystem|volume|snapshot> ...\n"));
	case HELP_SHARE:
		return (gettext("\tshare [-l] <-a | filesystem>\n"));
	case HELP_SNAPSHOT:
		return (gettext("\tsnapshot [-r] [-o property=value] ... "
		    "<filesystem|volume>@<snap> ...\n"));
	case HELP_UNMOUNT:
		return (gettext("\tunmount [-f] "
		    "<-a | filesystem|mountpoint>\n"));
	case HELP_UNSHARE:
		return (gettext("\tunshare "
		    "<-a | filesystem|mountpoint>\n"));
	case HELP_ALLOW:
		return (gettext("\tallow <filesystem|volume>\n"
		    "\tallow [-ldug] "
		    "<\"everyone\"|user|group>[,...] <perm|@setname>[,...]\n"
		    "\t    <filesystem|volume>\n"
		    "\tallow [-ld] -e <perm|@setname>[,...] "
		    "<filesystem|volume>\n"
		    "\tallow -c <perm|@setname>[,...] <filesystem|volume>\n"
		    "\tallow -s @setname <perm|@setname>[,...] "
		    "<filesystem|volume>\n"));
	case HELP_UNALLOW:
		return (gettext("\tunallow [-rldug] "
		    "<\"everyone\"|user|group>[,...]\n"
		    "\t    [<perm|@setname>[,...]] <filesystem|volume>\n"
		    "\tunallow [-rld] -e [<perm|@setname>[,...]] "
		    "<filesystem|volume>\n"
		    "\tunallow [-r] -c [<perm|@setname>[,...]] "
		    "<filesystem|volume>\n"
		    "\tunallow [-r] -s @setname [<perm|@setname>[,...]] "
		    "<filesystem|volume>\n"));
	case HELP_USERSPACE:
		return (gettext("\tuserspace [-Hinp] [-o field[,...]] "
		    "[-s field] ...\n"
		    "\t    [-S field] ... [-t type[,...]] "
		    "<filesystem|snapshot>\n"));
	case HELP_GROUPSPACE:
		return (gettext("\tgroupspace [-Hinp] [-o field[,...]] "
		    "[-s field] ...\n"
		    "\t    [-S field] ... [-t type[,...]] "
		    "<filesystem|snapshot>\n"));
	case HELP_PROJECTSPACE:
		return (gettext("\tprojectspace [-Hp] [-o field[,...]] "
		    "[-s field] ... \n"
		    "\t    [-S field] ... <filesystem|snapshot>\n"));
	case HELP_PROJECT:
		return (gettext("\tproject [-d|-r] <directory|file ...>\n"
		    "\tproject -c [-0] [-d|-r] [-p id] <directory|file ...>\n"
		    "\tproject -C [-k] [-r] <directory ...>\n"
		    "\tproject [-p id] [-r] [-s] <directory ...>\n"));
	case HELP_HOLD:
		return (gettext("\thold [-r] <tag> <snapshot> ...\n"));
	case HELP_HOLDS:
		return (gettext("\tholds [-r] <snapshot> ...\n"));
	case HELP_RELEASE:
		return (gettext("\trelease [-r] <tag> <snapshot> ...\n"));
	case HELP_DIFF:
		return (gettext("\tdiff [-FHt] <snapshot> "
		    "[snapshot|filesystem]\n"));
	case HELP_REMAP:
		return (gettext("\tremap <filesystem | volume>\n"));
	case HELP_BOOKMARK:
		return (gettext("\tbookmark <snapshot> <bookmark>\n"));
	case HELP_CHANNEL_PROGRAM:
		return (gettext("\tprogram [-jn] [-t <instruction limit>] "
		    "[-m <memory limit (b)>] <pool> <program file> "
		    "[lua args...]\n"));
	case HELP_LOAD_KEY:
		return (gettext("\tload-key [-rn] [-L <keylocation>] "
		    "<-a | filesystem|volume>\n"));
	case HELP_UNLOAD_KEY:
		return (gettext("\tunload-key [-r] "
		    "<-a | filesystem|volume>\n"));
	case HELP_CHANGE_KEY:
		return (gettext("\tchange-key [-l] [-o keyformat=<value>]\n"
		    "\t    [-o keylocation=<value>] [-o pbkfd2iters=<value>]\n"
		    "\t    <filesystem|volume>\n"
		    "\tchange-key -i [-l] <filesystem|volume>\n"));
	}

	abort();
	/* NOTREACHED */
}

void
nomem(void)
{
	(void) fprintf(stderr, gettext("internal error: out of memory\n"));
	exit(1);
}

/*
 * Utility function to guarantee malloc() success.
 */

void *
safe_malloc(size_t size)
{
	void *data;

	if ((data = calloc(1, size)) == NULL)
		nomem();

	return (data);
}

void *
safe_realloc(void *data, size_t size)
{
	void *newp;
	if ((newp = realloc(data, size)) == NULL) {
		free(data);
		nomem();
	}

	return (newp);
}

static char *
safe_strdup(char *str)
{
	char *dupstr = strdup(str);

	if (dupstr == NULL)
		nomem();

	return (dupstr);
}

/*
 * Callback routine that will print out information for each of
 * the properties.
 */
static int
usage_prop_cb(int prop, void *cb)
{
	FILE *fp = cb;

	(void) fprintf(fp, "\t%-15s ", zfs_prop_to_name(prop));

	if (zfs_prop_readonly(prop))
		(void) fprintf(fp, " NO    ");
	else
		(void) fprintf(fp, "YES    ");

	if (zfs_prop_inheritable(prop))
		(void) fprintf(fp, "  YES   ");
	else
		(void) fprintf(fp, "   NO   ");

	if (zfs_prop_values(prop) == NULL)
		(void) fprintf(fp, "-\n");
	else
		(void) fprintf(fp, "%s\n", zfs_prop_values(prop));

	return (ZPROP_CONT);
}

/*
 * Display usage message.  If we're inside a command, display only the usage for
 * that command.  Otherwise, iterate over the entire command table and display
 * a complete usage message.
 */
static void
usage(boolean_t requested)
{
	int i;
	boolean_t show_properties = B_FALSE;
	FILE *fp = requested ? stdout : stderr;

	if (current_command == NULL) {

		(void) fprintf(fp, gettext("usage: zfs command args ...\n"));
		(void) fprintf(fp,
		    gettext("where 'command' is one of the following:\n\n"));

		for (i = 0; i < NCOMMAND; i++) {
			if (command_table[i].name == NULL)
				(void) fprintf(fp, "\n");
			else
				(void) fprintf(fp, "%s",
				    get_usage(command_table[i].usage));
		}

		(void) fprintf(fp, gettext("\nEach dataset is of the form: "
		    "pool/[dataset/]*dataset[@name]\n"));
	} else {
		(void) fprintf(fp, gettext("usage:\n"));
		(void) fprintf(fp, "%s", get_usage(current_command->usage));
	}

	if (current_command != NULL &&
	    (strcmp(current_command->name, "set") == 0 ||
	    strcmp(current_command->name, "get") == 0 ||
	    strcmp(current_command->name, "inherit") == 0 ||
	    strcmp(current_command->name, "list") == 0))
		show_properties = B_TRUE;

	if (show_properties) {
		(void) fprintf(fp,
		    gettext("\nThe following properties are supported:\n"));

		(void) fprintf(fp, "\n\t%-14s %s  %s   %s\n\n",
		    "PROPERTY", "EDIT", "INHERIT", "VALUES");

		/* Iterate over all properties */
		(void) zprop_iter(usage_prop_cb, fp, B_FALSE, B_TRUE,
		    ZFS_TYPE_DATASET);

		(void) fprintf(fp, "\t%-15s ", "userused@...");
		(void) fprintf(fp, " NO       NO   <size>\n");
		(void) fprintf(fp, "\t%-15s ", "groupused@...");
		(void) fprintf(fp, " NO       NO   <size>\n");
		(void) fprintf(fp, "\t%-15s ", "projectused@...");
		(void) fprintf(fp, " NO       NO   <size>\n");
		(void) fprintf(fp, "\t%-15s ", "userobjused@...");
		(void) fprintf(fp, " NO       NO   <size>\n");
		(void) fprintf(fp, "\t%-15s ", "groupobjused@...");
		(void) fprintf(fp, " NO       NO   <size>\n");
		(void) fprintf(fp, "\t%-15s ", "projectobjused@...");
		(void) fprintf(fp, " NO       NO   <size>\n");
		(void) fprintf(fp, "\t%-15s ", "userquota@...");
		(void) fprintf(fp, "YES       NO   <size> | none\n");
		(void) fprintf(fp, "\t%-15s ", "groupquota@...");
		(void) fprintf(fp, "YES       NO   <size> | none\n");
		(void) fprintf(fp, "\t%-15s ", "projectquota@...");
		(void) fprintf(fp, "YES       NO   <size> | none\n");
		(void) fprintf(fp, "\t%-15s ", "userobjquota@...");
		(void) fprintf(fp, "YES       NO   <size> | none\n");
		(void) fprintf(fp, "\t%-15s ", "groupobjquota@...");
		(void) fprintf(fp, "YES       NO   <size> | none\n");
		(void) fprintf(fp, "\t%-15s ", "projectobjquota@...");
		(void) fprintf(fp, "YES       NO   <size> | none\n");
		(void) fprintf(fp, "\t%-15s ", "written@<snap>");
		(void) fprintf(fp, " NO       NO   <size>\n");

		(void) fprintf(fp, gettext("\nSizes are specified in bytes "
		    "with standard units such as K, M, G, etc.\n"));
		(void) fprintf(fp, gettext("\nUser-defined properties can "
		    "be specified by using a name containing a colon (:).\n"));
		(void) fprintf(fp, gettext("\nThe {user|group|project}"
		    "[obj]{used|quota}@ properties must be appended with\n"
		    "a user|group|project specifier of one of these forms:\n"
		    "    POSIX name      (eg: \"matt\")\n"
		    "    POSIX id        (eg: \"126829\")\n"
		    "    SMB name@domain (eg: \"matt@sun\")\n"
		    "    SMB SID         (eg: \"S-1-234-567-89\")\n"));
	} else {
		(void) fprintf(fp,
		    gettext("\nFor the property list, run: %s\n"),
		    "zfs set|get");
		(void) fprintf(fp,
		    gettext("\nFor the delegated permission list, run: %s\n"),
		    "zfs allow|unallow");
	}

	/*
	 * See comments at end of main().
	 */
	if (getenv("ZFS_ABORT") != NULL) {
		(void) printf("dumping core by request\n");
		abort();
	}

	exit(requested ? 0 : 2);
}

/*
 * Take a property=value argument string and add it to the given nvlist.
 * Modifies the argument inplace.
 */
static boolean_t
parseprop(nvlist_t *props, char *propname)
{
	char *propval;

	if ((propval = strchr(propname, '=')) == NULL) {
		(void) fprintf(stderr, gettext("missing "
		    "'=' for property=value argument\n"));
		return (B_FALSE);
	}
	*propval = '\0';
	propval++;
	if (nvlist_exists(props, propname)) {
		(void) fprintf(stderr, gettext("property '%s' "
		    "specified multiple times\n"), propname);
		return (B_FALSE);
	}
	if (nvlist_add_string(props, propname, propval) != 0)
		nomem();
	return (B_TRUE);
}

/*
 * Take a property name argument and add it to the given nvlist.
 * Modifies the argument inplace.
 */
static boolean_t
parsepropname(nvlist_t *props, char *propname)
{
	if (strchr(propname, '=') != NULL) {
		(void) fprintf(stderr, gettext("invalid character "
		    "'=' in property argument\n"));
		return (B_FALSE);
	}
	if (nvlist_exists(props, propname)) {
		(void) fprintf(stderr, gettext("property '%s' "
		    "specified multiple times\n"), propname);
		return (B_FALSE);
	}
	if (nvlist_add_boolean(props, propname) != 0)
		nomem();
	return (B_TRUE);
}

static int
parse_depth(char *opt, int *flags)
{
	char *tmp;
	int depth;

	depth = (int)strtol(opt, &tmp, 0);
	if (*tmp) {
		(void) fprintf(stderr,
		    gettext("%s is not an integer\n"), optarg);
		usage(B_FALSE);
	}
	if (depth < 0) {
		(void) fprintf(stderr,
		    gettext("Depth can not be negative.\n"));
		usage(B_FALSE);
	}
	*flags |= (ZFS_ITER_DEPTH_LIMIT|ZFS_ITER_RECURSE);
	return (depth);
}

#define	PROGRESS_DELAY 2		/* seconds */

static char *pt_reverse = "\b\b\b\b\b\b\b\b\b\b\b\b\b\b\b\b\b\b\b\b\b\b\b\b\b";
static time_t pt_begin;
static char *pt_header = NULL;
static boolean_t pt_shown;

static void
start_progress_timer(void)
{
	pt_begin = time(NULL) + PROGRESS_DELAY;
	pt_shown = B_FALSE;
}

static void
set_progress_header(char *header)
{
	assert(pt_header == NULL);
	pt_header = safe_strdup(header);
	if (pt_shown) {
		(void) printf("%s: ", header);
		(void) fflush(stdout);
	}
}

static void
update_progress(char *update)
{
	if (!pt_shown && time(NULL) > pt_begin) {
		int len = strlen(update);

		(void) printf("%s: %s%*.*s", pt_header, update, len, len,
		    pt_reverse);
		(void) fflush(stdout);
		pt_shown = B_TRUE;
	} else if (pt_shown) {
		int len = strlen(update);

		(void) printf("%s%*.*s", update, len, len, pt_reverse);
		(void) fflush(stdout);
	}
}

static void
finish_progress(char *done)
{
	if (pt_shown) {
		(void) printf("%s\n", done);
		(void) fflush(stdout);
	}
	free(pt_header);
	pt_header = NULL;
}

static int
zfs_mount_and_share(libzfs_handle_t *hdl, const char *dataset, zfs_type_t type)
{
	zfs_handle_t *zhp = NULL;
	int ret = 0;

	zhp = zfs_open(hdl, dataset, type);
	if (zhp == NULL)
		return (1);

	/*
	 * Volumes may neither be mounted or shared.  Potentially in the
	 * future filesystems detected on these volumes could be mounted.
	 */
	if (zfs_get_type(zhp) == ZFS_TYPE_VOLUME) {
		zfs_close(zhp);
		return (0);
	}

	/*
	 * Mount and/or share the new filesystem as appropriate.  We provide a
	 * verbose error message to let the user know that their filesystem was
	 * in fact created, even if we failed to mount or share it.
	 *
	 * If the user doesn't want the dataset automatically mounted, then
	 * skip the mount/share step
	 */
	if (zfs_prop_valid_for_type(ZFS_PROP_CANMOUNT, type, B_FALSE) &&
	    zfs_prop_get_int(zhp, ZFS_PROP_CANMOUNT) == ZFS_CANMOUNT_ON) {
		if (zfs_mount(zhp, NULL, 0) != 0) {
			(void) fprintf(stderr, gettext("filesystem "
			    "successfully created, but not mounted\n"));
			ret = 1;
		} else if (zfs_share(zhp) != 0) {
			(void) fprintf(stderr, gettext("filesystem "
			    "successfully created, but not shared\n"));
			ret = 1;
		}
	}

	zfs_close(zhp);

	return (ret);
}

/*
 * zfs clone [-Fp] [-o prop=value] ... <snap> <fs | vol>
 *
 * Given an existing dataset, create a writable copy whose initial contents
 * are the same as the source.  The newly created dataset maintains a
 * dependency on the original; the original cannot be destroyed so long as
 * the clone exists.
 *
 * The '-p' flag creates all the non-existing ancestors of the target first.
 *
 * The '-F' flag retries the zfs_mount() operation as long as zfs_mount() is
 * still returning EBUSY.  Any callers which specify -F should be careful to
 * ensure that no other process has a persistent hold on the mountpoint's
 * directory.
 */
static int
zfs_do_clone(int argc, char **argv)
{
	zfs_handle_t *zhp = NULL;
	boolean_t parents = B_FALSE;
	boolean_t keeptrying = B_FALSE;
	nvlist_t *props;
	int ret = 0;
	int c;

	if (nvlist_alloc(&props, NV_UNIQUE_NAME, 0) != 0)
		nomem();

	/* check options */
	while ((c = getopt(argc, argv, "Fo:p")) != -1) {
		switch (c) {
		case 'F':
			keeptrying = B_TRUE;
			break;
		case 'o':
			if (!parseprop(props, optarg)) {
				nvlist_free(props);
				return (1);
			}
			break;
		case 'p':
			parents = B_TRUE;
			break;
		case '?':
			(void) fprintf(stderr, gettext("invalid option '%c'\n"),
			    optopt);
			goto usage;
		}
	}

	argc -= optind;
	argv += optind;

	/* check number of arguments */
	if (argc < 1) {
		(void) fprintf(stderr, gettext("missing source dataset "
		    "argument\n"));
		goto usage;
	}
	if (argc < 2) {
		(void) fprintf(stderr, gettext("missing target dataset "
		    "argument\n"));
		goto usage;
	}
	if (argc > 2) {
		(void) fprintf(stderr, gettext("too many arguments\n"));
		goto usage;
	}

	/* open the source dataset */
	if ((zhp = zfs_open(g_zfs, argv[0], ZFS_TYPE_SNAPSHOT)) == NULL)
		return (1);

	if (parents && zfs_name_valid(argv[1], ZFS_TYPE_FILESYSTEM |
	    ZFS_TYPE_VOLUME)) {
		/*
		 * Now create the ancestors of the target dataset.  If the
		 * target already exists and '-p' option was used we should not
		 * complain.
		 */
		if (zfs_dataset_exists(g_zfs, argv[1], ZFS_TYPE_FILESYSTEM |
		    ZFS_TYPE_VOLUME))
			return (0);
		if (zfs_create_ancestors(g_zfs, argv[1]) != 0)
			return (1);
	}

	/* pass to libzfs */
	ret = zfs_clone(zhp, argv[1], props);

	/* create the mountpoint if necessary */
	if (ret == 0) {
<<<<<<< HEAD
		zfs_handle_t *clone;

		clone = zfs_open(g_zfs, argv[1], ZFS_TYPE_DATASET);
		if (clone != NULL) {
			/*
			 * If the user doesn't want the dataset
			 * automatically mounted, then skip the mount/share
			 * step.
			 */
			if (should_auto_mount(clone)) {
				while ((ret = zfs_mount(clone, NULL, 0)) != 0) {
					if (!keeptrying || errno != EBUSY) {
						(void) fprintf(stderr,
						    gettext("clone "
						    "successfully created, "
						    "but not mounted\n"));
						break;
					}
				}
				if (ret == 0 && (ret = zfs_share(clone)) != 0) {
					(void) fprintf(stderr, gettext("clone "
					    "successfully created, "
					    "but not shared\n"));
				}
			}
			zfs_close(clone);
=======
		if (log_history) {
			(void) zpool_log_history(g_zfs, history_str);
			log_history = B_FALSE;
>>>>>>> 9a1586db
		}

		ret = zfs_mount_and_share(g_zfs, argv[1], ZFS_TYPE_DATASET);
	}

	zfs_close(zhp);
	nvlist_free(props);

	return (!!ret);

usage:
	if (zhp)
		zfs_close(zhp);
	nvlist_free(props);
	usage(B_FALSE);
	return (-1);
}

/*
 * zfs create [-Pnpv] [-o prop=value] ... fs
 * zfs create [-Pnpsv] [-b blocksize] [-o prop=value] ... -V vol size
 *
 * Create a new dataset.  This command can be used to create filesystems
 * and volumes.  Snapshot creation is handled by 'zfs snapshot'.
 * For volumes, the user must specify a size to be used.
 *
 * The '-s' flag applies only to volumes, and indicates that we should not try
 * to set the reservation for this volume.  By default we set a reservation
 * equal to the size for any volume.  For pools with SPA_VERSION >=
 * SPA_VERSION_REFRESERVATION, we set a refreservation instead.
 *
 * The '-p' flag creates all the non-existing ancestors of the target first.
 *
 * The '-n' flag is no-op (dry run) mode.  This will perform a user-space sanity
 * check of arguments and properties, but does not check for permissions,
 * available space, etc.
 *
 * The '-v' flag is for verbose output.
 *
 * The '-P' flag is used for parseable output.  It implies '-v'.
 */
static int
zfs_do_create(int argc, char **argv)
{
	zfs_type_t type = ZFS_TYPE_FILESYSTEM;
<<<<<<< HEAD
	zfs_handle_t *zhp = NULL;
	zpool_handle_t *zpool_handle = NULL;
	nvlist_t *real_props = NULL;
=======
>>>>>>> 9a1586db
	uint64_t volsize = 0;
	int c;
	boolean_t noreserve = B_FALSE;
	boolean_t bflag = B_FALSE;
	boolean_t parents = B_FALSE;
	boolean_t dryrun = B_FALSE;
	boolean_t verbose = B_FALSE;
	boolean_t parseable = B_FALSE;
	int ret = 1;
	nvlist_t *props;
	uint64_t intval;

	if (nvlist_alloc(&props, NV_UNIQUE_NAME, 0) != 0)
		nomem();

	/* check options */
	while ((c = getopt(argc, argv, ":PV:b:nso:pv")) != -1) {
		switch (c) {
		case 'V':
			type = ZFS_TYPE_VOLUME;
			if (zfs_nicestrtonum(g_zfs, optarg, &intval) != 0) {
				(void) fprintf(stderr, gettext("bad volume "
				    "size '%s': %s\n"), optarg,
				    libzfs_error_description(g_zfs));
				goto error;
			}

			if (nvlist_add_uint64(props,
			    zfs_prop_to_name(ZFS_PROP_VOLSIZE), intval) != 0)
				nomem();
			volsize = intval;
			break;
		case 'P':
			verbose = B_TRUE;
			parseable = B_TRUE;
			break;
		case 'p':
			parents = B_TRUE;
			break;
		case 'b':
			bflag = B_TRUE;
			if (zfs_nicestrtonum(g_zfs, optarg, &intval) != 0) {
				(void) fprintf(stderr, gettext("bad volume "
				    "block size '%s': %s\n"), optarg,
				    libzfs_error_description(g_zfs));
				goto error;
			}

			if (nvlist_add_uint64(props,
			    zfs_prop_to_name(ZFS_PROP_VOLBLOCKSIZE),
			    intval) != 0)
				nomem();
			break;
		case 'n':
			dryrun = B_TRUE;
			break;
		case 'o':
			if (!parseprop(props, optarg))
				goto error;
			break;
		case 's':
			noreserve = B_TRUE;
			break;
		case 'v':
			verbose = B_TRUE;
			break;
		case ':':
			(void) fprintf(stderr, gettext("missing size "
			    "argument\n"));
			goto badusage;
		case '?':
			(void) fprintf(stderr, gettext("invalid option '%c'\n"),
			    optopt);
			goto badusage;
		}
	}

	if ((bflag || noreserve) && type != ZFS_TYPE_VOLUME) {
		(void) fprintf(stderr, gettext("'-s' and '-b' can only be "
		    "used when creating a volume\n"));
		goto badusage;
	}

	argc -= optind;
	argv += optind;

	/* check number of arguments */
	if (argc == 0) {
		(void) fprintf(stderr, gettext("missing %s argument\n"),
		    zfs_type_to_name(type));
		goto badusage;
	}
	if (argc > 1) {
		(void) fprintf(stderr, gettext("too many arguments\n"));
		goto badusage;
	}

	if (dryrun || (type == ZFS_TYPE_VOLUME && !noreserve)) {
		char msg[ZFS_MAX_DATASET_NAME_LEN * 2];
		char *p;

		if ((p = strchr(argv[0], '/')) != NULL)
			*p = '\0';
		zpool_handle = zpool_open(g_zfs, argv[0]);
		if (p != NULL)
			*p = '/';
		if (zpool_handle == NULL)
			goto error;

		(void) snprintf(msg, sizeof (msg),
		    dryrun ? gettext("cannot verify '%s'") :
		    gettext("cannot create '%s'"), argv[0]);
		if (props && (real_props = zfs_valid_proplist(g_zfs, type,
		    props, 0, NULL, zpool_handle, B_TRUE, msg)) == NULL) {
			zpool_close(zpool_handle);
			goto error;
		}
	}

	if (type == ZFS_TYPE_VOLUME && !noreserve) {
		uint64_t spa_version;
		zfs_prop_t resv_prop;
		char *strval;

		spa_version = zpool_get_prop_int(zpool_handle,
		    ZPOOL_PROP_VERSION, NULL);
		if (spa_version >= SPA_VERSION_REFRESERVATION)
			resv_prop = ZFS_PROP_REFRESERVATION;
		else
			resv_prop = ZFS_PROP_RESERVATION;

		volsize = zvol_volsize_to_reservation(zpool_handle, volsize,
		    real_props);

		if (nvlist_lookup_string(props, zfs_prop_to_name(resv_prop),
		    &strval) != 0) {
			if (nvlist_add_uint64(props,
			    zfs_prop_to_name(resv_prop), volsize) != 0) {
				nvlist_free(props);
				nomem();
			}
		}
	}
	if (zpool_handle != NULL) {
		zpool_close(zpool_handle);
		nvlist_free(real_props);
	}

	if (parents && zfs_name_valid(argv[0], type)) {
		/*
		 * Now create the ancestors of target dataset.  If the target
		 * already exists and '-p' option was used we should not
		 * complain.
		 */
		if (zfs_dataset_exists(g_zfs, argv[0], type)) {
			ret = 0;
			goto error;
		}
		if (verbose) {
			(void) printf(parseable ? "create_ancestors\t%s\n" :
			    dryrun ? "would create ancestors of %s\n" :
			    "create ancestors of %s\n", argv[0]);
		}
		if (!dryrun) {
			if (zfs_create_ancestors(g_zfs, argv[0]) != 0) {
				goto error;
			}
		}
	}

	if (verbose) {
		nvpair_t *nvp = NULL;
		(void) printf(parseable ? "create\t%s\n" :
		    dryrun ? "would create %s\n" : "create %s\n", argv[0]);
		while ((nvp = nvlist_next_nvpair(props, nvp)) != NULL) {
			uint64_t uval;
			char *sval;

			switch (nvpair_type(nvp)) {
			case DATA_TYPE_UINT64:
				VERIFY0(nvpair_value_uint64(nvp, &uval));
				(void) printf(parseable ?
				    "property\t%s\t%llu\n" : "\t%s=%llu\n",
				    nvpair_name(nvp), (u_longlong_t)uval);
				break;
			case DATA_TYPE_STRING:
				VERIFY0(nvpair_value_string(nvp, &sval));
				(void) printf(parseable ?
				    "property\t%s\t%s\n" : "\t%s=%s\n",
				    nvpair_name(nvp), sval);
				break;
			default:
				(void) fprintf(stderr, "property '%s' "
				    "has illegal type %d\n",
				    nvpair_name(nvp), nvpair_type(nvp));
				abort();
			}
		}
	}
	if (dryrun) {
		ret = 0;
		goto error;
	}

	/* pass to libzfs */
	if (zfs_create(g_zfs, argv[0], type, props) != 0)
		goto error;

	if (log_history) {
		(void) zpool_log_history(g_zfs, history_str);
		log_history = B_FALSE;
	}

	ret = zfs_mount_and_share(g_zfs, argv[0], ZFS_TYPE_DATASET);
error:
	nvlist_free(props);
	return (ret);
badusage:
	nvlist_free(props);
	usage(B_FALSE);
	return (2);
}

/*
 * zfs destroy [-rRfF] <fs, vol>
 * zfs destroy [-rRd] <snap>
 *
 *	-r	Recursively destroy all children
 *	-R	Recursively destroy all dependents, including clones
 *	-f	Force unmounting of any dependents
 *	-F	Continue retrying on seeing EBUSY
 *	-d	If we can't destroy now, mark for deferred destruction
 *
 * Destroys the given dataset.  By default, it will unmount any filesystems,
 * and refuse to destroy a dataset that has any dependents.  A dependent can
 * either be a child, or a clone of a child.
 */
typedef struct destroy_cbdata {
	boolean_t	cb_first;
	boolean_t	cb_force;
	boolean_t cb_wait;
	boolean_t	cb_recurse;
	boolean_t	cb_error;
	boolean_t	cb_doclones;
	zfs_handle_t	*cb_target;
	boolean_t	cb_defer_destroy;
	boolean_t	cb_verbose;
	boolean_t	cb_parsable;
	boolean_t	cb_dryrun;
	nvlist_t	*cb_nvl;
	nvlist_t	*cb_batchedsnaps;

	/* first snap in contiguous run */
	char		*cb_firstsnap;
	/* previous snap in contiguous run */
	char		*cb_prevsnap;
	int64_t		cb_snapused;
	char		*cb_snapspec;
	char		*cb_bookmark;
} destroy_cbdata_t;

/*
 * Check for any dependents based on the '-r' or '-R' flags.
 */
static int
destroy_check_dependent(zfs_handle_t *zhp, void *data)
{
	destroy_cbdata_t *cbp = data;
	const char *tname = zfs_get_name(cbp->cb_target);
	const char *name = zfs_get_name(zhp);

	if (strncmp(tname, name, strlen(tname)) == 0 &&
	    (name[strlen(tname)] == '/' || name[strlen(tname)] == '@')) {
		/*
		 * This is a direct descendant, not a clone somewhere else in
		 * the hierarchy.
		 */
		if (cbp->cb_recurse)
			goto out;

		if (cbp->cb_first) {
			(void) fprintf(stderr, gettext("cannot destroy '%s': "
			    "%s has children\n"),
			    zfs_get_name(cbp->cb_target),
			    zfs_type_to_name(zfs_get_type(cbp->cb_target)));
			(void) fprintf(stderr, gettext("use '-r' to destroy "
			    "the following datasets:\n"));
			cbp->cb_first = B_FALSE;
			cbp->cb_error = B_TRUE;
		}

		(void) fprintf(stderr, "%s\n", zfs_get_name(zhp));
	} else {
		/*
		 * This is a clone.  We only want to report this if the '-r'
		 * wasn't specified, or the target is a snapshot.
		 */
		if (!cbp->cb_recurse &&
		    zfs_get_type(cbp->cb_target) != ZFS_TYPE_SNAPSHOT)
			goto out;

		if (cbp->cb_first) {
			(void) fprintf(stderr, gettext("cannot destroy '%s': "
			    "%s has dependent clones\n"),
			    zfs_get_name(cbp->cb_target),
			    zfs_type_to_name(zfs_get_type(cbp->cb_target)));
			(void) fprintf(stderr, gettext("use '-R' to destroy "
			    "the following datasets:\n"));
			cbp->cb_first = B_FALSE;
			cbp->cb_error = B_TRUE;
			cbp->cb_dryrun = B_TRUE;
		}

		(void) fprintf(stderr, "%s\n", zfs_get_name(zhp));
	}

out:
	zfs_close(zhp);
	return (0);
}

static int
destroy_callback(zfs_handle_t *zhp, void *data)
{
	destroy_cbdata_t *cbp = data;
	struct timespec ts;
	int err = 0;

	ts.tv_sec = 0;
	ts.tv_nsec = 500 * (NANOSEC / MILLISEC);
	const char *name = zfs_get_name(zhp);

	if (cbp->cb_verbose) {
		if (cbp->cb_parsable) {
			(void) printf("destroy\t%s\n", name);
		} else if (cbp->cb_dryrun) {
			(void) printf(gettext("would destroy %s\n"),
			    name);
		} else {
			(void) printf(gettext("will destroy %s\n"),
			    name);
		}
	}

	/*
	 * Ignore pools (which we've already flagged as an error before getting
	 * here).
	 */
	if (strchr(zfs_get_name(zhp), '/') == NULL &&
	    zfs_get_type(zhp) == ZFS_TYPE_FILESYSTEM) {
		goto out;
	}
	if (cbp->cb_dryrun)
		goto out;

	/*
	 * We batch up all contiguous snapshots (even of different
	 * filesystems) and destroy them with one ioctl.  We can't
	 * simply do all snap deletions and then all fs deletions,
	 * because we must delete a clone before its origin.
	 */
	if (zfs_get_type(zhp) == ZFS_TYPE_SNAPSHOT) {
		fnvlist_add_boolean(cbp->cb_batchedsnaps, name);
		goto out;
	}

	if (cbp->cb_wait)
		libzfs_print_on_error(g_zfs, B_FALSE);

	/*
	 * Unless instructed to retry on EBUSY, bail out on the first error.
	 * When retrying, try every 500ms until either succeeding or seeing a
	 * non-EBUSY error code.
	 */
	while ((err = zfs_destroy_snaps_nvl(g_zfs,
	    cbp->cb_batchedsnaps, B_FALSE)) != 0) {
		if (cbp->cb_wait && libzfs_errno(g_zfs) == EZFS_BUSY) {
			(void) nanosleep(&ts, NULL);
			continue;
		}
		(void) fprintf(stderr, "%s: %s\n",
		    libzfs_error_action(g_zfs),
		    libzfs_error_description(g_zfs));
		break;
	}

	fnvlist_free(cbp->cb_batchedsnaps);
	cbp->cb_batchedsnaps = fnvlist_alloc();

	if (err != 0)
		goto out;

	while ((err = zfs_unmount(zhp, NULL,
	    cbp->cb_force ? MS_FORCE : 0)) != 0) {
		if (cbp->cb_wait && libzfs_errno(g_zfs) == EZFS_BUSY) {
			(void) nanosleep(&ts, NULL);
			continue;
		}
		(void) fprintf(stderr, "%s: %s\n",
		    libzfs_error_action(g_zfs),
		    libzfs_error_description(g_zfs));
		break;
	}

	if (err != 0)
		goto out;

	while ((err = zfs_destroy(zhp, cbp->cb_defer_destroy)) != 0) {
		if (cbp->cb_wait && libzfs_errno(g_zfs) == EZFS_BUSY) {
			(void) nanosleep(&ts, NULL);
			continue;
		}
		(void) fprintf(stderr, "%s: %s\n",
		    libzfs_error_action(g_zfs),
		    libzfs_error_description(g_zfs));
		break;
	}

out:
	libzfs_print_on_error(g_zfs, B_TRUE);
	zfs_close(zhp);
	return (err);
}

static int
destroy_print_cb(zfs_handle_t *zhp, void *arg)
{
	destroy_cbdata_t *cb = arg;
	const char *name = zfs_get_name(zhp);
	int err = 0;

	if (nvlist_exists(cb->cb_nvl, name)) {
		if (cb->cb_firstsnap == NULL)
			cb->cb_firstsnap = strdup(name);
		if (cb->cb_prevsnap != NULL)
			free(cb->cb_prevsnap);
		/* this snap continues the current range */
		cb->cb_prevsnap = strdup(name);
		if (cb->cb_firstsnap == NULL || cb->cb_prevsnap == NULL)
			nomem();
		if (cb->cb_verbose) {
			if (cb->cb_parsable) {
				(void) printf("destroy\t%s\n", name);
			} else if (cb->cb_dryrun) {
				(void) printf(gettext("would destroy %s\n"),
				    name);
			} else {
				(void) printf(gettext("will destroy %s\n"),
				    name);
			}
		}
	} else if (cb->cb_firstsnap != NULL) {
		/* end of this range */
		uint64_t used = 0;
		err = lzc_snaprange_space(cb->cb_firstsnap,
		    cb->cb_prevsnap, &used);
		cb->cb_snapused += used;
		free(cb->cb_firstsnap);
		cb->cb_firstsnap = NULL;
		free(cb->cb_prevsnap);
		cb->cb_prevsnap = NULL;
	}
	zfs_close(zhp);
	return (err);
}

static int
destroy_print_snapshots(zfs_handle_t *fs_zhp, destroy_cbdata_t *cb)
{
	int err = 0;
	assert(cb->cb_firstsnap == NULL);
	assert(cb->cb_prevsnap == NULL);
	err = zfs_iter_snapshots_sorted(fs_zhp, destroy_print_cb, cb);
	if (cb->cb_firstsnap != NULL) {
		uint64_t used = 0;
		if (err == 0) {
			err = lzc_snaprange_space(cb->cb_firstsnap,
			    cb->cb_prevsnap, &used);
		}
		cb->cb_snapused += used;
		free(cb->cb_firstsnap);
		cb->cb_firstsnap = NULL;
		free(cb->cb_prevsnap);
		cb->cb_prevsnap = NULL;
	}
	return (err);
}

static int
snapshot_to_nvl_cb(zfs_handle_t *zhp, void *arg)
{
	destroy_cbdata_t *cb = arg;
	int err = 0;

	/* Check for clones. */
	if (!cb->cb_doclones && !cb->cb_defer_destroy) {
		cb->cb_target = zhp;
		cb->cb_first = B_TRUE;
		err = zfs_iter_dependents(zhp, B_TRUE,
		    destroy_check_dependent, cb);
	}

	if (err == 0) {
		if (nvlist_add_boolean(cb->cb_nvl, zfs_get_name(zhp)))
			nomem();
	}
	zfs_close(zhp);
	return (err);
}

static int
gather_snapshots(zfs_handle_t *zhp, void *arg)
{
	destroy_cbdata_t *cb = arg;
	int err = 0;

	err = zfs_iter_snapspec(zhp, cb->cb_snapspec, snapshot_to_nvl_cb, cb);
	if (err == ENOENT)
		err = 0;
	if (err != 0)
		goto out;

	if (cb->cb_verbose) {
		err = destroy_print_snapshots(zhp, cb);
		if (err != 0)
			goto out;
	}

	if (cb->cb_recurse)
		err = zfs_iter_filesystems(zhp, gather_snapshots, cb);

out:
	zfs_close(zhp);
	return (err);
}

static int
destroy_clones(destroy_cbdata_t *cb)
{
	nvpair_t *pair;
	for (pair = nvlist_next_nvpair(cb->cb_nvl, NULL);
	    pair != NULL;
	    pair = nvlist_next_nvpair(cb->cb_nvl, pair)) {
		zfs_handle_t *zhp = zfs_open(g_zfs, nvpair_name(pair),
		    ZFS_TYPE_SNAPSHOT);
		if (zhp != NULL) {
			boolean_t defer = cb->cb_defer_destroy;
			int err = 0;

			/*
			 * We can't defer destroy non-snapshots, so set it to
			 * false while destroying the clones.
			 */
			cb->cb_defer_destroy = B_FALSE;
			err = zfs_iter_dependents(zhp, B_FALSE,
			    destroy_callback, cb);
			cb->cb_defer_destroy = defer;
			zfs_close(zhp);
			if (err != 0)
				return (err);
		}
	}
	return (0);
}

static int
zfs_do_destroy(int argc, char **argv)
{
	destroy_cbdata_t cb = { 0 };
	int rv = 0;
	int err = 0;
	int c;
	zfs_handle_t *zhp = NULL;
	char *at, *pound;
	zfs_type_t type = ZFS_TYPE_DATASET;

	/* check options */
	while ((c = getopt(argc, argv, "vpndfFrR")) != -1) {
		switch (c) {
		case 'v':
			cb.cb_verbose = B_TRUE;
			break;
		case 'p':
			cb.cb_verbose = B_TRUE;
			cb.cb_parsable = B_TRUE;
			break;
		case 'n':
			cb.cb_dryrun = B_TRUE;
			break;
		case 'd':
			cb.cb_defer_destroy = B_TRUE;
			type = ZFS_TYPE_SNAPSHOT;
			break;
		case 'f':
			cb.cb_force = B_TRUE;
			break;
		case 'F':
			cb.cb_wait = B_TRUE;
			break;
		case 'r':
			cb.cb_recurse = B_TRUE;
			break;
		case 'R':
			cb.cb_recurse = B_TRUE;
			cb.cb_doclones = B_TRUE;
			break;
		case '?':
		default:
			(void) fprintf(stderr, gettext("invalid option '%c'\n"),
			    optopt);
			usage(B_FALSE);
		}
	}

	argc -= optind;
	argv += optind;

	/* check number of arguments */
	if (argc == 0) {
		(void) fprintf(stderr, gettext("missing dataset argument\n"));
		usage(B_FALSE);
	}
	if (argc > 1) {
		(void) fprintf(stderr, gettext("too many arguments\n"));
		usage(B_FALSE);
	}

	at = strchr(argv[0], '@');
	pound = strchr(argv[0], '#');
	if (at != NULL) {

		/* Build the list of snaps to destroy in cb_nvl. */
		cb.cb_nvl = fnvlist_alloc();

		*at = '\0';
		zhp = zfs_open(g_zfs, argv[0],
		    ZFS_TYPE_FILESYSTEM | ZFS_TYPE_VOLUME);
		if (zhp == NULL)
			return (1);

		cb.cb_snapspec = at + 1;
		if (gather_snapshots(zfs_handle_dup(zhp), &cb) != 0 ||
		    cb.cb_error) {
			rv = 1;
			goto out;
		}

		if (nvlist_empty(cb.cb_nvl)) {
			(void) fprintf(stderr, gettext("could not find any "
			    "snapshots to destroy; check snapshot names.\n"));
			rv = 1;
			goto out;
		}

		if (cb.cb_verbose) {
			char buf[16];
			zfs_nicenum(cb.cb_snapused, buf, sizeof (buf));
			if (cb.cb_parsable) {
				(void) printf("reclaim\t%llu\n",
				    cb.cb_snapused);
			} else if (cb.cb_dryrun) {
				(void) printf(gettext("would reclaim %s\n"),
				    buf);
			} else {
				(void) printf(gettext("will reclaim %s\n"),
				    buf);
			}
		}

		if (!cb.cb_dryrun) {
			if (cb.cb_doclones) {
				cb.cb_batchedsnaps = fnvlist_alloc();
				err = destroy_clones(&cb);
				if (err == 0) {
					err = zfs_destroy_snaps_nvl(g_zfs,
					    cb.cb_batchedsnaps, B_FALSE);
				}
				if (err != 0) {
					rv = 1;
					goto out;
				}
			}
			if (err == 0) {
				err = zfs_destroy_snaps_nvl(g_zfs, cb.cb_nvl,
				    cb.cb_defer_destroy);
			}
		}

		if (err != 0)
			rv = 1;
	} else if (pound != NULL) {
		int err;
		nvlist_t *nvl;

		if (cb.cb_dryrun) {
			(void) fprintf(stderr,
			    "dryrun is not supported with bookmark\n");
			return (-1);
		}

		if (cb.cb_defer_destroy) {
			(void) fprintf(stderr,
			    "defer destroy is not supported with bookmark\n");
			return (-1);
		}

		if (cb.cb_recurse) {
			(void) fprintf(stderr,
			    "recursive is not supported with bookmark\n");
			return (-1);
		}

		if (!zfs_bookmark_exists(argv[0])) {
			(void) fprintf(stderr, gettext("bookmark '%s' "
			    "does not exist.\n"), argv[0]);
			return (1);
		}

		nvl = fnvlist_alloc();
		fnvlist_add_boolean(nvl, argv[0]);

		err = lzc_destroy_bookmarks(nvl, NULL);
		if (err != 0) {
			(void) zfs_standard_error(g_zfs, err,
			    "cannot destroy bookmark");
		}

		nvlist_free(cb.cb_nvl);

		return (err);
	} else {
		/* Open the given dataset */
		if ((zhp = zfs_open(g_zfs, argv[0], type)) == NULL)
			return (1);

		cb.cb_target = zhp;

		/*
		 * Perform an explicit check for pools before going any further.
		 */
		if (!cb.cb_recurse && strchr(zfs_get_name(zhp), '/') == NULL &&
		    zfs_get_type(zhp) == ZFS_TYPE_FILESYSTEM) {
			(void) fprintf(stderr, gettext("cannot destroy '%s': "
			    "operation does not apply to pools\n"),
			    zfs_get_name(zhp));
			(void) fprintf(stderr, gettext("use 'zfs destroy -r "
			    "%s' to destroy all datasets in the pool\n"),
			    zfs_get_name(zhp));
			(void) fprintf(stderr, gettext("use 'zpool destroy %s' "
			    "to destroy the pool itself\n"), zfs_get_name(zhp));
			rv = 1;
			goto out;
		}

		/*
		 * Check for any dependents and/or clones.
		 */
		cb.cb_first = B_TRUE;
		if (!cb.cb_doclones &&
		    zfs_iter_dependents(zhp, B_TRUE, destroy_check_dependent,
		    &cb) != 0) {
			rv = 1;
			goto out;
		}

		if (cb.cb_error) {
			rv = 1;
			goto out;
		}

		cb.cb_batchedsnaps = fnvlist_alloc();
		if (zfs_iter_dependents(zhp, B_FALSE, destroy_callback,
		    &cb) != 0) {
			rv = 1;
			goto out;
		}

		/*
		 * Do the real thing.  The callback will close the
		 * handle regardless of whether it succeeds or not.
		 */
		err = destroy_callback(zhp, &cb);
		zhp = NULL;
		if (err == 0) {
			err = zfs_destroy_snaps_nvl(g_zfs,
			    cb.cb_batchedsnaps, cb.cb_defer_destroy);
		}
		if (err != 0)
			rv = 1;
	}

out:
	fnvlist_free(cb.cb_batchedsnaps);
	fnvlist_free(cb.cb_nvl);
	if (zhp != NULL)
		zfs_close(zhp);
	return (rv);
}

static boolean_t
is_recvd_column(zprop_get_cbdata_t *cbp)
{
	int i;
	zfs_get_column_t col;

	for (i = 0; i < ZFS_GET_NCOLS &&
	    (col = cbp->cb_columns[i]) != GET_COL_NONE; i++)
		if (col == GET_COL_RECVD)
			return (B_TRUE);
	return (B_FALSE);
}

/*
 * zfs get [-rHp] [-o all | field[,field]...] [-s source[,source]...]
 *	< all | property[,property]... > < fs | snap | vol > ...
 *
 *	-r	recurse over any child datasets
 *	-H	scripted mode.  Headers are stripped, and fields are separated
 *		by tabs instead of spaces.
 *	-o	Set of fields to display.  One of "name,property,value,
 *		received,source". Default is "name,property,value,source".
 *		"all" is an alias for all five.
 *	-s	Set of sources to allow.  One of
 *		"local,default,inherited,received,temporary,none".  Default is
 *		all six.
 *	-p	Display values in parsable (literal) format.
 *
 *  Prints properties for the given datasets.  The user can control which
 *  columns to display as well as which property types to allow.
 */

/*
 * Invoked to display the properties for a single dataset.
 */
static int
get_callback(zfs_handle_t *zhp, void *data)
{
	char buf[ZFS_MAXPROPLEN];
	char rbuf[ZFS_MAXPROPLEN];
	zprop_source_t sourcetype;
	char source[ZFS_MAX_DATASET_NAME_LEN];
	zprop_get_cbdata_t *cbp = data;
	nvlist_t *user_props = zfs_get_user_props(zhp);
	zprop_list_t *pl = cbp->cb_proplist;
	nvlist_t *propval;
	char *strval;
	char *sourceval;
	boolean_t received = is_recvd_column(cbp);

	for (; pl != NULL; pl = pl->pl_next) {
		char *recvdval = NULL;
		/*
		 * Skip the special fake placeholder.  This will also skip over
		 * the name property when 'all' is specified.
		 */
		if (pl->pl_prop == ZFS_PROP_NAME &&
		    pl == cbp->cb_proplist)
			continue;

		if (pl->pl_prop != ZPROP_INVAL) {
			if (zfs_prop_get(zhp, pl->pl_prop, buf,
			    sizeof (buf), &sourcetype, source,
			    sizeof (source),
			    cbp->cb_literal) != 0) {
				if (pl->pl_all)
					continue;
				if (!zfs_prop_valid_for_type(pl->pl_prop,
				    ZFS_TYPE_DATASET, B_FALSE)) {
					(void) fprintf(stderr,
					    gettext("No such property '%s'\n"),
					    zfs_prop_to_name(pl->pl_prop));
					continue;
				}
				sourcetype = ZPROP_SRC_NONE;
				(void) strlcpy(buf, "-", sizeof (buf));
			}

			if (received && (zfs_prop_get_recvd(zhp,
			    zfs_prop_to_name(pl->pl_prop), rbuf, sizeof (rbuf),
			    cbp->cb_literal) == 0))
				recvdval = rbuf;

			zprop_print_one_property(zfs_get_name(zhp), cbp,
			    zfs_prop_to_name(pl->pl_prop),
			    buf, sourcetype, source, recvdval);
		} else if (zfs_prop_userquota(pl->pl_user_prop)) {
			sourcetype = ZPROP_SRC_LOCAL;

			if (zfs_prop_get_userquota(zhp, pl->pl_user_prop,
			    buf, sizeof (buf), cbp->cb_literal) != 0) {
				sourcetype = ZPROP_SRC_NONE;
				(void) strlcpy(buf, "-", sizeof (buf));
			}

			zprop_print_one_property(zfs_get_name(zhp), cbp,
			    pl->pl_user_prop, buf, sourcetype, source, NULL);
		} else if (zfs_prop_written(pl->pl_user_prop)) {
			sourcetype = ZPROP_SRC_LOCAL;

			if (zfs_prop_get_written(zhp, pl->pl_user_prop,
			    buf, sizeof (buf), cbp->cb_literal) != 0) {
				sourcetype = ZPROP_SRC_NONE;
				(void) strlcpy(buf, "-", sizeof (buf));
			}

			zprop_print_one_property(zfs_get_name(zhp), cbp,
			    pl->pl_user_prop, buf, sourcetype, source, NULL);
		} else {
			if (nvlist_lookup_nvlist(user_props,
			    pl->pl_user_prop, &propval) != 0) {
				if (pl->pl_all)
					continue;
				sourcetype = ZPROP_SRC_NONE;
				strval = "-";
			} else {
				verify(nvlist_lookup_string(propval,
				    ZPROP_VALUE, &strval) == 0);
				verify(nvlist_lookup_string(propval,
				    ZPROP_SOURCE, &sourceval) == 0);

				if (strcmp(sourceval,
				    zfs_get_name(zhp)) == 0) {
					sourcetype = ZPROP_SRC_LOCAL;
				} else if (strcmp(sourceval,
				    ZPROP_SOURCE_VAL_RECVD) == 0) {
					sourcetype = ZPROP_SRC_RECEIVED;
				} else {
					sourcetype = ZPROP_SRC_INHERITED;
					(void) strlcpy(source,
					    sourceval, sizeof (source));
				}
			}

			if (received && (zfs_prop_get_recvd(zhp,
			    pl->pl_user_prop, rbuf, sizeof (rbuf),
			    cbp->cb_literal) == 0))
				recvdval = rbuf;

			zprop_print_one_property(zfs_get_name(zhp), cbp,
			    pl->pl_user_prop, strval, sourcetype,
			    source, recvdval);
		}
	}

	return (0);
}

static int
zfs_do_get(int argc, char **argv)
{
	zprop_get_cbdata_t cb = { 0 };
	int i, c, flags = ZFS_ITER_ARGS_CAN_BE_PATHS;
	int types = ZFS_TYPE_DATASET | ZFS_TYPE_BOOKMARK;
	char *value, *fields;
	int ret = 0;
	int limit = 0;
	zprop_list_t fake_name = { 0 };

	/*
	 * Set up default columns and sources.
	 */
	cb.cb_sources = ZPROP_SRC_ALL;
	cb.cb_columns[0] = GET_COL_NAME;
	cb.cb_columns[1] = GET_COL_PROPERTY;
	cb.cb_columns[2] = GET_COL_VALUE;
	cb.cb_columns[3] = GET_COL_SOURCE;
	cb.cb_type = ZFS_TYPE_DATASET;

	/* check options */
	while ((c = getopt(argc, argv, ":d:o:s:rt:Hcp")) != -1) {
		switch (c) {
		case 'c':
			libzfs_set_cachedprops(g_zfs, B_TRUE);
			break;
		case 'p':
			cb.cb_literal = B_TRUE;
			break;
		case 'd':
			limit = parse_depth(optarg, &flags);
			break;
		case 'r':
			flags |= ZFS_ITER_RECURSE;
			break;
		case 'H':
			cb.cb_scripted = B_TRUE;
			break;
		case ':':
			(void) fprintf(stderr, gettext("missing argument for "
			    "'%c' option\n"), optopt);
			usage(B_FALSE);
			break;
		case 'o':
			/*
			 * Process the set of columns to display.  We zero out
			 * the structure to give us a blank slate.
			 */
			bzero(&cb.cb_columns, sizeof (cb.cb_columns));
			i = 0;
			while (*optarg != '\0') {
				static char *col_subopts[] =
				    { "name", "property", "value", "received",
				    "source", "all", NULL };

				if (i == ZFS_GET_NCOLS) {
					(void) fprintf(stderr, gettext("too "
					    "many fields given to -o "
					    "option\n"));
					usage(B_FALSE);
				}

				switch (getsubopt(&optarg, col_subopts,
				    &value)) {
				case 0:
					cb.cb_columns[i++] = GET_COL_NAME;
					break;
				case 1:
					cb.cb_columns[i++] = GET_COL_PROPERTY;
					break;
				case 2:
					cb.cb_columns[i++] = GET_COL_VALUE;
					break;
				case 3:
					cb.cb_columns[i++] = GET_COL_RECVD;
					flags |= ZFS_ITER_RECVD_PROPS;
					break;
				case 4:
					cb.cb_columns[i++] = GET_COL_SOURCE;
					break;
				case 5:
					if (i > 0) {
						(void) fprintf(stderr,
						    gettext("\"all\" conflicts "
						    "with specific fields "
						    "given to -o option\n"));
						usage(B_FALSE);
					}
					cb.cb_columns[0] = GET_COL_NAME;
					cb.cb_columns[1] = GET_COL_PROPERTY;
					cb.cb_columns[2] = GET_COL_VALUE;
					cb.cb_columns[3] = GET_COL_RECVD;
					cb.cb_columns[4] = GET_COL_SOURCE;
					flags |= ZFS_ITER_RECVD_PROPS;
					i = ZFS_GET_NCOLS;
					break;
				default:
					(void) fprintf(stderr,
					    gettext("invalid column name "
					    "'%s'\n"), value);
					usage(B_FALSE);
				}
			}
			break;

		case 's':
			cb.cb_sources = 0;
			while (*optarg != '\0') {
				static char *source_subopts[] = {
					"local", "default", "inherited",
					"received", "temporary", "none",
					NULL };

				switch (getsubopt(&optarg, source_subopts,
				    &value)) {
				case 0:
					cb.cb_sources |= ZPROP_SRC_LOCAL;
					break;
				case 1:
					cb.cb_sources |= ZPROP_SRC_DEFAULT;
					break;
				case 2:
					cb.cb_sources |= ZPROP_SRC_INHERITED;
					break;
				case 3:
					cb.cb_sources |= ZPROP_SRC_RECEIVED;
					break;
				case 4:
					cb.cb_sources |= ZPROP_SRC_TEMPORARY;
					break;
				case 5:
					cb.cb_sources |= ZPROP_SRC_NONE;
					break;
				default:
					(void) fprintf(stderr,
					    gettext("invalid source "
					    "'%s'\n"), value);
					usage(B_FALSE);
				}
			}
			break;

		case 't':
			types = 0;
			flags &= ~ZFS_ITER_PROP_LISTSNAPS;
			while (*optarg != '\0') {
				static char *type_subopts[] = { "filesystem",
				    "volume", "snapshot", "bookmark",
				    "all", NULL };

				switch (getsubopt(&optarg, type_subopts,
				    &value)) {
				case 0:
					types |= ZFS_TYPE_FILESYSTEM;
					break;
				case 1:
					types |= ZFS_TYPE_VOLUME;
					break;
				case 2:
					types |= ZFS_TYPE_SNAPSHOT;
					break;
				case 3:
					types |= ZFS_TYPE_BOOKMARK;
					break;
				case 4:
					types = ZFS_TYPE_DATASET |
					    ZFS_TYPE_BOOKMARK;
					break;

				default:
					(void) fprintf(stderr,
					    gettext("invalid type '%s'\n"),
					    value);
					usage(B_FALSE);
				}
			}
			break;

		case '?':
			(void) fprintf(stderr, gettext("invalid option '%c'\n"),
			    optopt);
			usage(B_FALSE);
		}
	}

	argc -= optind;
	argv += optind;

	if (argc < 1) {
		(void) fprintf(stderr, gettext("missing property "
		    "argument\n"));
		usage(B_FALSE);
	}

	fields = argv[0];

	if (zprop_get_list(g_zfs, fields, &cb.cb_proplist, ZFS_TYPE_DATASET)
	    != 0)
		usage(B_FALSE);

	argc--;
	argv++;

	/*
	 * As part of zfs_expand_proplist(), we keep track of the maximum column
	 * width for each property.  For the 'NAME' (and 'SOURCE') columns, we
	 * need to know the maximum name length.  However, the user likely did
	 * not specify 'name' as one of the properties to fetch, so we need to
	 * make sure we always include at least this property for
	 * print_get_headers() to work properly.
	 */
	if (cb.cb_proplist != NULL) {
		fake_name.pl_prop = ZFS_PROP_NAME;
		fake_name.pl_width = strlen(gettext("NAME"));
		fake_name.pl_next = cb.cb_proplist;
		cb.cb_proplist = &fake_name;
	}

	cb.cb_first = B_TRUE;

	/* run for each object */
	ret = zfs_for_each(argc, argv, flags, types, NULL,
	    &cb.cb_proplist, limit, get_callback, &cb);

	if (cb.cb_proplist == &fake_name)
		zprop_free_list(fake_name.pl_next);
	else
		zprop_free_list(cb.cb_proplist);

	return (ret);
}

/*
 * inherit [-rS] <property> <fs|vol> ...
 *
 *	-r	Recurse over all children
 *	-S	Revert to received value, if any
 *
 * For each dataset specified on the command line, inherit the given property
 * from its parent.  Inheriting a property at the pool level will cause it to
 * use the default value.  The '-r' flag will recurse over all children, and is
 * useful for setting a property on a hierarchy-wide basis, regardless of any
 * local modifications for each dataset.
 */

typedef struct inherit_cbdata {
	const char *cb_propname;
	boolean_t cb_received;
} inherit_cbdata_t;

static int
inherit_recurse_cb(zfs_handle_t *zhp, void *data)
{
	inherit_cbdata_t *cb = data;
	zfs_prop_t prop = zfs_name_to_prop(cb->cb_propname);

	/*
	 * If we're doing it recursively, then ignore properties that
	 * are not valid for this type of dataset.
	 */
	if (prop != ZPROP_INVAL &&
	    !zfs_prop_valid_for_type(prop, zfs_get_type(zhp), B_FALSE))
		return (0);

	return (zfs_prop_inherit(zhp, cb->cb_propname, cb->cb_received) != 0);
}

static int
inherit_cb(zfs_handle_t *zhp, void *data)
{
	inherit_cbdata_t *cb = data;

	return (zfs_prop_inherit(zhp, cb->cb_propname, cb->cb_received) != 0);
}

static int
zfs_do_inherit(int argc, char **argv)
{
	int c;
	zfs_prop_t prop;
	inherit_cbdata_t cb = { 0 };
	char *propname;
	int ret = 0;
	int flags = 0;
	boolean_t received = B_FALSE;

	/* check options */
	while ((c = getopt(argc, argv, "rS")) != -1) {
		switch (c) {
		case 'r':
			flags |= ZFS_ITER_RECURSE;
			break;
		case 'S':
			received = B_TRUE;
			break;
		case '?':
		default:
			(void) fprintf(stderr, gettext("invalid option '%c'\n"),
			    optopt);
			usage(B_FALSE);
		}
	}

	argc -= optind;
	argv += optind;

	/* check number of arguments */
	if (argc < 1) {
		(void) fprintf(stderr, gettext("missing property argument\n"));
		usage(B_FALSE);
	}
	if (argc < 2) {
		(void) fprintf(stderr, gettext("missing dataset argument\n"));
		usage(B_FALSE);
	}

	propname = argv[0];
	argc--;
	argv++;

	if ((prop = zfs_name_to_prop(propname)) != ZPROP_INVAL) {
		if (zfs_prop_readonly(prop)) {
			(void) fprintf(stderr, gettext(
			    "%s property is read-only\n"),
			    propname);
			return (1);
		}
		if (!zfs_prop_inheritable(prop) && !received) {
			(void) fprintf(stderr, gettext("'%s' property cannot "
			    "be inherited\n"), propname);
			if (prop == ZFS_PROP_QUOTA ||
			    prop == ZFS_PROP_RESERVATION ||
			    prop == ZFS_PROP_REFQUOTA ||
			    prop == ZFS_PROP_REFRESERVATION) {
				(void) fprintf(stderr, gettext("use 'zfs set "
				    "%s=none' to clear\n"), propname);
				(void) fprintf(stderr, gettext("use 'zfs "
				    "inherit -S %s' to revert to received "
				    "value\n"), propname);
			}
			return (1);
		}
		if (received && (prop == ZFS_PROP_VOLSIZE ||
		    prop == ZFS_PROP_VERSION)) {
			(void) fprintf(stderr, gettext("'%s' property cannot "
			    "be reverted to a received value\n"), propname);
			return (1);
		}
	} else if (!zfs_prop_user(propname)) {
		(void) fprintf(stderr, gettext("invalid property '%s'\n"),
		    propname);
		usage(B_FALSE);
	}

	cb.cb_propname = propname;
	cb.cb_received = received;

	if (flags & ZFS_ITER_RECURSE) {
		ret = zfs_for_each(argc, argv, flags, ZFS_TYPE_DATASET,
		    NULL, NULL, 0, inherit_recurse_cb, &cb);
	} else {
		ret = zfs_for_each(argc, argv, flags, ZFS_TYPE_DATASET,
		    NULL, NULL, 0, inherit_cb, &cb);
	}

	return (ret);
}

typedef struct upgrade_cbdata {
	uint64_t cb_numupgraded;
	uint64_t cb_numsamegraded;
	uint64_t cb_numfailed;
	uint64_t cb_version;
	boolean_t cb_newer;
	boolean_t cb_foundone;
	char cb_lastfs[ZFS_MAX_DATASET_NAME_LEN];
} upgrade_cbdata_t;

static int
same_pool(zfs_handle_t *zhp, const char *name)
{
	int len1 = strcspn(name, "/@");
	const char *zhname = zfs_get_name(zhp);
	int len2 = strcspn(zhname, "/@");

	if (len1 != len2)
		return (B_FALSE);
	return (strncmp(name, zhname, len1) == 0);
}

static int
upgrade_list_callback(zfs_handle_t *zhp, void *data)
{
	upgrade_cbdata_t *cb = data;
	int version = zfs_prop_get_int(zhp, ZFS_PROP_VERSION);

	/* list if it's old/new */
	if ((!cb->cb_newer && version < ZPL_VERSION) ||
	    (cb->cb_newer && version > ZPL_VERSION)) {
		char *str;
		if (cb->cb_newer) {
			str = gettext("The following filesystems are "
			    "formatted using a newer software version and\n"
			    "cannot be accessed on the current system.\n\n");
		} else {
			str = gettext("The following filesystems are "
			    "out of date, and can be upgraded.  After being\n"
			    "upgraded, these filesystems (and any 'zfs send' "
			    "streams generated from\n"
			    "subsequent snapshots) will no longer be "
			    "accessible by older software versions.\n\n");
		}

		if (!cb->cb_foundone) {
			(void) puts(str);
			(void) printf(gettext("VER  FILESYSTEM\n"));
			(void) printf(gettext("---  ------------\n"));
			cb->cb_foundone = B_TRUE;
		}

		(void) printf("%2u   %s\n", version, zfs_get_name(zhp));
	}

	return (0);
}

static int
upgrade_set_callback(zfs_handle_t *zhp, void *data)
{
	upgrade_cbdata_t *cb = data;
	int version = zfs_prop_get_int(zhp, ZFS_PROP_VERSION);
	int needed_spa_version;
	int spa_version;

	if (zfs_spa_version(zhp, &spa_version) < 0)
		return (-1);

	needed_spa_version = zfs_spa_version_map(cb->cb_version);

	if (needed_spa_version < 0)
		return (-1);

	if (spa_version < needed_spa_version) {
		/* can't upgrade */
		(void) printf(gettext("%s: can not be "
		    "upgraded; the pool version needs to first "
		    "be upgraded\nto version %d\n\n"),
		    zfs_get_name(zhp), needed_spa_version);
		cb->cb_numfailed++;
		return (0);
	}

	/* upgrade */
	if (version < cb->cb_version) {
		char verstr[16];
		(void) snprintf(verstr, sizeof (verstr),
		    "%llu", cb->cb_version);
		if (cb->cb_lastfs[0] && !same_pool(zhp, cb->cb_lastfs)) {
			/*
			 * If they did "zfs upgrade -a", then we could
			 * be doing ioctls to different pools.  We need
			 * to log this history once to each pool, and bypass
			 * the normal history logging that happens in main().
			 */
			(void) zpool_log_history(g_zfs, history_str);
			log_history = B_FALSE;
		}
		if (zfs_prop_set(zhp, "version", verstr) == 0)
			cb->cb_numupgraded++;
		else
			cb->cb_numfailed++;
		(void) strcpy(cb->cb_lastfs, zfs_get_name(zhp));
	} else if (version > cb->cb_version) {
		/* can't downgrade */
		(void) printf(gettext("%s: can not be downgraded; "
		    "it is already at version %u\n"),
		    zfs_get_name(zhp), version);
		cb->cb_numfailed++;
	} else {
		cb->cb_numsamegraded++;
	}
	return (0);
}

/*
 * zfs upgrade
 * zfs upgrade -v
 * zfs upgrade [-r] [-V <version>] <-a | filesystem>
 */
static int
zfs_do_upgrade(int argc, char **argv)
{
	boolean_t all = B_FALSE;
	boolean_t showversions = B_FALSE;
	int ret = 0;
	upgrade_cbdata_t cb = { 0 };
	char c;
	int flags = ZFS_ITER_ARGS_CAN_BE_PATHS;

	/* check options */
	while ((c = getopt(argc, argv, "rvV:a")) != -1) {
		switch (c) {
		case 'r':
			flags |= ZFS_ITER_RECURSE;
			break;
		case 'v':
			showversions = B_TRUE;
			break;
		case 'V':
			if (zfs_prop_string_to_index(ZFS_PROP_VERSION,
			    optarg, &cb.cb_version) != 0) {
				(void) fprintf(stderr,
				    gettext("invalid version %s\n"), optarg);
				usage(B_FALSE);
			}
			break;
		case 'a':
			all = B_TRUE;
			break;
		case '?':
		default:
			(void) fprintf(stderr, gettext("invalid option '%c'\n"),
			    optopt);
			usage(B_FALSE);
		}
	}

	argc -= optind;
	argv += optind;

	if ((!all && !argc) && ((flags & ZFS_ITER_RECURSE) | cb.cb_version))
		usage(B_FALSE);
	if (showversions && (flags & ZFS_ITER_RECURSE || all ||
	    cb.cb_version || argc))
		usage(B_FALSE);
	if ((all || argc) && (showversions))
		usage(B_FALSE);
	if (all && argc)
		usage(B_FALSE);

	if (showversions) {
		/* Show info on available versions. */
		(void) printf(gettext("The following filesystem versions are "
		    "supported:\n\n"));
		(void) printf(gettext("VER  DESCRIPTION\n"));
		(void) printf("---  -----------------------------------------"
		    "---------------\n");
		(void) printf(gettext(" 1   Initial ZFS filesystem version\n"));
		(void) printf(gettext(" 2   Enhanced directory entries\n"));
		(void) printf(gettext(" 3   Case insensitive and filesystem "
		    "user identifier (FUID)\n"));
		(void) printf(gettext(" 4   userquota, groupquota "
		    "properties\n"));
		(void) printf(gettext(" 5   System attributes\n"));
		(void) printf(gettext("\nFor more information on a particular "
		    "version, including supported releases,\n"));
		(void) printf("see the ZFS Administration Guide.\n\n");
		ret = 0;
	} else if (argc || all) {
		/* Upgrade filesystems */
		if (cb.cb_version == 0)
			cb.cb_version = ZPL_VERSION;
		ret = zfs_for_each(argc, argv, flags, ZFS_TYPE_FILESYSTEM,
		    NULL, NULL, 0, upgrade_set_callback, &cb);
		(void) printf(gettext("%llu filesystems upgraded\n"),
		    cb.cb_numupgraded);
		if (cb.cb_numsamegraded) {
			(void) printf(gettext("%llu filesystems already at "
			    "this version\n"),
			    cb.cb_numsamegraded);
		}
		if (cb.cb_numfailed != 0)
			ret = 1;
	} else {
		/* List old-version filesystems */
		boolean_t found;
		(void) printf(gettext("This system is currently running "
		    "ZFS filesystem version %llu.\n\n"), ZPL_VERSION);

		flags |= ZFS_ITER_RECURSE;
		ret = zfs_for_each(0, NULL, flags, ZFS_TYPE_FILESYSTEM,
		    NULL, NULL, 0, upgrade_list_callback, &cb);

		found = cb.cb_foundone;
		cb.cb_foundone = B_FALSE;
		cb.cb_newer = B_TRUE;

		ret = zfs_for_each(0, NULL, flags, ZFS_TYPE_FILESYSTEM,
		    NULL, NULL, 0, upgrade_list_callback, &cb);

		if (!cb.cb_foundone && !found) {
			(void) printf(gettext("All filesystems are "
			    "formatted with the current version.\n"));
		}
	}

	return (ret);
}

/*
 * zfs userspace [-Hinp] [-o field[,...]] [-s field [-s field]...]
 *               [-S field [-S field]...] [-t type[,...]] filesystem | snapshot
 * zfs groupspace [-Hinp] [-o field[,...]] [-s field [-s field]...]
 *                [-S field [-S field]...] [-t type[,...]] filesystem | snapshot
 * zfs projectspace [-Hp] [-o field[,...]] [-s field [-s field]...]
 *                [-S field [-S field]...] filesystem | snapshot
 *
 *	-H      Scripted mode; elide headers and separate columns by tabs.
 *	-i	Translate SID to POSIX ID.
 *	-n	Print numeric ID instead of user/group name.
 *	-o      Control which fields to display.
 *	-p	Use exact (parsable) numeric output.
 *	-s      Specify sort columns, descending order.
 *	-S      Specify sort columns, ascending order.
 *	-t      Control which object types to display.
 *
 *	Displays space consumed by, and quotas on, each user in the specified
 *	filesystem or snapshot.
 */

/* us_field_types, us_field_hdr and us_field_names should be kept in sync */
enum us_field_types {
	USFIELD_TYPE,
	USFIELD_NAME,
	USFIELD_USED,
	USFIELD_QUOTA,
	USFIELD_OBJUSED,
	USFIELD_OBJQUOTA
};
static char *us_field_hdr[] = { "TYPE", "NAME", "USED", "QUOTA",
				    "OBJUSED", "OBJQUOTA" };
static char *us_field_names[] = { "type", "name", "used", "quota",
				    "objused", "objquota" };
#define	USFIELD_LAST	(sizeof (us_field_names) / sizeof (char *))

#define	USTYPE_PSX_GRP	(1 << 0)
#define	USTYPE_PSX_USR	(1 << 1)
#define	USTYPE_SMB_GRP	(1 << 2)
#define	USTYPE_SMB_USR	(1 << 3)
#define	USTYPE_PROJ	(1 << 4)
#define	USTYPE_ALL	\
	(USTYPE_PSX_GRP | USTYPE_PSX_USR | USTYPE_SMB_GRP | USTYPE_SMB_USR | \
	    USTYPE_PROJ)

static int us_type_bits[] = {
	USTYPE_PSX_GRP,
	USTYPE_PSX_USR,
	USTYPE_SMB_GRP,
	USTYPE_SMB_USR,
	USTYPE_ALL
};
static char *us_type_names[] = { "posixgroup", "posixuser", "smbgroup",
	"smbuser", "all" };

typedef struct us_node {
	nvlist_t	*usn_nvl;
	uu_avl_node_t	usn_avlnode;
	uu_list_node_t	usn_listnode;
} us_node_t;

typedef struct us_cbdata {
	nvlist_t	**cb_nvlp;
	uu_avl_pool_t	*cb_avl_pool;
	uu_avl_t	*cb_avl;
	boolean_t	cb_numname;
	boolean_t	cb_nicenum;
	boolean_t	cb_sid2posix;
	zfs_userquota_prop_t cb_prop;
	zfs_sort_column_t *cb_sortcol;
	size_t		cb_width[USFIELD_LAST];
} us_cbdata_t;

static boolean_t us_populated = B_FALSE;

typedef struct {
	zfs_sort_column_t *si_sortcol;
	boolean_t	si_numname;
} us_sort_info_t;

static int
us_field_index(char *field)
{
	int i;

	for (i = 0; i < USFIELD_LAST; i++) {
		if (strcmp(field, us_field_names[i]) == 0)
			return (i);
	}

	return (-1);
}

static int
us_compare(const void *larg, const void *rarg, void *unused)
{
	const us_node_t *l = larg;
	const us_node_t *r = rarg;
	us_sort_info_t *si = (us_sort_info_t *)unused;
	zfs_sort_column_t *sortcol = si->si_sortcol;
	boolean_t numname = si->si_numname;
	nvlist_t *lnvl = l->usn_nvl;
	nvlist_t *rnvl = r->usn_nvl;
	int rc = 0;
	boolean_t lvb, rvb;

	for (; sortcol != NULL; sortcol = sortcol->sc_next) {
		char *lvstr = "";
		char *rvstr = "";
		uint32_t lv32 = 0;
		uint32_t rv32 = 0;
		uint64_t lv64 = 0;
		uint64_t rv64 = 0;
		zfs_prop_t prop = sortcol->sc_prop;
		const char *propname = NULL;
		boolean_t reverse = sortcol->sc_reverse;

		switch (prop) {
		case ZFS_PROP_TYPE:
			propname = "type";
			(void) nvlist_lookup_uint32(lnvl, propname, &lv32);
			(void) nvlist_lookup_uint32(rnvl, propname, &rv32);
			if (rv32 != lv32)
				rc = (rv32 < lv32) ? 1 : -1;
			break;
		case ZFS_PROP_NAME:
			propname = "name";
			if (numname) {
				(void) nvlist_lookup_uint64(lnvl, propname,
				    &lv64);
				(void) nvlist_lookup_uint64(rnvl, propname,
				    &rv64);
				if (rv64 != lv64)
					rc = (rv64 < lv64) ? 1 : -1;
			} else {
				(void) nvlist_lookup_string(lnvl, propname,
				    &lvstr);
				(void) nvlist_lookup_string(rnvl, propname,
				    &rvstr);
				rc = strcmp(lvstr, rvstr);
			}
			break;
		case ZFS_PROP_USED:
		case ZFS_PROP_QUOTA:
			if (!us_populated)
				break;
			if (prop == ZFS_PROP_USED)
				propname = "used";
			else
				propname = "quota";
			(void) nvlist_lookup_uint64(lnvl, propname, &lv64);
			(void) nvlist_lookup_uint64(rnvl, propname, &rv64);
			if (rv64 != lv64)
				rc = (rv64 < lv64) ? 1 : -1;
			break;

		default:
			break;
		}

		if (rc != 0) {
			if (rc < 0)
				return (reverse ? 1 : -1);
			else
				return (reverse ? -1 : 1);
		}
	}

	/*
	 * If entries still seem to be the same, check if they are of the same
	 * type (smbentity is added only if we are doing SID to POSIX ID
	 * translation where we can have duplicate type/name combinations).
	 */
	if (nvlist_lookup_boolean_value(lnvl, "smbentity", &lvb) == 0 &&
	    nvlist_lookup_boolean_value(rnvl, "smbentity", &rvb) == 0 &&
	    lvb != rvb)
		return (lvb < rvb ? -1 : 1);

	return (0);
}

static boolean_t
zfs_prop_is_user(unsigned p)
{
	return (p == ZFS_PROP_USERUSED || p == ZFS_PROP_USERQUOTA ||
	    p == ZFS_PROP_USEROBJUSED || p == ZFS_PROP_USEROBJQUOTA);
}

static boolean_t
zfs_prop_is_group(unsigned p)
{
	return (p == ZFS_PROP_GROUPUSED || p == ZFS_PROP_GROUPQUOTA ||
	    p == ZFS_PROP_GROUPOBJUSED || p == ZFS_PROP_GROUPOBJQUOTA);
}

static boolean_t
zfs_prop_is_project(unsigned p)
{
	return (p == ZFS_PROP_PROJECTUSED || p == ZFS_PROP_PROJECTQUOTA ||
	    p == ZFS_PROP_PROJECTOBJUSED || p == ZFS_PROP_PROJECTOBJQUOTA);
}

static inline const char *
us_type2str(unsigned field_type)
{
	switch (field_type) {
	case USTYPE_PSX_USR:
		return ("POSIX User");
	case USTYPE_PSX_GRP:
		return ("POSIX Group");
	case USTYPE_SMB_USR:
		return ("SMB User");
	case USTYPE_SMB_GRP:
		return ("SMB Group");
	case USTYPE_PROJ:
		return ("Project");
	default:
		return ("Undefined");
	}
}

static int
userspace_cb(void *arg, const char *domain, uid_t rid, uint64_t space)
{
	us_cbdata_t *cb = (us_cbdata_t *)arg;
	zfs_userquota_prop_t prop = cb->cb_prop;
	char *name = NULL;
	char *propname;
	char sizebuf[32];
	us_node_t *node;
	uu_avl_pool_t *avl_pool = cb->cb_avl_pool;
	uu_avl_t *avl = cb->cb_avl;
	uu_avl_index_t idx;
	nvlist_t *props;
	us_node_t *n;
	zfs_sort_column_t *sortcol = cb->cb_sortcol;
	unsigned type = 0;
	const char *typestr;
	size_t namelen;
	size_t typelen;
	size_t sizelen;
	int typeidx, nameidx, sizeidx;
	us_sort_info_t sortinfo = { sortcol, cb->cb_numname };
	boolean_t smbentity = B_FALSE;

	if (nvlist_alloc(&props, NV_UNIQUE_NAME, 0) != 0)
		nomem();
	node = safe_malloc(sizeof (us_node_t));
	uu_avl_node_init(node, &node->usn_avlnode, avl_pool);
	node->usn_nvl = props;

	if (domain != NULL && domain[0] != '\0') {
		/* SMB */
		char sid[MAXNAMELEN + 32];
		uid_t id;
		int err;
		int flag = IDMAP_REQ_FLG_USE_CACHE;

		smbentity = B_TRUE;

		(void) snprintf(sid, sizeof (sid), "%s-%u", domain, rid);

		if (prop == ZFS_PROP_GROUPUSED || prop == ZFS_PROP_GROUPQUOTA) {
			type = USTYPE_SMB_GRP;
			err = sid_to_id(sid, B_FALSE, &id);
		} else {
			type = USTYPE_SMB_USR;
			err = sid_to_id(sid, B_TRUE, &id);
		}

		if (err == 0) {
			rid = id;
			if (!cb->cb_sid2posix) {
				if (type == USTYPE_SMB_USR) {
					(void) idmap_getwinnamebyuid(rid, flag,
					    &name, NULL);
				} else {
					(void) idmap_getwinnamebygid(rid, flag,
					    &name, NULL);
				}
				if (name == NULL)
					name = sid;
			}
		}
	}

	if (cb->cb_sid2posix || domain == NULL || domain[0] == '\0') {
		/* POSIX or -i */
		if (zfs_prop_is_group(prop)) {
			type = USTYPE_PSX_GRP;
			if (!cb->cb_numname) {
				struct group *g;

				if ((g = getgrgid(rid)) != NULL)
					name = g->gr_name;
			}
		} else if (zfs_prop_is_user(prop)) {
			type = USTYPE_PSX_USR;
			if (!cb->cb_numname) {
				struct passwd *p;

				if ((p = getpwuid(rid)) != NULL)
					name = p->pw_name;
			}
		} else {
			type = USTYPE_PROJ;
		}
	}

	/*
	 * Make sure that the type/name combination is unique when doing
	 * SID to POSIX ID translation (hence changing the type from SMB to
	 * POSIX).
	 */
	if (cb->cb_sid2posix &&
	    nvlist_add_boolean_value(props, "smbentity", smbentity) != 0)
		nomem();

	/* Calculate/update width of TYPE field */
	typestr = us_type2str(type);
	typelen = strlen(gettext(typestr));
	typeidx = us_field_index("type");
	if (typelen > cb->cb_width[typeidx])
		cb->cb_width[typeidx] = typelen;
	if (nvlist_add_uint32(props, "type", type) != 0)
		nomem();

	/* Calculate/update width of NAME field */
	if ((cb->cb_numname && cb->cb_sid2posix) || name == NULL) {
		if (nvlist_add_uint64(props, "name", rid) != 0)
			nomem();
		namelen = snprintf(NULL, 0, "%u", rid);
	} else {
		if (nvlist_add_string(props, "name", name) != 0)
			nomem();
		namelen = strlen(name);
	}
	nameidx = us_field_index("name");
	if (namelen > cb->cb_width[nameidx])
		cb->cb_width[nameidx] = namelen;

	/*
	 * Check if this type/name combination is in the list and update it;
	 * otherwise add new node to the list.
	 */
	if ((n = uu_avl_find(avl, node, &sortinfo, &idx)) == NULL) {
		uu_avl_insert(avl, node, idx);
	} else {
		nvlist_free(props);
		free(node);
		node = n;
		props = node->usn_nvl;
	}

	/* Calculate/update width of USED/QUOTA fields */
	if (cb->cb_nicenum) {
		if (prop == ZFS_PROP_USERUSED || prop == ZFS_PROP_GROUPUSED ||
		    prop == ZFS_PROP_USERQUOTA || prop == ZFS_PROP_GROUPQUOTA ||
		    prop == ZFS_PROP_PROJECTUSED ||
		    prop == ZFS_PROP_PROJECTQUOTA) {
			zfs_nicenum(space, sizebuf, sizeof (sizebuf));
		} else {
			zfs_nicenum(space, sizebuf, sizeof (sizebuf));
		}
	} else {
		(void) snprintf(sizebuf, sizeof (sizebuf), "%llu", space);
	}
	sizelen = strlen(sizebuf);
	if (prop == ZFS_PROP_USERUSED || prop == ZFS_PROP_GROUPUSED ||
	    prop == ZFS_PROP_PROJECTUSED) {
		propname = "used";
		if (!nvlist_exists(props, "quota"))
			(void) nvlist_add_uint64(props, "quota", 0);
	} else if (prop == ZFS_PROP_USERQUOTA || prop == ZFS_PROP_GROUPQUOTA ||
	    prop == ZFS_PROP_PROJECTQUOTA) {
		propname = "quota";
		if (!nvlist_exists(props, "used"))
			(void) nvlist_add_uint64(props, "used", 0);
	} else if (prop == ZFS_PROP_USEROBJUSED ||
	    prop == ZFS_PROP_GROUPOBJUSED || prop == ZFS_PROP_PROJECTOBJUSED) {
		propname = "objused";
		if (!nvlist_exists(props, "objquota"))
			(void) nvlist_add_uint64(props, "objquota", 0);
	} else if (prop == ZFS_PROP_USEROBJQUOTA ||
	    prop == ZFS_PROP_GROUPOBJQUOTA ||
	    prop == ZFS_PROP_PROJECTOBJQUOTA) {
		propname = "objquota";
		if (!nvlist_exists(props, "objused"))
			(void) nvlist_add_uint64(props, "objused", 0);
	} else {
		return (-1);
	}
	sizeidx = us_field_index(propname);
	if (sizelen > cb->cb_width[sizeidx])
		cb->cb_width[sizeidx] = sizelen;

	if (nvlist_add_uint64(props, propname, space) != 0)
		nomem();

	return (0);
}

static void
print_us_node(boolean_t scripted, boolean_t parsable, int *fields, int types,
    size_t *width, us_node_t *node)
{
	nvlist_t *nvl = node->usn_nvl;
	char valstr[MAXNAMELEN];
	boolean_t first = B_TRUE;
	int cfield = 0;
	int field;
	uint32_t ustype;

	/* Check type */
	(void) nvlist_lookup_uint32(nvl, "type", &ustype);
	if (!(ustype & types))
		return;

	while ((field = fields[cfield]) != USFIELD_LAST) {
		nvpair_t *nvp = NULL;
		data_type_t type;
		uint32_t val32;
		uint64_t val64;
		char *strval = "-";

		while ((nvp = nvlist_next_nvpair(nvl, nvp)) != NULL) {
			if (strcmp(nvpair_name(nvp),
			    us_field_names[field]) == 0)
				break;
		}

		type = nvp == NULL ? DATA_TYPE_UNKNOWN : nvpair_type(nvp);
		switch (type) {
		case DATA_TYPE_UINT32:
			(void) nvpair_value_uint32(nvp, &val32);
			break;
		case DATA_TYPE_UINT64:
			(void) nvpair_value_uint64(nvp, &val64);
			break;
		case DATA_TYPE_STRING:
			(void) nvpair_value_string(nvp, &strval);
			break;
		case DATA_TYPE_UNKNOWN:
			break;
		default:
			(void) fprintf(stderr, "invalid data type\n");
		}

		switch (field) {
		case USFIELD_TYPE:
			if (type == DATA_TYPE_UINT32)
				strval = (char *)us_type2str(val32);
			break;
		case USFIELD_NAME:
			if (type == DATA_TYPE_UINT64) {
				(void) sprintf(valstr, "%llu", val64);
				strval = valstr;
			}
			break;
		case USFIELD_USED:
		case USFIELD_QUOTA:
		case USFIELD_OBJUSED:
		case USFIELD_OBJQUOTA:
			if (type == DATA_TYPE_UINT64) {
				if (parsable) {
					(void) sprintf(valstr, "%llu", val64);
				} else {
					zfs_nicenum(val64, valstr,
					    sizeof (valstr));
				}
				if ((field == USFIELD_QUOTA ||
				    field == USFIELD_OBJQUOTA) &&
				    strcmp(valstr, "0") == 0)
					strval = "none";
				else
					strval = valstr;
			}
			break;
		}

		if (!first) {
			if (scripted)
				(void) printf("\t");
			else
				(void) printf("  ");
		}
		if (scripted)
			(void) printf("%s", strval);
		else if (field == USFIELD_TYPE || field == USFIELD_NAME)
			(void) printf("%-*s", width[field], strval);
		else
			(void) printf("%*s", width[field], strval);

		first = B_FALSE;
		cfield++;
	}

	(void) printf("\n");
}

static void
print_us(boolean_t scripted, boolean_t parsable, int *fields, int types,
    size_t *width, boolean_t rmnode, uu_avl_t *avl)
{
	us_node_t *node;
	const char *col;
	int cfield = 0;
	int field;

	if (!scripted) {
		boolean_t first = B_TRUE;

		while ((field = fields[cfield]) != USFIELD_LAST) {
			col = gettext(us_field_hdr[field]);
			if (field == USFIELD_TYPE || field == USFIELD_NAME) {
				(void) printf(first ? "%-*s" : "  %-*s",
				    width[field], col);
			} else {
				(void) printf(first ? "%*s" : "  %*s",
				    width[field], col);
			}
			first = B_FALSE;
			cfield++;
		}
		(void) printf("\n");
	}

	for (node = uu_avl_first(avl); node; node = uu_avl_next(avl, node)) {
		print_us_node(scripted, parsable, fields, types, width, node);
		if (rmnode)
			nvlist_free(node->usn_nvl);
	}
}

static int
zfs_do_userspace(int argc, char **argv)
{
	zfs_handle_t *zhp;
	zfs_userquota_prop_t p;
	uu_avl_pool_t *avl_pool;
	uu_avl_t *avl_tree;
	uu_avl_walk_t *walk;
	char *delim;
	char deffields[] = "type,name,used,quota,objused,objquota";
	char *ofield = NULL;
	char *tfield = NULL;
	int cfield = 0;
	int fields[256];
	int i;
	boolean_t scripted = B_FALSE;
	boolean_t prtnum = B_FALSE;
	boolean_t parsable = B_FALSE;
	boolean_t sid2posix = B_FALSE;
	int ret = 0;
	int c;
	zfs_sort_column_t *sortcol = NULL;
	int types = USTYPE_PSX_USR | USTYPE_SMB_USR;
	us_cbdata_t cb;
	us_node_t *node;
	us_node_t *rmnode;
	uu_list_pool_t *listpool;
	uu_list_t *list;
	uu_avl_index_t idx = 0;
	uu_list_index_t idx2 = 0;

	if (argc < 2)
		usage(B_FALSE);

	if (strcmp(argv[0], "groupspace") == 0) {
		/* Toggle default group types */
		types = USTYPE_PSX_GRP | USTYPE_SMB_GRP;
	} else if (strcmp(argv[0], "projectspace") == 0) {
		types = USTYPE_PROJ;
		prtnum = B_TRUE;
	}

	while ((c = getopt(argc, argv, "nHpo:s:S:t:i")) != -1) {
		switch (c) {
		case 'n':
			if (types == USTYPE_PROJ) {
				(void) fprintf(stderr,
				    gettext("invalid option 'n'\n"));
				usage(B_FALSE);
			}
			prtnum = B_TRUE;
			break;
		case 'H':
			scripted = B_TRUE;
			break;
		case 'p':
			parsable = B_TRUE;
			break;
		case 'o':
			ofield = optarg;
			break;
		case 's':
		case 'S':
			if (zfs_add_sort_column(&sortcol, optarg,
			    c == 's' ? B_FALSE : B_TRUE) != 0) {
				(void) fprintf(stderr,
				    gettext("invalid field '%s'\n"), optarg);
				usage(B_FALSE);
			}
			break;
		case 't':
			if (types == USTYPE_PROJ) {
				(void) fprintf(stderr,
				    gettext("invalid option 't'\n"));
				usage(B_FALSE);
			}
			tfield = optarg;
			break;
		case 'i':
			if (types == USTYPE_PROJ) {
				(void) fprintf(stderr,
				    gettext("invalid option 'i'\n"));
				usage(B_FALSE);
			}
			sid2posix = B_TRUE;
			break;
		case ':':
			(void) fprintf(stderr, gettext("missing argument for "
			    "'%c' option\n"), optopt);
			usage(B_FALSE);
			break;
		case '?':
			(void) fprintf(stderr, gettext("invalid option '%c'\n"),
			    optopt);
			usage(B_FALSE);
		}
	}

	argc -= optind;
	argv += optind;

	if (argc < 1) {
		(void) fprintf(stderr, gettext("missing dataset name\n"));
		usage(B_FALSE);
	}
	if (argc > 1) {
		(void) fprintf(stderr, gettext("too many arguments\n"));
		usage(B_FALSE);
	}

	/* Use default output fields if not specified using -o */
	if (ofield == NULL)
		ofield = deffields;
	do {
		if ((delim = strchr(ofield, ',')) != NULL)
			*delim = '\0';
		if ((fields[cfield++] = us_field_index(ofield)) == -1) {
			(void) fprintf(stderr, gettext("invalid type '%s' "
			    "for -o option\n"), ofield);
			return (-1);
		}
		if (delim != NULL)
			ofield = delim + 1;
	} while (delim != NULL);
	fields[cfield] = USFIELD_LAST;

	/* Override output types (-t option) */
	if (tfield != NULL) {
		types = 0;

		do {
			boolean_t found = B_FALSE;

			if ((delim = strchr(tfield, ',')) != NULL)
				*delim = '\0';
			for (i = 0; i < sizeof (us_type_bits) / sizeof (int);
			    i++) {
				if (strcmp(tfield, us_type_names[i]) == 0) {
					found = B_TRUE;
					types |= us_type_bits[i];
					break;
				}
			}
			if (!found) {
				(void) fprintf(stderr, gettext("invalid type "
				    "'%s' for -t option\n"), tfield);
				return (-1);
			}
			if (delim != NULL)
				tfield = delim + 1;
		} while (delim != NULL);
	}

	if ((zhp = zfs_open(g_zfs, argv[0], ZFS_TYPE_DATASET)) == NULL)
		return (1);

	if ((avl_pool = uu_avl_pool_create("us_avl_pool", sizeof (us_node_t),
	    offsetof(us_node_t, usn_avlnode), us_compare, UU_DEFAULT)) == NULL)
		nomem();
	if ((avl_tree = uu_avl_create(avl_pool, NULL, UU_DEFAULT)) == NULL)
		nomem();

	/* Always add default sorting columns */
	(void) zfs_add_sort_column(&sortcol, "type", B_FALSE);
	(void) zfs_add_sort_column(&sortcol, "name", B_FALSE);

	cb.cb_sortcol = sortcol;
	cb.cb_numname = prtnum;
	cb.cb_nicenum = !parsable;
	cb.cb_avl_pool = avl_pool;
	cb.cb_avl = avl_tree;
	cb.cb_sid2posix = sid2posix;

	for (i = 0; i < USFIELD_LAST; i++)
		cb.cb_width[i] = strlen(gettext(us_field_hdr[i]));

	for (p = 0; p < ZFS_NUM_USERQUOTA_PROPS; p++) {
		if ((zfs_prop_is_user(p) &&
		    !(types & (USTYPE_PSX_USR | USTYPE_SMB_USR))) ||
		    (zfs_prop_is_group(p) &&
		    !(types & (USTYPE_PSX_GRP | USTYPE_SMB_GRP))) ||
		    (zfs_prop_is_project(p) && types != USTYPE_PROJ))
			continue;

		cb.cb_prop = p;
		if ((ret = zfs_userspace(zhp, p, userspace_cb, &cb)) != 0)
			return (ret);
	}

	/* Sort the list */
	if ((node = uu_avl_first(avl_tree)) == NULL)
		return (0);

	us_populated = B_TRUE;

	listpool = uu_list_pool_create("tmplist", sizeof (us_node_t),
	    offsetof(us_node_t, usn_listnode), NULL, UU_DEFAULT);
	list = uu_list_create(listpool, NULL, UU_DEFAULT);
	uu_list_node_init(node, &node->usn_listnode, listpool);

	while (node != NULL) {
		rmnode = node;
		node = uu_avl_next(avl_tree, node);
		uu_avl_remove(avl_tree, rmnode);
		if (uu_list_find(list, rmnode, NULL, &idx2) == NULL)
			uu_list_insert(list, rmnode, idx2);
	}

	for (node = uu_list_first(list); node != NULL;
	    node = uu_list_next(list, node)) {
		us_sort_info_t sortinfo = { sortcol, cb.cb_numname };

		if (uu_avl_find(avl_tree, node, &sortinfo, &idx) == NULL)
			uu_avl_insert(avl_tree, node, idx);
	}

	uu_list_destroy(list);
	uu_list_pool_destroy(listpool);

	/* Print and free node nvlist memory */
	print_us(scripted, parsable, fields, types, cb.cb_width, B_TRUE,
	    cb.cb_avl);

	zfs_free_sort_columns(sortcol);

	/* Clean up the AVL tree */
	if ((walk = uu_avl_walk_start(cb.cb_avl, UU_WALK_ROBUST)) == NULL)
		nomem();

	while ((node = uu_avl_walk_next(walk)) != NULL) {
		uu_avl_remove(cb.cb_avl, node);
		free(node);
	}

	uu_avl_walk_end(walk);
	uu_avl_destroy(avl_tree);
	uu_avl_pool_destroy(avl_pool);

	return (ret);
}

/*
 * list [-Hp][-r|-d max] [-o property[,...]] [-s property] ... [-S property] ...
 *      [-t type[,...]] [filesystem|volume|snapshot] ...
 *
 *	-H	Scripted mode; elide headers and separate columns by tabs.
 *	-p	Display values in parsable (literal) format.
 *	-r	Recurse over all children.
 *	-d	Limit recursion by depth.
 *	-o	Control which fields to display.
 *	-s	Specify sort columns, descending order.
 *	-S	Specify sort columns, ascending order.
 *	-t	Control which object types to display.
 *
 * When given no arguments, list all filesystems in the system.
 * Otherwise, list the specified datasets, optionally recursing down them if
 * '-r' is specified.
 */
typedef struct list_cbdata {
	boolean_t	cb_first;
	boolean_t	cb_literal;
	boolean_t	cb_scripted;
	zprop_list_t	*cb_proplist;
} list_cbdata_t;

/*
 * Given a list of columns to display, output appropriate headers for each one.
 */
static void
print_header(list_cbdata_t *cb)
{
	zprop_list_t *pl = cb->cb_proplist;
	char headerbuf[ZFS_MAXPROPLEN];
	const char *header;
	int i;
	boolean_t first = B_TRUE;
	boolean_t right_justify;

	for (; pl != NULL; pl = pl->pl_next) {
		if (!first) {
			(void) printf("  ");
		} else {
			first = B_FALSE;
		}

		right_justify = B_FALSE;
		if (pl->pl_prop != ZPROP_INVAL) {
			header = zfs_prop_column_name(pl->pl_prop);
			right_justify = zfs_prop_align_right(pl->pl_prop);
		} else {
			for (i = 0; pl->pl_user_prop[i] != '\0'; i++)
				headerbuf[i] = toupper(pl->pl_user_prop[i]);
			headerbuf[i] = '\0';
			header = headerbuf;
		}

		if (pl->pl_next == NULL && !right_justify)
			(void) printf("%s", header);
		else if (right_justify)
			(void) printf("%*s", pl->pl_width, header);
		else
			(void) printf("%-*s", pl->pl_width, header);
	}

	(void) printf("\n");
}

/*
 * Given a dataset and a list of fields, print out all the properties according
 * to the described layout.
 */
static void
print_dataset(zfs_handle_t *zhp, list_cbdata_t *cb)
{
	zprop_list_t *pl = cb->cb_proplist;
	boolean_t first = B_TRUE;
	char property[ZFS_MAXPROPLEN];
	nvlist_t *userprops = zfs_get_user_props(zhp);
	nvlist_t *propval;
	char *propstr;
	boolean_t right_justify;

	for (; pl != NULL; pl = pl->pl_next) {
		if (!first) {
			if (cb->cb_scripted)
				(void) printf("\t");
			else
				(void) printf("  ");
		} else {
			first = B_FALSE;
		}

		if (pl->pl_prop == ZFS_PROP_NAME) {
			(void) strlcpy(property, zfs_get_name(zhp),
			    sizeof (property));
			propstr = property;
			right_justify = zfs_prop_align_right(pl->pl_prop);
		} else if (pl->pl_prop != ZPROP_INVAL) {
			if (zfs_prop_get(zhp, pl->pl_prop, property,
			    sizeof (property), NULL, NULL, 0,
			    cb->cb_literal) != 0)
				propstr = "-";
			else
				propstr = property;
			right_justify = zfs_prop_align_right(pl->pl_prop);
		} else if (zfs_prop_userquota(pl->pl_user_prop)) {
			if (zfs_prop_get_userquota(zhp, pl->pl_user_prop,
			    property, sizeof (property), cb->cb_literal) != 0)
				propstr = "-";
			else
				propstr = property;
			right_justify = B_TRUE;
		} else if (zfs_prop_written(pl->pl_user_prop)) {
			if (zfs_prop_get_written(zhp, pl->pl_user_prop,
			    property, sizeof (property), cb->cb_literal) != 0)
				propstr = "-";
			else
				propstr = property;
			right_justify = B_TRUE;
		} else {
			if (nvlist_lookup_nvlist(userprops,
			    pl->pl_user_prop, &propval) != 0)
				propstr = "-";
			else
				verify(nvlist_lookup_string(propval,
				    ZPROP_VALUE, &propstr) == 0);
			right_justify = B_FALSE;
		}

		/*
		 * If this is being called in scripted mode, or if this is the
		 * last column and it is left-justified, don't include a width
		 * format specifier.
		 */
		if (cb->cb_scripted || (pl->pl_next == NULL && !right_justify))
			(void) printf("%s", propstr);
		else if (right_justify)
			(void) printf("%*s", pl->pl_width, propstr);
		else
			(void) printf("%-*s", pl->pl_width, propstr);
	}

	(void) printf("\n");
}

/*
 * Generic callback function to list a dataset or snapshot.
 */
static int
list_callback(zfs_handle_t *zhp, void *data)
{
	list_cbdata_t *cbp = data;

	if (cbp->cb_first) {
		if (!cbp->cb_scripted)
			print_header(cbp);
		cbp->cb_first = B_FALSE;
	}

	print_dataset(zhp, cbp);

	return (0);
}

static int
zfs_do_list(int argc, char **argv)
{
	int c;
	static char default_fields[] =
	    "name,used,available,referenced,mountpoint";
	int types = ZFS_TYPE_DATASET;
	boolean_t types_specified = B_FALSE;
	char *fields = NULL;
	zprop_list_t *pl;
	list_cbdata_t cb = { 0 };
	char *value;
	int limit = 0;
	int ret = 0;
	zfs_sort_column_t *sortcol = NULL;
	int flags = ZFS_ITER_PROP_LISTSNAPS | ZFS_ITER_ARGS_CAN_BE_PATHS;

	/* check options */
	while ((c = getopt(argc, argv, "HS:d:o:prs:t:")) != -1) {
		switch (c) {
		case 'o':
			fields = optarg;
			break;
		case 'p':
			cb.cb_literal = B_TRUE;
			flags |= ZFS_ITER_LITERAL_PROPS;
			break;
		case 'd':
			limit = parse_depth(optarg, &flags);
			break;
		case 'r':
			flags |= ZFS_ITER_RECURSE;
			break;
		case 'H':
			cb.cb_scripted = B_TRUE;
			break;
		case 's':
			if (zfs_add_sort_column(&sortcol, optarg,
			    B_FALSE) != 0) {
				(void) fprintf(stderr,
				    gettext("invalid property '%s'\n"), optarg);
				usage(B_FALSE);
			}
			break;
		case 'S':
			if (zfs_add_sort_column(&sortcol, optarg,
			    B_TRUE) != 0) {
				(void) fprintf(stderr,
				    gettext("invalid property '%s'\n"), optarg);
				usage(B_FALSE);
			}
			break;
		case 't':
			types = 0;
			types_specified = B_TRUE;
			flags &= ~ZFS_ITER_PROP_LISTSNAPS;
			while (*optarg != '\0') {
				static char *type_subopts[] = { "filesystem",
				    "volume", "snapshot", "snap", "bookmark",
				    "all", NULL };

				switch (getsubopt(&optarg, type_subopts,
				    &value)) {
				case 0:
					types |= ZFS_TYPE_FILESYSTEM;
					break;
				case 1:
					types |= ZFS_TYPE_VOLUME;
					break;
				case 2:
				case 3:
					types |= ZFS_TYPE_SNAPSHOT;
					break;
				case 4:
					types |= ZFS_TYPE_BOOKMARK;
					break;
				case 5:
					types = ZFS_TYPE_DATASET |
					    ZFS_TYPE_BOOKMARK;
					break;
				default:
					(void) fprintf(stderr,
					    gettext("invalid type '%s'\n"),
					    value);
					usage(B_FALSE);
				}
			}
			break;
		case ':':
			(void) fprintf(stderr, gettext("missing argument for "
			    "'%c' option\n"), optopt);
			usage(B_FALSE);
			break;
		case '?':
			(void) fprintf(stderr, gettext("invalid option '%c'\n"),
			    optopt);
			usage(B_FALSE);
		}
	}

	argc -= optind;
	argv += optind;

	if (fields == NULL)
		fields = default_fields;

	/*
	 * If we are only going to list snapshot names and sort by name,
	 * then we can use faster version.
	 */
	if (strcmp(fields, "name") == 0 && zfs_sort_only_by_name(sortcol))
		flags |= ZFS_ITER_SIMPLE;

	/*
	 * If "-o space" and no types were specified, don't display snapshots.
	 */
	if (strcmp(fields, "space") == 0 && types_specified == B_FALSE)
		types &= ~ZFS_TYPE_SNAPSHOT;

	/*
	 * If the user specifies '-o all', the zprop_get_list() doesn't
	 * normally include the name of the dataset.  For 'zfs list', we always
	 * want this property to be first.
	 */
	if (zprop_get_list(g_zfs, fields, &cb.cb_proplist, ZFS_TYPE_DATASET)
	    != 0)
		usage(B_FALSE);

	/*
	 * The default set of properties contains only properties which can be
	 * retrieved from the set of cached properties.  If any user-specfied
	 * properties cannot be retrieved from that set, unset the cachedprops
	 * flags on the ZFS handle.
	 */
	libzfs_set_cachedprops(g_zfs, B_TRUE);
	for (pl = cb.cb_proplist; pl != NULL; pl = pl->pl_next) {
		if (zfs_prop_cacheable(pl->pl_prop))
			libzfs_set_cachedprops(g_zfs, B_FALSE);
	}

	cb.cb_first = B_TRUE;

	ret = zfs_for_each(argc, argv, flags, types, sortcol, &cb.cb_proplist,
	    limit, list_callback, &cb);

	zprop_free_list(cb.cb_proplist);
	zfs_free_sort_columns(sortcol);

	if (ret == 0 && cb.cb_first && !cb.cb_scripted)
		(void) printf(gettext("no datasets available\n"));

	return (ret);
}

/*
 * zfs rename [-f] <fs | snap | vol> <fs | snap | vol>
 * zfs rename [-f] -p <fs | vol> <fs | vol>
 * zfs rename -r <snap> <snap>
 *
 * Renames the given dataset to another of the same type.
 *
 * The '-p' flag creates all the non-existing ancestors of the target first.
 */
/* ARGSUSED */
static int
zfs_do_rename(int argc, char **argv)
{
	zfs_handle_t *zhp;
	int c;
	int ret = 0;
	boolean_t recurse = B_FALSE;
	boolean_t parents = B_FALSE;
	boolean_t force_unmount = B_FALSE;

	/* check options */
	while ((c = getopt(argc, argv, "prf")) != -1) {
		switch (c) {
		case 'p':
			parents = B_TRUE;
			break;
		case 'r':
			recurse = B_TRUE;
			break;
		case 'f':
			force_unmount = B_TRUE;
			break;
		case '?':
		default:
			(void) fprintf(stderr, gettext("invalid option '%c'\n"),
			    optopt);
			usage(B_FALSE);
		}
	}

	argc -= optind;
	argv += optind;

	/* check number of arguments */
	if (argc < 1) {
		(void) fprintf(stderr, gettext("missing source dataset "
		    "argument\n"));
		usage(B_FALSE);
	}
	if (argc < 2) {
		(void) fprintf(stderr, gettext("missing target dataset "
		    "argument\n"));
		usage(B_FALSE);
	}
	if (argc > 2) {
		(void) fprintf(stderr, gettext("too many arguments\n"));
		usage(B_FALSE);
	}

	if (recurse && parents) {
		(void) fprintf(stderr, gettext("-p and -r options are mutually "
		    "exclusive\n"));
		usage(B_FALSE);
	}

	if (recurse && strchr(argv[0], '@') == 0) {
		(void) fprintf(stderr, gettext("source dataset for recursive "
		    "rename must be a snapshot\n"));
		usage(B_FALSE);
	}

	if ((zhp = zfs_open(g_zfs, argv[0], parents ? ZFS_TYPE_FILESYSTEM |
	    ZFS_TYPE_VOLUME : ZFS_TYPE_DATASET)) == NULL)
		return (1);

	/* If we were asked and the name looks good, try to create ancestors. */
	if (parents && zfs_name_valid(argv[1], zfs_get_type(zhp)) &&
	    zfs_create_ancestors(g_zfs, argv[1]) != 0) {
		zfs_close(zhp);
		return (1);
	}

	ret = (zfs_rename(zhp, argv[1], recurse, force_unmount) != 0);

	zfs_close(zhp);
	return (ret);
}

/*
 * zfs promote <fs>
 *
 * Promotes the given clone fs to be the parent
 */
/* ARGSUSED */
static int
zfs_do_promote(int argc, char **argv)
{
	zfs_handle_t *zhp;
	int ret = 0;

	/* check options */
	if (argc > 1 && argv[1][0] == '-') {
		(void) fprintf(stderr, gettext("invalid option '%c'\n"),
		    argv[1][1]);
		usage(B_FALSE);
	}

	/* check number of arguments */
	if (argc < 2) {
		(void) fprintf(stderr, gettext("missing clone filesystem"
		    " argument\n"));
		usage(B_FALSE);
	}
	if (argc > 2) {
		(void) fprintf(stderr, gettext("too many arguments\n"));
		usage(B_FALSE);
	}

	zhp = zfs_open(g_zfs, argv[1], ZFS_TYPE_FILESYSTEM | ZFS_TYPE_VOLUME);
	if (zhp == NULL)
		return (1);

	ret = (zfs_promote(zhp) != 0);


	zfs_close(zhp);
	return (ret);
}

/*
 * zfs rollback [-rRf] <snapshot>
 *
 *	-r	Delete any intervening snapshots before doing rollback
 *	-R	Delete any snapshots and their clones
 *	-f	ignored for backwards compatability
 *
 * Given a filesystem, rollback to a specific snapshot, discarding any changes
 * since then and making it the active dataset.  If more recent snapshots exist,
 * the command will complain unless the '-r' flag is given.
 */
typedef struct rollback_cbdata {
	uint64_t	cb_create;
	boolean_t	cb_first;
	int		cb_doclones;
	char		*cb_target;
	int		cb_error;
	boolean_t	cb_recurse;
} rollback_cbdata_t;

static int
rollback_check_dependent(zfs_handle_t *zhp, void *data)
{
	rollback_cbdata_t *cbp = data;

	if (cbp->cb_first && cbp->cb_recurse) {
		(void) fprintf(stderr, gettext("cannot rollback to "
		    "'%s': clones of previous snapshots exist\n"),
		    cbp->cb_target);
		(void) fprintf(stderr, gettext("use '-R' to "
		    "force deletion of the following clones and "
		    "dependents:\n"));
		cbp->cb_first = 0;
		cbp->cb_error = 1;
	}

	(void) fprintf(stderr, "%s\n", zfs_get_name(zhp));

	zfs_close(zhp);
	return (0);
}

/*
 * Report any snapshots more recent than the one specified.  Used when '-r' is
 * not specified.  We reuse this same callback for the snapshot dependents - if
 * 'cb_dependent' is set, then this is a dependent and we should report it
 * without checking the transaction group.
 */
static int
rollback_check(zfs_handle_t *zhp, void *data)
{
	rollback_cbdata_t *cbp = data;

	if (cbp->cb_doclones) {
		zfs_close(zhp);
		return (0);
	}

	if (zfs_prop_get_int(zhp, ZFS_PROP_CREATETXG) > cbp->cb_create) {
		if (cbp->cb_first && !cbp->cb_recurse) {
			(void) fprintf(stderr, gettext("cannot "
			    "rollback to '%s': more recent snapshots "
			    "or bookmarks exist\n"),
			    cbp->cb_target);
			(void) fprintf(stderr, gettext("use '-r' to "
			    "force deletion of the following "
			    "snapshots and bookmarks:\n"));
			cbp->cb_first = 0;
			cbp->cb_error = 1;
		}

		if (cbp->cb_recurse) {
			if (zfs_iter_dependents(zhp, B_TRUE,
			    rollback_check_dependent, cbp) != 0) {
				zfs_close(zhp);
				return (-1);
			}
		} else {
			(void) fprintf(stderr, "%s\n",
			    zfs_get_name(zhp));
		}
	}
	zfs_close(zhp);
	return (0);
}

static int
zfs_do_rollback(int argc, char **argv)
{
	int ret = 0;
	int c;
	boolean_t force = B_FALSE;
	rollback_cbdata_t cb = { 0 };
	zfs_handle_t *zhp, *snap;
	char parentname[ZFS_MAX_DATASET_NAME_LEN];
	char *delim;

	/* check options */
	while ((c = getopt(argc, argv, "rRf")) != -1) {
		switch (c) {
		case 'r':
			cb.cb_recurse = 1;
			break;
		case 'R':
			cb.cb_recurse = 1;
			cb.cb_doclones = 1;
			break;
		case 'f':
			force = B_TRUE;
			break;
		case '?':
			(void) fprintf(stderr, gettext("invalid option '%c'\n"),
			    optopt);
			usage(B_FALSE);
		}
	}

	argc -= optind;
	argv += optind;

	/* check number of arguments */
	if (argc < 1) {
		(void) fprintf(stderr, gettext("missing dataset argument\n"));
		usage(B_FALSE);
	}
	if (argc > 1) {
		(void) fprintf(stderr, gettext("too many arguments\n"));
		usage(B_FALSE);
	}

	/* open the snapshot */
	if ((snap = zfs_open(g_zfs, argv[0], ZFS_TYPE_SNAPSHOT)) == NULL)
		return (1);

	/* open the parent dataset */
	(void) strlcpy(parentname, argv[0], sizeof (parentname));
	verify((delim = strrchr(parentname, '@')) != NULL);
	*delim = '\0';
	if ((zhp = zfs_open(g_zfs, parentname, ZFS_TYPE_DATASET)) == NULL) {
		zfs_close(snap);
		return (1);
	}

	/*
	 * Check for more recent snapshots and/or clones based on the presence
	 * of '-r' and '-R'.
	 */
	cb.cb_target = argv[0];
	cb.cb_create = zfs_prop_get_int(snap, ZFS_PROP_CREATETXG);
	cb.cb_first = B_TRUE;
	cb.cb_error = 0;
	if ((ret = zfs_iter_snapshots(zhp, B_FALSE, rollback_check, &cb)) != 0)
		goto out;
	if ((ret = zfs_iter_bookmarks(zhp, rollback_check, &cb)) != 0)
		goto out;

	if ((ret = cb.cb_error) != 0)
		goto out;

	/*
	 * Rollback parent to the given snapshot.
	 */
	ret = zfs_rollback(zhp, snap, force);

out:
	zfs_close(snap);
	zfs_close(zhp);

	if (ret == 0)
		return (0);
	else
		return (1);
}

/*
 * zfs set property=value ... { fs | snap | vol } ...
 *
 * Sets the given properties for all datasets specified on the command line.
 */

static int
set_callback(zfs_handle_t *zhp, void *data)
{
	nvlist_t *props = data;

	if (zfs_prop_set_list(zhp, props) != 0) {
		switch (libzfs_errno(g_zfs)) {
		case EZFS_MOUNTFAILED:
			(void) fprintf(stderr, gettext("property may be set "
			    "but unable to remount filesystem\n"));
			break;
		case EZFS_SHARENFSFAILED:
			(void) fprintf(stderr, gettext("property may be set "
			    "but unable to reshare filesystem\n"));
			break;
		}
		return (1);
	}
	return (0);
}

static int
zfs_do_set(int argc, char **argv)
{
	nvlist_t *props = NULL;
	int ds_start = -1; /* argv idx of first dataset arg */
	int ret = 0;

	/* check for options */
	if (argc > 1 && argv[1][0] == '-') {
		(void) fprintf(stderr, gettext("invalid option '%c'\n"),
		    argv[1][1]);
		usage(B_FALSE);
	}

	/* check number of arguments */
	if (argc < 2) {
		(void) fprintf(stderr, gettext("missing arguments\n"));
		usage(B_FALSE);
	}
	if (argc < 3) {
		if (strchr(argv[1], '=') == NULL) {
			(void) fprintf(stderr, gettext("missing property=value "
			    "argument(s)\n"));
		} else {
			(void) fprintf(stderr, gettext("missing dataset "
			    "name(s)\n"));
		}
		usage(B_FALSE);
	}

	/* validate argument order:  prop=val args followed by dataset args */
	for (int i = 1; i < argc; i++) {
		if (strchr(argv[i], '=') != NULL) {
			if (ds_start > 0) {
				/* out-of-order prop=val argument */
				(void) fprintf(stderr, gettext("invalid "
				    "argument order\n"), i);
				usage(B_FALSE);
			}
		} else if (ds_start < 0) {
			ds_start = i;
		}
	}
	if (ds_start < 0) {
		(void) fprintf(stderr, gettext("missing dataset name(s)\n"));
		usage(B_FALSE);
	}

	/* Populate a list of property settings */
	if (nvlist_alloc(&props, NV_UNIQUE_NAME, 0) != 0)
		nomem();
	for (int i = 1; i < ds_start; i++) {
		if (!parseprop(props, argv[i])) {
			ret = -1;
			goto error;
		}
	}

	ret = zfs_for_each(argc - ds_start, argv + ds_start, 0,
	    ZFS_TYPE_DATASET, NULL, NULL, 0, set_callback, props);

error:
	nvlist_free(props);
	return (ret);
}

typedef struct snap_cbdata {
	nvlist_t *sd_nvl;
	boolean_t sd_recursive;
	const char *sd_snapname;
} snap_cbdata_t;

static int
zfs_snapshot_cb(zfs_handle_t *zhp, void *arg)
{
	snap_cbdata_t *sd = arg;
	char *name;
	int rv = 0;
	int error;

	if (sd->sd_recursive &&
	    zfs_prop_get_int(zhp, ZFS_PROP_INCONSISTENT) != 0) {
		zfs_close(zhp);
		return (0);
	}

	error = asprintf(&name, "%s@%s", zfs_get_name(zhp), sd->sd_snapname);
	if (error == -1)
		nomem();
	fnvlist_add_boolean(sd->sd_nvl, name);
	free(name);

	if (sd->sd_recursive)
		rv = zfs_iter_filesystems(zhp, zfs_snapshot_cb, sd);
	zfs_close(zhp);
	return (rv);
}

/*
 * zfs snapshot [-r] [-o prop=value] ... <fs@snap>
 *
 * Creates a snapshot with the given name.  While functionally equivalent to
 * 'zfs create', it is a separate command to differentiate intent.
 */
static int
zfs_do_snapshot(int argc, char **argv)
{
	int ret = 0;
	char c;
	nvlist_t *props;
	snap_cbdata_t sd = { 0 };
	boolean_t multiple_snaps = B_FALSE;

	if (nvlist_alloc(&props, NV_UNIQUE_NAME, 0) != 0)
		nomem();
	if (nvlist_alloc(&sd.sd_nvl, NV_UNIQUE_NAME, 0) != 0)
		nomem();

	/* check options */
	while ((c = getopt(argc, argv, "ro:")) != -1) {
		switch (c) {
		case 'o':
			if (!parseprop(props, optarg)) {
				nvlist_free(sd.sd_nvl);
				nvlist_free(props);
				return (1);
			}
			break;
		case 'r':
			sd.sd_recursive = B_TRUE;
			multiple_snaps = B_TRUE;
			break;
		case '?':
			(void) fprintf(stderr, gettext("invalid option '%c'\n"),
			    optopt);
			goto usage;
		}
	}

	argc -= optind;
	argv += optind;

	/* check number of arguments */
	if (argc < 1) {
		(void) fprintf(stderr, gettext("missing snapshot argument\n"));
		goto usage;
	}

	if (argc > 1)
		multiple_snaps = B_TRUE;
	for (; argc > 0; argc--, argv++) {
		char *atp;
		zfs_handle_t *zhp;

		atp = strchr(argv[0], '@');
		if (atp == NULL)
			goto usage;
		*atp = '\0';
		sd.sd_snapname = atp + 1;
		zhp = zfs_open(g_zfs, argv[0],
		    ZFS_TYPE_FILESYSTEM | ZFS_TYPE_VOLUME);
		if (zhp == NULL)
			goto usage;
		if (zfs_snapshot_cb(zhp, &sd) != 0)
			goto usage;
	}

	ret = zfs_snapshot_nvl(g_zfs, sd.sd_nvl, props);
	nvlist_free(sd.sd_nvl);
	nvlist_free(props);
	if (ret != 0 && multiple_snaps)
		(void) fprintf(stderr, gettext("no snapshots were created\n"));
	return (ret != 0);

usage:
	nvlist_free(sd.sd_nvl);
	nvlist_free(props);
	usage(B_FALSE);
	return (-1);
}

/*
 * Send a backup stream to stdout.
 */
static int
zfs_do_send(int argc, char **argv)
{
	char *fromname = NULL;
	char *toname = NULL;
	char *resume_token = NULL;
	char *cp;
	zfs_handle_t *zhp;
	sendflags_t flags = { 0 };
	int c, err;
	nvlist_t *dbgnv = NULL;
	boolean_t extraverbose = B_FALSE;

	struct option long_options[] = {
		{"replicate",	no_argument,		NULL, 'R'},
		{"props",	no_argument,		NULL, 'p'},
		{"parsable",	no_argument,		NULL, 'P'},
		{"dedup",	no_argument,		NULL, 'D'},
		{"verbose",	no_argument,		NULL, 'v'},
		{"dryrun",	no_argument,		NULL, 'n'},
		{"large-block",	no_argument,		NULL, 'L'},
		{"embed",	no_argument,		NULL, 'e'},
		{"resume",	required_argument,	NULL, 't'},
		{"compressed",	no_argument,		NULL, 'c'},
		{"raw",		no_argument,		NULL, 'w'},
		{"backup",	no_argument,		NULL, 'b'},
		{"holds",	no_argument,		NULL, 'h'},
		{0, 0, 0, 0}
	};

	/* check options */
	while ((c = getopt_long(argc, argv, ":i:I:RDpvnPLeht:cwb", long_options,
	    NULL)) != -1) {
		switch (c) {
		case 'i':
			if (fromname)
				usage(B_FALSE);
			fromname = optarg;
			break;
		case 'I':
			if (fromname)
				usage(B_FALSE);
			fromname = optarg;
			flags.doall = B_TRUE;
			break;
		case 'R':
			flags.replicate = B_TRUE;
			break;
		case 'p':
			flags.props = B_TRUE;
			break;
		case 'b':
			flags.backup = B_TRUE;
			break;
		case 'h':
			flags.holds = B_TRUE;
			break;
		case 'P':
			flags.parsable = B_TRUE;
			flags.verbose = B_TRUE;
			break;
		case 'v':
			if (flags.verbose)
				extraverbose = B_TRUE;
			flags.verbose = B_TRUE;
			flags.progress = B_TRUE;
			break;
		case 'D':
			flags.dedup = B_TRUE;
			break;
		case 'n':
			flags.dryrun = B_TRUE;
			break;
		case 'L':
			flags.largeblock = B_TRUE;
			break;
		case 'e':
			flags.embed_data = B_TRUE;
			break;
		case 't':
			resume_token = optarg;
			break;
		case 'c':
			flags.compress = B_TRUE;
			break;
		case 'w':
			flags.raw = B_TRUE;
			flags.compress = B_TRUE;
			flags.embed_data = B_TRUE;
			flags.largeblock = B_TRUE;
			break;
		case ':':
			/*
			 * If a parameter was not passed, optopt contains the
			 * value that would normally lead us into the
			 * appropriate case statement.  If it's > 256, then this
			 * must be a longopt and we should look at argv to get
			 * the string.  Otherwise it's just the character, so we
			 * should use it directly.
			 */
			if (optopt <= UINT8_MAX) {
				(void) fprintf(stderr,
				    gettext("missing argument for '%c' "
				    "option\n"), optopt);
			} else {
				(void) fprintf(stderr,
				    gettext("missing argument for '%s' "
				    "option\n"), argv[optind - 1]);
			}
			usage(B_FALSE);
			break;
		case '?':
			/*FALLTHROUGH*/
		default:
			/*
			 * If an invalid flag was passed, optopt contains the
			 * character if it was a short flag, or 0 if it was a
			 * longopt.
			 */
			if (optopt != 0) {
				(void) fprintf(stderr,
				    gettext("invalid option '%c'\n"), optopt);
			} else {
				(void) fprintf(stderr,
				    gettext("invalid option '%s'\n"),
				    argv[optind - 1]);

			}
			usage(B_FALSE);
		}
	}

	argc -= optind;
	argv += optind;

	if (resume_token != NULL) {
		if (fromname != NULL || flags.replicate || flags.props ||
		    flags.backup || flags.dedup) {
			(void) fprintf(stderr,
			    gettext("invalid flags combined with -t\n"));
			usage(B_FALSE);
		}
		if (argc != 0) {
			(void) fprintf(stderr, gettext("no additional "
			    "arguments are permitted with -t\n"));
			usage(B_FALSE);
		}
	} else {
		if (argc < 1) {
			(void) fprintf(stderr,
			    gettext("missing snapshot argument\n"));
			usage(B_FALSE);
		}
		if (argc > 1) {
			(void) fprintf(stderr, gettext("too many arguments\n"));
			usage(B_FALSE);
		}
	}

	if (!flags.dryrun && isatty(STDOUT_FILENO)) {
		(void) fprintf(stderr,
		    gettext("Error: Stream can not be written to a terminal.\n"
		    "You must redirect standard output.\n"));
		return (1);
	}

	if (resume_token != NULL) {
		return (zfs_send_resume(g_zfs, &flags, STDOUT_FILENO,
		    resume_token));
	}

	/*
	 * Special case sending a filesystem, or from a bookmark.
	 */
	if (strchr(argv[0], '@') == NULL ||
	    (fromname && strchr(fromname, '#') != NULL)) {
		char frombuf[ZFS_MAX_DATASET_NAME_LEN];
		enum lzc_send_flags lzc_flags = 0;

		if (flags.replicate || flags.doall || flags.props ||
		    flags.backup || flags.dedup || flags.holds ||
		    flags.dryrun || flags.verbose || flags.progress) {
			(void) fprintf(stderr,
			    gettext("Error: "
			    "Unsupported flag with filesystem or bookmark.\n"));
			return (1);
		}

		zhp = zfs_open(g_zfs, argv[0], ZFS_TYPE_DATASET);
		if (zhp == NULL)
			return (1);

		if (flags.largeblock)
			lzc_flags |= LZC_SEND_FLAG_LARGE_BLOCK;
		if (flags.embed_data)
			lzc_flags |= LZC_SEND_FLAG_EMBED_DATA;
		if (flags.compress)
			lzc_flags |= LZC_SEND_FLAG_COMPRESS;
		if (flags.raw)
			lzc_flags |= LZC_SEND_FLAG_RAW;

		if (fromname != NULL &&
		    (fromname[0] == '#' || fromname[0] == '@')) {
			/*
			 * Incremental source name begins with # or @.
			 * Default to same fs as target.
			 */
			(void) strlcpy(frombuf, argv[0], sizeof (frombuf));
			cp = strchr(frombuf, '@');
			if (cp != NULL)
				*cp = '\0';
			(void) strlcat(frombuf, fromname, sizeof (frombuf));
			fromname = frombuf;
		}
		err = zfs_send_one(zhp, fromname, STDOUT_FILENO, lzc_flags);
		zfs_close(zhp);
		return (err != 0);
	}

	cp = strchr(argv[0], '@');
	*cp = '\0';
	toname = cp + 1;
	zhp = zfs_open(g_zfs, argv[0], ZFS_TYPE_FILESYSTEM | ZFS_TYPE_VOLUME);
	if (zhp == NULL)
		return (1);

	/*
	 * If they specified the full path to the snapshot, chop off
	 * everything except the short name of the snapshot, but special
	 * case if they specify the origin.
	 */
	if (fromname && (cp = strchr(fromname, '@')) != NULL) {
		char origin[ZFS_MAX_DATASET_NAME_LEN];
		zprop_source_t src;

		(void) zfs_prop_get(zhp, ZFS_PROP_ORIGIN,
		    origin, sizeof (origin), &src, NULL, 0, B_FALSE);

		if (strcmp(origin, fromname) == 0) {
			fromname = NULL;
			flags.fromorigin = B_TRUE;
		} else {
			*cp = '\0';
			if (cp != fromname && strcmp(argv[0], fromname)) {
				(void) fprintf(stderr,
				    gettext("incremental source must be "
				    "in same filesystem\n"));
				usage(B_FALSE);
			}
			fromname = cp + 1;
			if (strchr(fromname, '@') || strchr(fromname, '/')) {
				(void) fprintf(stderr,
				    gettext("invalid incremental source\n"));
				usage(B_FALSE);
			}
		}
	}

	if (flags.replicate && fromname == NULL)
		flags.doall = B_TRUE;

	err = zfs_send(zhp, fromname, toname, &flags, STDOUT_FILENO, NULL, 0,
	    extraverbose ? &dbgnv : NULL);

	if (extraverbose && dbgnv != NULL) {
		/*
		 * dump_nvlist prints to stdout, but that's been
		 * redirected to a file.  Make it print to stderr
		 * instead.
		 */
		(void) dup2(STDERR_FILENO, STDOUT_FILENO);
		dump_nvlist(dbgnv, 0);
		nvlist_free(dbgnv);
	}
	zfs_close(zhp);

	return (err != 0);
}

/*
 * Restore a backup stream from stdin.
 */
static int
zfs_do_receive(int argc, char **argv)
{
	int c, err = 0;
	recvflags_t flags = { 0 };
	boolean_t abort_resumable = B_FALSE;
	nvlist_t *props;

	if (nvlist_alloc(&props, NV_UNIQUE_NAME, 0) != 0)
		nomem();

	/* check options */
	while ((c = getopt(argc, argv, ":o:x:dehnuvFsA")) != -1) {
		switch (c) {
		case 'o':
			if (!parseprop(props, optarg)) {
				nvlist_free(props);
				usage(B_FALSE);
			}
			break;
		case 'x':
			if (!parsepropname(props, optarg)) {
				nvlist_free(props);
				usage(B_FALSE);
			}
			break;
		case 'd':
			flags.isprefix = B_TRUE;
			break;
		case 'e':
			flags.isprefix = B_TRUE;
			flags.istail = B_TRUE;
			break;
		case 'h':
			flags.skipholds = B_TRUE;
			break;
		case 'n':
			flags.dryrun = B_TRUE;
			break;
		case 'u':
			flags.nomount = B_TRUE;
			break;
		case 'v':
			flags.verbose = B_TRUE;
			break;
		case 's':
			flags.resumable = B_TRUE;
			break;
		case 'F':
			flags.force = B_TRUE;
			break;
		case 'A':
			abort_resumable = B_TRUE;
			break;
		case ':':
			(void) fprintf(stderr, gettext("missing argument for "
			    "'%c' option\n"), optopt);
			usage(B_FALSE);
			break;
		case '?':
			(void) fprintf(stderr, gettext("invalid option '%c'\n"),
			    optopt);
			usage(B_FALSE);
		}
	}

	argc -= optind;
	argv += optind;

	/* check number of arguments */
	if (argc < 1) {
		(void) fprintf(stderr, gettext("missing snapshot argument\n"));
		usage(B_FALSE);
	}
	if (argc > 1) {
		(void) fprintf(stderr, gettext("too many arguments\n"));
		usage(B_FALSE);
	}

	if (abort_resumable) {
		if (flags.isprefix || flags.istail || flags.dryrun ||
		    flags.resumable || flags.nomount) {
			(void) fprintf(stderr, gettext("invalid option"));
			usage(B_FALSE);
		}

		char namebuf[ZFS_MAX_DATASET_NAME_LEN];
		(void) snprintf(namebuf, sizeof (namebuf),
		    "%s/%%recv", argv[0]);

		if (zfs_dataset_exists(g_zfs, namebuf,
		    ZFS_TYPE_FILESYSTEM | ZFS_TYPE_VOLUME)) {
			zfs_handle_t *zhp = zfs_open(g_zfs,
			    namebuf, ZFS_TYPE_FILESYSTEM | ZFS_TYPE_VOLUME);
			if (zhp == NULL)
				return (1);
			err = zfs_destroy(zhp, B_FALSE);
		} else {
			zfs_handle_t *zhp = zfs_open(g_zfs,
			    argv[0], ZFS_TYPE_FILESYSTEM | ZFS_TYPE_VOLUME);
			if (zhp == NULL)
				usage(B_FALSE);
			if (!zfs_prop_get_int(zhp, ZFS_PROP_INCONSISTENT) ||
			    zfs_prop_get(zhp, ZFS_PROP_RECEIVE_RESUME_TOKEN,
			    NULL, 0, NULL, NULL, 0, B_TRUE) == -1) {
				(void) fprintf(stderr,
				    gettext("'%s' does not have any "
				    "resumable receive state to abort\n"),
				    argv[0]);
				return (1);
			}
			err = zfs_destroy(zhp, B_FALSE);
		}

		return (err != 0);
	}

	if (isatty(STDIN_FILENO)) {
		(void) fprintf(stderr,
		    gettext("Error: Backup stream can not be read "
		    "from a terminal.\n"
		    "You must redirect standard input.\n"));
		return (1);
	}
	err = zfs_receive(g_zfs, argv[0], props, &flags, STDIN_FILENO, NULL);

	return (err != 0);
}

/*
 * allow/unallow stuff
 */
/* copied from zfs/sys/dsl_deleg.h */
#define	ZFS_DELEG_PERM_CREATE		"create"
#define	ZFS_DELEG_PERM_DESTROY		"destroy"
#define	ZFS_DELEG_PERM_SNAPSHOT		"snapshot"
#define	ZFS_DELEG_PERM_ROLLBACK		"rollback"
#define	ZFS_DELEG_PERM_CLONE		"clone"
#define	ZFS_DELEG_PERM_PROMOTE		"promote"
#define	ZFS_DELEG_PERM_RENAME		"rename"
#define	ZFS_DELEG_PERM_MOUNT		"mount"
#define	ZFS_DELEG_PERM_SHARE		"share"
#define	ZFS_DELEG_PERM_SEND		"send"
#define	ZFS_DELEG_PERM_RECEIVE		"receive"
#define	ZFS_DELEG_PERM_ALLOW		"allow"
#define	ZFS_DELEG_PERM_USERPROP		"userprop"
#define	ZFS_DELEG_PERM_VSCAN		"vscan" /* ??? */
#define	ZFS_DELEG_PERM_USERQUOTA	"userquota"
#define	ZFS_DELEG_PERM_GROUPQUOTA	"groupquota"
#define	ZFS_DELEG_PERM_USERUSED		"userused"
#define	ZFS_DELEG_PERM_GROUPUSED	"groupused"
#define	ZFS_DELEG_PERM_USEROBJQUOTA	"userobjquota"
#define	ZFS_DELEG_PERM_GROUPOBJQUOTA	"groupobjquota"
#define	ZFS_DELEG_PERM_USEROBJUSED	"userobjused"
#define	ZFS_DELEG_PERM_GROUPOBJUSED	"groupobjused"

#define	ZFS_DELEG_PERM_HOLD		"hold"
#define	ZFS_DELEG_PERM_RELEASE		"release"
#define	ZFS_DELEG_PERM_DIFF		"diff"
#define	ZFS_DELEG_PERM_BOOKMARK		"bookmark"
#define	ZFS_DELEG_PERM_REMAP		"remap"
#define	ZFS_DELEG_PERM_LOAD_KEY		"load-key"
#define	ZFS_DELEG_PERM_CHANGE_KEY	"change-key"

#define	ZFS_DELEG_PERM_PROJECTUSED	"projectused"
#define	ZFS_DELEG_PERM_PROJECTQUOTA	"projectquota"
#define	ZFS_DELEG_PERM_PROJECTOBJUSED	"projectobjused"
#define	ZFS_DELEG_PERM_PROJECTOBJQUOTA	"projectobjquota"

#define	ZFS_NUM_DELEG_NOTES ZFS_DELEG_NOTE_NONE

static zfs_deleg_perm_tab_t zfs_deleg_perm_tbl[] = {
	{ ZFS_DELEG_PERM_ALLOW, ZFS_DELEG_NOTE_ALLOW },
	{ ZFS_DELEG_PERM_CLONE, ZFS_DELEG_NOTE_CLONE },
	{ ZFS_DELEG_PERM_CREATE, ZFS_DELEG_NOTE_CREATE },
	{ ZFS_DELEG_PERM_DESTROY, ZFS_DELEG_NOTE_DESTROY },
	{ ZFS_DELEG_PERM_DIFF, ZFS_DELEG_NOTE_DIFF},
	{ ZFS_DELEG_PERM_HOLD, ZFS_DELEG_NOTE_HOLD },
	{ ZFS_DELEG_PERM_MOUNT, ZFS_DELEG_NOTE_MOUNT },
	{ ZFS_DELEG_PERM_PROMOTE, ZFS_DELEG_NOTE_PROMOTE },
	{ ZFS_DELEG_PERM_RECEIVE, ZFS_DELEG_NOTE_RECEIVE },
	{ ZFS_DELEG_PERM_RELEASE, ZFS_DELEG_NOTE_RELEASE },
	{ ZFS_DELEG_PERM_RENAME, ZFS_DELEG_NOTE_RENAME },
	{ ZFS_DELEG_PERM_ROLLBACK, ZFS_DELEG_NOTE_ROLLBACK },
	{ ZFS_DELEG_PERM_SEND, ZFS_DELEG_NOTE_SEND },
	{ ZFS_DELEG_PERM_SHARE, ZFS_DELEG_NOTE_SHARE },
	{ ZFS_DELEG_PERM_SNAPSHOT, ZFS_DELEG_NOTE_SNAPSHOT },
	{ ZFS_DELEG_PERM_BOOKMARK, ZFS_DELEG_NOTE_BOOKMARK },
	{ ZFS_DELEG_PERM_REMAP, ZFS_DELEG_NOTE_REMAP },
	{ ZFS_DELEG_PERM_LOAD_KEY, ZFS_DELEG_NOTE_LOAD_KEY },
	{ ZFS_DELEG_PERM_CHANGE_KEY, ZFS_DELEG_NOTE_CHANGE_KEY },

	{ ZFS_DELEG_PERM_GROUPQUOTA, ZFS_DELEG_NOTE_GROUPQUOTA },
	{ ZFS_DELEG_PERM_GROUPUSED, ZFS_DELEG_NOTE_GROUPUSED },
	{ ZFS_DELEG_PERM_USERPROP, ZFS_DELEG_NOTE_USERPROP },
	{ ZFS_DELEG_PERM_USERQUOTA, ZFS_DELEG_NOTE_USERQUOTA },
	{ ZFS_DELEG_PERM_USERUSED, ZFS_DELEG_NOTE_USERUSED },
	{ ZFS_DELEG_PERM_USEROBJQUOTA, ZFS_DELEG_NOTE_USEROBJQUOTA },
	{ ZFS_DELEG_PERM_USEROBJUSED, ZFS_DELEG_NOTE_USEROBJUSED },
	{ ZFS_DELEG_PERM_GROUPOBJQUOTA, ZFS_DELEG_NOTE_GROUPOBJQUOTA },
	{ ZFS_DELEG_PERM_GROUPOBJUSED, ZFS_DELEG_NOTE_GROUPOBJUSED },
	{ ZFS_DELEG_PERM_PROJECTUSED, ZFS_DELEG_NOTE_PROJECTUSED },
	{ ZFS_DELEG_PERM_PROJECTQUOTA, ZFS_DELEG_NOTE_PROJECTQUOTA },
	{ ZFS_DELEG_PERM_PROJECTOBJUSED, ZFS_DELEG_NOTE_PROJECTOBJUSED },
	{ ZFS_DELEG_PERM_PROJECTOBJQUOTA, ZFS_DELEG_NOTE_PROJECTOBJQUOTA },
	{ NULL, ZFS_DELEG_NOTE_NONE }
};

/* permission structure */
typedef struct deleg_perm {
	zfs_deleg_who_type_t	dp_who_type;
	const char		*dp_name;
	boolean_t		dp_local;
	boolean_t		dp_descend;
} deleg_perm_t;

/* */
typedef struct deleg_perm_node {
	deleg_perm_t		dpn_perm;

	uu_avl_node_t		dpn_avl_node;
} deleg_perm_node_t;

typedef struct fs_perm fs_perm_t;

/* permissions set */
typedef struct who_perm {
	zfs_deleg_who_type_t	who_type;
	const char		*who_name;		/* id */
	char			who_ug_name[256];	/* user/group name */
	fs_perm_t		*who_fsperm;		/* uplink */

	uu_avl_t		*who_deleg_perm_avl;	/* permissions */
} who_perm_t;

/* */
typedef struct who_perm_node {
	who_perm_t	who_perm;
	uu_avl_node_t	who_avl_node;
} who_perm_node_t;

typedef struct fs_perm_set fs_perm_set_t;
/* fs permissions */
struct fs_perm {
	const char		*fsp_name;

	uu_avl_t		*fsp_sc_avl;	/* sets,create */
	uu_avl_t		*fsp_uge_avl;	/* user,group,everyone */

	fs_perm_set_t		*fsp_set;	/* uplink */
};

/* */
typedef struct fs_perm_node {
	fs_perm_t	fspn_fsperm;
	uu_avl_t	*fspn_avl;

	uu_list_node_t	fspn_list_node;
} fs_perm_node_t;

/* top level structure */
struct fs_perm_set {
	uu_list_pool_t	*fsps_list_pool;
	uu_list_t	*fsps_list; /* list of fs_perms */

	uu_avl_pool_t	*fsps_named_set_avl_pool;
	uu_avl_pool_t	*fsps_who_perm_avl_pool;
	uu_avl_pool_t	*fsps_deleg_perm_avl_pool;
};

static inline const char *
deleg_perm_type(zfs_deleg_note_t note)
{
	/* subcommands */
	switch (note) {
		/* SUBCOMMANDS */
		/* OTHER */
	case ZFS_DELEG_NOTE_GROUPQUOTA:
	case ZFS_DELEG_NOTE_GROUPUSED:
	case ZFS_DELEG_NOTE_USERPROP:
	case ZFS_DELEG_NOTE_USERQUOTA:
	case ZFS_DELEG_NOTE_USERUSED:
	case ZFS_DELEG_NOTE_USEROBJQUOTA:
	case ZFS_DELEG_NOTE_USEROBJUSED:
	case ZFS_DELEG_NOTE_GROUPOBJQUOTA:
	case ZFS_DELEG_NOTE_GROUPOBJUSED:
	case ZFS_DELEG_NOTE_PROJECTUSED:
	case ZFS_DELEG_NOTE_PROJECTQUOTA:
	case ZFS_DELEG_NOTE_PROJECTOBJUSED:
	case ZFS_DELEG_NOTE_PROJECTOBJQUOTA:
		/* other */
		return (gettext("other"));
	default:
		return (gettext("subcommand"));
	}
}

static int
who_type2weight(zfs_deleg_who_type_t who_type)
{
	int res;
	switch (who_type) {
		case ZFS_DELEG_NAMED_SET_SETS:
		case ZFS_DELEG_NAMED_SET:
			res = 0;
			break;
		case ZFS_DELEG_CREATE_SETS:
		case ZFS_DELEG_CREATE:
			res = 1;
			break;
		case ZFS_DELEG_USER_SETS:
		case ZFS_DELEG_USER:
			res = 2;
			break;
		case ZFS_DELEG_GROUP_SETS:
		case ZFS_DELEG_GROUP:
			res = 3;
			break;
		case ZFS_DELEG_EVERYONE_SETS:
		case ZFS_DELEG_EVERYONE:
			res = 4;
			break;
		default:
			res = -1;
	}

	return (res);
}

/* ARGSUSED */
static int
who_perm_compare(const void *larg, const void *rarg, void *unused)
{
	const who_perm_node_t *l = larg;
	const who_perm_node_t *r = rarg;
	zfs_deleg_who_type_t ltype = l->who_perm.who_type;
	zfs_deleg_who_type_t rtype = r->who_perm.who_type;
	int lweight = who_type2weight(ltype);
	int rweight = who_type2weight(rtype);
	int res = lweight - rweight;
	if (res == 0)
		res = strncmp(l->who_perm.who_name, r->who_perm.who_name,
		    ZFS_MAX_DELEG_NAME-1);

	if (res == 0)
		return (0);
	if (res > 0)
		return (1);
	else
		return (-1);
}

/* ARGSUSED */
static int
deleg_perm_compare(const void *larg, const void *rarg, void *unused)
{
	const deleg_perm_node_t *l = larg;
	const deleg_perm_node_t *r = rarg;
	int res =  strncmp(l->dpn_perm.dp_name, r->dpn_perm.dp_name,
	    ZFS_MAX_DELEG_NAME-1);

	if (res == 0)
		return (0);

	if (res > 0)
		return (1);
	else
		return (-1);
}

static inline void
fs_perm_set_init(fs_perm_set_t *fspset)
{
	bzero(fspset, sizeof (fs_perm_set_t));

	if ((fspset->fsps_list_pool = uu_list_pool_create("fsps_list_pool",
	    sizeof (fs_perm_node_t), offsetof(fs_perm_node_t, fspn_list_node),
	    NULL, UU_DEFAULT)) == NULL)
		nomem();
	if ((fspset->fsps_list = uu_list_create(fspset->fsps_list_pool, NULL,
	    UU_DEFAULT)) == NULL)
		nomem();

	if ((fspset->fsps_named_set_avl_pool = uu_avl_pool_create(
	    "named_set_avl_pool", sizeof (who_perm_node_t), offsetof(
	    who_perm_node_t, who_avl_node), who_perm_compare,
	    UU_DEFAULT)) == NULL)
		nomem();

	if ((fspset->fsps_who_perm_avl_pool = uu_avl_pool_create(
	    "who_perm_avl_pool", sizeof (who_perm_node_t), offsetof(
	    who_perm_node_t, who_avl_node), who_perm_compare,
	    UU_DEFAULT)) == NULL)
		nomem();

	if ((fspset->fsps_deleg_perm_avl_pool = uu_avl_pool_create(
	    "deleg_perm_avl_pool", sizeof (deleg_perm_node_t), offsetof(
	    deleg_perm_node_t, dpn_avl_node), deleg_perm_compare, UU_DEFAULT))
	    == NULL)
		nomem();
}

static inline void fs_perm_fini(fs_perm_t *);
static inline void who_perm_fini(who_perm_t *);

static inline void
fs_perm_set_fini(fs_perm_set_t *fspset)
{
	fs_perm_node_t *node = uu_list_first(fspset->fsps_list);

	while (node != NULL) {
		fs_perm_node_t *next_node =
		    uu_list_next(fspset->fsps_list, node);
		fs_perm_t *fsperm = &node->fspn_fsperm;
		fs_perm_fini(fsperm);
		uu_list_remove(fspset->fsps_list, node);
		free(node);
		node = next_node;
	}

	uu_avl_pool_destroy(fspset->fsps_named_set_avl_pool);
	uu_avl_pool_destroy(fspset->fsps_who_perm_avl_pool);
	uu_avl_pool_destroy(fspset->fsps_deleg_perm_avl_pool);
}

static inline void
deleg_perm_init(deleg_perm_t *deleg_perm, zfs_deleg_who_type_t type,
    const char *name)
{
	deleg_perm->dp_who_type = type;
	deleg_perm->dp_name = name;
}

static inline void
who_perm_init(who_perm_t *who_perm, fs_perm_t *fsperm,
    zfs_deleg_who_type_t type, const char *name)
{
	uu_avl_pool_t	*pool;
	pool = fsperm->fsp_set->fsps_deleg_perm_avl_pool;

	bzero(who_perm, sizeof (who_perm_t));

	if ((who_perm->who_deleg_perm_avl = uu_avl_create(pool, NULL,
	    UU_DEFAULT)) == NULL)
		nomem();

	who_perm->who_type = type;
	who_perm->who_name = name;
	who_perm->who_fsperm = fsperm;
}

static inline void
who_perm_fini(who_perm_t *who_perm)
{
	deleg_perm_node_t *node = uu_avl_first(who_perm->who_deleg_perm_avl);

	while (node != NULL) {
		deleg_perm_node_t *next_node =
		    uu_avl_next(who_perm->who_deleg_perm_avl, node);

		uu_avl_remove(who_perm->who_deleg_perm_avl, node);
		free(node);
		node = next_node;
	}

	uu_avl_destroy(who_perm->who_deleg_perm_avl);
}

static inline void
fs_perm_init(fs_perm_t *fsperm, fs_perm_set_t *fspset, const char *fsname)
{
	uu_avl_pool_t	*nset_pool = fspset->fsps_named_set_avl_pool;
	uu_avl_pool_t	*who_pool = fspset->fsps_who_perm_avl_pool;

	bzero(fsperm, sizeof (fs_perm_t));

	if ((fsperm->fsp_sc_avl = uu_avl_create(nset_pool, NULL, UU_DEFAULT))
	    == NULL)
		nomem();

	if ((fsperm->fsp_uge_avl = uu_avl_create(who_pool, NULL, UU_DEFAULT))
	    == NULL)
		nomem();

	fsperm->fsp_set = fspset;
	fsperm->fsp_name = fsname;
}

static inline void
fs_perm_fini(fs_perm_t *fsperm)
{
	who_perm_node_t *node = uu_avl_first(fsperm->fsp_sc_avl);
	while (node != NULL) {
		who_perm_node_t *next_node = uu_avl_next(fsperm->fsp_sc_avl,
		    node);
		who_perm_t *who_perm = &node->who_perm;
		who_perm_fini(who_perm);
		uu_avl_remove(fsperm->fsp_sc_avl, node);
		free(node);
		node = next_node;
	}

	node = uu_avl_first(fsperm->fsp_uge_avl);
	while (node != NULL) {
		who_perm_node_t *next_node = uu_avl_next(fsperm->fsp_uge_avl,
		    node);
		who_perm_t *who_perm = &node->who_perm;
		who_perm_fini(who_perm);
		uu_avl_remove(fsperm->fsp_uge_avl, node);
		free(node);
		node = next_node;
	}

	uu_avl_destroy(fsperm->fsp_sc_avl);
	uu_avl_destroy(fsperm->fsp_uge_avl);
}

static void
set_deleg_perm_node(uu_avl_t *avl, deleg_perm_node_t *node,
    zfs_deleg_who_type_t who_type, const char *name, char locality)
{
	uu_avl_index_t idx = 0;

	deleg_perm_node_t *found_node = NULL;
	deleg_perm_t	*deleg_perm = &node->dpn_perm;

	deleg_perm_init(deleg_perm, who_type, name);

	if ((found_node = uu_avl_find(avl, node, NULL, &idx))
	    == NULL)
		uu_avl_insert(avl, node, idx);
	else {
		node = found_node;
		deleg_perm = &node->dpn_perm;
	}


	switch (locality) {
	case ZFS_DELEG_LOCAL:
		deleg_perm->dp_local = B_TRUE;
		break;
	case ZFS_DELEG_DESCENDENT:
		deleg_perm->dp_descend = B_TRUE;
		break;
	case ZFS_DELEG_NA:
		break;
	default:
		assert(B_FALSE); /* invalid locality */
	}
}

static inline int
parse_who_perm(who_perm_t *who_perm, nvlist_t *nvl, char locality)
{
	nvpair_t *nvp = NULL;
	fs_perm_set_t *fspset = who_perm->who_fsperm->fsp_set;
	uu_avl_t *avl = who_perm->who_deleg_perm_avl;
	zfs_deleg_who_type_t who_type = who_perm->who_type;

	while ((nvp = nvlist_next_nvpair(nvl, nvp)) != NULL) {
		const char *name = nvpair_name(nvp);
		data_type_t type = nvpair_type(nvp);
		uu_avl_pool_t *avl_pool = fspset->fsps_deleg_perm_avl_pool;
		deleg_perm_node_t *node =
		    safe_malloc(sizeof (deleg_perm_node_t));

		assert(type == DATA_TYPE_BOOLEAN);

		uu_avl_node_init(node, &node->dpn_avl_node, avl_pool);
		set_deleg_perm_node(avl, node, who_type, name, locality);
	}

	return (0);
}

static inline int
parse_fs_perm(fs_perm_t *fsperm, nvlist_t *nvl)
{
	nvpair_t *nvp = NULL;
	fs_perm_set_t *fspset = fsperm->fsp_set;

	while ((nvp = nvlist_next_nvpair(nvl, nvp)) != NULL) {
		nvlist_t *nvl2 = NULL;
		const char *name = nvpair_name(nvp);
		uu_avl_t *avl = NULL;
		uu_avl_pool_t *avl_pool = NULL;
		zfs_deleg_who_type_t perm_type = name[0];
		char perm_locality = name[1];
		const char *perm_name = name + 3;
		boolean_t is_set = B_TRUE;
		who_perm_t *who_perm = NULL;

		assert('$' == name[2]);

		if (nvpair_value_nvlist(nvp, &nvl2) != 0)
			return (-1);

		switch (perm_type) {
		case ZFS_DELEG_CREATE:
		case ZFS_DELEG_CREATE_SETS:
		case ZFS_DELEG_NAMED_SET:
		case ZFS_DELEG_NAMED_SET_SETS:
			avl_pool = fspset->fsps_named_set_avl_pool;
			avl = fsperm->fsp_sc_avl;
			break;
		case ZFS_DELEG_USER:
		case ZFS_DELEG_USER_SETS:
		case ZFS_DELEG_GROUP:
		case ZFS_DELEG_GROUP_SETS:
		case ZFS_DELEG_EVERYONE:
		case ZFS_DELEG_EVERYONE_SETS:
			avl_pool = fspset->fsps_who_perm_avl_pool;
			avl = fsperm->fsp_uge_avl;
			break;

		default:
			assert(!"unhandled zfs_deleg_who_type_t");
		}

		if (is_set) {
			who_perm_node_t *found_node = NULL;
			who_perm_node_t *node = safe_malloc(
			    sizeof (who_perm_node_t));
			who_perm = &node->who_perm;
			uu_avl_index_t idx = 0;

			uu_avl_node_init(node, &node->who_avl_node, avl_pool);
			who_perm_init(who_perm, fsperm, perm_type, perm_name);

			if ((found_node = uu_avl_find(avl, node, NULL, &idx))
			    == NULL) {
				if (avl == fsperm->fsp_uge_avl) {
					uid_t rid = 0;
					struct passwd *p = NULL;
					struct group *g = NULL;
					const char *nice_name = NULL;

					switch (perm_type) {
					case ZFS_DELEG_USER_SETS:
					case ZFS_DELEG_USER:
						rid = atoi(perm_name);
						p = getpwuid(rid);
						if (p)
							nice_name = p->pw_name;
						break;
					case ZFS_DELEG_GROUP_SETS:
					case ZFS_DELEG_GROUP:
						rid = atoi(perm_name);
						g = getgrgid(rid);
						if (g)
							nice_name = g->gr_name;
						break;

					default:
						break;
					}

					if (nice_name != NULL)
						(void) strlcpy(
						    node->who_perm.who_ug_name,
						    nice_name, 256);
				}

				uu_avl_insert(avl, node, idx);
			} else {
				node = found_node;
				who_perm = &node->who_perm;
			}
		}

		(void) parse_who_perm(who_perm, nvl2, perm_locality);
	}

	return (0);
}

static inline int
parse_fs_perm_set(fs_perm_set_t *fspset, nvlist_t *nvl)
{
	nvpair_t *nvp = NULL;
	uu_avl_index_t idx = 0;

	while ((nvp = nvlist_next_nvpair(nvl, nvp)) != NULL) {
		nvlist_t *nvl2 = NULL;
		const char *fsname = nvpair_name(nvp);
		data_type_t type = nvpair_type(nvp);
		fs_perm_t *fsperm = NULL;
		fs_perm_node_t *node = safe_malloc(sizeof (fs_perm_node_t));
		if (node == NULL)
			nomem();

		fsperm = &node->fspn_fsperm;

		assert(DATA_TYPE_NVLIST == type);

		uu_list_node_init(node, &node->fspn_list_node,
		    fspset->fsps_list_pool);

		idx = uu_list_numnodes(fspset->fsps_list);
		fs_perm_init(fsperm, fspset, fsname);

		if (nvpair_value_nvlist(nvp, &nvl2) != 0)
			return (-1);

		(void) parse_fs_perm(fsperm, nvl2);

		uu_list_insert(fspset->fsps_list, node, idx);
	}

	return (0);
}

static inline const char *
deleg_perm_comment(zfs_deleg_note_t note)
{
	const char *str = "";

	/* subcommands */
	switch (note) {
		/* SUBCOMMANDS */
	case ZFS_DELEG_NOTE_ALLOW:
		str = gettext("Must also have the permission that is being"
		    "\n\t\t\t\tallowed");
		break;
	case ZFS_DELEG_NOTE_CLONE:
		str = gettext("Must also have the 'create' ability and 'mount'"
		    "\n\t\t\t\tability in the origin file system");
		break;
	case ZFS_DELEG_NOTE_CREATE:
		str = gettext("Must also have the 'mount' ability");
		break;
	case ZFS_DELEG_NOTE_DESTROY:
		str = gettext("Must also have the 'mount' ability");
		break;
	case ZFS_DELEG_NOTE_DIFF:
		str = gettext("Allows lookup of paths within a dataset;"
		    "\n\t\t\t\tgiven an object number. Ordinary users need this"
		    "\n\t\t\t\tin order to use zfs diff");
		break;
	case ZFS_DELEG_NOTE_HOLD:
		str = gettext("Allows adding a user hold to a snapshot");
		break;
	case ZFS_DELEG_NOTE_MOUNT:
		str = gettext("Allows mount/umount of ZFS datasets");
		break;
	case ZFS_DELEG_NOTE_PROMOTE:
		str = gettext("Must also have the 'mount'\n\t\t\t\tand"
		    " 'promote' ability in the origin file system");
		break;
	case ZFS_DELEG_NOTE_RECEIVE:
		str = gettext("Must also have the 'mount' and 'create'"
		    " ability");
		break;
	case ZFS_DELEG_NOTE_RELEASE:
		str = gettext("Allows releasing a user hold which\n\t\t\t\t"
		    "might destroy the snapshot");
		break;
	case ZFS_DELEG_NOTE_RENAME:
		str = gettext("Must also have the 'mount' and 'create'"
		    "\n\t\t\t\tability in the new parent");
		break;
	case ZFS_DELEG_NOTE_ROLLBACK:
		str = gettext("");
		break;
	case ZFS_DELEG_NOTE_SEND:
		str = gettext("");
		break;
	case ZFS_DELEG_NOTE_SHARE:
		str = gettext("Allows sharing file systems over NFS or SMB"
		    "\n\t\t\t\tprotocols");
		break;
	case ZFS_DELEG_NOTE_SNAPSHOT:
		str = gettext("");
		break;
	case ZFS_DELEG_NOTE_LOAD_KEY:
		str = gettext("Allows loading or unloading an encryption key");
		break;
	case ZFS_DELEG_NOTE_CHANGE_KEY:
		str = gettext("Allows changing or adding an encryption key");
		break;
/*
 *	case ZFS_DELEG_NOTE_VSCAN:
 *		str = gettext("");
 *		break;
 */
		/* OTHER */
	case ZFS_DELEG_NOTE_GROUPQUOTA:
		str = gettext("Allows accessing any groupquota@... property");
		break;
	case ZFS_DELEG_NOTE_GROUPUSED:
		str = gettext("Allows reading any groupused@... property");
		break;
	case ZFS_DELEG_NOTE_USERPROP:
		str = gettext("Allows changing any user property");
		break;
	case ZFS_DELEG_NOTE_USERQUOTA:
		str = gettext("Allows accessing any userquota@... property");
		break;
	case ZFS_DELEG_NOTE_USERUSED:
		str = gettext("Allows reading any userused@... property");
		break;
	case ZFS_DELEG_NOTE_USEROBJQUOTA:
		str = gettext("Allows accessing any userobjquota@... property");
		break;
	case ZFS_DELEG_NOTE_GROUPOBJQUOTA:
		str = gettext("Allows accessing any \n\t\t\t\t"
		    "groupobjquota@... property");
		break;
	case ZFS_DELEG_NOTE_GROUPOBJUSED:
		str = gettext("Allows reading any groupobjused@... property");
		break;
	case ZFS_DELEG_NOTE_USEROBJUSED:
		str = gettext("Allows reading any userobjused@... property");
		break;
	case ZFS_DELEG_NOTE_PROJECTQUOTA:
		str = gettext("Allows accessing any projectquota@... property");
		break;
	case ZFS_DELEG_NOTE_PROJECTOBJQUOTA:
		str = gettext("Allows accessing any \n\t\t\t\t"
		    "projectobjquota@... property");
		break;
	case ZFS_DELEG_NOTE_PROJECTUSED:
		str = gettext("Allows reading any projectused@... property");
		break;
	case ZFS_DELEG_NOTE_PROJECTOBJUSED:
		str = gettext("Allows accessing any \n\t\t\t\t"
		    "projectobjused@... property");
		break;
		/* other */
	default:
		str = "";
	}

	return (str);
}

struct allow_opts {
	boolean_t local;
	boolean_t descend;
	boolean_t user;
	boolean_t group;
	boolean_t everyone;
	boolean_t create;
	boolean_t set;
	boolean_t recursive; /* unallow only */
	boolean_t prt_usage;

	boolean_t prt_perms;
	char *who;
	char *perms;
	const char *dataset;
};

static inline int
prop_cmp(const void *a, const void *b)
{
	const char *str1 = *(const char **)a;
	const char *str2 = *(const char **)b;
	return (strcmp(str1, str2));
}

static void
allow_usage(boolean_t un, boolean_t requested, const char *msg)
{
	const char *opt_desc[] = {
		"-h", gettext("show this help message and exit"),
		"-l", gettext("set permission locally"),
		"-d", gettext("set permission for descents"),
		"-u", gettext("set permission for user"),
		"-g", gettext("set permission for group"),
		"-e", gettext("set permission for everyone"),
		"-c", gettext("set create time permission"),
		"-s", gettext("define permission set"),
		/* unallow only */
		"-r", gettext("remove permissions recursively"),
	};
	size_t unallow_size = sizeof (opt_desc) / sizeof (char *);
	size_t allow_size = unallow_size - 2;
	const char *props[ZFS_NUM_PROPS];
	int i;
	size_t count = 0;
	FILE *fp = requested ? stdout : stderr;
	zprop_desc_t *pdtbl = zfs_prop_get_table();
	const char *fmt = gettext("%-16s %-14s\t%s\n");

	(void) fprintf(fp, gettext("Usage: %s\n"), get_usage(un ? HELP_UNALLOW :
	    HELP_ALLOW));
	(void) fprintf(fp, gettext("Options:\n"));
	for (int i = 0; i < (un ? unallow_size : allow_size); i++) {
		const char *opt = opt_desc[i++];
		const char *optdsc = opt_desc[i];
		(void) fprintf(fp, gettext("  %-10s  %s\n"), opt, optdsc);
	}

	(void) fprintf(fp, gettext("\nThe following permissions are "
	    "supported:\n\n"));
	(void) fprintf(fp, fmt, gettext("NAME"), gettext("TYPE"),
	    gettext("NOTES"));
	for (i = 0; i < ZFS_NUM_DELEG_NOTES; i++) {
		const char *perm_name = zfs_deleg_perm_tbl[i].z_perm;
		zfs_deleg_note_t perm_note = zfs_deleg_perm_tbl[i].z_note;
		const char *perm_type = deleg_perm_type(perm_note);
		const char *perm_comment = deleg_perm_comment(perm_note);
		(void) fprintf(fp, fmt, perm_name, perm_type, perm_comment);
	}

	for (i = 0; i < ZFS_NUM_PROPS; i++) {
		zprop_desc_t *pd = &pdtbl[i];
		if (pd->pd_visible != B_TRUE)
			continue;

		if (pd->pd_attr == PROP_READONLY)
			continue;

		props[count++] = pd->pd_name;
	}
	props[count] = NULL;

	qsort(props, count, sizeof (char *), prop_cmp);

	for (i = 0; i < count; i++)
		(void) fprintf(fp, fmt, props[i], gettext("property"), "");

	if (msg != NULL)
		(void) fprintf(fp, gettext("\nzfs: error: %s"), msg);

	exit(requested ? 0 : 2);
}

static inline const char *
munge_args(int argc, char **argv, boolean_t un, size_t expected_argc,
    char **permsp)
{
	if (un && argc == expected_argc - 1)
		*permsp = NULL;
	else if (argc == expected_argc)
		*permsp = argv[argc - 2];
	else
		allow_usage(un, B_FALSE,
		    gettext("wrong number of parameters\n"));

	return (argv[argc - 1]);
}

static void
parse_allow_args(int argc, char **argv, boolean_t un, struct allow_opts *opts)
{
	int uge_sum = opts->user + opts->group + opts->everyone;
	int csuge_sum = opts->create + opts->set + uge_sum;
	int ldcsuge_sum = csuge_sum + opts->local + opts->descend;
	int all_sum = un ? ldcsuge_sum + opts->recursive : ldcsuge_sum;

	if (uge_sum > 1)
		allow_usage(un, B_FALSE,
		    gettext("-u, -g, and -e are mutually exclusive\n"));

	if (opts->prt_usage) {
		if (argc == 0 && all_sum == 0)
			allow_usage(un, B_TRUE, NULL);
		else
			usage(B_FALSE);
	}

	if (opts->set) {
		if (csuge_sum > 1)
			allow_usage(un, B_FALSE,
			    gettext("invalid options combined with -s\n"));

		opts->dataset = munge_args(argc, argv, un, 3, &opts->perms);
		if (argv[0][0] != '@')
			allow_usage(un, B_FALSE,
			    gettext("invalid set name: missing '@' prefix\n"));
		opts->who = argv[0];
	} else if (opts->create) {
		if (ldcsuge_sum > 1)
			allow_usage(un, B_FALSE,
			    gettext("invalid options combined with -c\n"));
		opts->dataset = munge_args(argc, argv, un, 2, &opts->perms);
	} else if (opts->everyone) {
		if (csuge_sum > 1)
			allow_usage(un, B_FALSE,
			    gettext("invalid options combined with -e\n"));
		opts->dataset = munge_args(argc, argv, un, 2, &opts->perms);
	} else if (uge_sum == 0 && argc > 0 && strcmp(argv[0], "everyone")
	    == 0) {
		opts->everyone = B_TRUE;
		argc--;
		argv++;
		opts->dataset = munge_args(argc, argv, un, 2, &opts->perms);
	} else if (argc == 1 && !un) {
		opts->prt_perms = B_TRUE;
		opts->dataset = argv[argc-1];
	} else {
		opts->dataset = munge_args(argc, argv, un, 3, &opts->perms);
		opts->who = argv[0];
	}

	if (!opts->local && !opts->descend) {
		opts->local = B_TRUE;
		opts->descend = B_TRUE;
	}
}

static void
store_allow_perm(zfs_deleg_who_type_t type, boolean_t local, boolean_t descend,
    const char *who, char *perms, nvlist_t *top_nvl)
{
	int i;
	char ld[2] = { '\0', '\0' };
	char who_buf[MAXNAMELEN + 32];
	char base_type = '\0';
	char set_type = '\0';
	nvlist_t *base_nvl = NULL;
	nvlist_t *set_nvl = NULL;
	nvlist_t *nvl;

	if (nvlist_alloc(&base_nvl, NV_UNIQUE_NAME, 0) != 0)
		nomem();
	if (nvlist_alloc(&set_nvl, NV_UNIQUE_NAME, 0) !=  0)
		nomem();

	switch (type) {
	case ZFS_DELEG_NAMED_SET_SETS:
	case ZFS_DELEG_NAMED_SET:
		set_type = ZFS_DELEG_NAMED_SET_SETS;
		base_type = ZFS_DELEG_NAMED_SET;
		ld[0] = ZFS_DELEG_NA;
		break;
	case ZFS_DELEG_CREATE_SETS:
	case ZFS_DELEG_CREATE:
		set_type = ZFS_DELEG_CREATE_SETS;
		base_type = ZFS_DELEG_CREATE;
		ld[0] = ZFS_DELEG_NA;
		break;
	case ZFS_DELEG_USER_SETS:
	case ZFS_DELEG_USER:
		set_type = ZFS_DELEG_USER_SETS;
		base_type = ZFS_DELEG_USER;
		if (local)
			ld[0] = ZFS_DELEG_LOCAL;
		if (descend)
			ld[1] = ZFS_DELEG_DESCENDENT;
		break;
	case ZFS_DELEG_GROUP_SETS:
	case ZFS_DELEG_GROUP:
		set_type = ZFS_DELEG_GROUP_SETS;
		base_type = ZFS_DELEG_GROUP;
		if (local)
			ld[0] = ZFS_DELEG_LOCAL;
		if (descend)
			ld[1] = ZFS_DELEG_DESCENDENT;
		break;
	case ZFS_DELEG_EVERYONE_SETS:
	case ZFS_DELEG_EVERYONE:
		set_type = ZFS_DELEG_EVERYONE_SETS;
		base_type = ZFS_DELEG_EVERYONE;
		if (local)
			ld[0] = ZFS_DELEG_LOCAL;
		if (descend)
			ld[1] = ZFS_DELEG_DESCENDENT;
		break;

	default:
		assert(set_type != '\0' && base_type != '\0');
	}

	if (perms != NULL) {
		char *curr = perms;
		char *end = curr + strlen(perms);

		while (curr < end) {
			char *delim = strchr(curr, ',');
			if (delim == NULL)
				delim = end;
			else
				*delim = '\0';

			if (curr[0] == '@')
				nvl = set_nvl;
			else
				nvl = base_nvl;

			(void) nvlist_add_boolean(nvl, curr);
			if (delim != end)
				*delim = ',';
			curr = delim + 1;
		}

		for (i = 0; i < 2; i++) {
			char locality = ld[i];
			if (locality == 0)
				continue;

			if (!nvlist_empty(base_nvl)) {
				if (who != NULL)
					(void) snprintf(who_buf,
					    sizeof (who_buf), "%c%c$%s",
					    base_type, locality, who);
				else
					(void) snprintf(who_buf,
					    sizeof (who_buf), "%c%c$",
					    base_type, locality);

				(void) nvlist_add_nvlist(top_nvl, who_buf,
				    base_nvl);
			}


			if (!nvlist_empty(set_nvl)) {
				if (who != NULL)
					(void) snprintf(who_buf,
					    sizeof (who_buf), "%c%c$%s",
					    set_type, locality, who);
				else
					(void) snprintf(who_buf,
					    sizeof (who_buf), "%c%c$",
					    set_type, locality);

				(void) nvlist_add_nvlist(top_nvl, who_buf,
				    set_nvl);
			}
		}
	} else {
		for (i = 0; i < 2; i++) {
			char locality = ld[i];
			if (locality == 0)
				continue;

			if (who != NULL)
				(void) snprintf(who_buf, sizeof (who_buf),
				    "%c%c$%s", base_type, locality, who);
			else
				(void) snprintf(who_buf, sizeof (who_buf),
				    "%c%c$", base_type, locality);
			(void) nvlist_add_boolean(top_nvl, who_buf);

			if (who != NULL)
				(void) snprintf(who_buf, sizeof (who_buf),
				    "%c%c$%s", set_type, locality, who);
			else
				(void) snprintf(who_buf, sizeof (who_buf),
				    "%c%c$", set_type, locality);
			(void) nvlist_add_boolean(top_nvl, who_buf);
		}
	}
}

static int
construct_fsacl_list(boolean_t un, struct allow_opts *opts, nvlist_t **nvlp)
{
	if (nvlist_alloc(nvlp, NV_UNIQUE_NAME, 0) != 0)
		nomem();

	if (opts->set) {
		store_allow_perm(ZFS_DELEG_NAMED_SET, opts->local,
		    opts->descend, opts->who, opts->perms, *nvlp);
	} else if (opts->create) {
		store_allow_perm(ZFS_DELEG_CREATE, opts->local,
		    opts->descend, NULL, opts->perms, *nvlp);
	} else if (opts->everyone) {
		store_allow_perm(ZFS_DELEG_EVERYONE, opts->local,
		    opts->descend, NULL, opts->perms, *nvlp);
	} else {
		char *curr = opts->who;
		char *end = curr + strlen(curr);

		while (curr < end) {
			const char *who;
			zfs_deleg_who_type_t who_type = ZFS_DELEG_WHO_UNKNOWN;
			char *endch;
			char *delim = strchr(curr, ',');
			char errbuf[256];
			char id[64];
			struct passwd *p = NULL;
			struct group *g = NULL;

			uid_t rid;
			if (delim == NULL)
				delim = end;
			else
				*delim = '\0';

			rid = (uid_t)strtol(curr, &endch, 0);
			if (opts->user) {
				who_type = ZFS_DELEG_USER;
				if (*endch != '\0')
					p = getpwnam(curr);
				else
					p = getpwuid(rid);

				if (p != NULL)
					rid = p->pw_uid;
				else {
					(void) snprintf(errbuf, 256, gettext(
					    "invalid user %s"), curr);
					allow_usage(un, B_TRUE, errbuf);
				}
			} else if (opts->group) {
				who_type = ZFS_DELEG_GROUP;
				if (*endch != '\0')
					g = getgrnam(curr);
				else
					g = getgrgid(rid);

				if (g != NULL)
					rid = g->gr_gid;
				else {
					(void) snprintf(errbuf, 256, gettext(
					    "invalid group %s"),  curr);
					allow_usage(un, B_TRUE, errbuf);
				}
			} else {
				if (*endch != '\0') {
					p = getpwnam(curr);
				} else {
					p = getpwuid(rid);
				}

				if (p == NULL) {
					if (*endch != '\0') {
						g = getgrnam(curr);
					} else {
						g = getgrgid(rid);
					}
				}

				if (p != NULL) {
					who_type = ZFS_DELEG_USER;
					rid = p->pw_uid;
				} else if (g != NULL) {
					who_type = ZFS_DELEG_GROUP;
					rid = g->gr_gid;
				} else {
					(void) snprintf(errbuf, 256, gettext(
					    "invalid user/group %s"), curr);
					allow_usage(un, B_TRUE, errbuf);
				}
			}

			(void) sprintf(id, "%u", rid);
			who = id;

			store_allow_perm(who_type, opts->local,
			    opts->descend, who, opts->perms, *nvlp);
			curr = delim + 1;
		}
	}

	return (0);
}

static void
print_set_creat_perms(uu_avl_t *who_avl)
{
	const char *sc_title[] = {
		gettext("Permission sets:\n"),
		gettext("Create time permissions:\n"),
		NULL
	};
	who_perm_node_t *who_node = NULL;
	int prev_weight = -1;

	for (who_node = uu_avl_first(who_avl); who_node != NULL;
	    who_node = uu_avl_next(who_avl, who_node)) {
		uu_avl_t *avl = who_node->who_perm.who_deleg_perm_avl;
		zfs_deleg_who_type_t who_type = who_node->who_perm.who_type;
		const char *who_name = who_node->who_perm.who_name;
		int weight = who_type2weight(who_type);
		boolean_t first = B_TRUE;
		deleg_perm_node_t *deleg_node;

		if (prev_weight != weight) {
			VERIFY3S(weight, >=, 0);
			VERIFY3S(weight, <=, 1);
			(void) printf(sc_title[weight]);
			prev_weight = weight;
		}

		if (who_name == NULL || strnlen(who_name, 1) == 0)
			(void) printf("\t");
		else
			(void) printf("\t%s ", who_name);

		for (deleg_node = uu_avl_first(avl); deleg_node != NULL;
		    deleg_node = uu_avl_next(avl, deleg_node)) {
			if (first) {
				(void) printf("%s",
				    deleg_node->dpn_perm.dp_name);
				first = B_FALSE;
			} else
				(void) printf(",%s",
				    deleg_node->dpn_perm.dp_name);
		}

		(void) printf("\n");
	}
}

static void
print_uge_deleg_perms(uu_avl_t *who_avl, boolean_t local, boolean_t descend,
    const char *title)
{
	who_perm_node_t *who_node = NULL;
	boolean_t prt_title = B_TRUE;
	uu_avl_walk_t *walk;

	if ((walk = uu_avl_walk_start(who_avl, UU_WALK_ROBUST)) == NULL)
		nomem();

	while ((who_node = uu_avl_walk_next(walk)) != NULL) {
		const char *who_name = who_node->who_perm.who_name;
		const char *nice_who_name = who_node->who_perm.who_ug_name;
		uu_avl_t *avl = who_node->who_perm.who_deleg_perm_avl;
		zfs_deleg_who_type_t who_type = who_node->who_perm.who_type;
		char delim = ' ';
		deleg_perm_node_t *deleg_node;
		boolean_t prt_who = B_TRUE;

		for (deleg_node = uu_avl_first(avl);
		    deleg_node != NULL;
		    deleg_node = uu_avl_next(avl, deleg_node)) {
			if (local != deleg_node->dpn_perm.dp_local ||
			    descend != deleg_node->dpn_perm.dp_descend)
				continue;

			if (prt_who) {
				const char *who = NULL;
				if (prt_title) {
					prt_title = B_FALSE;
					(void) printf(title);
				}

				switch (who_type) {
				case ZFS_DELEG_USER_SETS:
				case ZFS_DELEG_USER:
					who = gettext("user");
					if (nice_who_name)
						who_name  = nice_who_name;
					break;
				case ZFS_DELEG_GROUP_SETS:
				case ZFS_DELEG_GROUP:
					who = gettext("group");
					if (nice_who_name)
						who_name  = nice_who_name;
					break;
				case ZFS_DELEG_EVERYONE_SETS:
				case ZFS_DELEG_EVERYONE:
					who = gettext("everyone");
					who_name = NULL;
					break;

				default:
					assert(who != NULL);
				}

				prt_who = B_FALSE;
				if (who_name == NULL)
					(void) printf("\t%s", who);
				else
					(void) printf("\t%s %s", who, who_name);
			}

			(void) printf("%c%s", delim,
			    deleg_node->dpn_perm.dp_name);
			delim = ',';
		}

		if (!prt_who)
			(void) printf("\n");
	}

	uu_avl_walk_end(walk);
}

static void
print_fs_perms(fs_perm_set_t *fspset)
{
	fs_perm_node_t *node = NULL;
	char buf[MAXNAMELEN + 32];
	const char *dsname = buf;

	for (node = uu_list_first(fspset->fsps_list); node != NULL;
	    node = uu_list_next(fspset->fsps_list, node)) {
		uu_avl_t *sc_avl = node->fspn_fsperm.fsp_sc_avl;
		uu_avl_t *uge_avl = node->fspn_fsperm.fsp_uge_avl;
		int left = 0;

		(void) snprintf(buf, sizeof (buf),
		    gettext("---- Permissions on %s "),
		    node->fspn_fsperm.fsp_name);
		(void) printf(dsname);
		left = 70 - strlen(buf);
		while (left-- > 0)
			(void) printf("-");
		(void) printf("\n");

		print_set_creat_perms(sc_avl);
		print_uge_deleg_perms(uge_avl, B_TRUE, B_FALSE,
		    gettext("Local permissions:\n"));
		print_uge_deleg_perms(uge_avl, B_FALSE, B_TRUE,
		    gettext("Descendent permissions:\n"));
		print_uge_deleg_perms(uge_avl, B_TRUE, B_TRUE,
		    gettext("Local+Descendent permissions:\n"));
	}
}

static fs_perm_set_t fs_perm_set = { NULL, NULL, NULL, NULL };

struct deleg_perms {
	boolean_t un;
	nvlist_t *nvl;
};

static int
set_deleg_perms(zfs_handle_t *zhp, void *data)
{
	struct deleg_perms *perms = (struct deleg_perms *)data;
	zfs_type_t zfs_type = zfs_get_type(zhp);

	if (zfs_type != ZFS_TYPE_FILESYSTEM && zfs_type != ZFS_TYPE_VOLUME)
		return (0);

	return (zfs_set_fsacl(zhp, perms->un, perms->nvl));
}

static int
zfs_do_allow_unallow_impl(int argc, char **argv, boolean_t un)
{
	zfs_handle_t *zhp;
	nvlist_t *perm_nvl = NULL;
	nvlist_t *update_perm_nvl = NULL;
	int error = 1;
	int c;
	struct allow_opts opts = { 0 };

	const char *optstr = un ? "ldugecsrh" : "ldugecsh";

	/* check opts */
	while ((c = getopt(argc, argv, optstr)) != -1) {
		switch (c) {
		case 'l':
			opts.local = B_TRUE;
			break;
		case 'd':
			opts.descend = B_TRUE;
			break;
		case 'u':
			opts.user = B_TRUE;
			break;
		case 'g':
			opts.group = B_TRUE;
			break;
		case 'e':
			opts.everyone = B_TRUE;
			break;
		case 's':
			opts.set = B_TRUE;
			break;
		case 'c':
			opts.create = B_TRUE;
			break;
		case 'r':
			opts.recursive = B_TRUE;
			break;
		case ':':
			(void) fprintf(stderr, gettext("missing argument for "
			    "'%c' option\n"), optopt);
			usage(B_FALSE);
			break;
		case 'h':
			opts.prt_usage = B_TRUE;
			break;
		case '?':
			(void) fprintf(stderr, gettext("invalid option '%c'\n"),
			    optopt);
			usage(B_FALSE);
		}
	}

	argc -= optind;
	argv += optind;

	/* check arguments */
	parse_allow_args(argc, argv, un, &opts);

	/* try to open the dataset */
	if ((zhp = zfs_open(g_zfs, opts.dataset, ZFS_TYPE_FILESYSTEM |
	    ZFS_TYPE_VOLUME)) == NULL) {
		(void) fprintf(stderr, "Failed to open dataset: %s\n",
		    opts.dataset);
		return (-1);
	}

	if (zfs_get_fsacl(zhp, &perm_nvl) != 0)
		goto cleanup2;

	fs_perm_set_init(&fs_perm_set);
	if (parse_fs_perm_set(&fs_perm_set, perm_nvl) != 0) {
		(void) fprintf(stderr, "Failed to parse fsacl permissions\n");
		goto cleanup1;
	}

	if (opts.prt_perms)
		print_fs_perms(&fs_perm_set);
	else {
		(void) construct_fsacl_list(un, &opts, &update_perm_nvl);
		if (zfs_set_fsacl(zhp, un, update_perm_nvl) != 0)
			goto cleanup0;

		if (un && opts.recursive) {
			struct deleg_perms data = { un, update_perm_nvl };
			if (zfs_iter_filesystems(zhp, set_deleg_perms,
			    &data) != 0)
				goto cleanup0;
		}
	}

	error = 0;

cleanup0:
	nvlist_free(perm_nvl);
	nvlist_free(update_perm_nvl);
cleanup1:
	fs_perm_set_fini(&fs_perm_set);
cleanup2:
	zfs_close(zhp);

	return (error);
}

static int
zfs_do_allow(int argc, char **argv)
{
	return (zfs_do_allow_unallow_impl(argc, argv, B_FALSE));
}

static int
zfs_do_unallow(int argc, char **argv)
{
	return (zfs_do_allow_unallow_impl(argc, argv, B_TRUE));
}

static int
zfs_do_hold_rele_impl(int argc, char **argv, boolean_t holding)
{
	int errors = 0;
	int i;
	const char *tag;
	boolean_t recursive = B_FALSE;
	const char *opts = holding ? "rt" : "r";
	int c;

	/* check options */
	while ((c = getopt(argc, argv, opts)) != -1) {
		switch (c) {
		case 'r':
			recursive = B_TRUE;
			break;
		case '?':
			(void) fprintf(stderr, gettext("invalid option '%c'\n"),
			    optopt);
			usage(B_FALSE);
		}
	}

	argc -= optind;
	argv += optind;

	/* check number of arguments */
	if (argc < 2)
		usage(B_FALSE);

	tag = argv[0];
	--argc;
	++argv;

	if (holding && tag[0] == '.') {
		/* tags starting with '.' are reserved for libzfs */
		(void) fprintf(stderr, gettext("tag may not start with '.'\n"));
		usage(B_FALSE);
	}

	for (i = 0; i < argc; ++i) {
		zfs_handle_t *zhp;
		char parent[ZFS_MAX_DATASET_NAME_LEN];
		const char *delim;
		char *path = argv[i];

		delim = strchr(path, '@');
		if (delim == NULL) {
			(void) fprintf(stderr,
			    gettext("'%s' is not a snapshot\n"), path);
			++errors;
			continue;
		}
		(void) strncpy(parent, path, delim - path);
		parent[delim - path] = '\0';

		zhp = zfs_open(g_zfs, parent,
		    ZFS_TYPE_FILESYSTEM | ZFS_TYPE_VOLUME);
		if (zhp == NULL) {
			++errors;
			continue;
		}
		if (holding) {
			if (zfs_hold(zhp, delim+1, tag, recursive, -1) != 0)
				++errors;
		} else {
			if (zfs_release(zhp, delim+1, tag, recursive) != 0)
				++errors;
		}
		zfs_close(zhp);
	}

	return (errors != 0);
}

/*
 * zfs hold [-r] [-t] <tag> <snap> ...
 *
 *	-r	Recursively hold
 *
 * Apply a user-hold with the given tag to the list of snapshots.
 */
static int
zfs_do_hold(int argc, char **argv)
{
	return (zfs_do_hold_rele_impl(argc, argv, B_TRUE));
}

/*
 * zfs release [-r] <tag> <snap> ...
 *
 *	-r	Recursively release
 *
 * Release a user-hold with the given tag from the list of snapshots.
 */
static int
zfs_do_release(int argc, char **argv)
{
	return (zfs_do_hold_rele_impl(argc, argv, B_FALSE));
}

typedef struct holds_cbdata {
	boolean_t	cb_recursive;
	const char	*cb_snapname;
	nvlist_t	**cb_nvlp;
	size_t		cb_max_namelen;
	size_t		cb_max_taglen;
} holds_cbdata_t;

#define	STRFTIME_FMT_STR "%a %b %e %k:%M %Y"
#define	DATETIME_BUF_LEN (32)
/*
 *
 */
static void
print_holds(boolean_t scripted, size_t nwidth, size_t tagwidth, nvlist_t *nvl)
{
	int i;
	nvpair_t *nvp = NULL;
	char *hdr_cols[] = { "NAME", "TAG", "TIMESTAMP" };
	const char *col;

	if (!scripted) {
		for (i = 0; i < 3; i++) {
			col = gettext(hdr_cols[i]);
			if (i < 2)
				(void) printf("%-*s  ", i ? tagwidth : nwidth,
				    col);
			else
				(void) printf("%s\n", col);
		}
	}

	while ((nvp = nvlist_next_nvpair(nvl, nvp)) != NULL) {
		char *zname = nvpair_name(nvp);
		nvlist_t *nvl2;
		nvpair_t *nvp2 = NULL;
		(void) nvpair_value_nvlist(nvp, &nvl2);
		while ((nvp2 = nvlist_next_nvpair(nvl2, nvp2)) != NULL) {
			char tsbuf[DATETIME_BUF_LEN];
			char *tagname = nvpair_name(nvp2);
			uint64_t val = 0;
			time_t time;
			struct tm t;

			(void) nvpair_value_uint64(nvp2, &val);
			time = (time_t)val;
			(void) localtime_r(&time, &t);
			(void) strftime(tsbuf, DATETIME_BUF_LEN,
			    gettext(STRFTIME_FMT_STR), &t);

			if (scripted) {
				(void) printf("%s\t%s\t%s\n", zname,
				    tagname, tsbuf);
			} else {
				(void) printf("%-*s  %-*s  %s\n", nwidth,
				    zname, tagwidth, tagname, tsbuf);
			}
		}
	}
}

/*
 * Generic callback function to list a dataset or snapshot.
 */
static int
holds_callback(zfs_handle_t *zhp, void *data)
{
	holds_cbdata_t *cbp = data;
	nvlist_t *top_nvl = *cbp->cb_nvlp;
	nvlist_t *nvl = NULL;
	nvpair_t *nvp = NULL;
	const char *zname = zfs_get_name(zhp);
	size_t znamelen = strlen(zname);

	if (cbp->cb_recursive) {
		const char *snapname;
		char *delim  = strchr(zname, '@');
		if (delim == NULL)
			return (0);

		snapname = delim + 1;
		if (strcmp(cbp->cb_snapname, snapname))
			return (0);
	}

	if (zfs_get_holds(zhp, &nvl) != 0)
		return (-1);

	if (znamelen > cbp->cb_max_namelen)
		cbp->cb_max_namelen  = znamelen;

	while ((nvp = nvlist_next_nvpair(nvl, nvp)) != NULL) {
		const char *tag = nvpair_name(nvp);
		size_t taglen = strlen(tag);
		if (taglen > cbp->cb_max_taglen)
			cbp->cb_max_taglen  = taglen;
	}

	return (nvlist_add_nvlist(top_nvl, zname, nvl));
}

/*
 * zfs holds [-r] <snap> ...
 *
 *	-r	Recursively hold
 */
static int
zfs_do_holds(int argc, char **argv)
{
	int errors = 0;
	int c;
	int i;
	boolean_t scripted = B_FALSE;
	boolean_t recursive = B_FALSE;
	const char *opts = "rH";
	nvlist_t *nvl;

	int types = ZFS_TYPE_SNAPSHOT;
	holds_cbdata_t cb = { 0 };

	int limit = 0;
	int ret = 0;
	int flags = 0;

	/* check options */
	while ((c = getopt(argc, argv, opts)) != -1) {
		switch (c) {
		case 'r':
			recursive = B_TRUE;
			break;
		case 'H':
			scripted = B_TRUE;
			break;
		case '?':
			(void) fprintf(stderr, gettext("invalid option '%c'\n"),
			    optopt);
			usage(B_FALSE);
		}
	}

	if (recursive) {
		types |= ZFS_TYPE_FILESYSTEM | ZFS_TYPE_VOLUME;
		flags |= ZFS_ITER_RECURSE;
	}

	argc -= optind;
	argv += optind;

	/* check number of arguments */
	if (argc < 1)
		usage(B_FALSE);

	if (nvlist_alloc(&nvl, NV_UNIQUE_NAME, 0) != 0)
		nomem();

	for (i = 0; i < argc; ++i) {
		char *snapshot = argv[i];
		const char *delim;
		const char *snapname;

		delim = strchr(snapshot, '@');
		if (delim == NULL) {
			(void) fprintf(stderr,
			    gettext("'%s' is not a snapshot\n"), snapshot);
			++errors;
			continue;
		}
		snapname = delim + 1;
		if (recursive)
			snapshot[delim - snapshot] = '\0';

		cb.cb_recursive = recursive;
		cb.cb_snapname = snapname;
		cb.cb_nvlp = &nvl;

		/*
		 *  1. collect holds data, set format options
		 */
		ret = zfs_for_each(1, &argv[i], flags, types, NULL, NULL, limit,
		    holds_callback, &cb);
		if (ret != 0)
			++errors;
	}

	/*
	 *  2. print holds data
	 */
	print_holds(scripted, cb.cb_max_namelen, cb.cb_max_taglen, nvl);

	nvlist_free(nvl);

	return (0 != errors);
}

#define	CHECK_SPINNER 30
#define	SPINNER_TIME 3		/* seconds */
#define	MOUNT_TIME 1		/* seconds */

typedef struct get_all_state {
	boolean_t	ga_verbose;
	get_all_cb_t	*ga_cbp;
} get_all_state_t;

static int
get_one_dataset(zfs_handle_t *zhp, void *data)
{
	static char *spin[] = { "-", "\\", "|", "/" };
	static int spinval = 0;
	static int spincheck = 0;
	static time_t last_spin_time = (time_t)0;
	get_all_state_t *state = data;
	zfs_type_t type = zfs_get_type(zhp);

	if (state->ga_verbose) {
		if (--spincheck < 0) {
			time_t now = time(NULL);
			if (last_spin_time + SPINNER_TIME < now) {
				update_progress(spin[spinval++ % 4]);
				last_spin_time = now;
			}
			spincheck = CHECK_SPINNER;
		}
	}

	/*
	 * Interate over any nested datasets.
	 */
	if (zfs_iter_filesystems(zhp, get_one_dataset, data) != 0) {
		zfs_close(zhp);
		return (1);
	}

	/*
	 * Skip any datasets whose type does not match.
	 */
	if ((type & ZFS_TYPE_FILESYSTEM) == 0) {
		zfs_close(zhp);
		return (0);
	}
	libzfs_add_handle(state->ga_cbp, zhp);
	assert(state->ga_cbp->cb_used <= state->ga_cbp->cb_alloc);

	return (0);
}

static void
get_all_datasets(get_all_cb_t *cbp, boolean_t verbose)
{
	get_all_state_t state = {
	    .ga_verbose = verbose,
	    .ga_cbp = cbp
	};

	if (verbose)
		set_progress_header(gettext("Reading ZFS config"));
	(void) zfs_iter_root(g_zfs, get_one_dataset, &state);

	if (verbose)
		finish_progress(gettext("done."));
}

/*
 * Generic callback for sharing or mounting filesystems.  Because the code is so
 * similar, we have a common function with an extra parameter to determine which
 * mode we are using.
 */
typedef enum { OP_SHARE, OP_MOUNT } share_mount_op_t;

typedef struct share_mount_state {
	share_mount_op_t	sm_op;
	boolean_t	sm_verbose;
	int	sm_flags;
	char	*sm_options;
	char	*sm_proto; /* only valid for OP_SHARE */
	mutex_t	sm_lock; /* protects the remaining fields */
	uint_t	sm_total; /* number of filesystems to process */
	uint_t	sm_done; /* number of filesystems processed */
	int	sm_status; /* -1 if any of the share/mount operations failed */
} share_mount_state_t;

/*
 * Share or mount a dataset.
 */
static int
share_mount_one(zfs_handle_t *zhp, int op, int flags, char *protocol,
    boolean_t explicit, const char *options)
{
	char mountpoint[ZFS_MAXPROPLEN];
	char shareopts[ZFS_MAXPROPLEN];
	char smbshareopts[ZFS_MAXPROPLEN];
	const char *cmdname = op == OP_SHARE ? "share" : "mount";
	struct mnttab mnt;
	uint64_t zoned, canmount;
	boolean_t shared_nfs, shared_smb;

	assert(zfs_get_type(zhp) & ZFS_TYPE_FILESYSTEM);

	/*
	 * Check to make sure we can mount/share this dataset.  If we
	 * are in the global zone and the filesystem is exported to a
	 * local zone, or if we are in a local zone and the
	 * filesystem is not exported, then it is an error.
	 */
	zoned = zfs_prop_get_int(zhp, ZFS_PROP_ZONED);

	if (zoned && getzoneid() == GLOBAL_ZONEID) {
		if (!explicit)
			return (0);

		(void) fprintf(stderr, gettext("cannot %s '%s': "
		    "dataset is exported to a local zone\n"), cmdname,
		    zfs_get_name(zhp));
		return (1);

	} else if (!zoned && getzoneid() != GLOBAL_ZONEID) {
		if (!explicit)
			return (0);

		(void) fprintf(stderr, gettext("cannot %s '%s': "
		    "permission denied\n"), cmdname,
		    zfs_get_name(zhp));
		return (1);
	}

	/*
	 * Ignore any filesystems which don't apply to us. This
	 * includes those with a legacy mountpoint, or those with
	 * legacy share options.
	 */
	verify(zfs_prop_get(zhp, ZFS_PROP_MOUNTPOINT, mountpoint,
	    sizeof (mountpoint), NULL, NULL, 0, B_FALSE) == 0);
	verify(zfs_prop_get(zhp, ZFS_PROP_SHARENFS, shareopts,
	    sizeof (shareopts), NULL, NULL, 0, B_FALSE) == 0);
	verify(zfs_prop_get(zhp, ZFS_PROP_SHARESMB, smbshareopts,
	    sizeof (smbshareopts), NULL, NULL, 0, B_FALSE) == 0);

	if (op == OP_SHARE && strcmp(shareopts, "off") == 0 &&
	    strcmp(smbshareopts, "off") == 0) {
		if (!explicit)
			return (0);

		(void) fprintf(stderr, gettext("cannot share '%s': "
		    "legacy share\n"), zfs_get_name(zhp));
		(void) fprintf(stderr, gettext("use share(8) to "
		    "share this filesystem, or set "
		    "sharenfs property on\n"));
		return (1);
	}

	/*
	 * We cannot share or mount legacy filesystems. If the
	 * shareopts is non-legacy but the mountpoint is legacy, we
	 * treat it as a legacy share.
	 */
	if (strcmp(mountpoint, "legacy") == 0) {
		if (!explicit)
			return (0);

		(void) fprintf(stderr, gettext("cannot %s '%s': "
		    "legacy mountpoint\n"), cmdname, zfs_get_name(zhp));
		(void) fprintf(stderr, gettext("use %s(8) to "
		    "%s this filesystem\n"), cmdname, cmdname);
		return (1);
	}

	if (strcmp(mountpoint, "none") == 0) {
		if (!explicit)
			return (0);

		(void) fprintf(stderr, gettext("cannot %s '%s': no "
		    "mountpoint set\n"), cmdname, zfs_get_name(zhp));
		return (1);
	}

	/*
	 * canmount	explicit	outcome
	 * on		no		pass through
	 * on		yes		pass through
	 * off		no		return 0
	 * off		yes		display error, return 1
	 * noauto	no		return 0
	 * noauto	yes		pass through
	 */
	canmount = zfs_prop_get_int(zhp, ZFS_PROP_CANMOUNT);
	if (canmount == ZFS_CANMOUNT_OFF) {
		if (!explicit)
			return (0);

		(void) fprintf(stderr, gettext("cannot %s '%s': "
		    "'canmount' property is set to 'off'\n"), cmdname,
		    zfs_get_name(zhp));
		return (1);
	} else if (canmount == ZFS_CANMOUNT_NOAUTO && !explicit) {
		return (0);
	}

	/*
	 * If this filesystem is encrypted and does not have
	 * a loaded key, we can not mount it.
	 */
	if ((flags & MS_CRYPT) == 0 &&
	    zfs_prop_get_int(zhp, ZFS_PROP_ENCRYPTION) != ZIO_CRYPT_OFF &&
	    zfs_prop_get_int(zhp, ZFS_PROP_KEYSTATUS) ==
	    ZFS_KEYSTATUS_UNAVAILABLE) {
		if (!explicit)
			return (0);

		(void) fprintf(stderr, gettext("cannot %s '%s': "
		    "encryption key not loaded\n"), cmdname, zfs_get_name(zhp));
		return (1);
	}

	/*
	 * If this filesystem is inconsistent and has a receive resume
	 * token, we can not mount it.
	 */
	if (zfs_prop_get_int(zhp, ZFS_PROP_INCONSISTENT) &&
	    zfs_prop_get(zhp, ZFS_PROP_RECEIVE_RESUME_TOKEN,
	    NULL, 0, NULL, NULL, 0, B_TRUE) == 0) {
		if (!explicit)
			return (0);

		(void) fprintf(stderr, gettext("cannot %s '%s': "
		    "Contains partially-completed state from "
		    "\"zfs receive -s\", which can be resumed with "
		    "\"zfs send -t\"\n"),
		    cmdname, zfs_get_name(zhp));
		return (1);
	}

	/*
	 * At this point, we have verified that the mountpoint and/or
	 * shareopts are appropriate for auto management. If the
	 * filesystem is already mounted or shared, return (failing
	 * for explicit requests); otherwise mount or share the
	 * filesystem.
	 */
	switch (op) {
	case OP_SHARE:

		shared_nfs = zfs_is_shared_nfs(zhp, NULL);
		shared_smb = zfs_is_shared_smb(zhp, NULL);

		if ((shared_nfs && shared_smb) ||
		    (shared_nfs && strcmp(shareopts, "on") == 0 &&
		    strcmp(smbshareopts, "off") == 0) ||
		    (shared_smb && strcmp(smbshareopts, "on") == 0 &&
		    strcmp(shareopts, "off") == 0)) {
			if (!explicit)
				return (0);

			(void) fprintf(stderr, gettext("cannot share "
			    "'%s': filesystem already shared\n"),
			    zfs_get_name(zhp));
			return (1);
		}

		if (!zfs_is_mounted(zhp, NULL) &&
		    zfs_mount(zhp, NULL, flags) != 0)
			return (1);

		if (protocol == NULL) {
			if (zfs_shareall(zhp) != 0)
				return (1);
		} else if (strcmp(protocol, "nfs") == 0) {
			if (zfs_share_nfs(zhp))
				return (1);
		} else if (strcmp(protocol, "smb") == 0) {
			if (zfs_share_smb(zhp))
				return (1);
		} else {
			(void) fprintf(stderr, gettext("cannot share "
			    "'%s': invalid share type '%s' "
			    "specified\n"),
			    zfs_get_name(zhp), protocol);
			return (1);
		}

		break;

	case OP_MOUNT:
		if (options == NULL)
			mnt.mnt_mntopts = "";
		else
			mnt.mnt_mntopts = (char *)options;

		if (!hasmntopt(&mnt, MNTOPT_REMOUNT) &&
		    zfs_is_mounted(zhp, NULL)) {
			if (!explicit)
				return (0);

			(void) fprintf(stderr, gettext("cannot mount "
			    "'%s': filesystem already mounted\n"),
			    zfs_get_name(zhp));
			return (1);
		}

		if (zfs_mount(zhp, options, flags) != 0)
			return (1);
		break;
	}

	return (0);
}

/*
 * Reports progress in the form "(current/total)".  Not thread-safe.
 */
static void
report_mount_progress(int current, int total)
{
	static time_t last_progress_time = 0;
	time_t now = time(NULL);
	char info[32];

	/* display header if we're here for the first time */
	if (current == 1) {
		set_progress_header(gettext("Mounting ZFS filesystems"));
	} else if (current != total && last_progress_time + MOUNT_TIME >= now) {
		/* too soon to report again */
		return;
	}

	last_progress_time = now;

	(void) sprintf(info, "(%d/%d)", current, total);

	if (current == total)
		finish_progress(info);
	else
		update_progress(info);
}

/*
 * zfs_foreach_mountpoint() callback that mounts or shares one filesystem and
 * updates the progress meter.
 */
static int
share_mount_one_cb(zfs_handle_t *zhp, void *arg)
{
	share_mount_state_t *sms = arg;
	int ret;

	ret = share_mount_one(zhp, sms->sm_op, sms->sm_flags, sms->sm_proto,
	    B_FALSE, sms->sm_options);

	mutex_enter(&sms->sm_lock);
	if (ret != 0)
		sms->sm_status = ret;
	sms->sm_done++;
	if (sms->sm_verbose)
		report_mount_progress(sms->sm_done, sms->sm_total);
	mutex_exit(&sms->sm_lock);
	return (ret);
}

static void
append_options(char *mntopts, char *newopts)
{
	int len = strlen(mntopts);

	/* original length plus new string to append plus 1 for the comma */
	if (len + 1 + strlen(newopts) >= MNT_LINE_MAX) {
		(void) fprintf(stderr, gettext("the opts argument for "
		    "'%c' option is too long (more than %d chars)\n"),
		    "-o", MNT_LINE_MAX);
		usage(B_FALSE);
	}

	if (*mntopts)
		mntopts[len++] = ',';

	(void) strcpy(&mntopts[len], newopts);
}

static int
share_mount(int op, int argc, char **argv)
{
	int do_all = 0;
	boolean_t verbose = B_FALSE;
	int c, ret = 0;
	char *options = NULL;
	int flags = 0;

	/* check options */
	while ((c = getopt(argc, argv, op == OP_MOUNT ? ":alvo:O" : "al"))
	    != -1) {
		switch (c) {
		case 'a':
			do_all = 1;
			break;
		case 'v':
			verbose = B_TRUE;
			break;
		case 'l':
			flags |= MS_CRYPT;
			break;
		case 'o':
			if (*optarg == '\0') {
				(void) fprintf(stderr, gettext("empty mount "
				    "options (-o) specified\n"));
				usage(B_FALSE);
			}

			if (options == NULL)
				options = safe_malloc(MNT_LINE_MAX + 1);

			/* option validation is done later */
			append_options(options, optarg);
			break;

		case 'O':
			flags |= MS_OVERLAY;
			break;
		case ':':
			(void) fprintf(stderr, gettext("missing argument for "
			    "'%c' option\n"), optopt);
			usage(B_FALSE);
			break;
		case '?':
			(void) fprintf(stderr, gettext("invalid option '%c'\n"),
			    optopt);
			usage(B_FALSE);
		}
	}

	argc -= optind;
	argv += optind;

	/* check number of arguments */
	if (do_all) {
		char *protocol = NULL;

		if (op == OP_SHARE && argc > 0) {
			if (strcmp(argv[0], "nfs") != 0 &&
			    strcmp(argv[0], "smb") != 0) {
				(void) fprintf(stderr, gettext("share type "
				    "must be 'nfs' or 'smb'\n"));
				usage(B_FALSE);
			}
			protocol = argv[0];
			argc--;
			argv++;
		}

		if (argc != 0) {
			(void) fprintf(stderr, gettext("too many arguments\n"));
			usage(B_FALSE);
		}

		start_progress_timer();
		get_all_cb_t cb = { 0 };
		get_all_datasets(&cb, verbose);

		if (cb.cb_used == 0)
			return (0);

		if (op == OP_SHARE) {
			sa_init_selective_arg_t sharearg;
			sharearg.zhandle_arr = cb.cb_handles;
			sharearg.zhandle_len = cb.cb_used;
			if ((ret = zfs_init_libshare_arg(g_zfs,
			    SA_INIT_SHARE_API_SELECTIVE, &sharearg)) != SA_OK) {
				(void) fprintf(stderr, gettext(
				    "Could not initialize libshare, %d"), ret);
				return (ret);
			}
		}

		share_mount_state_t share_mount_state = { 0 };
		share_mount_state.sm_op = op;
		share_mount_state.sm_verbose = verbose;
		share_mount_state.sm_flags = flags;
		share_mount_state.sm_options = options;
		share_mount_state.sm_proto = protocol;
		share_mount_state.sm_total = cb.cb_used;
		(void) mutex_init(&share_mount_state.sm_lock,
		    LOCK_NORMAL | LOCK_ERRORCHECK, NULL);
		/*
		 * libshare isn't mt-safe, so only do the operation in parallel
		 * if we're mounting.
		 */
		zfs_foreach_mountpoint(g_zfs, cb.cb_handles, cb.cb_used,
		    share_mount_one_cb, &share_mount_state, op == OP_MOUNT);
		ret = share_mount_state.sm_status;

		for (int i = 0; i < cb.cb_used; i++)
			zfs_close(cb.cb_handles[i]);
		free(cb.cb_handles);
	} else if (argc == 0) {
		struct mnttab entry;

		if ((op == OP_SHARE) || (options != NULL)) {
			(void) fprintf(stderr, gettext("missing filesystem "
			    "argument (specify -a for all)\n"));
			usage(B_FALSE);
		}

		/*
		 * When mount is given no arguments, go through /etc/mnttab and
		 * display any active ZFS mounts.  We hide any snapshots, since
		 * they are controlled automatically.
		 */
		rewind(mnttab_file);
		while (getmntent(mnttab_file, &entry) == 0) {
			if (strcmp(entry.mnt_fstype, MNTTYPE_ZFS) != 0 ||
			    strchr(entry.mnt_special, '@') != NULL)
				continue;

			(void) printf("%-30s  %s\n", entry.mnt_special,
			    entry.mnt_mountp);
		}

	} else {
		zfs_handle_t *zhp;

		if (argc > 1) {
			(void) fprintf(stderr,
			    gettext("too many arguments\n"));
			usage(B_FALSE);
		}

		if ((zhp = zfs_open(g_zfs, argv[0],
		    ZFS_TYPE_FILESYSTEM)) == NULL) {
			ret = 1;
		} else {
			ret = share_mount_one(zhp, op, flags, NULL, B_TRUE,
			    options);
			zfs_close(zhp);
		}
	}

	return (ret);
}

/*
 * zfs mount -a [nfs]
 * zfs mount filesystem
 *
 * Mount all filesystems, or mount the given filesystem.
 */
static int
zfs_do_mount(int argc, char **argv)
{
	return (share_mount(OP_MOUNT, argc, argv));
}

/*
 * zfs share -a [nfs | smb]
 * zfs share filesystem
 *
 * Share all filesystems, or share the given filesystem.
 */
static int
zfs_do_share(int argc, char **argv)
{
	return (share_mount(OP_SHARE, argc, argv));
}

typedef struct unshare_unmount_node {
	zfs_handle_t	*un_zhp;
	char		*un_mountp;
	uu_avl_node_t	un_avlnode;
} unshare_unmount_node_t;

/* ARGSUSED */
static int
unshare_unmount_compare(const void *larg, const void *rarg, void *unused)
{
	const unshare_unmount_node_t *l = larg;
	const unshare_unmount_node_t *r = rarg;

	return (strcmp(l->un_mountp, r->un_mountp));
}

/*
 * Convenience routine used by zfs_do_umount() and manual_unmount().  Given an
 * absolute path, find the entry /etc/mnttab, verify that its a ZFS filesystem,
 * and unmount it appropriately.
 */
static int
unshare_unmount_path(int op, char *path, int flags, boolean_t is_manual)
{
	zfs_handle_t *zhp;
	int ret = 0;
	struct stat64 statbuf;
	struct extmnttab entry;
	const char *cmdname = (op == OP_SHARE) ? "unshare" : "unmount";
	ino_t path_inode;

	/*
	 * Search for the path in /etc/mnttab.  Rather than looking for the
	 * specific path, which can be fooled by non-standard paths (i.e. ".."
	 * or "//"), we stat() the path and search for the corresponding
	 * (major,minor) device pair.
	 */
	if (stat64(path, &statbuf) != 0) {
		(void) fprintf(stderr, gettext("cannot %s '%s': %s\n"),
		    cmdname, path, strerror(errno));
		return (1);
	}
	path_inode = statbuf.st_ino;

	/*
	 * Search for the given (major,minor) pair in the mount table.
	 */
	rewind(mnttab_file);
	while ((ret = getextmntent(mnttab_file, &entry, 0)) == 0) {
		if (entry.mnt_major == major(statbuf.st_dev) &&
		    entry.mnt_minor == minor(statbuf.st_dev))
			break;
	}
	if (ret != 0) {
		if (op == OP_SHARE) {
			(void) fprintf(stderr, gettext("cannot %s '%s': not "
			    "currently mounted\n"), cmdname, path);
			return (1);
		}
		(void) fprintf(stderr, gettext("warning: %s not in mnttab\n"),
		    path);
		if ((ret = umount2(path, flags)) != 0)
			(void) fprintf(stderr, gettext("%s: %s\n"), path,
			    strerror(errno));
		return (ret != 0);
	}

	if (strcmp(entry.mnt_fstype, MNTTYPE_ZFS) != 0) {
		(void) fprintf(stderr, gettext("cannot %s '%s': not a ZFS "
		    "filesystem\n"), cmdname, path);
		return (1);
	}

	if ((zhp = zfs_open(g_zfs, entry.mnt_special,
	    ZFS_TYPE_FILESYSTEM)) == NULL)
		return (1);

	ret = 1;
	if (stat64(entry.mnt_mountp, &statbuf) != 0) {
		(void) fprintf(stderr, gettext("cannot %s '%s': %s\n"),
		    cmdname, path, strerror(errno));
		goto out;
	} else if (statbuf.st_ino != path_inode) {
		(void) fprintf(stderr, gettext("cannot "
		    "%s '%s': not a mountpoint\n"), cmdname, path);
		goto out;
	}

	if (op == OP_SHARE) {
		char nfs_mnt_prop[ZFS_MAXPROPLEN];
		char smbshare_prop[ZFS_MAXPROPLEN];

		verify(zfs_prop_get(zhp, ZFS_PROP_SHARENFS, nfs_mnt_prop,
		    sizeof (nfs_mnt_prop), NULL, NULL, 0, B_FALSE) == 0);
		verify(zfs_prop_get(zhp, ZFS_PROP_SHARESMB, smbshare_prop,
		    sizeof (smbshare_prop), NULL, NULL, 0, B_FALSE) == 0);

		if (strcmp(nfs_mnt_prop, "off") == 0 &&
		    strcmp(smbshare_prop, "off") == 0) {
			(void) fprintf(stderr, gettext("cannot unshare "
			    "'%s': legacy share\n"), path);
			(void) fprintf(stderr, gettext("use "
			    "unshare(8) to unshare this filesystem\n"));
		} else if (!zfs_is_shared(zhp)) {
			(void) fprintf(stderr, gettext("cannot unshare '%s': "
			    "not currently shared\n"), path);
		} else {
			ret = zfs_unshareall_bypath(zhp, path);
		}
	} else {
		char mtpt_prop[ZFS_MAXPROPLEN];

		verify(zfs_prop_get(zhp, ZFS_PROP_MOUNTPOINT, mtpt_prop,
		    sizeof (mtpt_prop), NULL, NULL, 0, B_FALSE) == 0);

		if (is_manual) {
			ret = zfs_unmount(zhp, NULL, flags);
		} else if (strcmp(mtpt_prop, "legacy") == 0) {
			(void) fprintf(stderr, gettext("cannot unmount "
			    "'%s': legacy mountpoint\n"),
			    zfs_get_name(zhp));
			(void) fprintf(stderr, gettext("use umount(8) "
			    "to unmount this filesystem\n"));
		} else {
			ret = zfs_unmountall(zhp, flags);
		}
	}

out:
	zfs_close(zhp);

	return (ret != 0);
}

/*
 * Generic callback for unsharing or unmounting a filesystem.
 */
static int
unshare_unmount(int op, int argc, char **argv)
{
	int do_all = 0;
	int flags = 0;
	int ret = 0;
	int c;
	zfs_handle_t *zhp;
	char nfs_mnt_prop[ZFS_MAXPROPLEN];
	char sharesmb[ZFS_MAXPROPLEN];

	/* check options */
	while ((c = getopt(argc, argv, op == OP_SHARE ? "a" : "af")) != -1) {
		switch (c) {
		case 'a':
			do_all = 1;
			break;
		case 'f':
			flags = MS_FORCE;
			break;
		case '?':
			(void) fprintf(stderr, gettext("invalid option '%c'\n"),
			    optopt);
			usage(B_FALSE);
		}
	}

	argc -= optind;
	argv += optind;

	if (do_all) {
		/*
		 * We could make use of zfs_for_each() to walk all datasets in
		 * the system, but this would be very inefficient, especially
		 * since we would have to linearly search /etc/mnttab for each
		 * one.  Instead, do one pass through /etc/mnttab looking for
		 * zfs entries and call zfs_unmount() for each one.
		 *
		 * Things get a little tricky if the administrator has created
		 * mountpoints beneath other ZFS filesystems.  In this case, we
		 * have to unmount the deepest filesystems first.  To accomplish
		 * this, we place all the mountpoints in an AVL tree sorted by
		 * the special type (dataset name), and walk the result in
		 * reverse to make sure to get any snapshots first.
		 */
		struct mnttab entry;
		uu_avl_pool_t *pool;
		uu_avl_t *tree = NULL;
		unshare_unmount_node_t *node;
		uu_avl_index_t idx;
		uu_avl_walk_t *walk;

		if (argc != 0) {
			(void) fprintf(stderr, gettext("too many arguments\n"));
			usage(B_FALSE);
		}

		if (((pool = uu_avl_pool_create("unmount_pool",
		    sizeof (unshare_unmount_node_t),
		    offsetof(unshare_unmount_node_t, un_avlnode),
		    unshare_unmount_compare, UU_DEFAULT)) == NULL) ||
		    ((tree = uu_avl_create(pool, NULL, UU_DEFAULT)) == NULL))
			nomem();

		rewind(mnttab_file);
		while (getmntent(mnttab_file, &entry) == 0) {

			/* ignore non-ZFS entries */
			if (strcmp(entry.mnt_fstype, MNTTYPE_ZFS) != 0)
				continue;

			/* ignore snapshots */
			if (strchr(entry.mnt_special, '@') != NULL)
				continue;

			if ((zhp = zfs_open(g_zfs, entry.mnt_special,
			    ZFS_TYPE_FILESYSTEM)) == NULL) {
				ret = 1;
				continue;
			}

			/*
			 * Ignore datasets that are excluded/restricted by
			 * parent pool name.
			 */
			if (zpool_skip_pool(zfs_get_pool_name(zhp))) {
				zfs_close(zhp);
				continue;
			}

			switch (op) {
			case OP_SHARE:
				verify(zfs_prop_get(zhp, ZFS_PROP_SHARENFS,
				    nfs_mnt_prop,
				    sizeof (nfs_mnt_prop),
				    NULL, NULL, 0, B_FALSE) == 0);
				if (strcmp(nfs_mnt_prop, "off") != 0)
					break;
				verify(zfs_prop_get(zhp, ZFS_PROP_SHARESMB,
				    nfs_mnt_prop,
				    sizeof (nfs_mnt_prop),
				    NULL, NULL, 0, B_FALSE) == 0);
				if (strcmp(nfs_mnt_prop, "off") == 0)
					continue;
				break;
			case OP_MOUNT:
				/* Ignore legacy mounts */
				verify(zfs_prop_get(zhp, ZFS_PROP_MOUNTPOINT,
				    nfs_mnt_prop,
				    sizeof (nfs_mnt_prop),
				    NULL, NULL, 0, B_FALSE) == 0);
				if (strcmp(nfs_mnt_prop, "legacy") == 0)
					continue;
				/* Ignore canmount=noauto mounts */
				if (zfs_prop_get_int(zhp, ZFS_PROP_CANMOUNT) ==
				    ZFS_CANMOUNT_NOAUTO)
					continue;
			default:
				break;
			}

			node = safe_malloc(sizeof (unshare_unmount_node_t));
			node->un_zhp = zhp;
			node->un_mountp = safe_strdup(entry.mnt_mountp);

			uu_avl_node_init(node, &node->un_avlnode, pool);

			if (uu_avl_find(tree, node, NULL, &idx) == NULL) {
				uu_avl_insert(tree, node, idx);
			} else {
				zfs_close(node->un_zhp);
				free(node->un_mountp);
				free(node);
			}
		}

		/*
		 * Initialize libshare SA_INIT_SHARE_API_SELECTIVE here
		 * to avoid unnecessary load/unload of the libshare API
		 * per shared dataset downstream.
		 */
		if (op == OP_SHARE) {
			get_all_cb_t dslist = { 0 };
			get_all_datasets(&dslist, B_FALSE);

			if (dslist.cb_used != 0) {
				sa_init_selective_arg_t sharearg;
				sharearg.zhandle_arr = dslist.cb_handles;
				sharearg.zhandle_len = dslist.cb_used;
				if ((ret = zfs_init_libshare_arg(g_zfs,
				    SA_INIT_SHARE_API_SELECTIVE, &sharearg)) !=
				    SA_OK) {
					(void) fprintf(stderr, gettext(
					    "Could not initialize libshare, "
					    "%d"), ret);
					return (1);
				}
			}
		}

		/*
		 * Walk the AVL tree in reverse, unmounting each filesystem and
		 * removing it from the AVL tree in the process.
		 */
		if ((walk = uu_avl_walk_start(tree,
		    UU_WALK_REVERSE | UU_WALK_ROBUST)) == NULL)
			nomem();

		while ((node = uu_avl_walk_next(walk)) != NULL) {
			uu_avl_remove(tree, node);

			switch (op) {
			case OP_SHARE:
				if (zfs_unshareall_bypath(node->un_zhp,
				    node->un_mountp) != 0)
					ret = 1;
				break;

			case OP_MOUNT:
				if (zfs_unmount(node->un_zhp,
				    node->un_mountp, flags) != 0)
					ret = 1;
				break;
			}

			zfs_close(node->un_zhp);
			free(node->un_mountp);
			free(node);
		}

		uu_avl_walk_end(walk);
		uu_avl_destroy(tree);
		uu_avl_pool_destroy(pool);

	} else {
		if (argc != 1) {
			if (argc == 0)
				(void) fprintf(stderr,
				    gettext("missing filesystem argument\n"));
			else
				(void) fprintf(stderr,
				    gettext("too many arguments\n"));
			usage(B_FALSE);
		}

		/*
		 * We have an argument, but it may be a full path or a ZFS
		 * filesystem.  Pass full paths off to unmount_path() (shared by
		 * manual_unmount), otherwise open the filesystem and pass to
		 * zfs_unmount().
		 */
		if (argv[0][0] == '/')
			return (unshare_unmount_path(op, argv[0],
			    flags, B_FALSE));

		if ((zhp = zfs_open(g_zfs, argv[0],
		    ZFS_TYPE_FILESYSTEM)) == NULL)
			return (1);

		verify(zfs_prop_get(zhp, op == OP_SHARE ?
		    ZFS_PROP_SHARENFS : ZFS_PROP_MOUNTPOINT,
		    nfs_mnt_prop, sizeof (nfs_mnt_prop), NULL,
		    NULL, 0, B_FALSE) == 0);

		switch (op) {
		case OP_SHARE:
			verify(zfs_prop_get(zhp, ZFS_PROP_SHARENFS,
			    nfs_mnt_prop,
			    sizeof (nfs_mnt_prop),
			    NULL, NULL, 0, B_FALSE) == 0);
			verify(zfs_prop_get(zhp, ZFS_PROP_SHARESMB,
			    sharesmb, sizeof (sharesmb), NULL, NULL,
			    0, B_FALSE) == 0);

			if (strcmp(nfs_mnt_prop, "off") == 0 &&
			    strcmp(sharesmb, "off") == 0) {
				(void) fprintf(stderr, gettext("cannot "
				    "unshare '%s': legacy share\n"),
				    zfs_get_name(zhp));
				(void) fprintf(stderr, gettext("use "
				    "unshare(8) to unshare this "
				    "filesystem\n"));
				ret = 1;
			} else if (!zfs_is_shared(zhp)) {
				(void) fprintf(stderr, gettext("cannot "
				    "unshare '%s': not currently "
				    "shared\n"), zfs_get_name(zhp));
				ret = 1;
			} else if (zfs_unshareall(zhp) != 0) {
				ret = 1;
			}
			break;

		case OP_MOUNT:
			if (strcmp(nfs_mnt_prop, "legacy") == 0) {
				(void) fprintf(stderr, gettext("cannot "
				    "unmount '%s': legacy "
				    "mountpoint\n"), zfs_get_name(zhp));
				(void) fprintf(stderr, gettext("use "
				    "umount(8) to unmount this "
				    "filesystem\n"));
				ret = 1;
			} else if (!zfs_is_mounted(zhp, NULL)) {
				(void) fprintf(stderr, gettext("cannot "
				    "unmount '%s': not currently "
				    "mounted\n"),
				    zfs_get_name(zhp));
				ret = 1;
			} else if (zfs_unmountall(zhp, flags) != 0) {
				ret = 1;
			}
			break;
		}

		zfs_close(zhp);
	}

	return (ret);
}

/*
 * zfs unmount -a
 * zfs unmount filesystem
 *
 * Unmount all filesystems, or a specific ZFS filesystem.
 */
static int
zfs_do_unmount(int argc, char **argv)
{
	return (unshare_unmount(OP_MOUNT, argc, argv));
}

/*
 * zfs unshare -a
 * zfs unshare filesystem
 *
 * Unshare all filesystems, or a specific ZFS filesystem.
 */
static int
zfs_do_unshare(int argc, char **argv)
{
	return (unshare_unmount(OP_SHARE, argc, argv));
}

/*
 * Called when invoked as /etc/fs/zfs/mount.  Do the mount if the mountpoint is
 * 'legacy'.  Otherwise, complain that use should be using 'zfs mount'.
 */
static int
manual_mount(int argc, char **argv)
{
	zfs_handle_t *zhp;
	char mountpoint[ZFS_MAXPROPLEN];
	char mntopts[MNT_LINE_MAX] = { '\0' };
	int ret = 0;
	int c;
	int flags = 0;
	char *dataset, *path;

	/* check options */
	while ((c = getopt(argc, argv, ":mo:O")) != -1) {
		switch (c) {
		case 'o':
			(void) strlcpy(mntopts, optarg, sizeof (mntopts));
			break;
		case 'O':
			flags |= MS_OVERLAY;
			break;
		case 'm':
			flags |= MS_NOMNTTAB;
			break;
		case ':':
			(void) fprintf(stderr, gettext("missing argument for "
			    "'%c' option\n"), optopt);
			usage(B_FALSE);
			break;
		case '?':
			(void) fprintf(stderr, gettext("invalid option '%c'\n"),
			    optopt);
			(void) fprintf(stderr, gettext("usage: mount [-o opts] "
			    "<path>\n"));
			return (2);
		}
	}

	argc -= optind;
	argv += optind;

	/* check that we only have two arguments */
	if (argc != 2) {
		if (argc == 0)
			(void) fprintf(stderr, gettext("missing dataset "
			    "argument\n"));
		else if (argc == 1)
			(void) fprintf(stderr,
			    gettext("missing mountpoint argument\n"));
		else
			(void) fprintf(stderr, gettext("too many arguments\n"));
		(void) fprintf(stderr, "usage: mount <dataset> <mountpoint>\n");
		return (2);
	}

	dataset = argv[0];
	path = argv[1];

	/* try to open the dataset */
	if ((zhp = zfs_open(g_zfs, dataset, ZFS_TYPE_FILESYSTEM)) == NULL)
		return (1);

	(void) zfs_prop_get(zhp, ZFS_PROP_MOUNTPOINT, mountpoint,
	    sizeof (mountpoint), NULL, NULL, 0, B_FALSE);

	/* check for legacy mountpoint and complain appropriately */
	ret = 0;
	if (strcmp(mountpoint, ZFS_MOUNTPOINT_LEGACY) == 0) {
		if (mount(dataset, path, MS_OPTIONSTR | flags, MNTTYPE_ZFS,
		    NULL, 0, mntopts, sizeof (mntopts)) != 0) {
			(void) fprintf(stderr, gettext("mount failed: %s\n"),
			    strerror(errno));
			ret = 1;
		}
	} else {
		(void) fprintf(stderr, gettext("filesystem '%s' cannot be "
		    "mounted using 'mount -F zfs'\n"), dataset);
		(void) fprintf(stderr, gettext("Use 'zfs set mountpoint=%s' "
		    "instead.\n"), path);
		(void) fprintf(stderr, gettext("If you must use 'mount -F zfs' "
		    "or /etc/vfstab, use 'zfs set mountpoint=legacy'.\n"));
		(void) fprintf(stderr, gettext("See zfs(8) for more "
		    "information.\n"));
		ret = 1;
	}

	return (ret);
}

/*
 * Called when invoked as /etc/fs/zfs/umount.  Unlike a manual mount, we allow
 * unmounts of non-legacy filesystems, as this is the dominant administrative
 * interface.
 */
static int
manual_unmount(int argc, char **argv)
{
	int flags = 0;
	int c;

	/* check options */
	while ((c = getopt(argc, argv, "f")) != -1) {
		switch (c) {
		case 'f':
			flags = MS_FORCE;
			break;
		case '?':
			(void) fprintf(stderr, gettext("invalid option '%c'\n"),
			    optopt);
			(void) fprintf(stderr, gettext("usage: unmount [-f] "
			    "<path>\n"));
			return (2);
		}
	}

	argc -= optind;
	argv += optind;

	/* check arguments */
	if (argc != 1) {
		if (argc == 0)
			(void) fprintf(stderr, gettext("missing path "
			    "argument\n"));
		else
			(void) fprintf(stderr, gettext("too many arguments\n"));
		(void) fprintf(stderr, gettext("usage: unmount [-f] <path>\n"));
		return (2);
	}

	return (unshare_unmount_path(OP_MOUNT, argv[0], flags, B_TRUE));
}

static int
find_command_idx(char *command, int *idx)
{
	int i;

	for (i = 0; i < NCOMMAND; i++) {
		if (command_table[i].name == NULL)
			continue;

		if (strcmp(command, command_table[i].name) == 0) {
			*idx = i;
			return (0);
		}
	}
	return (1);
}

static int
zfs_do_diff(int argc, char **argv)
{
	zfs_handle_t *zhp;
	int flags = 0;
	char *tosnap = NULL;
	char *fromsnap = NULL;
	char *atp, *copy;
	int err = 0;
	int c;

	while ((c = getopt(argc, argv, "FHt")) != -1) {
		switch (c) {
		case 'F':
			flags |= ZFS_DIFF_CLASSIFY;
			break;
		case 'H':
			flags |= ZFS_DIFF_PARSEABLE;
			break;
		case 't':
			flags |= ZFS_DIFF_TIMESTAMP;
			break;
		default:
			(void) fprintf(stderr,
			    gettext("invalid option '%c'\n"), optopt);
			usage(B_FALSE);
		}
	}

	argc -= optind;
	argv += optind;

	if (argc < 1) {
		(void) fprintf(stderr,
		    gettext("must provide at least one snapshot name\n"));
		usage(B_FALSE);
	}

	if (argc > 2) {
		(void) fprintf(stderr, gettext("too many arguments\n"));
		usage(B_FALSE);
	}

	fromsnap = argv[0];
	tosnap = (argc == 2) ? argv[1] : NULL;

	copy = NULL;
	if (*fromsnap != '@')
		copy = strdup(fromsnap);
	else if (tosnap)
		copy = strdup(tosnap);
	if (copy == NULL)
		usage(B_FALSE);

	if ((atp = strchr(copy, '@')) != NULL)
		*atp = '\0';

	if ((zhp = zfs_open(g_zfs, copy, ZFS_TYPE_FILESYSTEM)) == NULL)
		return (1);

	free(copy);

	/*
	 * Ignore SIGPIPE so that the library can give us
	 * information on any failure
	 */
	(void) sigignore(SIGPIPE);

	err = zfs_show_diffs(zhp, STDOUT_FILENO, fromsnap, tosnap, flags);

	zfs_close(zhp);

	return (err != 0);
}

/*
 * zfs remap <filesystem | volume>
 *
 * Remap the indirect blocks in the given fileystem or volume.
 */
static int
zfs_do_remap(int argc, char **argv)
{
	const char *fsname;
	int err = 0;
	int c;

	/* check options */
	while ((c = getopt(argc, argv, "")) != -1) {
		switch (c) {
		case '?':
			(void) fprintf(stderr,
			    gettext("invalid option '%c'\n"), optopt);
			usage(B_FALSE);
		}
	}

	if (argc != 2) {
		(void) fprintf(stderr, gettext("wrong number of arguments\n"));
		usage(B_FALSE);
	}

	fsname = argv[1];
	err = zfs_remap_indirects(g_zfs, fsname);

	return (err);
}

/*
 * zfs bookmark <fs@snap> <fs#bmark>
 *
 * Creates a bookmark with the given name from the given snapshot.
 */
static int
zfs_do_bookmark(int argc, char **argv)
{
	char snapname[ZFS_MAX_DATASET_NAME_LEN];
	zfs_handle_t *zhp;
	nvlist_t *nvl;
	int ret = 0;
	int c;

	/* check options */
	while ((c = getopt(argc, argv, "")) != -1) {
		switch (c) {
		case '?':
			(void) fprintf(stderr,
			    gettext("invalid option '%c'\n"), optopt);
			goto usage;
		}
	}

	argc -= optind;
	argv += optind;

	/* check number of arguments */
	if (argc < 1) {
		(void) fprintf(stderr, gettext("missing snapshot argument\n"));
		goto usage;
	}
	if (argc < 2) {
		(void) fprintf(stderr, gettext("missing bookmark argument\n"));
		goto usage;
	}

	if (strchr(argv[1], '#') == NULL) {
		(void) fprintf(stderr,
		    gettext("invalid bookmark name '%s' -- "
		    "must contain a '#'\n"), argv[1]);
		goto usage;
	}

	if (argv[0][0] == '@') {
		/*
		 * Snapshot name begins with @.
		 * Default to same fs as bookmark.
		 */
		(void) strncpy(snapname, argv[1], sizeof (snapname));
		*strchr(snapname, '#') = '\0';
		(void) strlcat(snapname, argv[0], sizeof (snapname));
	} else {
		(void) strlcpy(snapname, argv[0], sizeof (snapname));
	}
	zhp = zfs_open(g_zfs, snapname, ZFS_TYPE_SNAPSHOT);
	if (zhp == NULL)
		goto usage;
	zfs_close(zhp);


	nvl = fnvlist_alloc();
	fnvlist_add_string(nvl, argv[1], snapname);
	ret = lzc_bookmark(nvl, NULL);
	fnvlist_free(nvl);

	if (ret != 0) {
		const char *err_msg = NULL;
		char errbuf[1024];

		(void) snprintf(errbuf, sizeof (errbuf),
		    dgettext(TEXT_DOMAIN,
		    "cannot create bookmark '%s'"), argv[1]);

		switch (ret) {
		case EXDEV:
			err_msg = "bookmark is in a different pool";
			break;
		case EEXIST:
			err_msg = "bookmark exists";
			break;
		case EINVAL:
			err_msg = "invalid argument";
			break;
		case ENOTSUP:
			err_msg = "bookmark feature not enabled";
			break;
		case ENOSPC:
			err_msg = "out of space";
			break;
		default:
			(void) zfs_standard_error(g_zfs, ret, errbuf);
			break;
		}
		if (err_msg != NULL) {
			(void) fprintf(stderr, "%s: %s\n", errbuf,
			    dgettext(TEXT_DOMAIN, err_msg));
		}
	}

	return (ret != 0);

usage:
	usage(B_FALSE);
	return (-1);
}

static int
zfs_do_channel_program(int argc, char **argv)
{
	int ret, fd;
	char c;
	char *progbuf, *filename, *poolname;
	size_t progsize, progread;
	nvlist_t *outnvl = NULL;
	uint64_t instrlimit = ZCP_DEFAULT_INSTRLIMIT;
	uint64_t memlimit = ZCP_DEFAULT_MEMLIMIT;
	boolean_t sync_flag = B_TRUE, json_output = B_FALSE;
	zpool_handle_t *zhp;

	/* check options */
	while (-1 !=
	    (c = getopt(argc, argv, "jnt:(instr-limit)m:(memory-limit)"))) {
		switch (c) {
		case 't':
		case 'm': {
			uint64_t arg;
			char *endp;

			errno = 0;
			arg = strtoull(optarg, &endp, 0);
			if (errno != 0 || *endp != '\0') {
				(void) fprintf(stderr, gettext(
				    "invalid argument "
				    "'%s': expected integer\n"), optarg);
				goto usage;
			}

			if (c == 't') {
				if (arg > ZCP_MAX_INSTRLIMIT || arg == 0) {
					(void) fprintf(stderr, gettext(
					    "Invalid instruction limit: "
					    "%s\n"), optarg);
					return (1);
				} else {
					instrlimit = arg;
				}
			} else {
				ASSERT3U(c, ==, 'm');
				if (arg > ZCP_MAX_MEMLIMIT || arg == 0) {
					(void) fprintf(stderr, gettext(
					    "Invalid memory limit: "
					    "%s\n"), optarg);
					return (1);
				} else {
					memlimit = arg;
				}
			}
			break;
		}
		case 'n': {
			sync_flag = B_FALSE;
			break;
		}
		case 'j': {
			json_output = B_TRUE;
			break;
		}
		case '?':
			(void) fprintf(stderr, gettext("invalid option '%c'\n"),
			    optopt);
			goto usage;
		}
	}

	argc -= optind;
	argv += optind;

	if (argc < 2) {
		(void) fprintf(stderr,
		    gettext("invalid number of arguments\n"));
		goto usage;
	}

	poolname = argv[0];
	filename = argv[1];
	if (strcmp(filename, "-") == 0) {
		fd = 0;
		filename = "standard input";
	} else if ((fd = open(filename, O_RDONLY)) < 0) {
		(void) fprintf(stderr, gettext("cannot open '%s': %s\n"),
		    filename, strerror(errno));
		return (1);
	}

	if ((zhp = zpool_open(g_zfs, poolname)) == NULL) {
		(void) fprintf(stderr, gettext("cannot open pool '%s'"),
		    poolname);
		return (1);
	}
	zpool_close(zhp);

	/*
	 * Read in the channel program, expanding the program buffer as
	 * necessary.
	 */
	progread = 0;
	progsize = 1024;
	progbuf = safe_malloc(progsize);
	do {
		ret = read(fd, progbuf + progread, progsize - progread);
		progread += ret;
		if (progread == progsize && ret > 0) {
			progsize *= 2;
			progbuf = safe_realloc(progbuf, progsize);
		}
	} while (ret > 0);

	if (fd != 0)
		(void) close(fd);
	if (ret < 0) {
		free(progbuf);
		(void) fprintf(stderr,
		    gettext("cannot read '%s': %s\n"),
		    filename, strerror(errno));
		return (1);
	}
	progbuf[progread] = '\0';

	/*
	 * Any remaining arguments are passed as arguments to the lua script as
	 * a string array:
	 * {
	 *	"argv" -> [ "arg 1", ... "arg n" ],
	 * }
	 */
	nvlist_t *argnvl = fnvlist_alloc();
	fnvlist_add_string_array(argnvl, ZCP_ARG_CLIARGV, argv + 2, argc - 2);

	if (sync_flag) {
		ret = lzc_channel_program(poolname, progbuf,
		    instrlimit, memlimit, argnvl, &outnvl);
	} else {
		ret = lzc_channel_program_nosync(poolname, progbuf,
		    instrlimit, memlimit, argnvl, &outnvl);
	}

	if (ret != 0) {
		/*
		 * On error, report the error message handed back by lua if one
		 * exists.  Otherwise, generate an appropriate error message,
		 * falling back on strerror() for an unexpected return code.
		 */
		char *errstring = NULL;
		const char *msg = gettext("Channel program execution failed");
		if (outnvl != NULL && nvlist_exists(outnvl, ZCP_RET_ERROR)) {
			(void) nvlist_lookup_string(outnvl,
			    ZCP_RET_ERROR, &errstring);
			if (errstring == NULL)
				errstring = strerror(ret);
		} else {
			switch (ret) {
			case EINVAL:
				errstring =
				    "Invalid instruction or memory limit.";
				break;
			case ENOMEM:
				errstring = "Return value too large.";
				break;
			case ENOSPC:
				errstring = "Memory limit exhausted.";
				break;
			case ETIME:
				errstring = "Timed out.";
				break;
			case EPERM:
				errstring = "Permission denied. Channel "
				    "programs must be run as root.";
				break;
			default:
				(void) zfs_standard_error(g_zfs, ret, msg);
			}
		}
		if (errstring != NULL)
			(void) fprintf(stderr, "%s:\n%s\n", msg, errstring);
	} else {
		if (json_output) {
			(void) nvlist_print_json(stdout, outnvl);
		} else if (nvlist_empty(outnvl)) {
			(void) fprintf(stdout, gettext("Channel program fully "
			    "executed and did not produce output.\n"));
		} else {
			(void) fprintf(stdout, gettext("Channel program fully "
			    "executed and produced output:\n"));
			dump_nvlist(outnvl, 4);
		}
	}

	free(progbuf);
	fnvlist_free(outnvl);
	fnvlist_free(argnvl);
	return (ret != 0);

usage:
	usage(B_FALSE);
	return (-1);
}

typedef struct loadkey_cbdata {
	boolean_t cb_loadkey;
	boolean_t cb_recursive;
	boolean_t cb_noop;
	char *cb_keylocation;
	uint64_t cb_numfailed;
	uint64_t cb_numattempted;
} loadkey_cbdata_t;

static int
load_key_callback(zfs_handle_t *zhp, void *data)
{
	int ret;
	boolean_t is_encroot;
	loadkey_cbdata_t *cb = data;
	uint64_t keystatus = zfs_prop_get_int(zhp, ZFS_PROP_KEYSTATUS);

	/*
	 * If we are working recursively, we want to skip loading / unloading
	 * keys for non-encryption roots and datasets whose keys are already
	 * in the desired end-state.
	 */
	if (cb->cb_recursive) {
		ret = zfs_crypto_get_encryption_root(zhp, &is_encroot, NULL);
		if (ret != 0)
			return (ret);
		if (!is_encroot)
			return (0);

		if ((cb->cb_loadkey && keystatus == ZFS_KEYSTATUS_AVAILABLE) ||
		    (!cb->cb_loadkey && keystatus == ZFS_KEYSTATUS_UNAVAILABLE))
			return (0);
	}

	cb->cb_numattempted++;

	if (cb->cb_loadkey)
		ret = zfs_crypto_load_key(zhp, cb->cb_noop, cb->cb_keylocation);
	else
		ret = zfs_crypto_unload_key(zhp);

	if (ret != 0) {
		cb->cb_numfailed++;
		return (ret);
	}

	return (0);
}

static int
load_unload_keys(int argc, char **argv, boolean_t loadkey)
{
	int c, ret = 0, flags = 0;
	boolean_t do_all = B_FALSE;
	loadkey_cbdata_t cb = { 0 };

	cb.cb_loadkey = loadkey;

	while ((c = getopt(argc, argv, "anrL:")) != -1) {
		/* noop and alternate keylocations only apply to zfs load-key */
		if (loadkey) {
			switch (c) {
			case 'n':
				cb.cb_noop = B_TRUE;
				continue;
			case 'L':
				cb.cb_keylocation = optarg;
				continue;
			default:
				break;
			}
		}

		switch (c) {
		case 'a':
			do_all = B_TRUE;
			cb.cb_recursive = B_TRUE;
			break;
		case 'r':
			flags |= ZFS_ITER_RECURSE;
			cb.cb_recursive = B_TRUE;
			break;
		default:
			(void) fprintf(stderr,
			    gettext("invalid option '%c'\n"), optopt);
			usage(B_FALSE);
		}
	}

	argc -= optind;
	argv += optind;

	if (!do_all && argc == 0) {
		(void) fprintf(stderr,
		    gettext("Missing dataset argument or -a option\n"));
		usage(B_FALSE);
	}

	if (do_all && argc != 0) {
		(void) fprintf(stderr,
		    gettext("Cannot specify dataset with -a option\n"));
		usage(B_FALSE);
	}

	if (cb.cb_recursive && cb.cb_keylocation != NULL &&
	    strcmp(cb.cb_keylocation, "prompt") != 0) {
		(void) fprintf(stderr, gettext("alternate keylocation may only "
		    "be 'prompt' with -r or -a\n"));
		usage(B_FALSE);
	}

	ret = zfs_for_each(argc, argv, flags,
	    ZFS_TYPE_FILESYSTEM | ZFS_TYPE_VOLUME, NULL, NULL, 0,
	    load_key_callback, &cb);

	if (cb.cb_noop || (cb.cb_recursive && cb.cb_numattempted != 0)) {
		(void) printf(gettext("%llu / %llu key(s) successfully %s\n"),
		    (u_longlong_t)(cb.cb_numattempted - cb.cb_numfailed),
		    (u_longlong_t)cb.cb_numattempted,
		    loadkey ? (cb.cb_noop ? "verified" : "loaded") :
		    "unloaded");
	}

	if (cb.cb_numfailed != 0)
		ret = -1;

	return (ret);
}

static int
zfs_do_load_key(int argc, char **argv)
{
	return (load_unload_keys(argc, argv, B_TRUE));
}


static int
zfs_do_unload_key(int argc, char **argv)
{
	return (load_unload_keys(argc, argv, B_FALSE));
}

static int
zfs_do_change_key(int argc, char **argv)
{
	int c, ret;
	uint64_t keystatus;
	boolean_t loadkey = B_FALSE, inheritkey = B_FALSE;
	zfs_handle_t *zhp = NULL;
	nvlist_t *props = fnvlist_alloc();

	while ((c = getopt(argc, argv, "lio:")) != -1) {
		switch (c) {
		case 'l':
			loadkey = B_TRUE;
			break;
		case 'i':
			inheritkey = B_TRUE;
			break;
		case 'o':
			if (!parseprop(props, optarg)) {
				nvlist_free(props);
				return (1);
			}
			break;
		default:
			(void) fprintf(stderr,
			    gettext("invalid option '%c'\n"), optopt);
			usage(B_FALSE);
		}
	}

	if (inheritkey && !nvlist_empty(props)) {
		(void) fprintf(stderr,
		    gettext("Properties not allowed for inheriting\n"));
		usage(B_FALSE);
	}

	argc -= optind;
	argv += optind;

	if (argc < 1) {
		(void) fprintf(stderr, gettext("Missing dataset argument\n"));
		usage(B_FALSE);
	}

	if (argc > 1) {
		(void) fprintf(stderr, gettext("Too many arguments\n"));
		usage(B_FALSE);
	}

	zhp = zfs_open(g_zfs, argv[argc - 1],
	    ZFS_TYPE_FILESYSTEM | ZFS_TYPE_VOLUME);
	if (zhp == NULL)
		usage(B_FALSE);

	if (loadkey) {
		keystatus = zfs_prop_get_int(zhp, ZFS_PROP_KEYSTATUS);
		if (keystatus != ZFS_KEYSTATUS_AVAILABLE) {
			ret = zfs_crypto_load_key(zhp, B_FALSE, NULL);
			if (ret != 0) {
				nvlist_free(props);
				zfs_close(zhp);
				return (-1);
			}
		}

		/* refresh the properties so the new keystatus is visible */
		zfs_refresh_properties(zhp);
	}

	ret = zfs_crypto_rewrap(zhp, props, inheritkey);
	if (ret != 0) {
		nvlist_free(props);
		zfs_close(zhp);
		return (-1);
	}

	nvlist_free(props);
	zfs_close(zhp);
	return (0);
}

/*
 * 1) zfs project [-d|-r] <file|directory ...>
 *    List project ID and inherit flag of file(s) or directories.
 *    -d: List the directory itself, not its children.
 *    -r: List subdirectories recursively.
 *
 * 2) zfs project -C [-k] [-r] <file|directory ...>
 *    Clear project inherit flag and/or ID on the file(s) or directories.
 *    -k: Keep the project ID unchanged. If not specified, the project ID
 *	  will be reset as zero.
 *    -r: Clear on subdirectories recursively.
 *
 * 3) zfs project -c [-0] [-d|-r] [-p id] <file|directory ...>
 *    Check project ID and inherit flag on the file(s) or directories,
 *    report the outliers.
 *    -0: Print file name followed by a NUL instead of newline.
 *    -d: Check the directory itself, not its children.
 *    -p: Specify the referenced ID for comparing with the target file(s)
 *	  or directories' project IDs. If not specified, the target (top)
 *	  directory's project ID will be used as the referenced one.
 *    -r: Check subdirectories recursively.
 *
 * 4) zfs project [-p id] [-r] [-s] <file|directory ...>
 *    Set project ID and/or inherit flag on the file(s) or directories.
 *    -p: Set the project ID as the given id.
 *    -r: Set on subdirectory recursively. If not specify "-p" option,
 *	  it will use top-level directory's project ID as the given id,
 *	  then set both project ID and inherit flag on all descendants
 *	  of the top-level directory.
 *    -s: Set project inherit flag.
 */
static int
zfs_do_project(int argc, char **argv)
{
	zfs_project_control_t zpc = {
		.zpc_expected_projid = ZFS_INVALID_PROJID,
		.zpc_op = ZFS_PROJECT_OP_DEFAULT,
		.zpc_dironly = B_FALSE,
		.zpc_keep_projid = B_FALSE,
		.zpc_newline = B_TRUE,
		.zpc_recursive = B_FALSE,
		.zpc_set_flag = B_FALSE,
	};
	int ret = 0, c;

	if (argc < 2)
		usage(B_FALSE);

	while ((c = getopt(argc, argv, "0Ccdkp:rs")) != -1) {
		switch (c) {
		case '0':
			zpc.zpc_newline = B_FALSE;
			break;
		case 'C':
			if (zpc.zpc_op != ZFS_PROJECT_OP_DEFAULT) {
				(void) fprintf(stderr, gettext("cannot "
				    "specify '-C' '-c' '-s' together\n"));
				usage(B_FALSE);
			}

			zpc.zpc_op = ZFS_PROJECT_OP_CLEAR;
			break;
		case 'c':
			if (zpc.zpc_op != ZFS_PROJECT_OP_DEFAULT) {
				(void) fprintf(stderr, gettext("cannot "
				    "specify '-C' '-c' '-s' together\n"));
				usage(B_FALSE);
			}

			zpc.zpc_op = ZFS_PROJECT_OP_CHECK;
			break;
		case 'd':
			zpc.zpc_dironly = B_TRUE;
			/* overwrite "-r" option */
			zpc.zpc_recursive = B_FALSE;
			break;
		case 'k':
			zpc.zpc_keep_projid = B_TRUE;
			break;
		case 'p': {
			char *endptr;

			errno = 0;
			zpc.zpc_expected_projid = strtoull(optarg, &endptr, 0);
			if (errno != 0 || *endptr != '\0') {
				(void) fprintf(stderr,
				    gettext("project ID must be less than "
				    "%u\n"), UINT32_MAX);
				usage(B_FALSE);
			}
			if (zpc.zpc_expected_projid >= UINT32_MAX) {
				(void) fprintf(stderr,
				    gettext("invalid project ID\n"));
				usage(B_FALSE);
			}
			break;
		}
		case 'r':
			zpc.zpc_recursive = B_TRUE;
			/* overwrite "-d" option */
			zpc.zpc_dironly = B_FALSE;
			break;
		case 's':
			if (zpc.zpc_op != ZFS_PROJECT_OP_DEFAULT) {
				(void) fprintf(stderr, gettext("cannot "
				    "specify '-C' '-c' '-s' together\n"));
				usage(B_FALSE);
			}

			zpc.zpc_set_flag = B_TRUE;
			zpc.zpc_op = ZFS_PROJECT_OP_SET;
			break;
		default:
			(void) fprintf(stderr, gettext("invalid option '%c'\n"),
			    optopt);
			usage(B_FALSE);
		}
	}

	if (zpc.zpc_op == ZFS_PROJECT_OP_DEFAULT) {
		if (zpc.zpc_expected_projid != ZFS_INVALID_PROJID)
			zpc.zpc_op = ZFS_PROJECT_OP_SET;
		else
			zpc.zpc_op = ZFS_PROJECT_OP_LIST;
	}

	switch (zpc.zpc_op) {
	case ZFS_PROJECT_OP_LIST:
		if (zpc.zpc_keep_projid) {
			(void) fprintf(stderr,
			    gettext("'-k' is only valid together with '-C'\n"));
			usage(B_FALSE);
		}
		if (!zpc.zpc_newline) {
			(void) fprintf(stderr,
			    gettext("'-0' is only valid together with '-c'\n"));
			usage(B_FALSE);
		}
		break;
	case ZFS_PROJECT_OP_CHECK:
		if (zpc.zpc_keep_projid) {
			(void) fprintf(stderr,
			    gettext("'-k' is only valid together with '-C'\n"));
			usage(B_FALSE);
		}
		break;
	case ZFS_PROJECT_OP_CLEAR:
		if (zpc.zpc_dironly) {
			(void) fprintf(stderr,
			    gettext("'-d' is useless together with '-C'\n"));
			usage(B_FALSE);
		}
		if (!zpc.zpc_newline) {
			(void) fprintf(stderr,
			    gettext("'-0' is only valid together with '-c'\n"));
			usage(B_FALSE);
		}
		if (zpc.zpc_expected_projid != ZFS_INVALID_PROJID) {
			(void) fprintf(stderr,
			    gettext("'-p' is useless together with '-C'\n"));
			usage(B_FALSE);
		}
		break;
	case ZFS_PROJECT_OP_SET:
		if (zpc.zpc_dironly) {
			(void) fprintf(stderr,
			    gettext("'-d' is useless for set project ID and/or "
			    "inherit flag\n"));
			usage(B_FALSE);
		}
		if (zpc.zpc_keep_projid) {
			(void) fprintf(stderr,
			    gettext("'-k' is only valid together with '-C'\n"));
			usage(B_FALSE);
		}
		if (!zpc.zpc_newline) {
			(void) fprintf(stderr,
			    gettext("'-0' is only valid together with '-c'\n"));
			usage(B_FALSE);
		}
		break;
	default:
		ASSERT(0);
		break;
	}

	argv += optind;
	argc -= optind;
	if (argc == 0) {
		(void) fprintf(stderr,
		    gettext("missing file or directory target(s)\n"));
		usage(B_FALSE);
	}

	for (int i = 0; i < argc; i++) {
		int err;

		err = zfs_project_handle(argv[i], &zpc);
		if (err && !ret)
			ret = err;
	}

	return (ret);
}

int
main(int argc, char **argv)
{
	int ret = 0;
	int i;
	char *progname;
	char *cmdname;

	(void) setlocale(LC_ALL, "");
	(void) textdomain(TEXT_DOMAIN);

	opterr = 0;

	if ((g_zfs = libzfs_init()) == NULL) {
		(void) fprintf(stderr, gettext("internal error: failed to "
		    "initialize ZFS library\n"));
		return (1);
	}

	zfs_save_arguments(argc, argv, history_str, sizeof (history_str));

	libzfs_print_on_error(g_zfs, B_TRUE);

	if ((mnttab_file = fopen(MNTTAB, "r")) == NULL) {
		(void) fprintf(stderr, gettext("internal error: unable to "
		    "open %s\n"), MNTTAB);
		return (1);
	}

	/*
	 * This command also doubles as the /etc/fs mount and unmount program.
	 * Determine if we should take this behavior based on argv[0].
	 */
	progname = basename(argv[0]);
	if (strcmp(progname, "mount") == 0) {
		ret = manual_mount(argc, argv);
	} else if (strcmp(progname, "umount") == 0) {
		ret = manual_unmount(argc, argv);
	} else {
		/*
		 * Make sure the user has specified some command.
		 */
		if (argc < 2) {
			(void) fprintf(stderr, gettext("missing command\n"));
			usage(B_FALSE);
		}

		cmdname = argv[1];

		/*
		 * The 'umount' command is an alias for 'unmount'
		 */
		if (strcmp(cmdname, "umount") == 0)
			cmdname = "unmount";

		/*
		 * The 'recv' command is an alias for 'receive'
		 */
		if (strcmp(cmdname, "recv") == 0)
			cmdname = "receive";

		/*
		 * The 'snap' command is an alias for 'snapshot'
		 */
		if (strcmp(cmdname, "snap") == 0)
			cmdname = "snapshot";

		/*
		 * Special case '-?'
		 */
		if (strcmp(cmdname, "-?") == 0)
			usage(B_TRUE);

		/*
		 * Run the appropriate command.
		 */
		libzfs_mnttab_cache(g_zfs, B_TRUE);
		if (find_command_idx(cmdname, &i) == 0) {
			current_command = &command_table[i];
			ret = command_table[i].func(argc - 1, argv + 1);
		} else if (strchr(cmdname, '=') != NULL) {
			verify(find_command_idx("set", &i) == 0);
			current_command = &command_table[i];
			ret = command_table[i].func(argc, argv);
		} else {
			(void) fprintf(stderr, gettext("unrecognized "
			    "command '%s'\n"), cmdname);
			usage(B_FALSE);
		}
		libzfs_mnttab_cache(g_zfs, B_FALSE);
	}

	(void) fclose(mnttab_file);

	if (ret == 0 && log_history)
		(void) zpool_log_history(g_zfs, history_str);

	libzfs_fini(g_zfs);

	/*
	 * The 'ZFS_ABORT' environment variable causes us to dump core on exit
	 * for the purposes of running ::findleaks.
	 */
	if (getenv("ZFS_ABORT") != NULL) {
		(void) printf("dumping core by request\n");
		abort();
	}

	return (ret);
}<|MERGE_RESOLUTION|>--- conflicted
+++ resolved
@@ -694,7 +694,8 @@
 }
 
 static int
-zfs_mount_and_share(libzfs_handle_t *hdl, const char *dataset, zfs_type_t type)
+zfs_mount_and_share(libzfs_handle_t *hdl, const char *dataset, zfs_type_t type,
+    boolean_t keeptrying)
 {
 	zfs_handle_t *zhp = NULL;
 	int ret = 0;
@@ -722,11 +723,17 @@
 	 */
 	if (zfs_prop_valid_for_type(ZFS_PROP_CANMOUNT, type, B_FALSE) &&
 	    zfs_prop_get_int(zhp, ZFS_PROP_CANMOUNT) == ZFS_CANMOUNT_ON) {
-		if (zfs_mount(zhp, NULL, 0) != 0) {
-			(void) fprintf(stderr, gettext("filesystem "
-			    "successfully created, but not mounted\n"));
-			ret = 1;
-		} else if (zfs_share(zhp) != 0) {
+		ret = 0;
+		while (zfs_mount(zhp, NULL, 0) != 0) {
+			/* Only persist on -F clone operations, per OS-993. */
+			if (!keeptrying || errno != EBUSY) {
+				(void) fprintf(stderr, gettext("filesystem "
+				    "successfully created, but not mounted\n"));
+				ret = 1;
+				break; /* out of while loop */
+			}
+		}
+		if (ret == 0 && zfs_share(zhp) != 0) {
 			(void) fprintf(stderr, gettext("filesystem "
 			    "successfully created, but not shared\n"));
 			ret = 1;
@@ -830,41 +837,13 @@
 
 	/* create the mountpoint if necessary */
 	if (ret == 0) {
-<<<<<<< HEAD
-		zfs_handle_t *clone;
-
-		clone = zfs_open(g_zfs, argv[1], ZFS_TYPE_DATASET);
-		if (clone != NULL) {
-			/*
-			 * If the user doesn't want the dataset
-			 * automatically mounted, then skip the mount/share
-			 * step.
-			 */
-			if (should_auto_mount(clone)) {
-				while ((ret = zfs_mount(clone, NULL, 0)) != 0) {
-					if (!keeptrying || errno != EBUSY) {
-						(void) fprintf(stderr,
-						    gettext("clone "
-						    "successfully created, "
-						    "but not mounted\n"));
-						break;
-					}
-				}
-				if (ret == 0 && (ret = zfs_share(clone)) != 0) {
-					(void) fprintf(stderr, gettext("clone "
-					    "successfully created, "
-					    "but not shared\n"));
-				}
-			}
-			zfs_close(clone);
-=======
 		if (log_history) {
 			(void) zpool_log_history(g_zfs, history_str);
 			log_history = B_FALSE;
->>>>>>> 9a1586db
-		}
-
-		ret = zfs_mount_and_share(g_zfs, argv[1], ZFS_TYPE_DATASET);
+		}
+
+		ret = zfs_mount_and_share(g_zfs, argv[1], ZFS_TYPE_DATASET,
+		    keeptrying);
 	}
 
 	zfs_close(zhp);
@@ -907,12 +886,8 @@
 zfs_do_create(int argc, char **argv)
 {
 	zfs_type_t type = ZFS_TYPE_FILESYSTEM;
-<<<<<<< HEAD
-	zfs_handle_t *zhp = NULL;
 	zpool_handle_t *zpool_handle = NULL;
 	nvlist_t *real_props = NULL;
-=======
->>>>>>> 9a1586db
 	uint64_t volsize = 0;
 	int c;
 	boolean_t noreserve = B_FALSE;
@@ -1126,7 +1101,7 @@
 		log_history = B_FALSE;
 	}
 
-	ret = zfs_mount_and_share(g_zfs, argv[0], ZFS_TYPE_DATASET);
+	ret = zfs_mount_and_share(g_zfs, argv[0], ZFS_TYPE_DATASET, B_FALSE);
 error:
 	nvlist_free(props);
 	return (ret);
