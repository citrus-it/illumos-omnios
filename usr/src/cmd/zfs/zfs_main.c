/*
 * CDDL HEADER START
 *
 * The contents of this file are subject to the terms of the
 * Common Development and Distribution License (the "License").
 * You may not use this file except in compliance with the License.
 *
 * You can obtain a copy of the license at usr/src/OPENSOLARIS.LICENSE
 * or http://www.opensolaris.org/os/licensing.
 * See the License for the specific language governing permissions
 * and limitations under the License.
 *
 * When distributing Covered Code, include this CDDL HEADER in each
 * file and include the License file at usr/src/OPENSOLARIS.LICENSE.
 * If applicable, add the following below this CDDL HEADER, with the
 * fields enclosed by brackets "[]" replaced with your own identifying
 * information: Portions Copyright [yyyy] [name of copyright owner]
 *
 * CDDL HEADER END
 */

/*
 * Copyright (c) 2005, 2010, Oracle and/or its affiliates. All rights reserved.
 * Copyright (c) 2011, 2015 by Delphix. All rights reserved.
 * Copyright 2012 Milan Jurik. All rights reserved.
 * Copyright (c) 2012, Joyent, Inc. All rights reserved.
 * Copyright (c) 2013 Steven Hartland.  All rights reserved.
<<<<<<< HEAD
 * Copyright 2015 Nexenta Systems, Inc.  All rights reserved.
=======
 * Copyright 2013 Nexenta Systems, Inc.  All rights reserved.
 * Copyright (c) 2014 Integros [integros.com]
 * Copyright 2016 Igor Kozhukhov <ikozhukhov@gmail.com>.
>>>>>>> 6e7bd672
 */

#include <assert.h>
#include <ctype.h>
#include <errno.h>
#include <libgen.h>
#include <libintl.h>
#include <libuutil.h>
#include <libnvpair.h>
#include <locale.h>
#include <stddef.h>
#include <stdio.h>
#include <stdlib.h>
#include <strings.h>
#include <unistd.h>
#include <fcntl.h>
#include <zone.h>
#include <grp.h>
#include <pwd.h>
#include <signal.h>
#include <sys/list.h>
#include <sys/mkdev.h>
#include <sys/mntent.h>
#include <sys/mnttab.h>
#include <sys/mount.h>
#include <sys/stat.h>
#include <sys/fs/zfs.h>
#include <sys/types.h>
#include <time.h>

#include <libzfs.h>
#include <libzfs_core.h>
#include <zfs_prop.h>
#include <zfs_deleg.h>
#include <libuutil.h>
#include <aclutils.h>
#include <directory.h>
#include <idmap.h>

#include "zfs_iter.h"
#include "zfs_util.h"
#include "zfs_comutil.h"

libzfs_handle_t *g_zfs;

static FILE *mnttab_file;
static char history_str[HIS_MAX_RECORD_LEN];
static boolean_t log_history = B_TRUE;

static int zfs_do_clone(int argc, char **argv);
static int zfs_do_create(int argc, char **argv);
static int zfs_do_destroy(int argc, char **argv);
static int zfs_do_get(int argc, char **argv);
static int zfs_do_inherit(int argc, char **argv);
static int zfs_do_list(int argc, char **argv);
static int zfs_do_mount(int argc, char **argv);
static int zfs_do_rename(int argc, char **argv);
static int zfs_do_rollback(int argc, char **argv);
static int zfs_do_set(int argc, char **argv);
static int zfs_do_upgrade(int argc, char **argv);
static int zfs_do_snapshot(int argc, char **argv);
static int zfs_do_unmount(int argc, char **argv);
static int zfs_do_share(int argc, char **argv);
static int zfs_do_unshare(int argc, char **argv);
static int zfs_do_send(int argc, char **argv);
static int zfs_do_receive(int argc, char **argv);
static int zfs_do_promote(int argc, char **argv);
static int zfs_do_userspace(int argc, char **argv);
static int zfs_do_allow(int argc, char **argv);
static int zfs_do_unallow(int argc, char **argv);
static int zfs_do_hold(int argc, char **argv);
static int zfs_do_holds(int argc, char **argv);
static int zfs_do_release(int argc, char **argv);
static int zfs_do_diff(int argc, char **argv);
static int zfs_do_bookmark(int argc, char **argv);

/*
 * Enable a reasonable set of defaults for libumem debugging on DEBUG builds.
 */

#ifdef DEBUG
const char *
_umem_debug_init(void)
{
	return ("default,verbose"); /* $UMEM_DEBUG setting */
}

const char *
_umem_logging_init(void)
{
	return ("fail,contents"); /* $UMEM_LOGGING setting */
}
#endif

typedef enum {
	HELP_CLONE,
	HELP_CREATE,
	HELP_DESTROY,
	HELP_GET,
	HELP_INHERIT,
	HELP_UPGRADE,
	HELP_LIST,
	HELP_MOUNT,
	HELP_PROMOTE,
	HELP_RECEIVE,
	HELP_RENAME,
	HELP_ROLLBACK,
	HELP_SEND,
	HELP_SET,
	HELP_SHARE,
	HELP_SNAPSHOT,
	HELP_UNMOUNT,
	HELP_UNSHARE,
	HELP_ALLOW,
	HELP_UNALLOW,
	HELP_USERSPACE,
	HELP_GROUPSPACE,
	HELP_HOLD,
	HELP_HOLDS,
	HELP_RELEASE,
	HELP_DIFF,
	HELP_BOOKMARK,
} zfs_help_t;

typedef struct zfs_command {
	const char	*name;
	int		(*func)(int argc, char **argv);
	zfs_help_t	usage;
} zfs_command_t;

/*
 * Master command table.  Each ZFS command has a name, associated function, and
 * usage message.  The usage messages need to be internationalized, so we have
 * to have a function to return the usage message based on a command index.
 *
 * These commands are organized according to how they are displayed in the usage
 * message.  An empty command (one with a NULL name) indicates an empty line in
 * the generic usage message.
 */
static zfs_command_t command_table[] = {
	{ "create",	zfs_do_create,		HELP_CREATE		},
	{ "destroy",	zfs_do_destroy,		HELP_DESTROY		},
	{ NULL },
	{ "snapshot",	zfs_do_snapshot,	HELP_SNAPSHOT		},
	{ "rollback",	zfs_do_rollback,	HELP_ROLLBACK		},
	{ "clone",	zfs_do_clone,		HELP_CLONE		},
	{ "promote",	zfs_do_promote,		HELP_PROMOTE		},
	{ "rename",	zfs_do_rename,		HELP_RENAME		},
	{ "bookmark",	zfs_do_bookmark,	HELP_BOOKMARK		},
	{ NULL },
	{ "list",	zfs_do_list,		HELP_LIST		},
	{ NULL },
	{ "set",	zfs_do_set,		HELP_SET		},
	{ "get",	zfs_do_get,		HELP_GET		},
	{ "inherit",	zfs_do_inherit,		HELP_INHERIT		},
	{ "upgrade",	zfs_do_upgrade,		HELP_UPGRADE		},
	{ "userspace",	zfs_do_userspace,	HELP_USERSPACE		},
	{ "groupspace",	zfs_do_userspace,	HELP_GROUPSPACE		},
	{ NULL },
	{ "mount",	zfs_do_mount,		HELP_MOUNT		},
	{ "unmount",	zfs_do_unmount,		HELP_UNMOUNT		},
	{ "share",	zfs_do_share,		HELP_SHARE		},
	{ "unshare",	zfs_do_unshare,		HELP_UNSHARE		},
	{ NULL },
	{ "send",	zfs_do_send,		HELP_SEND		},
	{ "receive",	zfs_do_receive,		HELP_RECEIVE		},
	{ NULL },
	{ "allow",	zfs_do_allow,		HELP_ALLOW		},
	{ NULL },
	{ "unallow",	zfs_do_unallow,		HELP_UNALLOW		},
	{ NULL },
	{ "hold",	zfs_do_hold,		HELP_HOLD		},
	{ "holds",	zfs_do_holds,		HELP_HOLDS		},
	{ "release",	zfs_do_release,		HELP_RELEASE		},
	{ "diff",	zfs_do_diff,		HELP_DIFF		},
};

#define	NCOMMAND	(sizeof (command_table) / sizeof (command_table[0]))

zfs_command_t *current_command;

static const char *
get_usage(zfs_help_t idx)
{
	switch (idx) {
	case HELP_CLONE:
		return (gettext("\tclone [-p] [-o property=value] ... "
		    "<snapshot> <filesystem|volume>\n"));
	case HELP_CREATE:
		return (gettext("\tcreate [-p] [-o property=value] ... "
		    "<filesystem>\n"
		    "\tcreate [-ps] [-b blocksize] [-o property=value] ... "
		    "-V <size> <volume>\n"));
	case HELP_DESTROY:
		return (gettext("\tdestroy [-fnpRrv] <filesystem|volume>\n"
		    "\tdestroy [-dnpRrv] "
		    "<filesystem|volume>@<snap>[%<snap>][,...]\n"
		    "\tdestroy <filesystem|volume>#<bookmark>\n"));
	case HELP_GET:
		return (gettext("\tget [-rHp] [-d max] "
		    "[-o \"all\" | field[,...]]\n"
		    "\t    [-t type[,...]] [-s source[,...]]\n"
		    "\t    <\"all\" | property[,...]> "
		    "[filesystem|volume|snapshot] ...\n"));
	case HELP_INHERIT:
		return (gettext("\tinherit [-rS] <property> "
		    "<filesystem|volume|snapshot> ...\n"));
	case HELP_UPGRADE:
		return (gettext("\tupgrade [-v]\n"
		    "\tupgrade [-r] [-V version] <-a | filesystem ...>\n"));
	case HELP_LIST:
		return (gettext("\tlist [-Hp] [-r|-d max] [-o property[,...]] "
		    "[-s property]...\n\t    [-S property]... [-t type[,...]] "
		    "[filesystem|volume|snapshot|autosnapshot] ...\n"));
	case HELP_MOUNT:
		return (gettext("\tmount\n"
		    "\tmount [-vO] [-o opts] <-a | filesystem>\n"));
	case HELP_PROMOTE:
		return (gettext("\tpromote <clone-filesystem>\n"));
	case HELP_RECEIVE:
		return (gettext("\treceive [-vnsFu] <filesystem|volume|"
		    "snapshot>\n"
		    "\treceive [-vnsFu] [-d |-e] [-o <property=value>]... "
		    "[-x <property>]... [-l <filesystem|volume>] ...  "
		    "<filesystem|volume|snapshot>\n"
		    "\treceive -A <filesystem|volume>\n"));
	case HELP_RENAME:
		return (gettext("\trename [-f] <filesystem|volume|snapshot> "
		    "<filesystem|volume|snapshot>\n"
		    "\trename [-f] -p <filesystem|volume> <filesystem|volume>\n"
		    "\trename -r <snapshot> <snapshot>\n"));
	case HELP_ROLLBACK:
		return (gettext("\trollback [-rRf] <snapshot>\n"));
	case HELP_SEND:
		return (gettext("\tsend [-DnPpRvLes] [-[iI] snapshot] "
		    "<snapshot>\n"
		    "\tsend [-Le] [-i snapshot|bookmark] "
		    "<filesystem|volume|snapshot>\n"
		    "\tsend [-nvPe] -t <receive_resume_token>\n"));
	case HELP_SET:
		return (gettext("\tset <property=value> ... "
		    "<filesystem|volume|snapshot> ...\n"));
	case HELP_SHARE:
		return (gettext("\tshare <-a | filesystem>\n"));
	case HELP_SNAPSHOT:
		return (gettext("\tsnapshot [-r] [-o property=value] ... "
		    "<filesystem|volume>@<snap> ...\n"));
	case HELP_UNMOUNT:
		return (gettext("\tunmount [-f] "
		    "<-a | filesystem|mountpoint>\n"));
	case HELP_UNSHARE:
		return (gettext("\tunshare "
		    "<-a | filesystem|mountpoint>\n"));
	case HELP_ALLOW:
		return (gettext("\tallow <filesystem|volume>\n"
		    "\tallow [-ldug] "
		    "<\"everyone\"|user|group>[,...] <perm|@setname>[,...]\n"
		    "\t    <filesystem|volume>\n"
		    "\tallow [-ld] -e <perm|@setname>[,...] "
		    "<filesystem|volume>\n"
		    "\tallow -c <perm|@setname>[,...] <filesystem|volume>\n"
		    "\tallow -s @setname <perm|@setname>[,...] "
		    "<filesystem|volume>\n"));
	case HELP_UNALLOW:
		return (gettext("\tunallow [-rldug] "
		    "<\"everyone\"|user|group>[,...]\n"
		    "\t    [<perm|@setname>[,...]] <filesystem|volume>\n"
		    "\tunallow [-rld] -e [<perm|@setname>[,...]] "
		    "<filesystem|volume>\n"
		    "\tunallow [-r] -c [<perm|@setname>[,...]] "
		    "<filesystem|volume>\n"
		    "\tunallow [-r] -s @setname [<perm|@setname>[,...]] "
		    "<filesystem|volume>\n"));
	case HELP_USERSPACE:
		return (gettext("\tuserspace [-Hinp] [-o field[,...]] "
		    "[-s field] ...\n"
		    "\t    [-S field] ... [-t type[,...]] "
		    "<filesystem|snapshot>\n"));
	case HELP_GROUPSPACE:
		return (gettext("\tgroupspace [-Hinp] [-o field[,...]] "
		    "[-s field] ...\n"
		    "\t    [-S field] ... [-t type[,...]] "
		    "<filesystem|snapshot>\n"));
	case HELP_HOLD:
		return (gettext("\thold [-r] <tag> <snapshot> ...\n"));
	case HELP_HOLDS:
		return (gettext("\tholds [-r] <snapshot> ...\n"));
	case HELP_RELEASE:
		return (gettext("\trelease [-r] <tag> <snapshot> ...\n"));
	case HELP_DIFF:
		return (gettext("\tdiff [-FHt] <snapshot> "
		    "[snapshot|filesystem]\n"));
	case HELP_BOOKMARK:
		return (gettext("\tbookmark <snapshot> <bookmark>\n"));
	}

	abort();
	/* NOTREACHED */
}

void
nomem(void)
{
	(void) fprintf(stderr, gettext("internal error: out of memory\n"));
	exit(1);
}

/*
 * Utility function to guarantee malloc() success.
 */

void *
safe_malloc(size_t size)
{
	void *data;

	if ((data = calloc(1, size)) == NULL)
		nomem();

	return (data);
}

static char *
safe_strdup(char *str)
{
	char *dupstr = strdup(str);

	if (dupstr == NULL)
		nomem();

	return (dupstr);
}

/*
 * Callback routine that will print out information for each of
 * the properties.
 */
static int
usage_prop_cb(int prop, void *cb)
{
	FILE *fp = cb;

	(void) fprintf(fp, "\t%-15s ", zfs_prop_to_name(prop));

	if (zfs_prop_readonly(prop))
		(void) fprintf(fp, " NO    ");
	else
		(void) fprintf(fp, "YES    ");

	if (zfs_prop_inheritable(prop))
		(void) fprintf(fp, "  YES   ");
	else
		(void) fprintf(fp, "   NO   ");

	if (zfs_prop_values(prop) == NULL)
		(void) fprintf(fp, "-\n");
	else
		(void) fprintf(fp, "%s\n", zfs_prop_values(prop));

	return (ZPROP_CONT);
}

/*
 * Display usage message.  If we're inside a command, display only the usage for
 * that command.  Otherwise, iterate over the entire command table and display
 * a complete usage message.
 */
static void
usage(boolean_t requested)
{
	int i;
	boolean_t show_properties = B_FALSE;
	FILE *fp = requested ? stdout : stderr;

	if (current_command == NULL) {

		(void) fprintf(fp, gettext("usage: zfs command args ...\n"));
		(void) fprintf(fp,
		    gettext("where 'command' is one of the following:\n\n"));

		for (i = 0; i < NCOMMAND; i++) {
			if (command_table[i].name == NULL)
				(void) fprintf(fp, "\n");
			else
				(void) fprintf(fp, "%s",
				    get_usage(command_table[i].usage));
		}

		(void) fprintf(fp, gettext("\nEach dataset is of the form: "
		    "pool/[dataset/]*dataset[@name]\n"));
	} else {
		(void) fprintf(fp, gettext("usage:\n"));
		(void) fprintf(fp, "%s", get_usage(current_command->usage));
	}

	if (current_command != NULL &&
	    (strcmp(current_command->name, "set") == 0 ||
	    strcmp(current_command->name, "get") == 0 ||
	    strcmp(current_command->name, "inherit") == 0 ||
	    strcmp(current_command->name, "list") == 0))
		show_properties = B_TRUE;

	if (show_properties) {
		(void) fprintf(fp,
		    gettext("\nThe following properties are supported:\n"));

		(void) fprintf(fp, "\n\t%-14s %s  %s   %s\n\n",
		    "PROPERTY", "EDIT", "INHERIT", "VALUES");

		/* Iterate over all properties */
		(void) zprop_iter(usage_prop_cb, fp, B_FALSE, B_TRUE,
		    ZFS_TYPE_DATASET);

		(void) fprintf(fp, "\t%-15s ", "userused@...");
		(void) fprintf(fp, " NO       NO   <size>\n");
		(void) fprintf(fp, "\t%-15s ", "groupused@...");
		(void) fprintf(fp, " NO       NO   <size>\n");
		(void) fprintf(fp, "\t%-15s ", "userquota@...");
		(void) fprintf(fp, "YES       NO   <size> | none\n");
		(void) fprintf(fp, "\t%-15s ", "groupquota@...");
		(void) fprintf(fp, "YES       NO   <size> | none\n");
		(void) fprintf(fp, "\t%-15s ", "written@<snap>");
		(void) fprintf(fp, " NO       NO   <size>\n");

		(void) fprintf(fp, gettext("\nSizes are specified in bytes "
		    "with standard units such as K, M, G, etc.\n"));
		(void) fprintf(fp, gettext("\nUser-defined properties can "
		    "be specified by using a name containing a colon (:).\n"));
		(void) fprintf(fp, gettext("\nThe {user|group}{used|quota}@ "
		    "properties must be appended with\n"
		    "a user or group specifier of one of these forms:\n"
		    "    POSIX name      (eg: \"matt\")\n"
		    "    POSIX id        (eg: \"126829\")\n"
		    "    SMB name@domain (eg: \"matt@sun\")\n"
		    "    SMB SID         (eg: \"S-1-234-567-89\")\n"));
	} else {
		(void) fprintf(fp,
		    gettext("\nFor the property list, run: %s\n"),
		    "zfs set|get");
		(void) fprintf(fp,
		    gettext("\nFor the delegated permission list, run: %s\n"),
		    "zfs allow|unallow");
	}

	/*
	 * See comments at end of main().
	 */
	if (getenv("ZFS_ABORT") != NULL) {
		(void) printf("dumping core by request\n");
		abort();
	}

	exit(requested ? 0 : 2);
}

/*
 * Add parameter to the list if it's not in there already
 */
static void
add_unique_option(nvlist_t *props, char *propname)
{
	if (nvlist_lookup_string(props, propname, NULL) != 0) {
		if (nvlist_add_boolean(props, propname) != 0) {
			nomem();
		}
	}
}

/*
 * Take a property=value argument string and add it to the given nvlist.
 * Modifies the argument inplace.
 */
static int
parseprop(nvlist_t *props, char *propname)
{
	char *propval, *strval;

	if ((propval = strchr(propname, '=')) == NULL) {
		(void) fprintf(stderr, gettext("missing "
		    "'=' for property=value argument\n"));
		return (-1);
	}
	*propval = '\0';
	propval++;
	if (nvlist_lookup_string(props, propname, &strval) == 0) {
		(void) fprintf(stderr, gettext("property '%s' "
		    "specified multiple times\n"), propname);
		return (-1);
	}
	if (nvlist_add_string(props, propname, propval) != 0)
		nomem();
	return (0);
}

static int
parse_depth(char *opt, int *flags)
{
	char *tmp;
	int depth;

	depth = (int)strtol(opt, &tmp, 0);
	if (*tmp) {
		(void) fprintf(stderr,
		    gettext("%s is not an integer\n"), opt);
		usage(B_FALSE);
	}
	if (depth < 0) {
		(void) fprintf(stderr,
		    gettext("Depth can not be negative.\n"));
		usage(B_FALSE);
	}
	*flags |= (ZFS_ITER_DEPTH_LIMIT|ZFS_ITER_RECURSE);
	return (depth);
}

#define	PROGRESS_DELAY 2		/* seconds */

static char *pt_reverse = "\b\b\b\b\b\b\b\b\b\b\b\b\b\b\b\b\b\b\b\b\b\b\b\b\b";
static time_t pt_begin;
static char *pt_header = NULL;
static boolean_t pt_shown;

static void
start_progress_timer(void)
{
	pt_begin = time(NULL) + PROGRESS_DELAY;
	pt_shown = B_FALSE;
}

static void
set_progress_header(char *header)
{
	assert(pt_header == NULL);
	pt_header = safe_strdup(header);
	if (pt_shown) {
		(void) printf("%s: ", header);
		(void) fflush(stdout);
	}
}

static void
update_progress(char *update)
{
	if (!pt_shown && time(NULL) > pt_begin) {
		int len = strlen(update);

		(void) printf("%s: %s%*.*s", pt_header, update, len, len,
		    pt_reverse);
		(void) fflush(stdout);
		pt_shown = B_TRUE;
	} else if (pt_shown) {
		int len = strlen(update);

		(void) printf("%s%*.*s", update, len, len, pt_reverse);
		(void) fflush(stdout);
	}
}

static void
finish_progress(char *done)
{
	if (pt_shown) {
		(void) printf("%s\n", done);
		(void) fflush(stdout);
	}
	free(pt_header);
	pt_header = NULL;
}

/*
 * Check if the dataset is mountable and should be automatically mounted.
 */
static boolean_t
should_auto_mount(zfs_handle_t *zhp)
{
	if (!zfs_prop_valid_for_type(ZFS_PROP_CANMOUNT, zfs_get_type(zhp)))
		return (B_FALSE);
	return (zfs_prop_get_int(zhp, ZFS_PROP_CANMOUNT) == ZFS_CANMOUNT_ON);
}

/*
 * zfs clone [-p] [-o prop=value] ... <snap> <fs | vol>
 *
 * Given an existing dataset, create a writable copy whose initial contents
 * are the same as the source.  The newly created dataset maintains a
 * dependency on the original; the original cannot be destroyed so long as
 * the clone exists.
 *
 * The '-p' flag creates all the non-existing ancestors of the target first.
 */
static int
zfs_do_clone(int argc, char **argv)
{
	zfs_handle_t *zhp = NULL;
	boolean_t parents = B_FALSE;
	nvlist_t *props;
	int ret = 0;
	int c;

	if (nvlist_alloc(&props, NV_UNIQUE_NAME, 0) != 0)
		nomem();

	/* check options */
	while ((c = getopt(argc, argv, "o:p")) != -1) {
		switch (c) {
		case 'o':
			if (parseprop(props, optarg) != 0)
				return (1);
			break;
		case 'p':
			parents = B_TRUE;
			break;
		case '?':
			(void) fprintf(stderr, gettext("invalid option '%c'\n"),
			    optopt);
			goto usage;
		}
	}

	argc -= optind;
	argv += optind;

	/* check number of arguments */
	if (argc < 1) {
		(void) fprintf(stderr, gettext("missing source dataset "
		    "argument\n"));
		goto usage;
	}
	if (argc < 2) {
		(void) fprintf(stderr, gettext("missing target dataset "
		    "argument\n"));
		goto usage;
	}
	if (argc > 2) {
		(void) fprintf(stderr, gettext("too many arguments\n"));
		goto usage;
	}

	/* open the source dataset */
	if ((zhp = zfs_open(g_zfs, argv[0], ZFS_TYPE_SNAPSHOT)) == NULL)
		return (1);

	if (parents && zfs_name_valid(argv[1], ZFS_TYPE_FILESYSTEM |
	    ZFS_TYPE_VOLUME)) {
		/*
		 * Now create the ancestors of the target dataset.  If the
		 * target already exists and '-p' option was used we should not
		 * complain.
		 */
		if (zfs_dataset_exists(g_zfs, argv[1], ZFS_TYPE_FILESYSTEM |
		    ZFS_TYPE_VOLUME))
			return (0);
		if (zfs_create_ancestors(g_zfs, argv[1]) != 0)
			return (1);
	}

	/* pass to libzfs */
	ret = zfs_clone(zhp, argv[1], props);

	/* create the mountpoint if necessary */
	if (ret == 0) {
		zfs_handle_t *clone;

		clone = zfs_open(g_zfs, argv[1], ZFS_TYPE_DATASET);
		if (clone != NULL) {
			/*
			 * If the user doesn't want the dataset
			 * automatically mounted, then skip the mount/share
			 * step.
			 */
			if (should_auto_mount(clone)) {
				if ((ret = zfs_mount(clone, NULL, 0)) != 0) {
					(void) fprintf(stderr, gettext("clone "
					    "successfully created, "
					    "but not mounted\n"));
				} else if ((ret = zfs_share(clone)) != 0) {
					(void) fprintf(stderr, gettext("clone "
					    "successfully created, "
					    "but not shared\n"));
				}
			}
			zfs_close(clone);
		}
	}

	zfs_close(zhp);
	nvlist_free(props);

	return (!!ret);

usage:
	if (zhp)
		zfs_close(zhp);
	nvlist_free(props);
	usage(B_FALSE);
	return (-1);
}

/*
 * zfs create [-p] [-o prop=value] ... fs
 * zfs create [-ps] [-b blocksize] [-o prop=value] ... -V vol size
 *
 * Create a new dataset.  This command can be used to create filesystems
 * and volumes.  Snapshot creation is handled by 'zfs snapshot'.
 * For volumes, the user must specify a size to be used.
 *
 * The '-s' flag applies only to volumes, and indicates that we should not try
 * to set the reservation for this volume.  By default we set a reservation
 * equal to the size for any volume.  For pools with SPA_VERSION >=
 * SPA_VERSION_REFRESERVATION, we set a refreservation instead.
 *
 * The '-p' flag creates all the non-existing ancestors of the target first.
 */
static int
zfs_do_create(int argc, char **argv)
{
	zfs_type_t type = ZFS_TYPE_FILESYSTEM;
	zfs_handle_t *zhp = NULL;
	uint64_t volsize = 0;
	int c;
	boolean_t noreserve = B_FALSE;
	boolean_t bflag = B_FALSE;
	boolean_t parents = B_FALSE;
	int ret = 1;
	nvlist_t *props;
	uint64_t intval;

	if (nvlist_alloc(&props, NV_UNIQUE_NAME, 0) != 0)
		nomem();

	/* check options */
	while ((c = getopt(argc, argv, ":V:b:so:p")) != -1) {
		switch (c) {
		case 'V':
			type = ZFS_TYPE_VOLUME;
			if (zfs_nicestrtonum(g_zfs, optarg, &intval) != 0) {
				(void) fprintf(stderr, gettext("bad volume "
				    "size '%s': %s\n"), optarg,
				    libzfs_error_description(g_zfs));
				goto error;
			}

			if (nvlist_add_uint64(props,
			    zfs_prop_to_name(ZFS_PROP_VOLSIZE), intval) != 0)
				nomem();
			volsize = intval;
			break;
		case 'p':
			parents = B_TRUE;
			break;
		case 'b':
			bflag = B_TRUE;
			if (zfs_nicestrtonum(g_zfs, optarg, &intval) != 0) {
				(void) fprintf(stderr, gettext("bad volume "
				    "block size '%s': %s\n"), optarg,
				    libzfs_error_description(g_zfs));
				goto error;
			}

			if (nvlist_add_uint64(props,
			    zfs_prop_to_name(ZFS_PROP_VOLBLOCKSIZE),
			    intval) != 0)
				nomem();
			break;
		case 'o':
			if (parseprop(props, optarg) != 0)
				goto error;
			break;
		case 's':
			noreserve = B_TRUE;
			break;
		case ':':
			(void) fprintf(stderr, gettext("missing size "
			    "argument\n"));
			goto badusage;
		case '?':
			(void) fprintf(stderr, gettext("invalid option '%c'\n"),
			    optopt);
			goto badusage;
		}
	}

	if ((bflag || noreserve) && type != ZFS_TYPE_VOLUME) {
		(void) fprintf(stderr, gettext("'-s' and '-b' can only be "
		    "used when creating a volume\n"));
		goto badusage;
	}

	argc -= optind;
	argv += optind;

	/* check number of arguments */
	if (argc == 0) {
		(void) fprintf(stderr, gettext("missing %s argument\n"),
		    zfs_type_to_name(type));
		goto badusage;
	}
	if (argc > 1) {
		(void) fprintf(stderr, gettext("too many arguments\n"));
		goto badusage;
	}

	if (type == ZFS_TYPE_VOLUME && !noreserve) {
		zpool_handle_t *zpool_handle;
		nvlist_t *real_props = NULL;
		uint64_t spa_version;
		char *p;
		zfs_prop_t resv_prop;
		char *strval;
		char msg[1024];

		if ((p = strchr(argv[0], '/')) != NULL)
			*p = '\0';
		zpool_handle = zpool_open(g_zfs, argv[0]);
		if (p != NULL)
			*p = '/';
		if (zpool_handle == NULL)
			goto error;
		spa_version = zpool_get_prop_int(zpool_handle,
		    ZPOOL_PROP_VERSION, NULL);
		if (spa_version >= SPA_VERSION_REFRESERVATION)
			resv_prop = ZFS_PROP_REFRESERVATION;
		else
			resv_prop = ZFS_PROP_RESERVATION;

		(void) snprintf(msg, sizeof (msg),
		    gettext("cannot create '%s'"), argv[0]);
		if (props && (real_props = zfs_valid_proplist(g_zfs, type,
		    props, 0, NULL, zpool_handle, msg)) == NULL) {
			zpool_close(zpool_handle);
			goto error;
		}
		zpool_close(zpool_handle);

		volsize = zvol_volsize_to_reservation(volsize, real_props);
		nvlist_free(real_props);

		if (nvlist_lookup_string(props, zfs_prop_to_name(resv_prop),
		    &strval) != 0) {
			if (nvlist_add_uint64(props,
			    zfs_prop_to_name(resv_prop), volsize) != 0) {
				nvlist_free(props);
				nomem();
			}
		}
	}

	if (parents && zfs_name_valid(argv[0], type)) {
		/*
		 * Now create the ancestors of target dataset.  If the target
		 * already exists and '-p' option was used we should not
		 * complain.
		 */
		if (zfs_dataset_exists(g_zfs, argv[0], type)) {
			ret = 0;
			goto error;
		}
		if (zfs_create_ancestors(g_zfs, argv[0]) != 0)
			goto error;
	}

	/* pass to libzfs */
	if (zfs_create(g_zfs, argv[0], type, props) != 0)
		goto error;

	if ((zhp = zfs_open(g_zfs, argv[0], ZFS_TYPE_DATASET)) == NULL)
		goto error;

	ret = 0;

	/*
	 * Mount and/or share the new filesystem as appropriate.  We provide a
	 * verbose error message to let the user know that their filesystem was
	 * in fact created, even if we failed to mount or share it.
	 * If the user doesn't want the dataset automatically mounted,
	 * then skip the mount/share step altogether.
	 */
	if (should_auto_mount(zhp)) {
		if (zfs_mount(zhp, NULL, 0) != 0) {
			(void) fprintf(stderr, gettext("filesystem "
			    "successfully created, but not mounted\n"));
			ret = 1;
		} else if (zfs_share(zhp) != 0) {
			(void) fprintf(stderr, gettext("filesystem "
			    "successfully created, but not shared\n"));
			ret = 1;
		}
	}

error:
	if (zhp)
		zfs_close(zhp);
	nvlist_free(props);
	return (ret);
badusage:
	nvlist_free(props);
	usage(B_FALSE);
	return (2);
}

/*
 * zfs destroy [-rRf] <fs, vol>
 * zfs destroy [-rRd] <snap>
 *
 *	-r	Recursively destroy all children
 *	-R	Recursively destroy all dependents, including clones
 *	-f	Force unmounting of any dependents
 *	-d	If we can't destroy now, mark for deferred destruction
 *
 * Destroys the given dataset.  By default, it will unmount any filesystems,
 * and refuse to destroy a dataset that has any dependents.  A dependent can
 * either be a child, or a clone of a child.
 */
typedef struct destroy_cbdata {
	boolean_t	cb_first;
	boolean_t	cb_force;
	boolean_t	cb_recurse;
	boolean_t	cb_error;
	boolean_t	cb_doclones;
	zfs_handle_t	*cb_target;
	boolean_t	cb_defer_destroy;
	boolean_t	cb_verbose;
	boolean_t	cb_parsable;
	boolean_t	cb_dryrun;
	nvlist_t	*cb_nvl;
	nvlist_t	*cb_batchedsnaps;

	/* first snap in contiguous run */
	char		*cb_firstsnap;
	/* previous snap in contiguous run */
	char		*cb_prevsnap;
	int64_t		cb_snapused;
	char		*cb_snapspec;
	char		*cb_bookmark;
} destroy_cbdata_t;

/*
 * Check for any dependents based on the '-r' or '-R' flags.
 */
static int
destroy_check_dependent(zfs_handle_t *zhp, void *data)
{
	destroy_cbdata_t *cbp = data;
	const char *tname = zfs_get_name(cbp->cb_target);
	const char *name = zfs_get_name(zhp);

	if (strncmp(tname, name, strlen(tname)) == 0 &&
	    (name[strlen(tname)] == '/' || name[strlen(tname)] == '@')) {
		/*
		 * This is a direct descendant, not a clone somewhere else in
		 * the hierarchy.
		 */
		if (cbp->cb_recurse)
			goto out;

		if (cbp->cb_first) {
			(void) fprintf(stderr, gettext("cannot destroy '%s': "
			    "%s has children\n"),
			    zfs_get_name(cbp->cb_target),
			    zfs_type_to_name(zfs_get_type(cbp->cb_target)));
			(void) fprintf(stderr, gettext("use '-r' to destroy "
			    "the following datasets:\n"));
			cbp->cb_first = B_FALSE;
			cbp->cb_error = B_TRUE;
		}

		(void) fprintf(stderr, "%s\n", zfs_get_name(zhp));
	} else {
		/*
		 * This is a clone.  We only want to report this if the '-r'
		 * wasn't specified, or the target is a snapshot.
		 */
		if (!cbp->cb_recurse &&
		    zfs_get_type(cbp->cb_target) != ZFS_TYPE_SNAPSHOT)
			goto out;

		if (cbp->cb_first) {
			(void) fprintf(stderr, gettext("cannot destroy '%s': "
			    "%s has dependent clones\n"),
			    zfs_get_name(cbp->cb_target),
			    zfs_type_to_name(zfs_get_type(cbp->cb_target)));
			(void) fprintf(stderr, gettext("use '-R' to destroy "
			    "the following datasets:\n"));
			cbp->cb_first = B_FALSE;
			cbp->cb_error = B_TRUE;
			cbp->cb_dryrun = B_TRUE;
		}

		(void) fprintf(stderr, "%s\n", zfs_get_name(zhp));
	}

out:
	zfs_close(zhp);
	return (0);
}

static int
destroy_callback(zfs_handle_t *zhp, void *data)
{
	destroy_cbdata_t *cb = data;
	const char *name = zfs_get_name(zhp);

	if (cb->cb_verbose) {
		if (cb->cb_parsable) {
			(void) printf("destroy\t%s\n", name);
		} else if (cb->cb_dryrun) {
			(void) printf(gettext("would destroy %s\n"),
			    name);
		} else {
			(void) printf(gettext("will destroy %s\n"),
			    name);
		}
	}

	/*
	 * Ignore pools (which we've already flagged as an error before getting
	 * here).
	 */
	if (strchr(zfs_get_name(zhp), '/') == NULL &&
	    zfs_get_type(zhp) == ZFS_TYPE_FILESYSTEM) {
		zfs_close(zhp);
		return (0);
	}
	if (cb->cb_dryrun) {
		zfs_close(zhp);
		return (0);
	}

	/*
	 * We batch up all contiguous snapshots (even of different
	 * filesystems) and destroy them with one ioctl.  We can't
	 * simply do all snap deletions and then all fs deletions,
	 * because we must delete a clone before its origin.
	 */
	if (zfs_get_type(zhp) == ZFS_TYPE_SNAPSHOT ||
	    zfs_get_type(zhp) == ZFS_TYPE_AUTOSNAP) {
		fnvlist_add_boolean(cb->cb_batchedsnaps, name);
	} else {
		int error = zfs_destroy_snaps_nvl(g_zfs,
		    cb->cb_batchedsnaps, B_FALSE);
		fnvlist_free(cb->cb_batchedsnaps);
		cb->cb_batchedsnaps = fnvlist_alloc();

		if (error != 0 ||
		    zfs_unmount(zhp, NULL, cb->cb_force ? MS_FORCE : 0) != 0 ||
		    zfs_destroy(zhp, cb->cb_defer_destroy) != 0) {
			zfs_close(zhp);
			return (-1);
		}
	}

	zfs_close(zhp);
	return (0);
}

static int
destroy_print_cb(zfs_handle_t *zhp, void *arg)
{
	destroy_cbdata_t *cb = arg;
	const char *name = zfs_get_name(zhp);
	int err = 0;

	if (nvlist_exists(cb->cb_nvl, name)) {
		if (cb->cb_firstsnap == NULL)
			cb->cb_firstsnap = strdup(name);
		if (cb->cb_prevsnap != NULL)
			free(cb->cb_prevsnap);
		/* this snap continues the current range */
		cb->cb_prevsnap = strdup(name);
		if (cb->cb_firstsnap == NULL || cb->cb_prevsnap == NULL)
			nomem();
		if (cb->cb_verbose) {
			if (cb->cb_parsable) {
				(void) printf("destroy\t%s\n", name);
			} else if (cb->cb_dryrun) {
				(void) printf(gettext("would destroy %s\n"),
				    name);
			} else {
				(void) printf(gettext("will destroy %s\n"),
				    name);
			}
		}
	} else if (cb->cb_firstsnap != NULL) {
		/* end of this range */
		uint64_t used = 0;
		err = lzc_snaprange_space(cb->cb_firstsnap,
		    cb->cb_prevsnap, &used);
		cb->cb_snapused += used;
		free(cb->cb_firstsnap);
		cb->cb_firstsnap = NULL;
		free(cb->cb_prevsnap);
		cb->cb_prevsnap = NULL;
	}
	zfs_close(zhp);
	return (err);
}

static int
destroy_print_snapshots(zfs_handle_t *fs_zhp, destroy_cbdata_t *cb)
{
	int err = 0;
	assert(cb->cb_firstsnap == NULL);
	assert(cb->cb_prevsnap == NULL);
	err = zfs_iter_snapshots_sorted(fs_zhp, destroy_print_cb, cb);
	if (cb->cb_firstsnap != NULL) {
		uint64_t used = 0;
		if (err == 0) {
			err = lzc_snaprange_space(cb->cb_firstsnap,
			    cb->cb_prevsnap, &used);
		}
		cb->cb_snapused += used;
		free(cb->cb_firstsnap);
		cb->cb_firstsnap = NULL;
		free(cb->cb_prevsnap);
		cb->cb_prevsnap = NULL;
	}
	return (err);
}

static int
snapshot_to_nvl_cb(zfs_handle_t *zhp, void *arg)
{
	destroy_cbdata_t *cb = arg;
	int err = 0;

	/* Check for clones. */
	if (!cb->cb_doclones && !cb->cb_defer_destroy) {
		cb->cb_target = zhp;
		cb->cb_first = B_TRUE;
		err = zfs_iter_dependents(zhp, B_TRUE,
		    destroy_check_dependent, cb);
	}

	if (err == 0) {
		if (nvlist_add_boolean(cb->cb_nvl, zfs_get_name(zhp)))
			nomem();
	}
	zfs_close(zhp);
	return (err);
}

static int
gather_snapshots(zfs_handle_t *zhp, void *arg)
{
	destroy_cbdata_t *cb = arg;
	int err = 0;

	err = zfs_iter_snapspec(zhp, cb->cb_snapspec, snapshot_to_nvl_cb, cb);
	if (err == ENOENT)
		err = 0;
	if (err != 0)
		goto out;

	if (cb->cb_verbose) {
		err = destroy_print_snapshots(zhp, cb);
		if (err != 0)
			goto out;
	}

	if (cb->cb_recurse)
		err = zfs_iter_filesystems(zhp, gather_snapshots, cb);

out:
	zfs_close(zhp);
	return (err);
}

static int
destroy_clones(destroy_cbdata_t *cb)
{
	nvpair_t *pair;
	for (pair = nvlist_next_nvpair(cb->cb_nvl, NULL);
	    pair != NULL;
	    pair = nvlist_next_nvpair(cb->cb_nvl, pair)) {
		zfs_handle_t *zhp = zfs_open(g_zfs, nvpair_name(pair),
		    ZFS_TYPE_SNAPSHOT);
		if (zhp != NULL) {
			boolean_t defer = cb->cb_defer_destroy;
			int err = 0;

			/*
			 * We can't defer destroy non-snapshots, so set it to
			 * false while destroying the clones.
			 */
			cb->cb_defer_destroy = B_FALSE;
			err = zfs_iter_dependents(zhp, B_FALSE,
			    destroy_callback, cb);
			cb->cb_defer_destroy = defer;
			zfs_close(zhp);
			if (err != 0)
				return (err);
		}
	}
	return (0);
}

static int
unmount_callback(zfs_handle_t *zhp, void *arg)
{
	destroy_cbdata_t *cb = arg;
	int err = 0;

	if (zfs_is_mounted(zhp, NULL))
		err = zfs_unmount(zhp, NULL, cb->cb_force ? MS_FORCE : 0);

	zfs_close(zhp);

	return (err);
}

static int
zfs_do_destroy(int argc, char **argv)
{
	destroy_cbdata_t cb = { 0 };
	int rv = 0;
	int err = 0;
	int c;
	zfs_handle_t *zhp = NULL;
	char *at, *pound;
	zfs_type_t type = ZFS_TYPE_DATASET;

	/* check options */
	while ((c = getopt(argc, argv, "vpndfrR")) != -1) {
		switch (c) {
		case 'v':
			cb.cb_verbose = B_TRUE;
			break;
		case 'p':
			cb.cb_verbose = B_TRUE;
			cb.cb_parsable = B_TRUE;
			break;
		case 'n':
			cb.cb_dryrun = B_TRUE;
			break;
		case 'd':
			cb.cb_defer_destroy = B_TRUE;
			type = ZFS_TYPE_SNAPSHOT;
			break;
		case 'f':
			cb.cb_force = B_TRUE;
			break;
		case 'r':
			cb.cb_recurse = B_TRUE;
			break;
		case 'R':
			cb.cb_recurse = B_TRUE;
			cb.cb_doclones = B_TRUE;
			break;
		case '?':
		default:
			(void) fprintf(stderr, gettext("invalid option '%c'\n"),
			    optopt);
			usage(B_FALSE);
		}
	}

	argc -= optind;
	argv += optind;

	/* check number of arguments */
	if (argc == 0) {
		(void) fprintf(stderr, gettext("missing dataset argument\n"));
		usage(B_FALSE);
	}
	if (argc > 1) {
		(void) fprintf(stderr, gettext("too many arguments\n"));
		usage(B_FALSE);
	}

	at = strchr(argv[0], '@');
	pound = strchr(argv[0], '#');
	if (at != NULL) {

		/* Build the list of snaps to destroy in cb_nvl. */
		cb.cb_nvl = fnvlist_alloc();

		*at = '\0';
		zhp = zfs_open(g_zfs, argv[0],
		    ZFS_TYPE_FILESYSTEM | ZFS_TYPE_VOLUME);
		if (zhp == NULL)
			return (1);

		cb.cb_snapspec = at + 1;
		if (gather_snapshots(zfs_handle_dup(zhp), &cb) != 0 ||
		    cb.cb_error) {
			rv = 1;
			goto out;
		}

		if (nvlist_empty(cb.cb_nvl)) {
			(void) fprintf(stderr, gettext("could not find any "
			    "snapshots to destroy; check snapshot names.\n"));
			rv = 1;
			goto out;
		}

		if (cb.cb_verbose) {
			char buf[16];
			zfs_nicenum(cb.cb_snapused, buf, sizeof (buf));
			if (cb.cb_parsable) {
				(void) printf("reclaim\t%llu\n",
				    cb.cb_snapused);
			} else if (cb.cb_dryrun) {
				(void) printf(gettext("would reclaim %s\n"),
				    buf);
			} else {
				(void) printf(gettext("will reclaim %s\n"),
				    buf);
			}
		}

		if (!cb.cb_dryrun) {
			if (cb.cb_doclones) {
				cb.cb_batchedsnaps = fnvlist_alloc();
				err = destroy_clones(&cb);
				if (err == 0) {
					err = zfs_destroy_snaps_nvl(g_zfs,
					    cb.cb_batchedsnaps, B_FALSE);
				}
				if (err != 0) {
					rv = 1;
					goto out;
				}
			}
			if (err == 0) {
				err = zfs_destroy_snaps_nvl(g_zfs, cb.cb_nvl,
				    cb.cb_defer_destroy);
			}
		}

		if (err != 0)
			rv = 1;
	} else if (pound != NULL) {
		int err;
		nvlist_t *nvl;

		if (cb.cb_dryrun) {
			(void) fprintf(stderr,
			    "dryrun is not supported with bookmark\n");
			return (-1);
		}

		if (cb.cb_defer_destroy) {
			(void) fprintf(stderr,
			    "defer destroy is not supported with bookmark\n");
			return (-1);
		}

		if (cb.cb_recurse) {
			(void) fprintf(stderr,
			    "recursive is not supported with bookmark\n");
			return (-1);
		}

		if (!zfs_bookmark_exists(argv[0])) {
			(void) fprintf(stderr, gettext("bookmark '%s' "
			    "does not exist.\n"), argv[0]);
			return (1);
		}

		nvl = fnvlist_alloc();
		fnvlist_add_boolean(nvl, argv[0]);

		err = lzc_destroy_bookmarks(nvl, NULL);
		if (err != 0) {
			(void) zfs_standard_error(g_zfs, err,
			    "cannot destroy bookmark");
		}

		nvlist_free(cb.cb_nvl);

		return (err);
	} else {
		/* Open the given dataset */
		if ((zhp = zfs_open(g_zfs, argv[0], type)) == NULL)
			return (1);

		cb.cb_target = zhp;

		err = zfs_check_krrp(g_zfs, argv[0]);

		/*
		 * ENOTSUP means that autosnaper doesn't handle this dataset
		 * and the basic detruction can be used.
		 */
		if (err != ENOTSUP) {
			rv = 1;
			if (!cb.cb_recurse || !cb.cb_doclones) {
				(void) fprintf(stderr,
				    gettext("cannot destroy '%s': "
				    "dataset under autosnap can be destroyed "
				    "with -R only\n"), zfs_get_name(zhp));
			} else if (err == ECHILD) {
				(void) fprintf(stderr,
				    gettext("cannot destroy '%s': "
				    "dataset has children under krrp\n"),
				    zfs_get_name(zhp));
			} else if (err == EBUSY) {
				(void) fprintf(stderr,
				    gettext("cannot destroy '%s': "
				    "dataset is root of a krrp task\n"),
				    zfs_get_name(zhp));
			} else if (err && err != EUSERS) {
				(void) fprintf(stderr,
				    gettext("cannot destroy '%s': "
				    "unexpected error : %d\n"),
				    zfs_get_name(zhp), err);
			} else {
				/*
				 * err == 0 || err == EUSERS means the ds can
				 * be destroyed with atomical destroy
				 */
				err = zfs_iter_dependents(zhp, B_FALSE,
				    unmount_callback, &cb);
				if (!err) {
					err = unmount_callback(
					    zfs_handle_dup(zhp), &cb);
				}
				if (!err) {
					err = zfs_destroy_atomically(
					    zhp, B_TRUE);
				}

				if (!err)
					rv = 0;
			}
			goto out;
		}

		err = 0;

		/*
		 * Perform an explicit check for pools before going any further.
		 */
		if (!cb.cb_recurse && strchr(zfs_get_name(zhp), '/') == NULL &&
		    zfs_get_type(zhp) == ZFS_TYPE_FILESYSTEM) {
			(void) fprintf(stderr, gettext("cannot destroy '%s': "
			    "operation does not apply to pools\n"),
			    zfs_get_name(zhp));
			(void) fprintf(stderr, gettext("use 'zfs destroy -r "
			    "%s' to destroy all datasets in the pool\n"),
			    zfs_get_name(zhp));
			(void) fprintf(stderr, gettext("use 'zpool destroy %s' "
			    "to destroy the pool itself\n"), zfs_get_name(zhp));
			rv = 1;
			goto out;
		}

		/*
		 * Check for any dependents and/or clones.
		 */
		cb.cb_first = B_TRUE;
		if (!cb.cb_doclones &&
		    zfs_iter_dependents(zhp, B_TRUE, destroy_check_dependent,
		    &cb) != 0) {
			rv = 1;
			goto out;
		}

		if (cb.cb_error) {
			rv = 1;
			goto out;
		}

		cb.cb_batchedsnaps = fnvlist_alloc();
		if (zfs_iter_dependents(zhp, B_FALSE, destroy_callback,
		    &cb) != 0) {
			rv = 1;
			goto out;
		}

		/*
		 * Do the real thing.  The callback will close the
		 * handle regardless of whether it succeeds or not.
		 */
		err = destroy_callback(zhp, &cb);
		zhp = NULL;
		if (err == 0) {
			err = zfs_destroy_snaps_nvl(g_zfs,
			    cb.cb_batchedsnaps, cb.cb_defer_destroy);
		}
		if (err != 0)
			rv = 1;
	}

out:
	fnvlist_free(cb.cb_batchedsnaps);
	fnvlist_free(cb.cb_nvl);
	if (zhp != NULL)
		zfs_close(zhp);
	return (rv);
}

static boolean_t
is_recvd_column(zprop_get_cbdata_t *cbp)
{
	int i;
	zfs_get_column_t col;

	for (i = 0; i < ZFS_GET_NCOLS &&
	    (col = cbp->cb_columns[i]) != GET_COL_NONE; i++)
		if (col == GET_COL_RECVD)
			return (B_TRUE);
	return (B_FALSE);
}

/*
 * zfs get [-rHp] [-o all | field[,field]...] [-s source[,source]...]
 *	< all | property[,property]... > < fs | snap | vol > ...
 *
 *	-r	recurse over any child datasets
 *	-H	scripted mode.  Headers are stripped, and fields are separated
 *		by tabs instead of spaces.
 *	-o	Set of fields to display.  One of "name,property,value,
 *		received,source". Default is "name,property,value,source".
 *		"all" is an alias for all five.
 *	-s	Set of sources to allow.  One of
 *		"local,default,inherited,received,temporary,none".  Default is
 *		all six.
 *	-p	Display values in parsable (literal) format.
 *
 *  Prints properties for the given datasets.  The user can control which
 *  columns to display as well as which property types to allow.
 */

/*
 * Invoked to display the properties for a single dataset.
 */
static int
get_callback(zfs_handle_t *zhp, void *data)
{
	char buf[ZFS_MAXPROPLEN];
	char rbuf[ZFS_MAXPROPLEN];
	zprop_source_t sourcetype;
	char source[ZFS_MAXNAMELEN];
	zprop_get_cbdata_t *cbp = data;
	nvlist_t *user_props = zfs_get_user_props(zhp);
	zprop_list_t *pl = cbp->cb_proplist;
	nvlist_t *propval;
	char *strval;
	char *sourceval;
	boolean_t received = is_recvd_column(cbp);

	for (; pl != NULL; pl = pl->pl_next) {
		char *recvdval = NULL;
		/*
		 * Skip the special fake placeholder.  This will also skip over
		 * the name property when 'all' is specified.
		 */
		if (pl->pl_prop == ZFS_PROP_NAME &&
		    pl == cbp->cb_proplist)
			continue;

		if (pl->pl_prop != ZPROP_INVAL) {
			if (zfs_prop_get(zhp, pl->pl_prop, buf,
			    sizeof (buf), &sourcetype, source,
			    sizeof (source),
			    cbp->cb_literal) != 0) {
				if (pl->pl_all)
					continue;
				if (!zfs_prop_valid_for_type(pl->pl_prop,
				    ZFS_TYPE_DATASET)) {
					(void) fprintf(stderr,
					    gettext("No such property '%s'\n"),
					    zfs_prop_to_name(pl->pl_prop));
					continue;
				}
				sourcetype = ZPROP_SRC_NONE;
				(void) strlcpy(buf, "-", sizeof (buf));
			}

			if (received && (zfs_prop_get_recvd(zhp,
			    zfs_prop_to_name(pl->pl_prop), rbuf, sizeof (rbuf),
			    cbp->cb_literal) == 0))
				recvdval = rbuf;

			zprop_print_one_property(zfs_get_name(zhp), cbp,
			    zfs_prop_to_name(pl->pl_prop),
			    buf, sourcetype, source, recvdval);
		} else if (zfs_prop_userquota(pl->pl_user_prop)) {
			sourcetype = ZPROP_SRC_LOCAL;

			if (zfs_prop_get_userquota(zhp, pl->pl_user_prop,
			    buf, sizeof (buf), cbp->cb_literal) != 0) {
				sourcetype = ZPROP_SRC_NONE;
				(void) strlcpy(buf, "-", sizeof (buf));
			}

			zprop_print_one_property(zfs_get_name(zhp), cbp,
			    pl->pl_user_prop, buf, sourcetype, source, NULL);
		} else if (zfs_prop_written(pl->pl_user_prop)) {
			sourcetype = ZPROP_SRC_LOCAL;

			if (zfs_prop_get_written(zhp, pl->pl_user_prop,
			    buf, sizeof (buf), cbp->cb_literal) != 0) {
				sourcetype = ZPROP_SRC_NONE;
				(void) strlcpy(buf, "-", sizeof (buf));
			}

			zprop_print_one_property(zfs_get_name(zhp), cbp,
			    pl->pl_user_prop, buf, sourcetype, source, NULL);
		} else {
			if (nvlist_lookup_nvlist(user_props,
			    pl->pl_user_prop, &propval) != 0) {
				if (pl->pl_all)
					continue;
				sourcetype = ZPROP_SRC_NONE;
				strval = "-";
			} else {
				verify(nvlist_lookup_string(propval,
				    ZPROP_VALUE, &strval) == 0);
				verify(nvlist_lookup_string(propval,
				    ZPROP_SOURCE, &sourceval) == 0);

				if (strcmp(sourceval,
				    zfs_get_name(zhp)) == 0) {
					sourcetype = ZPROP_SRC_LOCAL;
				} else if (strcmp(sourceval,
				    ZPROP_SOURCE_VAL_RECVD) == 0) {
					sourcetype = ZPROP_SRC_RECEIVED;
				} else {
					sourcetype = ZPROP_SRC_INHERITED;
					(void) strlcpy(source,
					    sourceval, sizeof (source));
				}
			}

			if (received && (zfs_prop_get_recvd(zhp,
			    pl->pl_user_prop, rbuf, sizeof (rbuf),
			    cbp->cb_literal) == 0))
				recvdval = rbuf;

			zprop_print_one_property(zfs_get_name(zhp), cbp,
			    pl->pl_user_prop, strval, sourcetype,
			    source, recvdval);
		}
	}

	return (0);
}

static int
zfs_do_get(int argc, char **argv)
{
	zprop_get_cbdata_t cb = { 0 };
	int i, c, flags = ZFS_ITER_ARGS_CAN_BE_PATHS;
	int types = ZFS_TYPE_DATASET;
	char *value, *fields;
	int ret = 0;
	int limit = 0;
	zprop_list_t fake_name = { 0 };

	/*
	 * Set up default columns and sources.
	 */
	cb.cb_sources = ZPROP_SRC_ALL;
	cb.cb_columns[0] = GET_COL_NAME;
	cb.cb_columns[1] = GET_COL_PROPERTY;
	cb.cb_columns[2] = GET_COL_VALUE;
	cb.cb_columns[3] = GET_COL_SOURCE;
	cb.cb_type = ZFS_TYPE_DATASET;

	/* check options */
	while ((c = getopt(argc, argv, ":d:o:s:rt:Hp")) != -1) {
		switch (c) {
		case 'p':
			cb.cb_literal = B_TRUE;
			break;
		case 'd':
			limit = parse_depth(optarg, &flags);
			break;
		case 'r':
			flags |= ZFS_ITER_RECURSE;
			break;
		case 'H':
			cb.cb_scripted = B_TRUE;
			break;
		case ':':
			(void) fprintf(stderr, gettext("missing argument for "
			    "'%c' option\n"), optopt);
			usage(B_FALSE);
			break;
		case 'o':
			/*
			 * Process the set of columns to display.  We zero out
			 * the structure to give us a blank slate.
			 */
			bzero(&cb.cb_columns, sizeof (cb.cb_columns));
			i = 0;
			while (*optarg != '\0') {
				static char *col_subopts[] =
				    { "name", "property", "value", "received",
				    "source", "all", NULL };

				if (i == ZFS_GET_NCOLS) {
					(void) fprintf(stderr, gettext("too "
					    "many fields given to -o "
					    "option\n"));
					usage(B_FALSE);
				}

				switch (getsubopt(&optarg, col_subopts,
				    &value)) {
				case 0:
					cb.cb_columns[i++] = GET_COL_NAME;
					break;
				case 1:
					cb.cb_columns[i++] = GET_COL_PROPERTY;
					break;
				case 2:
					cb.cb_columns[i++] = GET_COL_VALUE;
					break;
				case 3:
					cb.cb_columns[i++] = GET_COL_RECVD;
					flags |= ZFS_ITER_RECVD_PROPS;
					break;
				case 4:
					cb.cb_columns[i++] = GET_COL_SOURCE;
					break;
				case 5:
					if (i > 0) {
						(void) fprintf(stderr,
						    gettext("\"all\" conflicts "
						    "with specific fields "
						    "given to -o option\n"));
						usage(B_FALSE);
					}
					cb.cb_columns[0] = GET_COL_NAME;
					cb.cb_columns[1] = GET_COL_PROPERTY;
					cb.cb_columns[2] = GET_COL_VALUE;
					cb.cb_columns[3] = GET_COL_RECVD;
					cb.cb_columns[4] = GET_COL_SOURCE;
					flags |= ZFS_ITER_RECVD_PROPS;
					i = ZFS_GET_NCOLS;
					break;
				default:
					(void) fprintf(stderr,
					    gettext("invalid column name "
					    "'%s'\n"), value);
					usage(B_FALSE);
				}
			}
			break;

		case 's':
			cb.cb_sources = 0;
			while (*optarg != '\0') {
				static char *source_subopts[] = {
					"local", "default", "inherited",
					"received", "temporary", "none",
					NULL };

				switch (getsubopt(&optarg, source_subopts,
				    &value)) {
				case 0:
					cb.cb_sources |= ZPROP_SRC_LOCAL;
					break;
				case 1:
					cb.cb_sources |= ZPROP_SRC_DEFAULT;
					break;
				case 2:
					cb.cb_sources |= ZPROP_SRC_INHERITED;
					break;
				case 3:
					cb.cb_sources |= ZPROP_SRC_RECEIVED;
					break;
				case 4:
					cb.cb_sources |= ZPROP_SRC_TEMPORARY;
					break;
				case 5:
					cb.cb_sources |= ZPROP_SRC_NONE;
					break;
				default:
					(void) fprintf(stderr,
					    gettext("invalid source "
					    "'%s'\n"), value);
					usage(B_FALSE);
				}
			}
			break;

		case 't':
			types = 0;
			flags &= ~ZFS_ITER_PROP_LISTSNAPS;
			while (*optarg != '\0') {
				static char *type_subopts[] = { "filesystem",
				    "volume", "snapshot", "bookmark",
				    "all", NULL };

				switch (getsubopt(&optarg, type_subopts,
				    &value)) {
				case 0:
					types |= ZFS_TYPE_FILESYSTEM;
					break;
				case 1:
					types |= ZFS_TYPE_VOLUME;
					break;
				case 2:
					types |= ZFS_TYPE_SNAPSHOT;
					break;
				case 3:
					types |= ZFS_TYPE_BOOKMARK;
					break;
				case 4:
					types = ZFS_TYPE_DATASET |
					    ZFS_TYPE_BOOKMARK;
					break;

				default:
					(void) fprintf(stderr,
					    gettext("invalid type '%s'\n"),
					    value);
					usage(B_FALSE);
				}
			}
			break;

		case '?':
			(void) fprintf(stderr, gettext("invalid option '%c'\n"),
			    optopt);
			usage(B_FALSE);
		}
	}

	argc -= optind;
	argv += optind;

	if (argc < 1) {
		(void) fprintf(stderr, gettext("missing property "
		    "argument\n"));
		usage(B_FALSE);
	}

	fields = argv[0];

	if (zprop_get_list(g_zfs, fields, &cb.cb_proplist, ZFS_TYPE_DATASET)
	    != 0)
		usage(B_FALSE);

	argc--;
	argv++;

	/*
	 * As part of zfs_expand_proplist(), we keep track of the maximum column
	 * width for each property.  For the 'NAME' (and 'SOURCE') columns, we
	 * need to know the maximum name length.  However, the user likely did
	 * not specify 'name' as one of the properties to fetch, so we need to
	 * make sure we always include at least this property for
	 * print_get_headers() to work properly.
	 */
	if (cb.cb_proplist != NULL) {
		fake_name.pl_prop = ZFS_PROP_NAME;
		fake_name.pl_width = strlen(gettext("NAME"));
		fake_name.pl_next = cb.cb_proplist;
		cb.cb_proplist = &fake_name;
	}

	cb.cb_first = B_TRUE;

	/* run for each object */
	ret = zfs_for_each(argc, argv, flags, types, NULL,
	    &cb.cb_proplist, limit, get_callback, &cb);

	if (cb.cb_proplist == &fake_name)
		zprop_free_list(fake_name.pl_next);
	else
		zprop_free_list(cb.cb_proplist);

	return (ret);
}

/*
 * inherit [-rS] <property> <fs|vol> ...
 *
 *	-r	Recurse over all children
 *	-S	Revert to received value, if any
 *
 * For each dataset specified on the command line, inherit the given property
 * from its parent.  Inheriting a property at the pool level will cause it to
 * use the default value.  The '-r' flag will recurse over all children, and is
 * useful for setting a property on a hierarchy-wide basis, regardless of any
 * local modifications for each dataset.
 */

typedef struct inherit_cbdata {
	const char *cb_propname;
	boolean_t cb_received;
} inherit_cbdata_t;

static int
inherit_recurse_cb(zfs_handle_t *zhp, void *data)
{
	inherit_cbdata_t *cb = data;
	zfs_prop_t prop = zfs_name_to_prop(cb->cb_propname);

	/*
	 * If we're doing it recursively, then ignore properties that
	 * are not valid for this type of dataset.
	 */
	if (prop != ZPROP_INVAL &&
	    !zfs_prop_valid_for_type(prop, zfs_get_type(zhp)))
		return (0);

	return (zfs_prop_inherit(zhp, cb->cb_propname, cb->cb_received) != 0);
}

static int
inherit_cb(zfs_handle_t *zhp, void *data)
{
	inherit_cbdata_t *cb = data;

	return (zfs_prop_inherit(zhp, cb->cb_propname, cb->cb_received) != 0);
}

static int
zfs_do_inherit(int argc, char **argv)
{
	int c;
	zfs_prop_t prop;
	inherit_cbdata_t cb = { 0 };
	char *propname;
	int ret = 0;
	int flags = 0;
	boolean_t received = B_FALSE;

	/* check options */
	while ((c = getopt(argc, argv, "rS")) != -1) {
		switch (c) {
		case 'r':
			flags |= ZFS_ITER_RECURSE;
			break;
		case 'S':
			received = B_TRUE;
			break;
		case '?':
		default:
			(void) fprintf(stderr, gettext("invalid option '%c'\n"),
			    optopt);
			usage(B_FALSE);
		}
	}

	argc -= optind;
	argv += optind;

	/* check number of arguments */
	if (argc < 1) {
		(void) fprintf(stderr, gettext("missing property argument\n"));
		usage(B_FALSE);
	}
	if (argc < 2) {
		(void) fprintf(stderr, gettext("missing dataset argument\n"));
		usage(B_FALSE);
	}

	propname = argv[0];
	argc--;
	argv++;

	if ((prop = zfs_name_to_prop(propname)) != ZPROP_INVAL) {
		if (zfs_prop_readonly(prop)) {
			(void) fprintf(stderr, gettext(
			    "%s property is read-only\n"),
			    propname);
			return (1);
		}
		if (!zfs_prop_inheritable(prop) && !received) {
			(void) fprintf(stderr, gettext("'%s' property cannot "
			    "be inherited\n"), propname);
			if (prop == ZFS_PROP_QUOTA ||
			    prop == ZFS_PROP_RESERVATION ||
			    prop == ZFS_PROP_REFQUOTA ||
			    prop == ZFS_PROP_REFRESERVATION) {
				(void) fprintf(stderr, gettext("use 'zfs set "
				    "%s=none' to clear\n"), propname);
				(void) fprintf(stderr, gettext("use 'zfs "
				    "inherit -S %s' to revert to received "
				    "value\n"), propname);
			}
			return (1);
		}
		if (received && (prop == ZFS_PROP_VOLSIZE ||
		    prop == ZFS_PROP_VERSION)) {
			(void) fprintf(stderr, gettext("'%s' property cannot "
			    "be reverted to a received value\n"), propname);
			return (1);
		}
	} else if (!zfs_prop_user(propname)) {
		(void) fprintf(stderr, gettext("invalid property '%s'\n"),
		    propname);
		usage(B_FALSE);
	}

	cb.cb_propname = propname;
	cb.cb_received = received;

	if (flags & ZFS_ITER_RECURSE) {
		ret = zfs_for_each(argc, argv, flags, ZFS_TYPE_DATASET,
		    NULL, NULL, 0, inherit_recurse_cb, &cb);
	} else {
		ret = zfs_for_each(argc, argv, flags, ZFS_TYPE_DATASET,
		    NULL, NULL, 0, inherit_cb, &cb);
	}

	return (ret);
}

typedef struct upgrade_cbdata {
	uint64_t cb_numupgraded;
	uint64_t cb_numsamegraded;
	uint64_t cb_numfailed;
	uint64_t cb_version;
	boolean_t cb_newer;
	boolean_t cb_foundone;
	char cb_lastfs[ZFS_MAXNAMELEN];
} upgrade_cbdata_t;

static int
same_pool(zfs_handle_t *zhp, const char *name)
{
	int len1 = strcspn(name, "/@");
	const char *zhname = zfs_get_name(zhp);
	int len2 = strcspn(zhname, "/@");

	if (len1 != len2)
		return (B_FALSE);
	return (strncmp(name, zhname, len1) == 0);
}

static int
upgrade_list_callback(zfs_handle_t *zhp, void *data)
{
	upgrade_cbdata_t *cb = data;
	int version = zfs_prop_get_int(zhp, ZFS_PROP_VERSION);

	/* list if it's old/new */
	if ((!cb->cb_newer && version < ZPL_VERSION) ||
	    (cb->cb_newer && version > ZPL_VERSION)) {
		char *str;
		if (cb->cb_newer) {
			str = gettext("The following filesystems are "
			    "formatted using a newer software version and\n"
			    "cannot be accessed on the current system.\n\n");
		} else {
			str = gettext("The following filesystems are "
			    "out of date, and can be upgraded.  After being\n"
			    "upgraded, these filesystems (and any 'zfs send' "
			    "streams generated from\n"
			    "subsequent snapshots) will no longer be "
			    "accessible by older software versions.\n\n");
		}

		if (!cb->cb_foundone) {
			(void) puts(str);
			(void) printf(gettext("VER  FILESYSTEM\n"));
			(void) printf(gettext("---  ------------\n"));
			cb->cb_foundone = B_TRUE;
		}

		(void) printf("%2u   %s\n", version, zfs_get_name(zhp));
	}

	return (0);
}

static int
upgrade_set_callback(zfs_handle_t *zhp, void *data)
{
	upgrade_cbdata_t *cb = data;
	int version = zfs_prop_get_int(zhp, ZFS_PROP_VERSION);
	int needed_spa_version;
	int spa_version;

	if (zfs_spa_version(zhp, &spa_version) < 0)
		return (-1);

	needed_spa_version = zfs_spa_version_map(cb->cb_version);

	if (needed_spa_version < 0)
		return (-1);

	if (spa_version < needed_spa_version) {
		/* can't upgrade */
		(void) printf(gettext("%s: can not be "
		    "upgraded; the pool version needs to first "
		    "be upgraded\nto version %d\n\n"),
		    zfs_get_name(zhp), needed_spa_version);
		cb->cb_numfailed++;
		return (0);
	}

	/* upgrade */
	if (version < cb->cb_version) {
		char verstr[16];
		(void) snprintf(verstr, sizeof (verstr),
		    "%llu", cb->cb_version);
		if (cb->cb_lastfs[0] && !same_pool(zhp, cb->cb_lastfs)) {
			/*
			 * If they did "zfs upgrade -a", then we could
			 * be doing ioctls to different pools.  We need
			 * to log this history once to each pool, and bypass
			 * the normal history logging that happens in main().
			 */
			(void) zpool_log_history(g_zfs, history_str);
			verify(zpool_stage_history(g_zfs, history_str) == 0);
			log_history = B_FALSE;
		}
		if (zfs_prop_set(zhp, "version", verstr) == 0)
			cb->cb_numupgraded++;
		else
			cb->cb_numfailed++;
		(void) strcpy(cb->cb_lastfs, zfs_get_name(zhp));
	} else if (version > cb->cb_version) {
		/* can't downgrade */
		(void) printf(gettext("%s: can not be downgraded; "
		    "it is already at version %u\n"),
		    zfs_get_name(zhp), version);
		cb->cb_numfailed++;
	} else {
		cb->cb_numsamegraded++;
	}
	return (0);
}

/*
 * zfs upgrade
 * zfs upgrade -v
 * zfs upgrade [-r] [-V <version>] <-a | filesystem>
 */
static int
zfs_do_upgrade(int argc, char **argv)
{
	boolean_t all = B_FALSE;
	boolean_t showversions = B_FALSE;
	int ret = 0;
	upgrade_cbdata_t cb = { 0 };
	char c;
	int flags = ZFS_ITER_ARGS_CAN_BE_PATHS;

	/* check options */
	while ((c = getopt(argc, argv, "rvV:a")) != -1) {
		switch (c) {
		case 'r':
			flags |= ZFS_ITER_RECURSE;
			break;
		case 'v':
			showversions = B_TRUE;
			break;
		case 'V':
			if (zfs_prop_string_to_index(ZFS_PROP_VERSION,
			    optarg, &cb.cb_version) != 0) {
				(void) fprintf(stderr,
				    gettext("invalid version %s\n"), optarg);
				usage(B_FALSE);
			}
			break;
		case 'a':
			all = B_TRUE;
			break;
		case '?':
		default:
			(void) fprintf(stderr, gettext("invalid option '%c'\n"),
			    optopt);
			usage(B_FALSE);
		}
	}

	argc -= optind;
	argv += optind;

	if ((!all && !argc) && ((flags & ZFS_ITER_RECURSE) | cb.cb_version))
		usage(B_FALSE);
	if (showversions && (flags & ZFS_ITER_RECURSE || all ||
	    cb.cb_version || argc))
		usage(B_FALSE);
	if ((all || argc) && (showversions))
		usage(B_FALSE);
	if (all && argc)
		usage(B_FALSE);

	if (showversions) {
		/* Show info on available versions. */
		(void) printf(gettext("The following filesystem versions are "
		    "supported:\n\n"));
		(void) printf(gettext("VER  DESCRIPTION\n"));
		(void) printf("---  -----------------------------------------"
		    "---------------\n");
		(void) printf(gettext(" 1   Initial ZFS filesystem version\n"));
		(void) printf(gettext(" 2   Enhanced directory entries\n"));
		(void) printf(gettext(" 3   Case insensitive and filesystem "
		    "user identifier (FUID)\n"));
		(void) printf(gettext(" 4   userquota, groupquota "
		    "properties\n"));
		(void) printf(gettext(" 5   System attributes\n"));
		(void) printf(gettext("\nFor more information on a particular "
		    "version, including supported releases,\n"));
		(void) printf("see the ZFS Administration Guide.\n\n");
		ret = 0;
	} else if (argc || all) {
		/* Upgrade filesystems */
		if (cb.cb_version == 0)
			cb.cb_version = ZPL_VERSION;
		ret = zfs_for_each(argc, argv, flags, ZFS_TYPE_FILESYSTEM,
		    NULL, NULL, 0, upgrade_set_callback, &cb);
		(void) printf(gettext("%llu filesystems upgraded\n"),
		    cb.cb_numupgraded);
		if (cb.cb_numsamegraded) {
			(void) printf(gettext("%llu filesystems already at "
			    "this version\n"),
			    cb.cb_numsamegraded);
		}
		if (cb.cb_numfailed != 0)
			ret = 1;
	} else {
		/* List old-version filesytems */
		boolean_t found;
		(void) printf(gettext("This system is currently running "
		    "ZFS filesystem version %llu.\n\n"), ZPL_VERSION);

		flags |= ZFS_ITER_RECURSE;
		ret = zfs_for_each(0, NULL, flags, ZFS_TYPE_FILESYSTEM,
		    NULL, NULL, 0, upgrade_list_callback, &cb);

		found = cb.cb_foundone;
		cb.cb_foundone = B_FALSE;
		cb.cb_newer = B_TRUE;

		ret = zfs_for_each(0, NULL, flags, ZFS_TYPE_FILESYSTEM,
		    NULL, NULL, 0, upgrade_list_callback, &cb);

		if (!cb.cb_foundone && !found) {
			(void) printf(gettext("All filesystems are "
			    "formatted with the current version.\n"));
		}
	}

	return (ret);
}

/*
 * zfs userspace [-Hinp] [-o field[,...]] [-s field [-s field]...]
 *               [-S field [-S field]...] [-t type[,...]] filesystem | snapshot
 * zfs groupspace [-Hinp] [-o field[,...]] [-s field [-s field]...]
 *                [-S field [-S field]...] [-t type[,...]] filesystem | snapshot
 *
 *	-H      Scripted mode; elide headers and separate columns by tabs.
 *	-i	Translate SID to POSIX ID.
 *	-n	Print numeric ID instead of user/group name.
 *	-o      Control which fields to display.
 *	-p	Use exact (parsable) numeric output.
 *	-s      Specify sort columns, descending order.
 *	-S      Specify sort columns, ascending order.
 *	-t      Control which object types to display.
 *
 *	Displays space consumed by, and quotas on, each user in the specified
 *	filesystem or snapshot.
 */

/* us_field_types, us_field_hdr and us_field_names should be kept in sync */
enum us_field_types {
	USFIELD_TYPE,
	USFIELD_NAME,
	USFIELD_USED,
	USFIELD_QUOTA
};
static char *us_field_hdr[] = { "TYPE", "NAME", "USED", "QUOTA" };
static char *us_field_names[] = { "type", "name", "used", "quota" };
#define	USFIELD_LAST	(sizeof (us_field_names) / sizeof (char *))

#define	USTYPE_PSX_GRP	(1 << 0)
#define	USTYPE_PSX_USR	(1 << 1)
#define	USTYPE_SMB_GRP	(1 << 2)
#define	USTYPE_SMB_USR	(1 << 3)
#define	USTYPE_ALL	\
	(USTYPE_PSX_GRP | USTYPE_PSX_USR | USTYPE_SMB_GRP | USTYPE_SMB_USR)

static int us_type_bits[] = {
	USTYPE_PSX_GRP,
	USTYPE_PSX_USR,
	USTYPE_SMB_GRP,
	USTYPE_SMB_USR,
	USTYPE_ALL
};
static char *us_type_names[] = { "posixgroup", "posixuser", "smbgroup",
	"smbuser", "all" };

typedef struct us_node {
	nvlist_t	*usn_nvl;
	uu_avl_node_t	usn_avlnode;
	uu_list_node_t	usn_listnode;
} us_node_t;

typedef struct us_cbdata {
	nvlist_t	**cb_nvlp;
	uu_avl_pool_t	*cb_avl_pool;
	uu_avl_t	*cb_avl;
	boolean_t	cb_numname;
	boolean_t	cb_nicenum;
	boolean_t	cb_sid2posix;
	zfs_userquota_prop_t cb_prop;
	zfs_sort_column_t *cb_sortcol;
	size_t		cb_width[USFIELD_LAST];
} us_cbdata_t;

static boolean_t us_populated = B_FALSE;

typedef struct {
	zfs_sort_column_t *si_sortcol;
	boolean_t	si_numname;
} us_sort_info_t;

static int
us_field_index(char *field)
{
	int i;

	for (i = 0; i < USFIELD_LAST; i++) {
		if (strcmp(field, us_field_names[i]) == 0)
			return (i);
	}

	return (-1);
}

static int
us_compare(const void *larg, const void *rarg, void *unused)
{
	const us_node_t *l = larg;
	const us_node_t *r = rarg;
	us_sort_info_t *si = (us_sort_info_t *)unused;
	zfs_sort_column_t *sortcol = si->si_sortcol;
	boolean_t numname = si->si_numname;
	nvlist_t *lnvl = l->usn_nvl;
	nvlist_t *rnvl = r->usn_nvl;
	int rc = 0;
	boolean_t lvb, rvb;

	for (; sortcol != NULL; sortcol = sortcol->sc_next) {
		char *lvstr = "";
		char *rvstr = "";
		uint32_t lv32 = 0;
		uint32_t rv32 = 0;
		uint64_t lv64 = 0;
		uint64_t rv64 = 0;
		zfs_prop_t prop = sortcol->sc_prop;
		const char *propname = NULL;
		boolean_t reverse = sortcol->sc_reverse;

		switch (prop) {
		case ZFS_PROP_TYPE:
			propname = "type";
			(void) nvlist_lookup_uint32(lnvl, propname, &lv32);
			(void) nvlist_lookup_uint32(rnvl, propname, &rv32);
			if (rv32 != lv32)
				rc = (rv32 < lv32) ? 1 : -1;
			break;
		case ZFS_PROP_NAME:
			propname = "name";
			if (numname) {
				(void) nvlist_lookup_uint64(lnvl, propname,
				    &lv64);
				(void) nvlist_lookup_uint64(rnvl, propname,
				    &rv64);
				if (rv64 != lv64)
					rc = (rv64 < lv64) ? 1 : -1;
			} else {
				(void) nvlist_lookup_string(lnvl, propname,
				    &lvstr);
				(void) nvlist_lookup_string(rnvl, propname,
				    &rvstr);
				rc = strcmp(lvstr, rvstr);
			}
			break;
		case ZFS_PROP_USED:
		case ZFS_PROP_QUOTA:
			if (!us_populated)
				break;
			if (prop == ZFS_PROP_USED)
				propname = "used";
			else
				propname = "quota";
			(void) nvlist_lookup_uint64(lnvl, propname, &lv64);
			(void) nvlist_lookup_uint64(rnvl, propname, &rv64);
			if (rv64 != lv64)
				rc = (rv64 < lv64) ? 1 : -1;
			break;

		default:
			break;
		}

		if (rc != 0) {
			if (rc < 0)
				return (reverse ? 1 : -1);
			else
				return (reverse ? -1 : 1);
		}
	}

	/*
	 * If entries still seem to be the same, check if they are of the same
	 * type (smbentity is added only if we are doing SID to POSIX ID
	 * translation where we can have duplicate type/name combinations).
	 */
	if (nvlist_lookup_boolean_value(lnvl, "smbentity", &lvb) == 0 &&
	    nvlist_lookup_boolean_value(rnvl, "smbentity", &rvb) == 0 &&
	    lvb != rvb)
		return (lvb < rvb ? -1 : 1);

	return (0);
}

static inline const char *
us_type2str(unsigned field_type)
{
	switch (field_type) {
	case USTYPE_PSX_USR:
		return ("POSIX User");
	case USTYPE_PSX_GRP:
		return ("POSIX Group");
	case USTYPE_SMB_USR:
		return ("SMB User");
	case USTYPE_SMB_GRP:
		return ("SMB Group");
	default:
		return ("Undefined");
	}
}

static int
userspace_cb(void *arg, const char *domain, uid_t rid, uint64_t space)
{
	us_cbdata_t *cb = (us_cbdata_t *)arg;
	zfs_userquota_prop_t prop = cb->cb_prop;
	char *name = NULL;
	char *propname;
	char sizebuf[32];
	us_node_t *node;
	uu_avl_pool_t *avl_pool = cb->cb_avl_pool;
	uu_avl_t *avl = cb->cb_avl;
	uu_avl_index_t idx;
	nvlist_t *props;
	us_node_t *n;
	zfs_sort_column_t *sortcol = cb->cb_sortcol;
	unsigned type = 0;
	const char *typestr;
	size_t namelen;
	size_t typelen;
	size_t sizelen;
	int typeidx, nameidx, sizeidx;
	us_sort_info_t sortinfo = { sortcol, cb->cb_numname };
	boolean_t smbentity = B_FALSE;

	if (nvlist_alloc(&props, NV_UNIQUE_NAME, 0) != 0)
		nomem();
	node = safe_malloc(sizeof (us_node_t));
	uu_avl_node_init(node, &node->usn_avlnode, avl_pool);
	node->usn_nvl = props;

	if (domain != NULL && domain[0] != '\0') {
		/* SMB */
		char sid[ZFS_MAXNAMELEN + 32];
		uid_t id;
		int err;
		int flag = IDMAP_REQ_FLG_USE_CACHE;

		smbentity = B_TRUE;

		(void) snprintf(sid, sizeof (sid), "%s-%u", domain, rid);

		if (prop == ZFS_PROP_GROUPUSED || prop == ZFS_PROP_GROUPQUOTA) {
			type = USTYPE_SMB_GRP;
			err = sid_to_id(sid, B_FALSE, &id);
		} else {
			type = USTYPE_SMB_USR;
			err = sid_to_id(sid, B_TRUE, &id);
		}

		if (err == 0) {
			rid = id;
			if (!cb->cb_sid2posix) {
				if (type == USTYPE_SMB_USR) {
					(void) idmap_getwinnamebyuid(rid, flag,
					    &name, NULL);
				} else {
					(void) idmap_getwinnamebygid(rid, flag,
					    &name, NULL);
				}
				if (name == NULL)
					name = sid;
			}
		}
	}

	if (cb->cb_sid2posix || domain == NULL || domain[0] == '\0') {
		/* POSIX or -i */
		if (prop == ZFS_PROP_GROUPUSED || prop == ZFS_PROP_GROUPQUOTA) {
			type = USTYPE_PSX_GRP;
			if (!cb->cb_numname) {
				struct group *g;

				if ((g = getgrgid(rid)) != NULL)
					name = g->gr_name;
			}
		} else {
			type = USTYPE_PSX_USR;
			if (!cb->cb_numname) {
				struct passwd *p;

				if ((p = getpwuid(rid)) != NULL)
					name = p->pw_name;
			}
		}
	}

	/*
	 * Make sure that the type/name combination is unique when doing
	 * SID to POSIX ID translation (hence changing the type from SMB to
	 * POSIX).
	 */
	if (cb->cb_sid2posix &&
	    nvlist_add_boolean_value(props, "smbentity", smbentity) != 0)
		nomem();

	/* Calculate/update width of TYPE field */
	typestr = us_type2str(type);
	typelen = strlen(gettext(typestr));
	typeidx = us_field_index("type");
	if (typelen > cb->cb_width[typeidx])
		cb->cb_width[typeidx] = typelen;
	if (nvlist_add_uint32(props, "type", type) != 0)
		nomem();

	/* Calculate/update width of NAME field */
	if ((cb->cb_numname && cb->cb_sid2posix) || name == NULL) {
		if (nvlist_add_uint64(props, "name", rid) != 0)
			nomem();
		namelen = snprintf(NULL, 0, "%u", rid);
	} else {
		if (nvlist_add_string(props, "name", name) != 0)
			nomem();
		namelen = strlen(name);
	}
	nameidx = us_field_index("name");
	if (namelen > cb->cb_width[nameidx])
		cb->cb_width[nameidx] = namelen;

	/*
	 * Check if this type/name combination is in the list and update it;
	 * otherwise add new node to the list.
	 */
	if ((n = uu_avl_find(avl, node, &sortinfo, &idx)) == NULL) {
		uu_avl_insert(avl, node, idx);
	} else {
		nvlist_free(props);
		free(node);
		node = n;
		props = node->usn_nvl;
	}

	/* Calculate/update width of USED/QUOTA fields */
	if (cb->cb_nicenum)
		zfs_nicenum(space, sizebuf, sizeof (sizebuf));
	else
		(void) snprintf(sizebuf, sizeof (sizebuf), "%llu", space);
	sizelen = strlen(sizebuf);
	if (prop == ZFS_PROP_USERUSED || prop == ZFS_PROP_GROUPUSED) {
		propname = "used";
		if (!nvlist_exists(props, "quota"))
			(void) nvlist_add_uint64(props, "quota", 0);
	} else {
		propname = "quota";
		if (!nvlist_exists(props, "used"))
			(void) nvlist_add_uint64(props, "used", 0);
	}
	sizeidx = us_field_index(propname);
	if (sizelen > cb->cb_width[sizeidx])
		cb->cb_width[sizeidx] = sizelen;

	if (nvlist_add_uint64(props, propname, space) != 0)
		nomem();

	return (0);
}

static void
print_us_node(boolean_t scripted, boolean_t parsable, int *fields, int types,
    size_t *width, us_node_t *node)
{
	nvlist_t *nvl = node->usn_nvl;
	char valstr[ZFS_MAXNAMELEN];
	boolean_t first = B_TRUE;
	int cfield = 0;
	int field;
	uint32_t ustype;

	/* Check type */
	(void) nvlist_lookup_uint32(nvl, "type", &ustype);
	if (!(ustype & types))
		return;

	while ((field = fields[cfield]) != USFIELD_LAST) {
		nvpair_t *nvp = NULL;
		data_type_t type;
		uint32_t val32;
		uint64_t val64;
		char *strval = NULL;

		while ((nvp = nvlist_next_nvpair(nvl, nvp)) != NULL) {
			if (strcmp(nvpair_name(nvp),
			    us_field_names[field]) == 0)
				break;
		}

		type = nvpair_type(nvp);
		switch (type) {
		case DATA_TYPE_UINT32:
			(void) nvpair_value_uint32(nvp, &val32);
			break;
		case DATA_TYPE_UINT64:
			(void) nvpair_value_uint64(nvp, &val64);
			break;
		case DATA_TYPE_STRING:
			(void) nvpair_value_string(nvp, &strval);
			break;
		default:
			(void) fprintf(stderr, "invalid data type\n");
		}

		switch (field) {
		case USFIELD_TYPE:
			strval = (char *)us_type2str(val32);
			break;
		case USFIELD_NAME:
			if (type == DATA_TYPE_UINT64) {
				(void) sprintf(valstr, "%llu", val64);
				strval = valstr;
			}
			break;
		case USFIELD_USED:
		case USFIELD_QUOTA:
			if (type == DATA_TYPE_UINT64) {
				if (parsable) {
					(void) sprintf(valstr, "%llu", val64);
				} else {
					zfs_nicenum(val64, valstr,
					    sizeof (valstr));
				}
				if (field == USFIELD_QUOTA &&
				    strcmp(valstr, "0") == 0)
					strval = "none";
				else
					strval = valstr;
			}
			break;
		}

		if (!first) {
			if (scripted)
				(void) printf("\t");
			else
				(void) printf("  ");
		}
		if (scripted)
			(void) printf("%s", strval);
		else if (field == USFIELD_TYPE || field == USFIELD_NAME)
			(void) printf("%-*s", width[field], strval);
		else
			(void) printf("%*s", width[field], strval);

		first = B_FALSE;
		cfield++;
	}

	(void) printf("\n");
}

static void
print_us(boolean_t scripted, boolean_t parsable, int *fields, int types,
    size_t *width, boolean_t rmnode, uu_avl_t *avl)
{
	us_node_t *node;
	const char *col;
	int cfield = 0;
	int field;

	if (!scripted) {
		boolean_t first = B_TRUE;

		while ((field = fields[cfield]) != USFIELD_LAST) {
			col = gettext(us_field_hdr[field]);
			if (field == USFIELD_TYPE || field == USFIELD_NAME) {
				(void) printf(first ? "%-*s" : "  %-*s",
				    width[field], col);
			} else {
				(void) printf(first ? "%*s" : "  %*s",
				    width[field], col);
			}
			first = B_FALSE;
			cfield++;
		}
		(void) printf("\n");
	}

	for (node = uu_avl_first(avl); node; node = uu_avl_next(avl, node)) {
		print_us_node(scripted, parsable, fields, types, width, node);
		if (rmnode)
			nvlist_free(node->usn_nvl);
	}
}

static int
zfs_do_userspace(int argc, char **argv)
{
	zfs_handle_t *zhp;
	zfs_userquota_prop_t p;
	uu_avl_pool_t *avl_pool;
	uu_avl_t *avl_tree;
	uu_avl_walk_t *walk;
	char *delim;
	char deffields[] = "type,name,used,quota";
	char *ofield = NULL;
	char *tfield = NULL;
	int cfield = 0;
	int fields[256];
	int i;
	boolean_t scripted = B_FALSE;
	boolean_t prtnum = B_FALSE;
	boolean_t parsable = B_FALSE;
	boolean_t sid2posix = B_FALSE;
	int ret = 0;
	int c;
	zfs_sort_column_t *sortcol = NULL;
	int types = USTYPE_PSX_USR | USTYPE_SMB_USR;
	us_cbdata_t cb;
	us_node_t *node;
	us_node_t *rmnode;
	uu_list_pool_t *listpool;
	uu_list_t *list;
	uu_avl_index_t idx = 0;
	uu_list_index_t idx2 = 0;

	if (argc < 2)
		usage(B_FALSE);

	if (strcmp(argv[0], "groupspace") == 0)
		/* Toggle default group types */
		types = USTYPE_PSX_GRP | USTYPE_SMB_GRP;

	while ((c = getopt(argc, argv, "nHpo:s:S:t:i")) != -1) {
		switch (c) {
		case 'n':
			prtnum = B_TRUE;
			break;
		case 'H':
			scripted = B_TRUE;
			break;
		case 'p':
			parsable = B_TRUE;
			break;
		case 'o':
			ofield = optarg;
			break;
		case 's':
		case 'S':
			if (zfs_add_sort_column(&sortcol, optarg,
			    c == 's' ? B_FALSE : B_TRUE) != 0) {
				(void) fprintf(stderr,
				    gettext("invalid field '%s'\n"), optarg);
				usage(B_FALSE);
			}
			break;
		case 't':
			tfield = optarg;
			break;
		case 'i':
			sid2posix = B_TRUE;
			break;
		case ':':
			(void) fprintf(stderr, gettext("missing argument for "
			    "'%c' option\n"), optopt);
			usage(B_FALSE);
			break;
		case '?':
			(void) fprintf(stderr, gettext("invalid option '%c'\n"),
			    optopt);
			usage(B_FALSE);
		}
	}

	argc -= optind;
	argv += optind;

	if (argc < 1) {
		(void) fprintf(stderr, gettext("missing dataset name\n"));
		usage(B_FALSE);
	}
	if (argc > 1) {
		(void) fprintf(stderr, gettext("too many arguments\n"));
		usage(B_FALSE);
	}

	/* Use default output fields if not specified using -o */
	if (ofield == NULL)
		ofield = deffields;
	do {
		if ((delim = strchr(ofield, ',')) != NULL)
			*delim = '\0';
		if ((fields[cfield++] = us_field_index(ofield)) == -1) {
			(void) fprintf(stderr, gettext("invalid type '%s' "
			    "for -o option\n"), ofield);
			return (-1);
		}
		if (delim != NULL)
			ofield = delim + 1;
	} while (delim != NULL);
	fields[cfield] = USFIELD_LAST;

	/* Override output types (-t option) */
	if (tfield != NULL) {
		types = 0;

		do {
			boolean_t found = B_FALSE;

			if ((delim = strchr(tfield, ',')) != NULL)
				*delim = '\0';
			for (i = 0; i < sizeof (us_type_bits) / sizeof (int);
			    i++) {
				if (strcmp(tfield, us_type_names[i]) == 0) {
					found = B_TRUE;
					types |= us_type_bits[i];
					break;
				}
			}
			if (!found) {
				(void) fprintf(stderr, gettext("invalid type "
				    "'%s' for -t option\n"), tfield);
				return (-1);
			}
			if (delim != NULL)
				tfield = delim + 1;
		} while (delim != NULL);
	}

	if ((zhp = zfs_open(g_zfs, argv[0], ZFS_TYPE_DATASET)) == NULL)
		return (1);

	if ((avl_pool = uu_avl_pool_create("us_avl_pool", sizeof (us_node_t),
	    offsetof(us_node_t, usn_avlnode), us_compare, UU_DEFAULT)) == NULL)
		nomem();
	if ((avl_tree = uu_avl_create(avl_pool, NULL, UU_DEFAULT)) == NULL)
		nomem();

	/* Always add default sorting columns */
	(void) zfs_add_sort_column(&sortcol, "type", B_FALSE);
	(void) zfs_add_sort_column(&sortcol, "name", B_FALSE);

	cb.cb_sortcol = sortcol;
	cb.cb_numname = prtnum;
	cb.cb_nicenum = !parsable;
	cb.cb_avl_pool = avl_pool;
	cb.cb_avl = avl_tree;
	cb.cb_sid2posix = sid2posix;

	for (i = 0; i < USFIELD_LAST; i++)
		cb.cb_width[i] = strlen(gettext(us_field_hdr[i]));

	for (p = 0; p < ZFS_NUM_USERQUOTA_PROPS; p++) {
		if (((p == ZFS_PROP_USERUSED || p == ZFS_PROP_USERQUOTA) &&
		    !(types & (USTYPE_PSX_USR | USTYPE_SMB_USR))) ||
		    ((p == ZFS_PROP_GROUPUSED || p == ZFS_PROP_GROUPQUOTA) &&
		    !(types & (USTYPE_PSX_GRP | USTYPE_SMB_GRP))))
			continue;
		cb.cb_prop = p;
		if ((ret = zfs_userspace(zhp, p, userspace_cb, &cb)) != 0)
			return (ret);
	}

	/* Sort the list */
	if ((node = uu_avl_first(avl_tree)) == NULL)
		return (0);

	us_populated = B_TRUE;

	listpool = uu_list_pool_create("tmplist", sizeof (us_node_t),
	    offsetof(us_node_t, usn_listnode), NULL, UU_DEFAULT);
	list = uu_list_create(listpool, NULL, UU_DEFAULT);
	uu_list_node_init(node, &node->usn_listnode, listpool);

	while (node != NULL) {
		rmnode = node;
		node = uu_avl_next(avl_tree, node);
		uu_avl_remove(avl_tree, rmnode);
		if (uu_list_find(list, rmnode, NULL, &idx2) == NULL)
			uu_list_insert(list, rmnode, idx2);
	}

	for (node = uu_list_first(list); node != NULL;
	    node = uu_list_next(list, node)) {
		us_sort_info_t sortinfo = { sortcol, cb.cb_numname };

		if (uu_avl_find(avl_tree, node, &sortinfo, &idx) == NULL)
			uu_avl_insert(avl_tree, node, idx);
	}

	uu_list_destroy(list);
	uu_list_pool_destroy(listpool);

	/* Print and free node nvlist memory */
	print_us(scripted, parsable, fields, types, cb.cb_width, B_TRUE,
	    cb.cb_avl);

	zfs_free_sort_columns(sortcol);

	/* Clean up the AVL tree */
	if ((walk = uu_avl_walk_start(cb.cb_avl, UU_WALK_ROBUST)) == NULL)
		nomem();

	while ((node = uu_avl_walk_next(walk)) != NULL) {
		uu_avl_remove(cb.cb_avl, node);
		free(node);
	}

	uu_avl_walk_end(walk);
	uu_avl_destroy(avl_tree);
	uu_avl_pool_destroy(avl_pool);

	return (ret);
}

/*
 * list [-Hp][-r|-d max] [-o property[,...]] [-s property] ... [-S property] ...
 *      [-t type[,...]] [filesystem|volume|snapshot] ...
 *
 *	-H	Scripted mode; elide headers and separate columns by tabs.
 *	-p	Display values in parsable (literal) format.
 *	-r	Recurse over all children.
 *	-d	Limit recursion by depth.
 *	-o	Control which fields to display.
 *	-s	Specify sort columns, descending order.
 *	-S	Specify sort columns, ascending order.
 *	-t	Control which object types to display.
 *
 * When given no arguments, list all filesystems in the system.
 * Otherwise, list the specified datasets, optionally recursing down them if
 * '-r' is specified.
 */
typedef struct list_cbdata {
	boolean_t	cb_first;
	boolean_t	cb_literal;
	boolean_t	cb_scripted;
	zprop_list_t	*cb_proplist;
} list_cbdata_t;

/*
 * Given a list of columns to display, output appropriate headers for each one.
 */
static void
print_header(list_cbdata_t *cb)
{
	zprop_list_t *pl = cb->cb_proplist;
	char headerbuf[ZFS_MAXPROPLEN];
	const char *header;
	int i;
	boolean_t first = B_TRUE;
	boolean_t right_justify;

	for (; pl != NULL; pl = pl->pl_next) {
		if (!first) {
			(void) printf("  ");
		} else {
			first = B_FALSE;
		}

		right_justify = B_FALSE;
		if (pl->pl_prop != ZPROP_INVAL) {
			header = zfs_prop_column_name(pl->pl_prop);
			right_justify = zfs_prop_align_right(pl->pl_prop);
		} else {
			for (i = 0; pl->pl_user_prop[i] != '\0'; i++)
				headerbuf[i] = toupper(pl->pl_user_prop[i]);
			headerbuf[i] = '\0';
			header = headerbuf;
		}

		if (pl->pl_next == NULL && !right_justify)
			(void) printf("%s", header);
		else if (right_justify)
			(void) printf("%*s", pl->pl_width, header);
		else
			(void) printf("%-*s", pl->pl_width, header);
	}

	(void) printf("\n");
}

/*
 * Given a dataset and a list of fields, print out all the properties according
 * to the described layout.
 */
static void
print_dataset(zfs_handle_t *zhp, list_cbdata_t *cb)
{
	zprop_list_t *pl = cb->cb_proplist;
	boolean_t first = B_TRUE;
	char property[ZFS_MAXPROPLEN];
	nvlist_t *userprops = zfs_get_user_props(zhp);
	nvlist_t *propval;
	char *propstr;
	boolean_t right_justify;

	for (; pl != NULL; pl = pl->pl_next) {
		if (!first) {
			if (cb->cb_scripted)
				(void) printf("\t");
			else
				(void) printf("  ");
		} else {
			first = B_FALSE;
		}

		if (pl->pl_prop != ZPROP_INVAL) {
			if (zfs_prop_get(zhp, pl->pl_prop, property,
			    sizeof (property), NULL, NULL, 0,
			    cb->cb_literal) != 0)
				propstr = "-";
			else
				propstr = property;
			right_justify = zfs_prop_align_right(pl->pl_prop);
		} else if (zfs_prop_userquota(pl->pl_user_prop)) {
			if (zfs_prop_get_userquota(zhp, pl->pl_user_prop,
			    property, sizeof (property), cb->cb_literal) != 0)
				propstr = "-";
			else
				propstr = property;
			right_justify = B_TRUE;
		} else if (zfs_prop_written(pl->pl_user_prop)) {
			if (zfs_prop_get_written(zhp, pl->pl_user_prop,
			    property, sizeof (property), cb->cb_literal) != 0)
				propstr = "-";
			else
				propstr = property;
			right_justify = B_TRUE;
		} else {
			if (nvlist_lookup_nvlist(userprops,
			    pl->pl_user_prop, &propval) != 0)
				propstr = "-";
			else
				verify(nvlist_lookup_string(propval,
				    ZPROP_VALUE, &propstr) == 0);
			right_justify = B_FALSE;
		}

		/*
		 * If this is being called in scripted mode, or if this is the
		 * last column and it is left-justified, don't include a width
		 * format specifier.
		 */
		if (cb->cb_scripted || (pl->pl_next == NULL && !right_justify))
			(void) printf("%s", propstr);
		else if (right_justify)
			(void) printf("%*s", pl->pl_width, propstr);
		else
			(void) printf("%-*s", pl->pl_width, propstr);
	}

	(void) printf("\n");
}

/*
 * Generic callback function to list a dataset or snapshot.
 */
static int
list_callback(zfs_handle_t *zhp, void *data)
{
	list_cbdata_t *cbp = data;

	if (cbp->cb_first) {
		if (!cbp->cb_scripted)
			print_header(cbp);
		cbp->cb_first = B_FALSE;
	}

	print_dataset(zhp, cbp);

	return (0);
}

static int
zfs_do_list(int argc, char **argv)
{
	int c;
	static char default_fields[] =
	    "name,used,available,referenced,mountpoint";
	int types = ZFS_TYPE_DATASET;
	boolean_t types_specified = B_FALSE;
	char *fields = NULL;
	list_cbdata_t cb = { 0 };
	char *value;
	int limit = 0;
	int ret = 0;
	zfs_sort_column_t *sortcol = NULL;
	int flags = ZFS_ITER_PROP_LISTSNAPS | ZFS_ITER_ARGS_CAN_BE_PATHS;

	/* check options */
	while ((c = getopt(argc, argv, "HS:d:o:prs:t:")) != -1) {
		switch (c) {
		case 'o':
			fields = optarg;
			break;
		case 'p':
			cb.cb_literal = B_TRUE;
			flags |= ZFS_ITER_LITERAL_PROPS;
			break;
		case 'd':
			limit = parse_depth(optarg, &flags);
			break;
		case 'r':
			flags |= ZFS_ITER_RECURSE;
			break;
		case 'H':
			cb.cb_scripted = B_TRUE;
			break;
		case 's':
			if (zfs_add_sort_column(&sortcol, optarg,
			    B_FALSE) != 0) {
				(void) fprintf(stderr,
				    gettext("invalid property '%s'\n"), optarg);
				usage(B_FALSE);
			}
			break;
		case 'S':
			if (zfs_add_sort_column(&sortcol, optarg,
			    B_TRUE) != 0) {
				(void) fprintf(stderr,
				    gettext("invalid property '%s'\n"), optarg);
				usage(B_FALSE);
			}
			break;
		case 't':
			types = 0;
			types_specified = B_TRUE;
			flags &= ~ZFS_ITER_PROP_LISTSNAPS;
			while (*optarg != '\0') {
				static char *type_subopts[] = { "filesystem",
				    "volume", "snapshot", "snap", "bookmark",
				    "all", "autosnapshot", NULL };

				switch (getsubopt(&optarg, type_subopts,
				    &value)) {
				case 0:
					types |= ZFS_TYPE_FILESYSTEM;
					break;
				case 1:
					types |= ZFS_TYPE_VOLUME;
					break;
				case 2:
				case 3:
					types |= ZFS_TYPE_SNAPSHOT;
					break;
				case 4:
					types |= ZFS_TYPE_BOOKMARK;
					break;
				case 5:
					types = ZFS_TYPE_DATASET |
					    ZFS_TYPE_BOOKMARK |
					    ZFS_TYPE_AUTOSNAP;
					break;
				case 6:
					types |= ZFS_TYPE_AUTOSNAP;
					break;
				default:
					(void) fprintf(stderr,
					    gettext("invalid type '%s'\n"),
					    value);
					usage(B_FALSE);
				}
			}
			break;
		case ':':
			(void) fprintf(stderr, gettext("missing argument for "
			    "'%c' option\n"), optopt);
			usage(B_FALSE);
			break;
		case '?':
			(void) fprintf(stderr, gettext("invalid option '%c'\n"),
			    optopt);
			usage(B_FALSE);
		}
	}

	argc -= optind;
	argv += optind;

	if (fields == NULL)
		fields = default_fields;

	/*
	 * If "-o space" and no types were specified, don't display snapshots.
	 */
	if (strcmp(fields, "space") == 0 && types_specified == B_FALSE)
		types &= ~ZFS_TYPE_SNAPSHOT;

	/*
	 * If the user specifies '-o all', the zprop_get_list() doesn't
	 * normally include the name of the dataset.  For 'zfs list', we always
	 * want this property to be first.
	 */
	if (zprop_get_list(g_zfs, fields, &cb.cb_proplist, ZFS_TYPE_DATASET)
	    != 0)
		usage(B_FALSE);

	cb.cb_first = B_TRUE;

	ret = zfs_for_each(argc, argv, flags, types, sortcol, &cb.cb_proplist,
	    limit, list_callback, &cb);

	zprop_free_list(cb.cb_proplist);
	zfs_free_sort_columns(sortcol);

	if (ret == 0 && cb.cb_first && !cb.cb_scripted)
		(void) printf(gettext("no datasets available\n"));

	return (ret);
}

/*
 * zfs rename [-f] <fs | snap | vol> <fs | snap | vol>
 * zfs rename [-f] -p <fs | vol> <fs | vol>
 * zfs rename -r <snap> <snap>
 *
 * Renames the given dataset to another of the same type.
 *
 * The '-p' flag creates all the non-existing ancestors of the target first.
 */
/* ARGSUSED */
static int
zfs_do_rename(int argc, char **argv)
{
	zfs_handle_t *zhp;
	int c;
	int ret = 0;
	boolean_t recurse = B_FALSE;
	boolean_t parents = B_FALSE;
	boolean_t force_unmount = B_FALSE;

	/* check options */
	while ((c = getopt(argc, argv, "prf")) != -1) {
		switch (c) {
		case 'p':
			parents = B_TRUE;
			break;
		case 'r':
			recurse = B_TRUE;
			break;
		case 'f':
			force_unmount = B_TRUE;
			break;
		case '?':
		default:
			(void) fprintf(stderr, gettext("invalid option '%c'\n"),
			    optopt);
			usage(B_FALSE);
		}
	}

	argc -= optind;
	argv += optind;

	/* check number of arguments */
	if (argc < 1) {
		(void) fprintf(stderr, gettext("missing source dataset "
		    "argument\n"));
		usage(B_FALSE);
	}
	if (argc < 2) {
		(void) fprintf(stderr, gettext("missing target dataset "
		    "argument\n"));
		usage(B_FALSE);
	}
	if (argc > 2) {
		(void) fprintf(stderr, gettext("too many arguments\n"));
		usage(B_FALSE);
	}

	if (recurse && parents) {
		(void) fprintf(stderr, gettext("-p and -r options are mutually "
		    "exclusive\n"));
		usage(B_FALSE);
	}

	if (recurse && strchr(argv[0], '@') == 0) {
		(void) fprintf(stderr, gettext("source dataset for recursive "
		    "rename must be a snapshot\n"));
		usage(B_FALSE);
	}

	if ((zhp = zfs_open(g_zfs, argv[0], parents ? ZFS_TYPE_FILESYSTEM |
	    ZFS_TYPE_VOLUME : ZFS_TYPE_DATASET)) == NULL)
		return (1);

	/* If we were asked and the name looks good, try to create ancestors. */
	if (parents && zfs_name_valid(argv[1], zfs_get_type(zhp)) &&
	    zfs_create_ancestors(g_zfs, argv[1]) != 0) {
		zfs_close(zhp);
		return (1);
	}

	ret = (zfs_rename(zhp, argv[1], recurse, force_unmount) != 0);

	zfs_close(zhp);
	return (ret);
}

/*
 * zfs promote <fs>
 *
 * Promotes the given clone fs to be the parent
 */
/* ARGSUSED */
static int
zfs_do_promote(int argc, char **argv)
{
	zfs_handle_t *zhp;
	int ret = 0;

	/* check options */
	if (argc > 1 && argv[1][0] == '-') {
		(void) fprintf(stderr, gettext("invalid option '%c'\n"),
		    argv[1][1]);
		usage(B_FALSE);
	}

	/* check number of arguments */
	if (argc < 2) {
		(void) fprintf(stderr, gettext("missing clone filesystem"
		    " argument\n"));
		usage(B_FALSE);
	}
	if (argc > 2) {
		(void) fprintf(stderr, gettext("too many arguments\n"));
		usage(B_FALSE);
	}

	zhp = zfs_open(g_zfs, argv[1], ZFS_TYPE_FILESYSTEM | ZFS_TYPE_VOLUME);
	if (zhp == NULL)
		return (1);

	ret = (zfs_promote(zhp) != 0);


	zfs_close(zhp);
	return (ret);
}

/*
 * zfs rollback [-rRf] <snapshot>
 *
 *	-r	Delete any intervening snapshots before doing rollback
 *	-R	Delete any snapshots and their clones
 *	-f	ignored for backwards compatability
 *
 * Given a filesystem, rollback to a specific snapshot, discarding any changes
 * since then and making it the active dataset.  If more recent snapshots exist,
 * the command will complain unless the '-r' flag is given.
 */
typedef struct rollback_cbdata {
	uint64_t	cb_create;
	boolean_t	cb_first;
	int		cb_doclones;
	char		*cb_target;
	int		cb_error;
	boolean_t	cb_recurse;
} rollback_cbdata_t;

static int
rollback_check_dependent(zfs_handle_t *zhp, void *data)
{
	rollback_cbdata_t *cbp = data;

	if (cbp->cb_first && cbp->cb_recurse) {
		(void) fprintf(stderr, gettext("cannot rollback to "
		    "'%s': clones of previous snapshots exist\n"),
		    cbp->cb_target);
		(void) fprintf(stderr, gettext("use '-R' to "
		    "force deletion of the following clones and "
		    "dependents:\n"));
		cbp->cb_first = 0;
		cbp->cb_error = 1;
	}

	(void) fprintf(stderr, "%s\n", zfs_get_name(zhp));

	zfs_close(zhp);
	return (0);
}

/*
 * Report any snapshots more recent than the one specified.  Used when '-r' is
 * not specified.  We reuse this same callback for the snapshot dependents - if
 * 'cb_dependent' is set, then this is a dependent and we should report it
 * without checking the transaction group.
 */
static int
rollback_check(zfs_handle_t *zhp, void *data)
{
	rollback_cbdata_t *cbp = data;

	if (cbp->cb_doclones) {
		zfs_close(zhp);
		return (0);
	}

	if (zfs_prop_get_int(zhp, ZFS_PROP_CREATETXG) > cbp->cb_create) {
		if (cbp->cb_first && !cbp->cb_recurse) {
			(void) fprintf(stderr, gettext("cannot "
			    "rollback to '%s': more recent snapshots "
			    "or bookmarks exist\n"),
			    cbp->cb_target);
			(void) fprintf(stderr, gettext("use '-r' to "
			    "force deletion of the following "
			    "snapshots and bookmarks:\n"));
			cbp->cb_first = 0;
			cbp->cb_error = 1;
		}

		if (cbp->cb_recurse) {
			if (zfs_iter_dependents(zhp, B_TRUE,
			    rollback_check_dependent, cbp) != 0) {
				zfs_close(zhp);
				return (-1);
			}
		} else {
			(void) fprintf(stderr, "%s\n",
			    zfs_get_name(zhp));
		}
	}
	zfs_close(zhp);
	return (0);
}

static int
zfs_do_rollback(int argc, char **argv)
{
	int ret = 0;
	int c;
	boolean_t force = B_FALSE;
	rollback_cbdata_t cb = { 0 };
	zfs_handle_t *zhp, *snap;
	char parentname[ZFS_MAXNAMELEN];
	char *delim;

	/* check options */
	while ((c = getopt(argc, argv, "rRf")) != -1) {
		switch (c) {
		case 'r':
			cb.cb_recurse = 1;
			break;
		case 'R':
			cb.cb_recurse = 1;
			cb.cb_doclones = 1;
			break;
		case 'f':
			force = B_TRUE;
			break;
		case '?':
			(void) fprintf(stderr, gettext("invalid option '%c'\n"),
			    optopt);
			usage(B_FALSE);
		}
	}

	argc -= optind;
	argv += optind;

	/* check number of arguments */
	if (argc < 1) {
		(void) fprintf(stderr, gettext("missing dataset argument\n"));
		usage(B_FALSE);
	}
	if (argc > 1) {
		(void) fprintf(stderr, gettext("too many arguments\n"));
		usage(B_FALSE);
	}

	/* open the snapshot */
	if ((snap = zfs_open(g_zfs, argv[0], ZFS_TYPE_SNAPSHOT)) == NULL)
		return (1);

	/* open the parent dataset */
	(void) strlcpy(parentname, argv[0], sizeof (parentname));
	verify((delim = strrchr(parentname, '@')) != NULL);
	*delim = '\0';
	if ((zhp = zfs_open(g_zfs, parentname, ZFS_TYPE_DATASET)) == NULL) {
		zfs_close(snap);
		return (1);
	}

	/*
	 * Check for more recent snapshots and/or clones based on the presence
	 * of '-r' and '-R'.
	 */
	cb.cb_target = argv[0];
	cb.cb_create = zfs_prop_get_int(snap, ZFS_PROP_CREATETXG);
	cb.cb_first = B_TRUE;
	cb.cb_error = 0;
	if ((ret = zfs_iter_snapshots(zhp, rollback_check, &cb)) != 0)
		goto out;
	if ((ret = zfs_iter_bookmarks(zhp, rollback_check, &cb)) != 0)
		goto out;

	if ((ret = cb.cb_error) != 0)
		goto out;

	/*
	 * Rollback parent to the given snapshot.
	 */
	ret = zfs_rollback(zhp, snap, force);

out:
	zfs_close(snap);
	zfs_close(zhp);

	if (ret == 0)
		return (0);
	else
		return (1);
}

/*
 * zfs set property=value ... { fs | snap | vol } ...
 *
 * Sets the given properties for all datasets specified on the command line.
 */

static int
set_callback(zfs_handle_t *zhp, void *data)
{
	nvlist_t *props = data;

	if (zfs_prop_set_list(zhp, props) != 0) {
		switch (libzfs_errno(g_zfs)) {
		case EZFS_MOUNTFAILED:
			(void) fprintf(stderr, gettext("property may be set "
			    "but unable to remount filesystem\n"));
			break;
		case EZFS_SHARENFSFAILED:
			(void) fprintf(stderr, gettext("property may be set "
			    "but unable to reshare filesystem\n"));
			break;
		}
		return (1);
	}
	return (0);
}

static int
zfs_do_set(int argc, char **argv)
{
	nvlist_t *props = NULL;
	int ds_start = -1; /* argv idx of first dataset arg */
	int ret = 0;

	/* check for options */
	if (argc > 1 && argv[1][0] == '-') {
		(void) fprintf(stderr, gettext("invalid option '%c'\n"),
		    argv[1][1]);
		usage(B_FALSE);
	}

	/* check number of arguments */
	if (argc < 2) {
		(void) fprintf(stderr, gettext("missing arguments\n"));
		usage(B_FALSE);
	}
	if (argc < 3) {
		if (strchr(argv[1], '=') == NULL) {
			(void) fprintf(stderr, gettext("missing property=value "
			    "argument(s)\n"));
		} else {
			(void) fprintf(stderr, gettext("missing dataset "
			    "name(s)\n"));
		}
		usage(B_FALSE);
	}

	/* validate argument order:  prop=val args followed by dataset args */
	for (int i = 1; i < argc; i++) {
		if (strchr(argv[i], '=') != NULL) {
			if (ds_start > 0) {
				/* out-of-order prop=val argument */
				(void) fprintf(stderr, gettext("invalid "
				    "argument order\n"), i);
				usage(B_FALSE);
			}
		} else if (ds_start < 0) {
			ds_start = i;
		}
	}
	if (ds_start < 0) {
		(void) fprintf(stderr, gettext("missing dataset name(s)\n"));
		usage(B_FALSE);
	}

	/* Populate a list of property settings */
	if (nvlist_alloc(&props, NV_UNIQUE_NAME, 0) != 0)
		nomem();
	for (int i = 1; i < ds_start; i++) {
		if ((ret = parseprop(props, argv[i])) != 0)
			goto error;
	}

	ret = zfs_for_each(argc - ds_start, argv + ds_start, 0,
	    ZFS_TYPE_DATASET, NULL, NULL, 0, set_callback, props);

error:
	nvlist_free(props);
	return (ret);
}

typedef struct snap_cbdata {
	nvlist_t *sd_nvl;
	boolean_t sd_recursive;
	const char *sd_snapname;
} snap_cbdata_t;

static int
zfs_snapshot_cb(zfs_handle_t *zhp, void *arg)
{
	snap_cbdata_t *sd = arg;
	char *name;
	int rv = 0;
	int error;

	if (sd->sd_recursive &&
	    zfs_prop_get_int(zhp, ZFS_PROP_INCONSISTENT) != 0) {
		zfs_close(zhp);
		return (0);
	}

	error = asprintf(&name, "%s@%s", zfs_get_name(zhp), sd->sd_snapname);
	if (error == -1)
		nomem();
	fnvlist_add_boolean(sd->sd_nvl, name);
	free(name);

	if (sd->sd_recursive)
		rv = zfs_iter_filesystems(zhp, zfs_snapshot_cb, sd);
	zfs_close(zhp);
	return (rv);
}

/*
 * zfs snapshot [-r] [-o prop=value] ... <fs@snap>
 *
 * Creates a snapshot with the given name.  While functionally equivalent to
 * 'zfs create', it is a separate command to differentiate intent.
 */
static int
zfs_do_snapshot(int argc, char **argv)
{
	int ret = 0;
	char c;
	nvlist_t *props;
	snap_cbdata_t sd = { 0 };
	boolean_t multiple_snaps = B_FALSE;

	if (nvlist_alloc(&props, NV_UNIQUE_NAME, 0) != 0)
		nomem();
	if (nvlist_alloc(&sd.sd_nvl, NV_UNIQUE_NAME, 0) != 0)
		nomem();

	/* check options */
	while ((c = getopt(argc, argv, "ro:")) != -1) {
		switch (c) {
		case 'o':
			if (parseprop(props, optarg) != 0)
				return (1);
			break;
		case 'r':
			sd.sd_recursive = B_TRUE;
			multiple_snaps = B_TRUE;
			break;
		case '?':
			(void) fprintf(stderr, gettext("invalid option '%c'\n"),
			    optopt);
			goto usage;
		}
	}

	argc -= optind;
	argv += optind;

	/* check number of arguments */
	if (argc < 1) {
		(void) fprintf(stderr, gettext("missing snapshot argument\n"));
		goto usage;
	}

	if (argc > 1)
		multiple_snaps = B_TRUE;
	for (; argc > 0; argc--, argv++) {
		char *atp;
		zfs_handle_t *zhp;

		atp = strchr(argv[0], '@');
		if (atp == NULL)
			goto usage;
		*atp = '\0';
		sd.sd_snapname = atp + 1;
		zhp = zfs_open(g_zfs, argv[0],
		    ZFS_TYPE_FILESYSTEM | ZFS_TYPE_VOLUME);
		if (zhp == NULL)
			goto usage;
		if (zfs_snapshot_cb(zhp, &sd) != 0)
			goto usage;
	}

	ret = zfs_snapshot_nvl(g_zfs, sd.sd_nvl, props);
	nvlist_free(sd.sd_nvl);
	nvlist_free(props);
	if (ret != 0 && multiple_snaps)
		(void) fprintf(stderr, gettext("no snapshots were created\n"));
	return (ret != 0);

usage:
	nvlist_free(sd.sd_nvl);
	nvlist_free(props);
	usage(B_FALSE);
	return (-1);
}

/*
 * Send a backup stream to stdout.
 */
static int
zfs_do_send(int argc, char **argv)
{
	char *fromname = NULL;
	char *toname = NULL;
	char *resume_token = NULL;
	char *cp;
	zfs_handle_t *zhp;
	sendflags_t flags = { 0 };
	int c, err;
	nvlist_t *dbgnv = NULL;
	boolean_t extraverbose = B_FALSE;

	/* check options */
	while ((c = getopt(argc, argv, ":i:I:RDpvnPLest:")) != -1) {
		switch (c) {
		case 'i':
			if (fromname)
				usage(B_FALSE);
			fromname = optarg;
			break;
		case 'I':
			if (fromname)
				usage(B_FALSE);
			fromname = optarg;
			flags.doall = B_TRUE;
			break;
		case 'R':
			flags.replicate = B_TRUE;
			break;
		case 'p':
			flags.props = B_TRUE;
			break;
		case 'P':
			flags.parsable = B_TRUE;
			flags.verbose = B_TRUE;
			break;
		case 'v':
			if (flags.verbose)
				extraverbose = B_TRUE;
			flags.verbose = B_TRUE;
			flags.progress = B_TRUE;
			break;
		case 'D':
			flags.dedup = B_TRUE;
			break;
		case 'n':
			flags.dryrun = B_TRUE;
			break;
		case 'L':
			flags.largeblock = B_TRUE;
			break;
		case 'e':
			flags.embed_data = B_TRUE;
			break;
		case 's':
			flags.sendsize = B_TRUE;
			break;
		case 't':
			resume_token = optarg;
			break;
		case ':':
			(void) fprintf(stderr, gettext("missing argument for "
			    "'%c' option\n"), optopt);
			usage(B_FALSE);
			break;
		case '?':
			(void) fprintf(stderr, gettext("invalid option '%c'\n"),
			    optopt);
			usage(B_FALSE);
		}
	}

	argc -= optind;
	argv += optind;

	if (resume_token != NULL) {
		if (fromname != NULL || flags.replicate || flags.props ||
		    flags.dedup) {
			(void) fprintf(stderr,
			    gettext("invalid flags combined with -t\n"));
			usage(B_FALSE);
		}
		if (argc != 0) {
			(void) fprintf(stderr, gettext("no additional "
			    "arguments are permitted with -t\n"));
			usage(B_FALSE);
		}
	} else {
		if (argc < 1) {
			(void) fprintf(stderr,
			    gettext("missing snapshot argument\n"));
			usage(B_FALSE);
		}
		if (argc > 1) {
			(void) fprintf(stderr, gettext("too many arguments\n"));
			usage(B_FALSE);
		}
	}

	if (flags.sendsize) {
		int fd = open("/dev/null", O_WRONLY|O_LARGEFILE);
		if (fd < 0) {
			perror("failed to open /dev/null");
			return (1);
		}
		if ((dup2(fd, STDOUT_FILENO)) < 0) {
			perror("failed to dup2(/dev/null,STDOUT_FILENO)");
			return (1);
		}
	} else if (!flags.dryrun && isatty(STDOUT_FILENO)) {
		(void) fprintf(stderr,
		    gettext("Error: Stream can not be written to a terminal.\n"
		    "You must redirect standard output.\n"));
		return (1);
	}

	if (resume_token != NULL) {
		return (zfs_send_resume(g_zfs, &flags, STDOUT_FILENO,
		    resume_token));
	}

	/*
	 * Special case sending a filesystem, or from a bookmark.
	 */
	if (strchr(argv[0], '@') == NULL ||
	    (fromname && strchr(fromname, '#') != NULL)) {
		char frombuf[ZFS_MAXNAMELEN];
		enum lzc_send_flags lzc_flags = 0;

		if (flags.replicate || flags.doall || flags.props ||
		    flags.dedup || flags.dryrun || flags.verbose ||
		    flags.progress) {
			(void) fprintf(stderr,
			    gettext("Error: "
			    "Unsupported flag with filesystem or bookmark.\n"));
			return (1);
		}

		zhp = zfs_open(g_zfs, argv[0], ZFS_TYPE_DATASET);
		if (zhp == NULL)
			return (1);

		if (flags.largeblock)
			lzc_flags |= LZC_SEND_FLAG_LARGE_BLOCK;
		if (flags.embed_data)
			lzc_flags |= LZC_SEND_FLAG_EMBED_DATA;

		if (fromname != NULL &&
		    (fromname[0] == '#' || fromname[0] == '@')) {
			/*
			 * Incremental source name begins with # or @.
			 * Default to same fs as target.
			 */
			(void) strncpy(frombuf, argv[0], sizeof (frombuf));
			cp = strchr(frombuf, '@');
			if (cp != NULL)
				*cp = '\0';
			(void) strlcat(frombuf, fromname, sizeof (frombuf));
			fromname = frombuf;
		}
		err = zfs_send_one(zhp, fromname, STDOUT_FILENO, lzc_flags);
		zfs_close(zhp);
		return (err != 0);
	}

	cp = strchr(argv[0], '@');
	*cp = '\0';
	toname = cp + 1;
	zhp = zfs_open(g_zfs, argv[0], ZFS_TYPE_FILESYSTEM | ZFS_TYPE_VOLUME);
	if (zhp == NULL)
		return (1);

	/*
	 * If they specified the full path to the snapshot, chop off
	 * everything except the short name of the snapshot, but special
	 * case if they specify the origin.
	 */
	if (fromname && (cp = strchr(fromname, '@')) != NULL) {
		char origin[ZFS_MAXNAMELEN];
		zprop_source_t src;

		(void) zfs_prop_get(zhp, ZFS_PROP_ORIGIN,
		    origin, sizeof (origin), &src, NULL, 0, B_FALSE);

		if (strcmp(origin, fromname) == 0) {
			fromname = NULL;
			flags.fromorigin = B_TRUE;
		} else {
			*cp = '\0';
			if (cp != fromname && strcmp(argv[0], fromname)) {
				(void) fprintf(stderr,
				    gettext("incremental source must be "
				    "in same filesystem\n"));
				usage(B_FALSE);
			}
			fromname = cp + 1;
			if (strchr(fromname, '@') || strchr(fromname, '/')) {
				(void) fprintf(stderr,
				    gettext("invalid incremental source\n"));
				usage(B_FALSE);
			}
		}
	}

	if (flags.replicate && fromname == NULL)
		flags.doall = B_TRUE;

	err = zfs_send(zhp, fromname, toname, &flags, STDOUT_FILENO, NULL, 0,
	    extraverbose ? &dbgnv : NULL);

	if (extraverbose && dbgnv != NULL) {
		/*
		 * dump_nvlist prints to stdout, but that's been
		 * redirected to a file.  Make it print to stderr
		 * instead.
		 */
		(void) dup2(STDERR_FILENO, STDOUT_FILENO);
		dump_nvlist(dbgnv, 0);
		nvlist_free(dbgnv);
	}
	zfs_close(zhp);

	return (err != 0);
}

/*
 * Restore a backup stream from stdin.
 */
static int
zfs_do_receive(int argc, char **argv)
{
<<<<<<< HEAD
	int c, err;
	nvlist_t *exprops, *limitds;
=======
	int c, err = 0;
>>>>>>> 6e7bd672
	recvflags_t flags = { 0 };
	boolean_t abort_resumable = B_FALSE;

	if (nvlist_alloc(&exprops, NV_UNIQUE_NAME, 0) != 0)
		nomem();
	if (nvlist_alloc(&limitds, NV_UNIQUE_NAME, 0) != 0)
		nomem();

	/* check options */
	while ((c = getopt(argc, argv, ":del:no:uvx:FsA")) != -1) {
		switch (c) {
		case 'o':
			if (parseprop(exprops, optarg) != 0) {
				err = 1;
				goto recverror;
			}
			break;
		case 'd':
			flags.isprefix = B_TRUE;
			break;
		case 'e':
			flags.isprefix = B_TRUE;
			flags.istail = B_TRUE;
			break;
		case 'l':
			add_unique_option(limitds, optarg);
			break;
		case 'n':
			flags.dryrun = B_TRUE;
			break;
		case 'u':
			flags.nomount = B_TRUE;
			break;
		case 'v':
			flags.verbose = B_TRUE;
			break;
		case 'x':
			add_unique_option(exprops, optarg);
			break;
		case 's':
			flags.resumable = B_TRUE;
			break;
		case 'F':
			flags.force = B_TRUE;
			break;
		case 'A':
			abort_resumable = B_TRUE;
			break;
		case ':':
			(void) fprintf(stderr, gettext("missing argument for "
			    "'%c' option\n"), optopt);
			usage(B_FALSE);
			break;
		case '?':
			(void) fprintf(stderr, gettext("invalid option '%c'\n"),
			    optopt);
			usage(B_FALSE);
		}
	}

	argc -= optind;
	argv += optind;

	/* check number of arguments */
	if (argc < 1) {
		(void) fprintf(stderr, gettext("missing snapshot argument\n"));
		usage(B_FALSE);
	}
	if (argc > 1) {
		(void) fprintf(stderr, gettext("too many arguments\n"));
		usage(B_FALSE);
	}

	if (abort_resumable) {
		if (flags.isprefix || flags.istail || flags.dryrun ||
		    flags.resumable || flags.nomount) {
			(void) fprintf(stderr, gettext("invalid option"));
			usage(B_FALSE);
		}

		char namebuf[ZFS_MAXNAMELEN];
		(void) snprintf(namebuf, sizeof (namebuf),
		    "%s/%%recv", argv[0]);

		if (zfs_dataset_exists(g_zfs, namebuf,
		    ZFS_TYPE_FILESYSTEM | ZFS_TYPE_VOLUME)) {
			zfs_handle_t *zhp = zfs_open(g_zfs,
			    namebuf, ZFS_TYPE_FILESYSTEM | ZFS_TYPE_VOLUME);
			if (zhp == NULL)
				return (1);
			err = zfs_destroy(zhp, B_FALSE);
		} else {
			zfs_handle_t *zhp = zfs_open(g_zfs,
			    argv[0], ZFS_TYPE_FILESYSTEM | ZFS_TYPE_VOLUME);
			if (zhp == NULL)
				usage(B_FALSE);
			if (!zfs_prop_get_int(zhp, ZFS_PROP_INCONSISTENT) ||
			    zfs_prop_get(zhp, ZFS_PROP_RECEIVE_RESUME_TOKEN,
			    NULL, 0, NULL, NULL, 0, B_TRUE) == -1) {
				(void) fprintf(stderr,
				    gettext("'%s' does not have any "
				    "resumable receive state to abort\n"),
				    argv[0]);
				return (1);
			}
			err = zfs_destroy(zhp, B_FALSE);
		}

		return (err != 0);
	}

	if (isatty(STDIN_FILENO)) {
		(void) fprintf(stderr,
		    gettext("Error: Backup stream can not be read "
		    "from a terminal.\n"
		    "You must redirect standard input.\n"));
		return (1);
	}

	err = zfs_receive(g_zfs, argv[0], &flags, STDIN_FILENO, exprops,
	    limitds, NULL);

recverror:
	nvlist_free(exprops);
	nvlist_free(limitds);

	return (err != 0);
}

/*
 * allow/unallow stuff
 */
/* copied from zfs/sys/dsl_deleg.h */
#define	ZFS_DELEG_PERM_CREATE		"create"
#define	ZFS_DELEG_PERM_DESTROY		"destroy"
#define	ZFS_DELEG_PERM_SNAPSHOT		"snapshot"
#define	ZFS_DELEG_PERM_ROLLBACK		"rollback"
#define	ZFS_DELEG_PERM_CLONE		"clone"
#define	ZFS_DELEG_PERM_PROMOTE		"promote"
#define	ZFS_DELEG_PERM_RENAME		"rename"
#define	ZFS_DELEG_PERM_MOUNT		"mount"
#define	ZFS_DELEG_PERM_SHARE		"share"
#define	ZFS_DELEG_PERM_SEND		"send"
#define	ZFS_DELEG_PERM_RECEIVE		"receive"
#define	ZFS_DELEG_PERM_ALLOW		"allow"
#define	ZFS_DELEG_PERM_USERPROP		"userprop"
#define	ZFS_DELEG_PERM_VSCAN		"vscan" /* ??? */
#define	ZFS_DELEG_PERM_USERQUOTA	"userquota"
#define	ZFS_DELEG_PERM_GROUPQUOTA	"groupquota"
#define	ZFS_DELEG_PERM_USERUSED		"userused"
#define	ZFS_DELEG_PERM_GROUPUSED	"groupused"
#define	ZFS_DELEG_PERM_HOLD		"hold"
#define	ZFS_DELEG_PERM_RELEASE		"release"
#define	ZFS_DELEG_PERM_DIFF		"diff"
#define	ZFS_DELEG_PERM_BOOKMARK		"bookmark"

#define	ZFS_NUM_DELEG_NOTES ZFS_DELEG_NOTE_NONE

static zfs_deleg_perm_tab_t zfs_deleg_perm_tbl[] = {
	{ ZFS_DELEG_PERM_ALLOW, ZFS_DELEG_NOTE_ALLOW },
	{ ZFS_DELEG_PERM_CLONE, ZFS_DELEG_NOTE_CLONE },
	{ ZFS_DELEG_PERM_CREATE, ZFS_DELEG_NOTE_CREATE },
	{ ZFS_DELEG_PERM_DESTROY, ZFS_DELEG_NOTE_DESTROY },
	{ ZFS_DELEG_PERM_DIFF, ZFS_DELEG_NOTE_DIFF},
	{ ZFS_DELEG_PERM_HOLD, ZFS_DELEG_NOTE_HOLD },
	{ ZFS_DELEG_PERM_MOUNT, ZFS_DELEG_NOTE_MOUNT },
	{ ZFS_DELEG_PERM_PROMOTE, ZFS_DELEG_NOTE_PROMOTE },
	{ ZFS_DELEG_PERM_RECEIVE, ZFS_DELEG_NOTE_RECEIVE },
	{ ZFS_DELEG_PERM_RELEASE, ZFS_DELEG_NOTE_RELEASE },
	{ ZFS_DELEG_PERM_RENAME, ZFS_DELEG_NOTE_RENAME },
	{ ZFS_DELEG_PERM_ROLLBACK, ZFS_DELEG_NOTE_ROLLBACK },
	{ ZFS_DELEG_PERM_SEND, ZFS_DELEG_NOTE_SEND },
	{ ZFS_DELEG_PERM_SHARE, ZFS_DELEG_NOTE_SHARE },
	{ ZFS_DELEG_PERM_SNAPSHOT, ZFS_DELEG_NOTE_SNAPSHOT },
	{ ZFS_DELEG_PERM_BOOKMARK, ZFS_DELEG_NOTE_BOOKMARK },

	{ ZFS_DELEG_PERM_GROUPQUOTA, ZFS_DELEG_NOTE_GROUPQUOTA },
	{ ZFS_DELEG_PERM_GROUPUSED, ZFS_DELEG_NOTE_GROUPUSED },
	{ ZFS_DELEG_PERM_USERPROP, ZFS_DELEG_NOTE_USERPROP },
	{ ZFS_DELEG_PERM_USERQUOTA, ZFS_DELEG_NOTE_USERQUOTA },
	{ ZFS_DELEG_PERM_USERUSED, ZFS_DELEG_NOTE_USERUSED },
	{ NULL, ZFS_DELEG_NOTE_NONE }
};

/* permission structure */
typedef struct deleg_perm {
	zfs_deleg_who_type_t	dp_who_type;
	const char		*dp_name;
	boolean_t		dp_local;
	boolean_t		dp_descend;
} deleg_perm_t;

/* */
typedef struct deleg_perm_node {
	deleg_perm_t		dpn_perm;

	uu_avl_node_t		dpn_avl_node;
} deleg_perm_node_t;

typedef struct fs_perm fs_perm_t;

/* permissions set */
typedef struct who_perm {
	zfs_deleg_who_type_t	who_type;
	const char		*who_name;		/* id */
	char			who_ug_name[256];	/* user/group name */
	fs_perm_t		*who_fsperm;		/* uplink */

	uu_avl_t		*who_deleg_perm_avl;	/* permissions */
} who_perm_t;

/* */
typedef struct who_perm_node {
	who_perm_t	who_perm;
	uu_avl_node_t	who_avl_node;
} who_perm_node_t;

typedef struct fs_perm_set fs_perm_set_t;
/* fs permissions */
struct fs_perm {
	const char		*fsp_name;

	uu_avl_t		*fsp_sc_avl;	/* sets,create */
	uu_avl_t		*fsp_uge_avl;	/* user,group,everyone */

	fs_perm_set_t		*fsp_set;	/* uplink */
};

/* */
typedef struct fs_perm_node {
	fs_perm_t	fspn_fsperm;
	uu_avl_t	*fspn_avl;

	uu_list_node_t	fspn_list_node;
} fs_perm_node_t;

/* top level structure */
struct fs_perm_set {
	uu_list_pool_t	*fsps_list_pool;
	uu_list_t	*fsps_list; /* list of fs_perms */

	uu_avl_pool_t	*fsps_named_set_avl_pool;
	uu_avl_pool_t	*fsps_who_perm_avl_pool;
	uu_avl_pool_t	*fsps_deleg_perm_avl_pool;
};

static inline const char *
deleg_perm_type(zfs_deleg_note_t note)
{
	/* subcommands */
	switch (note) {
		/* SUBCOMMANDS */
		/* OTHER */
	case ZFS_DELEG_NOTE_GROUPQUOTA:
	case ZFS_DELEG_NOTE_GROUPUSED:
	case ZFS_DELEG_NOTE_USERPROP:
	case ZFS_DELEG_NOTE_USERQUOTA:
	case ZFS_DELEG_NOTE_USERUSED:
		/* other */
		return (gettext("other"));
	default:
		return (gettext("subcommand"));
	}
}

static int
who_type2weight(zfs_deleg_who_type_t who_type)
{
	int res;
	switch (who_type) {
		case ZFS_DELEG_NAMED_SET_SETS:
		case ZFS_DELEG_NAMED_SET:
			res = 0;
			break;
		case ZFS_DELEG_CREATE_SETS:
		case ZFS_DELEG_CREATE:
			res = 1;
			break;
		case ZFS_DELEG_USER_SETS:
		case ZFS_DELEG_USER:
			res = 2;
			break;
		case ZFS_DELEG_GROUP_SETS:
		case ZFS_DELEG_GROUP:
			res = 3;
			break;
		case ZFS_DELEG_EVERYONE_SETS:
		case ZFS_DELEG_EVERYONE:
			res = 4;
			break;
		default:
			res = -1;
	}

	return (res);
}

/* ARGSUSED */
static int
who_perm_compare(const void *larg, const void *rarg, void *unused)
{
	const who_perm_node_t *l = larg;
	const who_perm_node_t *r = rarg;
	zfs_deleg_who_type_t ltype = l->who_perm.who_type;
	zfs_deleg_who_type_t rtype = r->who_perm.who_type;
	int lweight = who_type2weight(ltype);
	int rweight = who_type2weight(rtype);
	int res = lweight - rweight;
	if (res == 0)
		res = strncmp(l->who_perm.who_name, r->who_perm.who_name,
		    ZFS_MAX_DELEG_NAME-1);

	if (res == 0)
		return (0);
	if (res > 0)
		return (1);
	else
		return (-1);
}

/* ARGSUSED */
static int
deleg_perm_compare(const void *larg, const void *rarg, void *unused)
{
	const deleg_perm_node_t *l = larg;
	const deleg_perm_node_t *r = rarg;
	int res =  strncmp(l->dpn_perm.dp_name, r->dpn_perm.dp_name,
	    ZFS_MAX_DELEG_NAME-1);

	if (res == 0)
		return (0);

	if (res > 0)
		return (1);
	else
		return (-1);
}

static inline void
fs_perm_set_init(fs_perm_set_t *fspset)
{
	bzero(fspset, sizeof (fs_perm_set_t));

	if ((fspset->fsps_list_pool = uu_list_pool_create("fsps_list_pool",
	    sizeof (fs_perm_node_t), offsetof(fs_perm_node_t, fspn_list_node),
	    NULL, UU_DEFAULT)) == NULL)
		nomem();
	if ((fspset->fsps_list = uu_list_create(fspset->fsps_list_pool, NULL,
	    UU_DEFAULT)) == NULL)
		nomem();

	if ((fspset->fsps_named_set_avl_pool = uu_avl_pool_create(
	    "named_set_avl_pool", sizeof (who_perm_node_t), offsetof(
	    who_perm_node_t, who_avl_node), who_perm_compare,
	    UU_DEFAULT)) == NULL)
		nomem();

	if ((fspset->fsps_who_perm_avl_pool = uu_avl_pool_create(
	    "who_perm_avl_pool", sizeof (who_perm_node_t), offsetof(
	    who_perm_node_t, who_avl_node), who_perm_compare,
	    UU_DEFAULT)) == NULL)
		nomem();

	if ((fspset->fsps_deleg_perm_avl_pool = uu_avl_pool_create(
	    "deleg_perm_avl_pool", sizeof (deleg_perm_node_t), offsetof(
	    deleg_perm_node_t, dpn_avl_node), deleg_perm_compare, UU_DEFAULT))
	    == NULL)
		nomem();
}

static inline void fs_perm_fini(fs_perm_t *);
static inline void who_perm_fini(who_perm_t *);

static inline void
fs_perm_set_fini(fs_perm_set_t *fspset)
{
	fs_perm_node_t *node = uu_list_first(fspset->fsps_list);

	while (node != NULL) {
		fs_perm_node_t *next_node =
		    uu_list_next(fspset->fsps_list, node);
		fs_perm_t *fsperm = &node->fspn_fsperm;
		fs_perm_fini(fsperm);
		uu_list_remove(fspset->fsps_list, node);
		free(node);
		node = next_node;
	}

	uu_avl_pool_destroy(fspset->fsps_named_set_avl_pool);
	uu_avl_pool_destroy(fspset->fsps_who_perm_avl_pool);
	uu_avl_pool_destroy(fspset->fsps_deleg_perm_avl_pool);
}

static inline void
deleg_perm_init(deleg_perm_t *deleg_perm, zfs_deleg_who_type_t type,
    const char *name)
{
	deleg_perm->dp_who_type = type;
	deleg_perm->dp_name = name;
}

static inline void
who_perm_init(who_perm_t *who_perm, fs_perm_t *fsperm,
    zfs_deleg_who_type_t type, const char *name)
{
	uu_avl_pool_t	*pool;
	pool = fsperm->fsp_set->fsps_deleg_perm_avl_pool;

	bzero(who_perm, sizeof (who_perm_t));

	if ((who_perm->who_deleg_perm_avl = uu_avl_create(pool, NULL,
	    UU_DEFAULT)) == NULL)
		nomem();

	who_perm->who_type = type;
	who_perm->who_name = name;
	who_perm->who_fsperm = fsperm;
}

static inline void
who_perm_fini(who_perm_t *who_perm)
{
	deleg_perm_node_t *node = uu_avl_first(who_perm->who_deleg_perm_avl);

	while (node != NULL) {
		deleg_perm_node_t *next_node =
		    uu_avl_next(who_perm->who_deleg_perm_avl, node);

		uu_avl_remove(who_perm->who_deleg_perm_avl, node);
		free(node);
		node = next_node;
	}

	uu_avl_destroy(who_perm->who_deleg_perm_avl);
}

static inline void
fs_perm_init(fs_perm_t *fsperm, fs_perm_set_t *fspset, const char *fsname)
{
	uu_avl_pool_t	*nset_pool = fspset->fsps_named_set_avl_pool;
	uu_avl_pool_t	*who_pool = fspset->fsps_who_perm_avl_pool;

	bzero(fsperm, sizeof (fs_perm_t));

	if ((fsperm->fsp_sc_avl = uu_avl_create(nset_pool, NULL, UU_DEFAULT))
	    == NULL)
		nomem();

	if ((fsperm->fsp_uge_avl = uu_avl_create(who_pool, NULL, UU_DEFAULT))
	    == NULL)
		nomem();

	fsperm->fsp_set = fspset;
	fsperm->fsp_name = fsname;
}

static inline void
fs_perm_fini(fs_perm_t *fsperm)
{
	who_perm_node_t *node = uu_avl_first(fsperm->fsp_sc_avl);
	while (node != NULL) {
		who_perm_node_t *next_node = uu_avl_next(fsperm->fsp_sc_avl,
		    node);
		who_perm_t *who_perm = &node->who_perm;
		who_perm_fini(who_perm);
		uu_avl_remove(fsperm->fsp_sc_avl, node);
		free(node);
		node = next_node;
	}

	node = uu_avl_first(fsperm->fsp_uge_avl);
	while (node != NULL) {
		who_perm_node_t *next_node = uu_avl_next(fsperm->fsp_uge_avl,
		    node);
		who_perm_t *who_perm = &node->who_perm;
		who_perm_fini(who_perm);
		uu_avl_remove(fsperm->fsp_uge_avl, node);
		free(node);
		node = next_node;
	}

	uu_avl_destroy(fsperm->fsp_sc_avl);
	uu_avl_destroy(fsperm->fsp_uge_avl);
}

static void
set_deleg_perm_node(uu_avl_t *avl, deleg_perm_node_t *node,
    zfs_deleg_who_type_t who_type, const char *name, char locality)
{
	uu_avl_index_t idx = 0;

	deleg_perm_node_t *found_node = NULL;
	deleg_perm_t	*deleg_perm = &node->dpn_perm;

	deleg_perm_init(deleg_perm, who_type, name);

	if ((found_node = uu_avl_find(avl, node, NULL, &idx))
	    == NULL)
		uu_avl_insert(avl, node, idx);
	else {
		node = found_node;
		deleg_perm = &node->dpn_perm;
	}


	switch (locality) {
	case ZFS_DELEG_LOCAL:
		deleg_perm->dp_local = B_TRUE;
		break;
	case ZFS_DELEG_DESCENDENT:
		deleg_perm->dp_descend = B_TRUE;
		break;
	case ZFS_DELEG_NA:
		break;
	default:
		assert(B_FALSE); /* invalid locality */
	}
}

static inline int
parse_who_perm(who_perm_t *who_perm, nvlist_t *nvl, char locality)
{
	nvpair_t *nvp = NULL;
	fs_perm_set_t *fspset = who_perm->who_fsperm->fsp_set;
	uu_avl_t *avl = who_perm->who_deleg_perm_avl;
	zfs_deleg_who_type_t who_type = who_perm->who_type;

	while ((nvp = nvlist_next_nvpair(nvl, nvp)) != NULL) {
		const char *name = nvpair_name(nvp);
		data_type_t type = nvpair_type(nvp);
		uu_avl_pool_t *avl_pool = fspset->fsps_deleg_perm_avl_pool;
		deleg_perm_node_t *node =
		    safe_malloc(sizeof (deleg_perm_node_t));

		assert(type == DATA_TYPE_BOOLEAN);

		uu_avl_node_init(node, &node->dpn_avl_node, avl_pool);
		set_deleg_perm_node(avl, node, who_type, name, locality);
	}

	return (0);
}

static inline int
parse_fs_perm(fs_perm_t *fsperm, nvlist_t *nvl)
{
	nvpair_t *nvp = NULL;
	fs_perm_set_t *fspset = fsperm->fsp_set;

	while ((nvp = nvlist_next_nvpair(nvl, nvp)) != NULL) {
		nvlist_t *nvl2 = NULL;
		const char *name = nvpair_name(nvp);
		uu_avl_t *avl = NULL;
		uu_avl_pool_t *avl_pool = NULL;
		zfs_deleg_who_type_t perm_type = name[0];
		char perm_locality = name[1];
		const char *perm_name = name + 3;
		boolean_t is_set = B_TRUE;
		who_perm_t *who_perm = NULL;

		assert('$' == name[2]);

		if (nvpair_value_nvlist(nvp, &nvl2) != 0)
			return (-1);

		switch (perm_type) {
		case ZFS_DELEG_CREATE:
		case ZFS_DELEG_CREATE_SETS:
		case ZFS_DELEG_NAMED_SET:
		case ZFS_DELEG_NAMED_SET_SETS:
			avl_pool = fspset->fsps_named_set_avl_pool;
			avl = fsperm->fsp_sc_avl;
			break;
		case ZFS_DELEG_USER:
		case ZFS_DELEG_USER_SETS:
		case ZFS_DELEG_GROUP:
		case ZFS_DELEG_GROUP_SETS:
		case ZFS_DELEG_EVERYONE:
		case ZFS_DELEG_EVERYONE_SETS:
			avl_pool = fspset->fsps_who_perm_avl_pool;
			avl = fsperm->fsp_uge_avl;
			break;

		default:
			assert(!"unhandled zfs_deleg_who_type_t");
		}

		if (is_set) {
			who_perm_node_t *found_node = NULL;
			who_perm_node_t *node = safe_malloc(
			    sizeof (who_perm_node_t));
			who_perm = &node->who_perm;
			uu_avl_index_t idx = 0;

			uu_avl_node_init(node, &node->who_avl_node, avl_pool);
			who_perm_init(who_perm, fsperm, perm_type, perm_name);

			if ((found_node = uu_avl_find(avl, node, NULL, &idx))
			    == NULL) {
				if (avl == fsperm->fsp_uge_avl) {
					uid_t rid = 0;
					struct passwd *p = NULL;
					struct group *g = NULL;
					const char *nice_name = NULL;

					switch (perm_type) {
					case ZFS_DELEG_USER_SETS:
					case ZFS_DELEG_USER:
						rid = atoi(perm_name);
						p = getpwuid(rid);
						if (p)
							nice_name = p->pw_name;
						break;
					case ZFS_DELEG_GROUP_SETS:
					case ZFS_DELEG_GROUP:
						rid = atoi(perm_name);
						g = getgrgid(rid);
						if (g)
							nice_name = g->gr_name;
						break;

					default:
						break;
					}

					if (nice_name != NULL)
						(void) strlcpy(
						    node->who_perm.who_ug_name,
						    nice_name, 256);
				}

				uu_avl_insert(avl, node, idx);
			} else {
				node = found_node;
				who_perm = &node->who_perm;
			}
		}

		(void) parse_who_perm(who_perm, nvl2, perm_locality);
	}

	return (0);
}

static inline int
parse_fs_perm_set(fs_perm_set_t *fspset, nvlist_t *nvl)
{
	nvpair_t *nvp = NULL;
	uu_avl_index_t idx = 0;

	while ((nvp = nvlist_next_nvpair(nvl, nvp)) != NULL) {
		nvlist_t *nvl2 = NULL;
		const char *fsname = nvpair_name(nvp);
		data_type_t type = nvpair_type(nvp);
		fs_perm_t *fsperm = NULL;
		fs_perm_node_t *node = safe_malloc(sizeof (fs_perm_node_t));
		if (node == NULL)
			nomem();

		fsperm = &node->fspn_fsperm;

		assert(DATA_TYPE_NVLIST == type);

		uu_list_node_init(node, &node->fspn_list_node,
		    fspset->fsps_list_pool);

		idx = uu_list_numnodes(fspset->fsps_list);
		fs_perm_init(fsperm, fspset, fsname);

		if (nvpair_value_nvlist(nvp, &nvl2) != 0)
			return (-1);

		(void) parse_fs_perm(fsperm, nvl2);

		uu_list_insert(fspset->fsps_list, node, idx);
	}

	return (0);
}

static inline const char *
deleg_perm_comment(zfs_deleg_note_t note)
{
	const char *str = "";

	/* subcommands */
	switch (note) {
		/* SUBCOMMANDS */
	case ZFS_DELEG_NOTE_ALLOW:
		str = gettext("Must also have the permission that is being"
		    "\n\t\t\t\tallowed");
		break;
	case ZFS_DELEG_NOTE_CLONE:
		str = gettext("Must also have the 'create' ability and 'mount'"
		    "\n\t\t\t\tability in the origin file system");
		break;
	case ZFS_DELEG_NOTE_CREATE:
		str = gettext("Must also have the 'mount' ability");
		break;
	case ZFS_DELEG_NOTE_DESTROY:
		str = gettext("Must also have the 'mount' ability");
		break;
	case ZFS_DELEG_NOTE_DIFF:
		str = gettext("Allows lookup of paths within a dataset;"
		    "\n\t\t\t\tgiven an object number. Ordinary users need this"
		    "\n\t\t\t\tin order to use zfs diff");
		break;
	case ZFS_DELEG_NOTE_HOLD:
		str = gettext("Allows adding a user hold to a snapshot");
		break;
	case ZFS_DELEG_NOTE_MOUNT:
		str = gettext("Allows mount/umount of ZFS datasets");
		break;
	case ZFS_DELEG_NOTE_PROMOTE:
		str = gettext("Must also have the 'mount'\n\t\t\t\tand"
		    " 'promote' ability in the origin file system");
		break;
	case ZFS_DELEG_NOTE_RECEIVE:
		str = gettext("Must also have the 'mount' and 'create'"
		    " ability");
		break;
	case ZFS_DELEG_NOTE_RELEASE:
		str = gettext("Allows releasing a user hold which\n\t\t\t\t"
		    "might destroy the snapshot");
		break;
	case ZFS_DELEG_NOTE_RENAME:
		str = gettext("Must also have the 'mount' and 'create'"
		    "\n\t\t\t\tability in the new parent");
		break;
	case ZFS_DELEG_NOTE_ROLLBACK:
		str = gettext("");
		break;
	case ZFS_DELEG_NOTE_SEND:
		str = gettext("");
		break;
	case ZFS_DELEG_NOTE_SHARE:
		str = gettext("Allows sharing file systems over NFS or SMB"
		    "\n\t\t\t\tprotocols");
		break;
	case ZFS_DELEG_NOTE_SNAPSHOT:
		str = gettext("");
		break;
/*
 *	case ZFS_DELEG_NOTE_VSCAN:
 *		str = gettext("");
 *		break;
 */
		/* OTHER */
	case ZFS_DELEG_NOTE_GROUPQUOTA:
		str = gettext("Allows accessing any groupquota@... property");
		break;
	case ZFS_DELEG_NOTE_GROUPUSED:
		str = gettext("Allows reading any groupused@... property");
		break;
	case ZFS_DELEG_NOTE_USERPROP:
		str = gettext("Allows changing any user property");
		break;
	case ZFS_DELEG_NOTE_USERQUOTA:
		str = gettext("Allows accessing any userquota@... property");
		break;
	case ZFS_DELEG_NOTE_USERUSED:
		str = gettext("Allows reading any userused@... property");
		break;
		/* other */
	default:
		str = "";
	}

	return (str);
}

struct allow_opts {
	boolean_t local;
	boolean_t descend;
	boolean_t user;
	boolean_t group;
	boolean_t everyone;
	boolean_t create;
	boolean_t set;
	boolean_t recursive; /* unallow only */
	boolean_t prt_usage;

	boolean_t prt_perms;
	char *who;
	char *perms;
	const char *dataset;
};

static inline int
prop_cmp(const void *a, const void *b)
{
	const char *str1 = *(const char **)a;
	const char *str2 = *(const char **)b;
	return (strcmp(str1, str2));
}

static void
allow_usage(boolean_t un, boolean_t requested, const char *msg)
{
	const char *opt_desc[] = {
		"-h", gettext("show this help message and exit"),
		"-l", gettext("set permission locally"),
		"-d", gettext("set permission for descents"),
		"-u", gettext("set permission for user"),
		"-g", gettext("set permission for group"),
		"-e", gettext("set permission for everyone"),
		"-c", gettext("set create time permission"),
		"-s", gettext("define permission set"),
		/* unallow only */
		"-r", gettext("remove permissions recursively"),
	};
	size_t unallow_size = sizeof (opt_desc) / sizeof (char *);
	size_t allow_size = unallow_size - 2;
	const char *props[ZFS_NUM_PROPS];
	int i;
	size_t count = 0;
	FILE *fp = requested ? stdout : stderr;
	zprop_desc_t *pdtbl = zfs_prop_get_table();
	const char *fmt = gettext("%-16s %-14s\t%s\n");

	(void) fprintf(fp, gettext("Usage: %s\n"), get_usage(un ? HELP_UNALLOW :
	    HELP_ALLOW));
	(void) fprintf(fp, gettext("Options:\n"));
	for (int i = 0; i < (un ? unallow_size : allow_size); i++) {
		const char *opt = opt_desc[i++];
		const char *optdsc = opt_desc[i];
		(void) fprintf(fp, gettext("  %-10s  %s\n"), opt, optdsc);
	}

	(void) fprintf(fp, gettext("\nThe following permissions are "
	    "supported:\n\n"));
	(void) fprintf(fp, fmt, gettext("NAME"), gettext("TYPE"),
	    gettext("NOTES"));
	for (i = 0; i < ZFS_NUM_DELEG_NOTES; i++) {
		const char *perm_name = zfs_deleg_perm_tbl[i].z_perm;
		zfs_deleg_note_t perm_note = zfs_deleg_perm_tbl[i].z_note;
		const char *perm_type = deleg_perm_type(perm_note);
		const char *perm_comment = deleg_perm_comment(perm_note);
		(void) fprintf(fp, fmt, perm_name, perm_type, perm_comment);
	}

	for (i = 0; i < ZFS_NUM_PROPS; i++) {
		zprop_desc_t *pd = &pdtbl[i];
		if (pd->pd_visible != B_TRUE)
			continue;

		if (pd->pd_attr == PROP_READONLY)
			continue;

		props[count++] = pd->pd_name;
	}
	props[count] = NULL;

	qsort(props, count, sizeof (char *), prop_cmp);

	for (i = 0; i < count; i++)
		(void) fprintf(fp, fmt, props[i], gettext("property"), "");

	if (msg != NULL)
		(void) fprintf(fp, gettext("\nzfs: error: %s"), msg);

	exit(requested ? 0 : 2);
}

static inline const char *
munge_args(int argc, char **argv, boolean_t un, size_t expected_argc,
    char **permsp)
{
	if (un && argc == expected_argc - 1)
		*permsp = NULL;
	else if (argc == expected_argc)
		*permsp = argv[argc - 2];
	else
		allow_usage(un, B_FALSE,
		    gettext("wrong number of parameters\n"));

	return (argv[argc - 1]);
}

static void
parse_allow_args(int argc, char **argv, boolean_t un, struct allow_opts *opts)
{
	int uge_sum = opts->user + opts->group + opts->everyone;
	int csuge_sum = opts->create + opts->set + uge_sum;
	int ldcsuge_sum = csuge_sum + opts->local + opts->descend;
	int all_sum = un ? ldcsuge_sum + opts->recursive : ldcsuge_sum;

	if (uge_sum > 1)
		allow_usage(un, B_FALSE,
		    gettext("-u, -g, and -e are mutually exclusive\n"));

	if (opts->prt_usage) {
		if (argc == 0 && all_sum == 0)
			allow_usage(un, B_TRUE, NULL);
		else
			usage(B_FALSE);
	}

	if (opts->set) {
		if (csuge_sum > 1)
			allow_usage(un, B_FALSE,
			    gettext("invalid options combined with -s\n"));

		opts->dataset = munge_args(argc, argv, un, 3, &opts->perms);
		if (argv[0][0] != '@')
			allow_usage(un, B_FALSE,
			    gettext("invalid set name: missing '@' prefix\n"));
		opts->who = argv[0];
	} else if (opts->create) {
		if (ldcsuge_sum > 1)
			allow_usage(un, B_FALSE,
			    gettext("invalid options combined with -c\n"));
		opts->dataset = munge_args(argc, argv, un, 2, &opts->perms);
	} else if (opts->everyone) {
		if (csuge_sum > 1)
			allow_usage(un, B_FALSE,
			    gettext("invalid options combined with -e\n"));
		opts->dataset = munge_args(argc, argv, un, 2, &opts->perms);
	} else if (uge_sum == 0 && argc > 0 && strcmp(argv[0], "everyone")
	    == 0) {
		opts->everyone = B_TRUE;
		argc--;
		argv++;
		opts->dataset = munge_args(argc, argv, un, 2, &opts->perms);
	} else if (argc == 1 && !un) {
		opts->prt_perms = B_TRUE;
		opts->dataset = argv[argc-1];
	} else {
		opts->dataset = munge_args(argc, argv, un, 3, &opts->perms);
		opts->who = argv[0];
	}

	if (!opts->local && !opts->descend) {
		opts->local = B_TRUE;
		opts->descend = B_TRUE;
	}
}

static void
store_allow_perm(zfs_deleg_who_type_t type, boolean_t local, boolean_t descend,
    const char *who, char *perms, nvlist_t *top_nvl)
{
	int i;
	char ld[2] = { '\0', '\0' };
	char who_buf[ZFS_MAXNAMELEN+32];
	char base_type = '\0';
	char set_type = '\0';
	nvlist_t *base_nvl = NULL;
	nvlist_t *set_nvl = NULL;
	nvlist_t *nvl;

	if (nvlist_alloc(&base_nvl, NV_UNIQUE_NAME, 0) != 0)
		nomem();
	if (nvlist_alloc(&set_nvl, NV_UNIQUE_NAME, 0) !=  0)
		nomem();

	switch (type) {
	case ZFS_DELEG_NAMED_SET_SETS:
	case ZFS_DELEG_NAMED_SET:
		set_type = ZFS_DELEG_NAMED_SET_SETS;
		base_type = ZFS_DELEG_NAMED_SET;
		ld[0] = ZFS_DELEG_NA;
		break;
	case ZFS_DELEG_CREATE_SETS:
	case ZFS_DELEG_CREATE:
		set_type = ZFS_DELEG_CREATE_SETS;
		base_type = ZFS_DELEG_CREATE;
		ld[0] = ZFS_DELEG_NA;
		break;
	case ZFS_DELEG_USER_SETS:
	case ZFS_DELEG_USER:
		set_type = ZFS_DELEG_USER_SETS;
		base_type = ZFS_DELEG_USER;
		if (local)
			ld[0] = ZFS_DELEG_LOCAL;
		if (descend)
			ld[1] = ZFS_DELEG_DESCENDENT;
		break;
	case ZFS_DELEG_GROUP_SETS:
	case ZFS_DELEG_GROUP:
		set_type = ZFS_DELEG_GROUP_SETS;
		base_type = ZFS_DELEG_GROUP;
		if (local)
			ld[0] = ZFS_DELEG_LOCAL;
		if (descend)
			ld[1] = ZFS_DELEG_DESCENDENT;
		break;
	case ZFS_DELEG_EVERYONE_SETS:
	case ZFS_DELEG_EVERYONE:
		set_type = ZFS_DELEG_EVERYONE_SETS;
		base_type = ZFS_DELEG_EVERYONE;
		if (local)
			ld[0] = ZFS_DELEG_LOCAL;
		if (descend)
			ld[1] = ZFS_DELEG_DESCENDENT;
		break;

	default:
		assert(set_type != '\0' && base_type != '\0');
	}

	if (perms != NULL) {
		char *curr = perms;
		char *end = curr + strlen(perms);

		while (curr < end) {
			char *delim = strchr(curr, ',');
			if (delim == NULL)
				delim = end;
			else
				*delim = '\0';

			if (curr[0] == '@')
				nvl = set_nvl;
			else
				nvl = base_nvl;

			(void) nvlist_add_boolean(nvl, curr);
			if (delim != end)
				*delim = ',';
			curr = delim + 1;
		}

		for (i = 0; i < 2; i++) {
			char locality = ld[i];
			if (locality == 0)
				continue;

			if (!nvlist_empty(base_nvl)) {
				if (who != NULL)
					(void) snprintf(who_buf,
					    sizeof (who_buf), "%c%c$%s",
					    base_type, locality, who);
				else
					(void) snprintf(who_buf,
					    sizeof (who_buf), "%c%c$",
					    base_type, locality);

				(void) nvlist_add_nvlist(top_nvl, who_buf,
				    base_nvl);
			}


			if (!nvlist_empty(set_nvl)) {
				if (who != NULL)
					(void) snprintf(who_buf,
					    sizeof (who_buf), "%c%c$%s",
					    set_type, locality, who);
				else
					(void) snprintf(who_buf,
					    sizeof (who_buf), "%c%c$",
					    set_type, locality);

				(void) nvlist_add_nvlist(top_nvl, who_buf,
				    set_nvl);
			}
		}
	} else {
		for (i = 0; i < 2; i++) {
			char locality = ld[i];
			if (locality == 0)
				continue;

			if (who != NULL)
				(void) snprintf(who_buf, sizeof (who_buf),
				    "%c%c$%s", base_type, locality, who);
			else
				(void) snprintf(who_buf, sizeof (who_buf),
				    "%c%c$", base_type, locality);
			(void) nvlist_add_boolean(top_nvl, who_buf);

			if (who != NULL)
				(void) snprintf(who_buf, sizeof (who_buf),
				    "%c%c$%s", set_type, locality, who);
			else
				(void) snprintf(who_buf, sizeof (who_buf),
				    "%c%c$", set_type, locality);
			(void) nvlist_add_boolean(top_nvl, who_buf);
		}
	}
}

static int
construct_fsacl_list(boolean_t un, struct allow_opts *opts, nvlist_t **nvlp)
{
	if (nvlist_alloc(nvlp, NV_UNIQUE_NAME, 0) != 0)
		nomem();

	if (opts->set) {
		store_allow_perm(ZFS_DELEG_NAMED_SET, opts->local,
		    opts->descend, opts->who, opts->perms, *nvlp);
	} else if (opts->create) {
		store_allow_perm(ZFS_DELEG_CREATE, opts->local,
		    opts->descend, NULL, opts->perms, *nvlp);
	} else if (opts->everyone) {
		store_allow_perm(ZFS_DELEG_EVERYONE, opts->local,
		    opts->descend, NULL, opts->perms, *nvlp);
	} else {
		char *curr = opts->who;
		char *end = curr + strlen(curr);

		while (curr < end) {
			const char *who;
			zfs_deleg_who_type_t who_type = ZFS_DELEG_WHO_UNKNOWN;
			char *endch;
			char *delim = strchr(curr, ',');
			char errbuf[256];
			char id[64];
			struct passwd *p = NULL;
			struct group *g = NULL;

			uid_t rid;
			if (delim == NULL)
				delim = end;
			else
				*delim = '\0';

			rid = (uid_t)strtol(curr, &endch, 0);
			if (opts->user) {
				who_type = ZFS_DELEG_USER;
				if (*endch != '\0')
					p = getpwnam(curr);
				else
					p = getpwuid(rid);

				if (p != NULL)
					rid = p->pw_uid;
				else {
					(void) snprintf(errbuf, 256, gettext(
					    "invalid user %s"), curr);
					allow_usage(un, B_TRUE, errbuf);
				}
			} else if (opts->group) {
				who_type = ZFS_DELEG_GROUP;
				if (*endch != '\0')
					g = getgrnam(curr);
				else
					g = getgrgid(rid);

				if (g != NULL)
					rid = g->gr_gid;
				else {
					(void) snprintf(errbuf, 256, gettext(
					    "invalid group %s"),  curr);
					allow_usage(un, B_TRUE, errbuf);
				}
			} else {
				if (*endch != '\0') {
					p = getpwnam(curr);
				} else {
					p = getpwuid(rid);
				}

				if (p == NULL) {
					if (*endch != '\0') {
						g = getgrnam(curr);
					} else {
						g = getgrgid(rid);
					}
				}

				if (p != NULL) {
					who_type = ZFS_DELEG_USER;
					rid = p->pw_uid;
				} else if (g != NULL) {
					who_type = ZFS_DELEG_GROUP;
					rid = g->gr_gid;
				} else {
					(void) snprintf(errbuf, 256, gettext(
					    "invalid user/group %s"), curr);
					allow_usage(un, B_TRUE, errbuf);
				}
			}

			(void) sprintf(id, "%u", rid);
			who = id;

			store_allow_perm(who_type, opts->local,
			    opts->descend, who, opts->perms, *nvlp);
			curr = delim + 1;
		}
	}

	return (0);
}

static void
print_set_creat_perms(uu_avl_t *who_avl)
{
	const char *sc_title[] = {
		gettext("Permission sets:\n"),
		gettext("Create time permissions:\n"),
		NULL
	};
	const char **title_ptr = sc_title;
	who_perm_node_t *who_node = NULL;
	int prev_weight = -1;

	for (who_node = uu_avl_first(who_avl); who_node != NULL;
	    who_node = uu_avl_next(who_avl, who_node)) {
		uu_avl_t *avl = who_node->who_perm.who_deleg_perm_avl;
		zfs_deleg_who_type_t who_type = who_node->who_perm.who_type;
		const char *who_name = who_node->who_perm.who_name;
		int weight = who_type2weight(who_type);
		boolean_t first = B_TRUE;
		deleg_perm_node_t *deleg_node;

		if (prev_weight != weight) {
			(void) printf(*title_ptr++);
			prev_weight = weight;
		}

		if (who_name == NULL || strnlen(who_name, 1) == 0)
			(void) printf("\t");
		else
			(void) printf("\t%s ", who_name);

		for (deleg_node = uu_avl_first(avl); deleg_node != NULL;
		    deleg_node = uu_avl_next(avl, deleg_node)) {
			if (first) {
				(void) printf("%s",
				    deleg_node->dpn_perm.dp_name);
				first = B_FALSE;
			} else
				(void) printf(",%s",
				    deleg_node->dpn_perm.dp_name);
		}

		(void) printf("\n");
	}
}

static void
print_uge_deleg_perms(uu_avl_t *who_avl, boolean_t local, boolean_t descend,
    const char *title)
{
	who_perm_node_t *who_node = NULL;
	boolean_t prt_title = B_TRUE;
	uu_avl_walk_t *walk;

	if ((walk = uu_avl_walk_start(who_avl, UU_WALK_ROBUST)) == NULL)
		nomem();

	while ((who_node = uu_avl_walk_next(walk)) != NULL) {
		const char *who_name = who_node->who_perm.who_name;
		const char *nice_who_name = who_node->who_perm.who_ug_name;
		uu_avl_t *avl = who_node->who_perm.who_deleg_perm_avl;
		zfs_deleg_who_type_t who_type = who_node->who_perm.who_type;
		char delim = ' ';
		deleg_perm_node_t *deleg_node;
		boolean_t prt_who = B_TRUE;

		for (deleg_node = uu_avl_first(avl);
		    deleg_node != NULL;
		    deleg_node = uu_avl_next(avl, deleg_node)) {
			if (local != deleg_node->dpn_perm.dp_local ||
			    descend != deleg_node->dpn_perm.dp_descend)
				continue;

			if (prt_who) {
				const char *who = NULL;
				if (prt_title) {
					prt_title = B_FALSE;
					(void) printf(title);
				}

				switch (who_type) {
				case ZFS_DELEG_USER_SETS:
				case ZFS_DELEG_USER:
					who = gettext("user");
					if (nice_who_name)
						who_name  = nice_who_name;
					break;
				case ZFS_DELEG_GROUP_SETS:
				case ZFS_DELEG_GROUP:
					who = gettext("group");
					if (nice_who_name)
						who_name  = nice_who_name;
					break;
				case ZFS_DELEG_EVERYONE_SETS:
				case ZFS_DELEG_EVERYONE:
					who = gettext("everyone");
					who_name = NULL;
					break;

				default:
					assert(who != NULL);
				}

				prt_who = B_FALSE;
				if (who_name == NULL)
					(void) printf("\t%s", who);
				else
					(void) printf("\t%s %s", who, who_name);
			}

			(void) printf("%c%s", delim,
			    deleg_node->dpn_perm.dp_name);
			delim = ',';
		}

		if (!prt_who)
			(void) printf("\n");
	}

	uu_avl_walk_end(walk);
}

static void
print_fs_perms(fs_perm_set_t *fspset)
{
	fs_perm_node_t *node = NULL;
	char buf[ZFS_MAXNAMELEN+32];
	const char *dsname = buf;

	for (node = uu_list_first(fspset->fsps_list); node != NULL;
	    node = uu_list_next(fspset->fsps_list, node)) {
		uu_avl_t *sc_avl = node->fspn_fsperm.fsp_sc_avl;
		uu_avl_t *uge_avl = node->fspn_fsperm.fsp_uge_avl;
		int left = 0;

		(void) snprintf(buf, ZFS_MAXNAMELEN+32,
		    gettext("---- Permissions on %s "),
		    node->fspn_fsperm.fsp_name);
		(void) printf(dsname);
		left = 70 - strlen(buf);
		while (left-- > 0)
			(void) printf("-");
		(void) printf("\n");

		print_set_creat_perms(sc_avl);
		print_uge_deleg_perms(uge_avl, B_TRUE, B_FALSE,
		    gettext("Local permissions:\n"));
		print_uge_deleg_perms(uge_avl, B_FALSE, B_TRUE,
		    gettext("Descendent permissions:\n"));
		print_uge_deleg_perms(uge_avl, B_TRUE, B_TRUE,
		    gettext("Local+Descendent permissions:\n"));
	}
}

static fs_perm_set_t fs_perm_set = { NULL, NULL, NULL, NULL };

struct deleg_perms {
	boolean_t un;
	nvlist_t *nvl;
};

static int
set_deleg_perms(zfs_handle_t *zhp, void *data)
{
	struct deleg_perms *perms = (struct deleg_perms *)data;
	zfs_type_t zfs_type = zfs_get_type(zhp);

	if (zfs_type != ZFS_TYPE_FILESYSTEM && zfs_type != ZFS_TYPE_VOLUME)
		return (0);

	return (zfs_set_fsacl(zhp, perms->un, perms->nvl));
}

static int
zfs_do_allow_unallow_impl(int argc, char **argv, boolean_t un)
{
	zfs_handle_t *zhp;
	nvlist_t *perm_nvl = NULL;
	nvlist_t *update_perm_nvl = NULL;
	int error = 1;
	int c;
	struct allow_opts opts = { 0 };

	const char *optstr = un ? "ldugecsrh" : "ldugecsh";

	/* check opts */
	while ((c = getopt(argc, argv, optstr)) != -1) {
		switch (c) {
		case 'l':
			opts.local = B_TRUE;
			break;
		case 'd':
			opts.descend = B_TRUE;
			break;
		case 'u':
			opts.user = B_TRUE;
			break;
		case 'g':
			opts.group = B_TRUE;
			break;
		case 'e':
			opts.everyone = B_TRUE;
			break;
		case 's':
			opts.set = B_TRUE;
			break;
		case 'c':
			opts.create = B_TRUE;
			break;
		case 'r':
			opts.recursive = B_TRUE;
			break;
		case ':':
			(void) fprintf(stderr, gettext("missing argument for "
			    "'%c' option\n"), optopt);
			usage(B_FALSE);
			break;
		case 'h':
			opts.prt_usage = B_TRUE;
			break;
		case '?':
			(void) fprintf(stderr, gettext("invalid option '%c'\n"),
			    optopt);
			usage(B_FALSE);
		}
	}

	argc -= optind;
	argv += optind;

	/* check arguments */
	parse_allow_args(argc, argv, un, &opts);

	/* try to open the dataset */
	if ((zhp = zfs_open(g_zfs, opts.dataset, ZFS_TYPE_FILESYSTEM |
	    ZFS_TYPE_VOLUME)) == NULL) {
		(void) fprintf(stderr, "Failed to open dataset: %s\n",
		    opts.dataset);
		return (-1);
	}

	if (zfs_get_fsacl(zhp, &perm_nvl) != 0)
		goto cleanup2;

	fs_perm_set_init(&fs_perm_set);
	if (parse_fs_perm_set(&fs_perm_set, perm_nvl) != 0) {
		(void) fprintf(stderr, "Failed to parse fsacl permissions\n");
		goto cleanup1;
	}

	if (opts.prt_perms)
		print_fs_perms(&fs_perm_set);
	else {
		(void) construct_fsacl_list(un, &opts, &update_perm_nvl);
		if (zfs_set_fsacl(zhp, un, update_perm_nvl) != 0)
			goto cleanup0;

		if (un && opts.recursive) {
			struct deleg_perms data = { un, update_perm_nvl };
			if (zfs_iter_filesystems(zhp, set_deleg_perms,
			    &data) != 0)
				goto cleanup0;
		}
	}

	error = 0;

cleanup0:
	nvlist_free(perm_nvl);
	if (update_perm_nvl != NULL)
		nvlist_free(update_perm_nvl);
cleanup1:
	fs_perm_set_fini(&fs_perm_set);
cleanup2:
	zfs_close(zhp);

	return (error);
}

static int
zfs_do_allow(int argc, char **argv)
{
	return (zfs_do_allow_unallow_impl(argc, argv, B_FALSE));
}

static int
zfs_do_unallow(int argc, char **argv)
{
	return (zfs_do_allow_unallow_impl(argc, argv, B_TRUE));
}

static int
zfs_do_hold_rele_impl(int argc, char **argv, boolean_t holding)
{
	int errors = 0;
	int i;
	const char *tag;
	boolean_t recursive = B_FALSE;
	const char *opts = holding ? "rt" : "r";
	int c;

	/* check options */
	while ((c = getopt(argc, argv, opts)) != -1) {
		switch (c) {
		case 'r':
			recursive = B_TRUE;
			break;
		case '?':
			(void) fprintf(stderr, gettext("invalid option '%c'\n"),
			    optopt);
			usage(B_FALSE);
		}
	}

	argc -= optind;
	argv += optind;

	/* check number of arguments */
	if (argc < 2)
		usage(B_FALSE);

	tag = argv[0];
	--argc;
	++argv;

	if (holding && tag[0] == '.') {
		/* tags starting with '.' are reserved for libzfs */
		(void) fprintf(stderr, gettext("tag may not start with '.'\n"));
		usage(B_FALSE);
	}

	for (i = 0; i < argc; ++i) {
		zfs_handle_t *zhp;
		char parent[ZFS_MAXNAMELEN];
		const char *delim;
		char *path = argv[i];

		delim = strchr(path, '@');
		if (delim == NULL) {
			(void) fprintf(stderr,
			    gettext("'%s' is not a snapshot\n"), path);
			++errors;
			continue;
		}
		(void) strncpy(parent, path, delim - path);
		parent[delim - path] = '\0';

		zhp = zfs_open(g_zfs, parent,
		    ZFS_TYPE_FILESYSTEM | ZFS_TYPE_VOLUME);
		if (zhp == NULL) {
			++errors;
			continue;
		}
		if (holding) {
			if (zfs_hold(zhp, delim+1, tag, recursive, -1) != 0)
				++errors;
		} else {
			if (zfs_release(zhp, delim+1, tag, recursive) != 0)
				++errors;
		}
		zfs_close(zhp);
	}

	return (errors != 0);
}

/*
 * zfs hold [-r] [-t] <tag> <snap> ...
 *
 *	-r	Recursively hold
 *
 * Apply a user-hold with the given tag to the list of snapshots.
 */
static int
zfs_do_hold(int argc, char **argv)
{
	return (zfs_do_hold_rele_impl(argc, argv, B_TRUE));
}

/*
 * zfs release [-r] <tag> <snap> ...
 *
 *	-r	Recursively release
 *
 * Release a user-hold with the given tag from the list of snapshots.
 */
static int
zfs_do_release(int argc, char **argv)
{
	return (zfs_do_hold_rele_impl(argc, argv, B_FALSE));
}

typedef struct holds_cbdata {
	boolean_t	cb_recursive;
	const char	*cb_snapname;
	nvlist_t	**cb_nvlp;
	size_t		cb_max_namelen;
	size_t		cb_max_taglen;
} holds_cbdata_t;

#define	STRFTIME_FMT_STR "%a %b %e %k:%M %Y"
#define	DATETIME_BUF_LEN (32)
/*
 *
 */
static void
print_holds(boolean_t scripted, size_t nwidth, size_t tagwidth, nvlist_t *nvl)
{
	int i;
	nvpair_t *nvp = NULL;
	char *hdr_cols[] = { "NAME", "TAG", "TIMESTAMP" };
	const char *col;

	if (!scripted) {
		for (i = 0; i < 3; i++) {
			col = gettext(hdr_cols[i]);
			if (i < 2)
				(void) printf("%-*s  ", i ? tagwidth : nwidth,
				    col);
			else
				(void) printf("%s\n", col);
		}
	}

	while ((nvp = nvlist_next_nvpair(nvl, nvp)) != NULL) {
		char *zname = nvpair_name(nvp);
		nvlist_t *nvl2;
		nvpair_t *nvp2 = NULL;
		(void) nvpair_value_nvlist(nvp, &nvl2);
		while ((nvp2 = nvlist_next_nvpair(nvl2, nvp2)) != NULL) {
			char tsbuf[DATETIME_BUF_LEN];
			char *tagname = nvpair_name(nvp2);
			uint64_t val = 0;
			time_t time;
			struct tm t;
			char sep = scripted ? '\t' : ' ';
			size_t sepnum = scripted ? 1 : 2;

			(void) nvpair_value_uint64(nvp2, &val);
			time = (time_t)val;
			(void) localtime_r(&time, &t);
			(void) strftime(tsbuf, DATETIME_BUF_LEN,
			    gettext(STRFTIME_FMT_STR), &t);

			(void) printf("%-*s%*c%-*s%*c%s\n", nwidth, zname,
			    sepnum, sep, tagwidth, tagname, sepnum, sep, tsbuf);
		}
	}
}

/*
 * Generic callback function to list a dataset or snapshot.
 */
static int
holds_callback(zfs_handle_t *zhp, void *data)
{
	holds_cbdata_t *cbp = data;
	nvlist_t *top_nvl = *cbp->cb_nvlp;
	nvlist_t *nvl = NULL;
	nvpair_t *nvp = NULL;
	const char *zname = zfs_get_name(zhp);
	size_t znamelen = strnlen(zname, ZFS_MAXNAMELEN);

	if (cbp->cb_recursive) {
		const char *snapname;
		char *delim  = strchr(zname, '@');
		if (delim == NULL)
			return (0);

		snapname = delim + 1;
		if (strcmp(cbp->cb_snapname, snapname))
			return (0);
	}

	if (zfs_get_holds(zhp, &nvl) != 0)
		return (-1);

	if (znamelen > cbp->cb_max_namelen)
		cbp->cb_max_namelen  = znamelen;

	while ((nvp = nvlist_next_nvpair(nvl, nvp)) != NULL) {
		const char *tag = nvpair_name(nvp);
		size_t taglen = strnlen(tag, MAXNAMELEN);
		if (taglen > cbp->cb_max_taglen)
			cbp->cb_max_taglen  = taglen;
	}

	return (nvlist_add_nvlist(top_nvl, zname, nvl));
}

/*
 * zfs holds [-r] <snap> ...
 *
 *	-r	Recursively hold
 */
static int
zfs_do_holds(int argc, char **argv)
{
	int errors = 0;
	int c;
	int i;
	boolean_t scripted = B_FALSE;
	boolean_t recursive = B_FALSE;
	const char *opts = "rH";
	nvlist_t *nvl;

	int types = ZFS_TYPE_SNAPSHOT;
	holds_cbdata_t cb = { 0 };

	int limit = 0;
	int ret = 0;
	int flags = 0;

	/* check options */
	while ((c = getopt(argc, argv, opts)) != -1) {
		switch (c) {
		case 'r':
			recursive = B_TRUE;
			break;
		case 'H':
			scripted = B_TRUE;
			break;
		case '?':
			(void) fprintf(stderr, gettext("invalid option '%c'\n"),
			    optopt);
			usage(B_FALSE);
		}
	}

	if (recursive) {
		types |= ZFS_TYPE_FILESYSTEM | ZFS_TYPE_VOLUME;
		flags |= ZFS_ITER_RECURSE;
	}

	argc -= optind;
	argv += optind;

	/* check number of arguments */
	if (argc < 1)
		usage(B_FALSE);

	if (nvlist_alloc(&nvl, NV_UNIQUE_NAME, 0) != 0)
		nomem();

	for (i = 0; i < argc; ++i) {
		char *snapshot = argv[i];
		const char *delim;
		const char *snapname;

		delim = strchr(snapshot, '@');
		if (delim == NULL) {
			(void) fprintf(stderr,
			    gettext("'%s' is not a snapshot\n"), snapshot);
			++errors;
			continue;
		}
		snapname = delim + 1;
		if (recursive)
			snapshot[delim - snapshot] = '\0';

		cb.cb_recursive = recursive;
		cb.cb_snapname = snapname;
		cb.cb_nvlp = &nvl;

		/*
		 *  1. collect holds data, set format options
		 */
		ret = zfs_for_each(argc, argv, flags, types, NULL, NULL, limit,
		    holds_callback, &cb);
		if (ret != 0)
			++errors;
	}

	/*
	 *  2. print holds data
	 */
	print_holds(scripted, cb.cb_max_namelen, cb.cb_max_taglen, nvl);

	if (nvlist_empty(nvl))
		(void) printf(gettext("no datasets available\n"));

	nvlist_free(nvl);

	return (0 != errors);
}

#define	CHECK_SPINNER 30
#define	SPINNER_TIME 3		/* seconds */
#define	MOUNT_TIME 5		/* seconds */

static int
get_one_dataset(zfs_handle_t *zhp, void *data)
{
	static char *spin[] = { "-", "\\", "|", "/" };
	static int spinval = 0;
	static int spincheck = 0;
	static time_t last_spin_time = (time_t)0;
	get_all_cb_t *cbp = data;
	zfs_type_t type = zfs_get_type(zhp);

	if (cbp->cb_verbose) {
		if (--spincheck < 0) {
			time_t now = time(NULL);
			if (last_spin_time + SPINNER_TIME < now) {
				update_progress(spin[spinval++ % 4]);
				last_spin_time = now;
			}
			spincheck = CHECK_SPINNER;
		}
	}

	/*
	 * Interate over any nested datasets.
	 */
	if (zfs_iter_filesystems(zhp, get_one_dataset, data) != 0) {
		zfs_close(zhp);
		return (1);
	}

	/*
	 * Skip any datasets whose type does not match.
	 */
	if ((type & ZFS_TYPE_FILESYSTEM) == 0) {
		zfs_close(zhp);
		return (0);
	}
	libzfs_add_handle(cbp, zhp);
	assert(cbp->cb_used <= cbp->cb_alloc);

	return (0);
}

static void
get_all_datasets(zfs_handle_t ***dslist, size_t *count, boolean_t verbose)
{
	get_all_cb_t cb = { 0 };
	cb.cb_verbose = verbose;
	cb.cb_getone = get_one_dataset;

	if (verbose)
		set_progress_header(gettext("Reading ZFS config"));
	(void) zfs_iter_root(g_zfs, get_one_dataset, &cb);

	*dslist = cb.cb_handles;
	*count = cb.cb_used;

	if (verbose)
		finish_progress(gettext("done."));
}

/*
 * Generic callback for sharing or mounting filesystems.  Because the code is so
 * similar, we have a common function with an extra parameter to determine which
 * mode we are using.
 */
#define	OP_SHARE	0x1
#define	OP_MOUNT	0x2

/*
 * Share or mount a dataset.
 */
static int
share_mount_one(zfs_handle_t *zhp, int op, int flags, char *protocol,
    boolean_t explicit, const char *options)
{
	char mountpoint[ZFS_MAXPROPLEN];
	char shareopts[ZFS_MAXPROPLEN];
	char smbshareopts[ZFS_MAXPROPLEN];
	const char *cmdname = op == OP_SHARE ? "share" : "mount";
	struct mnttab mnt;
	uint64_t zoned, canmount;
	boolean_t shared_nfs, shared_smb;

	assert(zfs_get_type(zhp) & ZFS_TYPE_FILESYSTEM);

	/*
	 * Check to make sure we can mount/share this dataset.  If we
	 * are in the global zone and the filesystem is exported to a
	 * local zone, or if we are in a local zone and the
	 * filesystem is not exported, then it is an error.
	 */
	zoned = zfs_prop_get_int(zhp, ZFS_PROP_ZONED);

	if (zoned && getzoneid() == GLOBAL_ZONEID) {
		if (!explicit)
			return (0);

		(void) fprintf(stderr, gettext("cannot %s '%s': "
		    "dataset is exported to a local zone\n"), cmdname,
		    zfs_get_name(zhp));
		return (1);

	} else if (!zoned && getzoneid() != GLOBAL_ZONEID) {
		if (!explicit)
			return (0);

		(void) fprintf(stderr, gettext("cannot %s '%s': "
		    "permission denied\n"), cmdname,
		    zfs_get_name(zhp));
		return (1);
	}

	/*
	 * Ignore any filesystems which don't apply to us. This
	 * includes those with a legacy mountpoint, or those with
	 * legacy share options.
	 */
	verify(zfs_prop_get(zhp, ZFS_PROP_MOUNTPOINT, mountpoint,
	    sizeof (mountpoint), NULL, NULL, 0, B_FALSE) == 0);
	verify(zfs_prop_get(zhp, ZFS_PROP_SHARENFS, shareopts,
	    sizeof (shareopts), NULL, NULL, 0, B_FALSE) == 0);
	verify(zfs_prop_get(zhp, ZFS_PROP_SHARESMB, smbshareopts,
	    sizeof (smbshareopts), NULL, NULL, 0, B_FALSE) == 0);

	if (op == OP_SHARE && strcmp(shareopts, "off") == 0 &&
	    strcmp(smbshareopts, "off") == 0) {
		if (!explicit)
			return (0);

		(void) fprintf(stderr, gettext("cannot share '%s': "
		    "legacy share\n"), zfs_get_name(zhp));
		(void) fprintf(stderr, gettext("use share(1M) to "
		    "share this filesystem, or set "
		    "sharenfs property on\n"));
		return (1);
	}

	/*
	 * We cannot share or mount legacy filesystems. If the
	 * shareopts is non-legacy but the mountpoint is legacy, we
	 * treat it as a legacy share.
	 */
	if (strcmp(mountpoint, "legacy") == 0) {
		if (!explicit)
			return (0);

		(void) fprintf(stderr, gettext("cannot %s '%s': "
		    "legacy mountpoint\n"), cmdname, zfs_get_name(zhp));
		(void) fprintf(stderr, gettext("use %s(1M) to "
		    "%s this filesystem\n"), cmdname, cmdname);
		return (1);
	}

	if (strcmp(mountpoint, "none") == 0) {
		if (!explicit)
			return (0);

		(void) fprintf(stderr, gettext("cannot %s '%s': no "
		    "mountpoint set\n"), cmdname, zfs_get_name(zhp));
		return (1);
	}

	/*
	 * canmount	explicit	outcome
	 * on		no		pass through
	 * on		yes		pass through
	 * off		no		return 0
	 * off		yes		display error, return 1
	 * noauto	no		return 0
	 * noauto	yes		pass through
	 */
	canmount = zfs_prop_get_int(zhp, ZFS_PROP_CANMOUNT);
	if (canmount == ZFS_CANMOUNT_OFF) {
		if (!explicit)
			return (0);

		(void) fprintf(stderr, gettext("cannot %s '%s': "
		    "'canmount' property is set to 'off'\n"), cmdname,
		    zfs_get_name(zhp));
		return (1);
	} else if (canmount == ZFS_CANMOUNT_NOAUTO && !explicit) {
		return (0);
	}

	/*
	 * If this filesystem is inconsistent and has a receive resume
	 * token, we can not mount it.
	 */
	if (zfs_prop_get_int(zhp, ZFS_PROP_INCONSISTENT) &&
	    zfs_prop_get(zhp, ZFS_PROP_RECEIVE_RESUME_TOKEN,
	    NULL, 0, NULL, NULL, 0, B_TRUE) == 0) {
		if (!explicit)
			return (0);

		(void) fprintf(stderr, gettext("cannot %s '%s': "
		    "Contains partially-completed state from "
		    "\"zfs receive -r\", which can be resumed with "
		    "\"zfs send -t\"\n"),
		    cmdname, zfs_get_name(zhp));
		return (1);
	}

	/*
	 * At this point, we have verified that the mountpoint and/or
	 * shareopts are appropriate for auto management. If the
	 * filesystem is already mounted or shared, return (failing
	 * for explicit requests); otherwise mount or share the
	 * filesystem.
	 */
	switch (op) {
	case OP_SHARE:

		shared_nfs = zfs_is_shared_nfs(zhp, NULL);
		shared_smb = zfs_is_shared_smb(zhp, NULL);

		if ((shared_nfs && shared_smb) ||
		    (shared_nfs && strcmp(shareopts, "on") == 0 &&
		    strcmp(smbshareopts, "off") == 0) ||
		    (shared_smb && strcmp(smbshareopts, "on") == 0 &&
		    strcmp(shareopts, "off") == 0)) {
			if (!explicit)
				return (0);

			(void) fprintf(stderr, gettext("cannot share "
			    "'%s': filesystem already shared\n"),
			    zfs_get_name(zhp));
			return (1);
		}

		if (!zfs_is_mounted(zhp, NULL) &&
		    zfs_mount(zhp, NULL, 0) != 0)
			return (1);

		if (protocol == NULL) {
			if (zfs_shareall(zhp) != 0)
				return (1);
		} else if (strcmp(protocol, "nfs") == 0) {
			if (zfs_share_nfs(zhp))
				return (1);
		} else if (strcmp(protocol, "smb") == 0) {
			if (zfs_share_smb(zhp))
				return (1);
		} else {
			(void) fprintf(stderr, gettext("cannot share "
			    "'%s': invalid share type '%s' "
			    "specified\n"),
			    zfs_get_name(zhp), protocol);
			return (1);
		}

		break;

	case OP_MOUNT:
		if (options == NULL)
			mnt.mnt_mntopts = "";
		else
			mnt.mnt_mntopts = (char *)options;

		if (!hasmntopt(&mnt, MNTOPT_REMOUNT) &&
		    zfs_is_mounted(zhp, NULL)) {
			if (!explicit)
				return (0);

			(void) fprintf(stderr, gettext("cannot mount "
			    "'%s': filesystem already mounted\n"),
			    zfs_get_name(zhp));
			return (1);
		}

		if (zfs_mount(zhp, options, flags) != 0)
			return (1);
		break;
	}

	return (0);
}

/*
 * Reports progress in the form "(current/total)".  Not thread-safe.
 */
static void
report_mount_progress(int current, int total)
{
	static time_t last_progress_time = 0;
	time_t now = time(NULL);
	char info[32];

	/* report 1..n instead of 0..n-1 */
	++current;

	/* display header if we're here for the first time */
	if (current == 1) {
		set_progress_header(gettext("Mounting ZFS filesystems"));
	} else if (current != total && last_progress_time + MOUNT_TIME >= now) {
		/* too soon to report again */
		return;
	}

	last_progress_time = now;

	(void) sprintf(info, "(%d/%d)", current, total);

	if (current == total)
		finish_progress(info);
	else
		update_progress(info);
}

static void
append_options(char *mntopts, char *newopts)
{
	int len = strlen(mntopts);

	/* original length plus new string to append plus 1 for the comma */
	if (len + 1 + strlen(newopts) >= MNT_LINE_MAX) {
		(void) fprintf(stderr, gettext("the opts argument for "
		    "'%c' option is too long (more than %d chars)\n"),
		    "-o", MNT_LINE_MAX);
		usage(B_FALSE);
	}

	if (*mntopts)
		mntopts[len++] = ',';

	(void) strcpy(&mntopts[len], newopts);
}

static int
share_mount(int op, int argc, char **argv)
{
	int do_all = 0;
	boolean_t verbose = B_FALSE;
	int c, ret = 0;
	char *options = NULL;
	int flags = 0;

	/* check options */
	while ((c = getopt(argc, argv, op == OP_MOUNT ? ":avo:O" : "a"))
	    != -1) {
		switch (c) {
		case 'a':
			do_all = 1;
			break;
		case 'v':
			verbose = B_TRUE;
			break;
		case 'o':
			if (*optarg == '\0') {
				(void) fprintf(stderr, gettext("empty mount "
				    "options (-o) specified\n"));
				usage(B_FALSE);
			}

			if (options == NULL)
				options = safe_malloc(MNT_LINE_MAX + 1);

			/* option validation is done later */
			append_options(options, optarg);
			break;

		case 'O':
			flags |= MS_OVERLAY;
			break;
		case ':':
			(void) fprintf(stderr, gettext("missing argument for "
			    "'%c' option\n"), optopt);
			usage(B_FALSE);
			break;
		case '?':
			(void) fprintf(stderr, gettext("invalid option '%c'\n"),
			    optopt);
			usage(B_FALSE);
		}
	}

	argc -= optind;
	argv += optind;

	/* check number of arguments */
	if (do_all) {
		zfs_handle_t **dslist = NULL;
		size_t i, count = 0;
		char *protocol = NULL;

		if (op == OP_SHARE && argc > 0) {
			if (strcmp(argv[0], "nfs") != 0 &&
			    strcmp(argv[0], "smb") != 0) {
				(void) fprintf(stderr, gettext("share type "
				    "must be 'nfs' or 'smb'\n"));
				usage(B_FALSE);
			}
			protocol = argv[0];
			argc--;
			argv++;
		}

		if (argc != 0) {
			(void) fprintf(stderr, gettext("too many arguments\n"));
			usage(B_FALSE);
		}

		start_progress_timer();
		get_all_datasets(&dslist, &count, verbose);

		if (count == 0)
			return (0);

		qsort(dslist, count, sizeof (void *), libzfs_dataset_cmp);

		for (i = 0; i < count; i++) {
			if (verbose)
				report_mount_progress(i, count);

			if (share_mount_one(dslist[i], op, flags, protocol,
			    B_FALSE, options) != 0)
				ret = 1;
			zfs_close(dslist[i]);
		}

		free(dslist);
	} else if (argc == 0) {
		struct mnttab entry;

		if ((op == OP_SHARE) || (options != NULL)) {
			(void) fprintf(stderr, gettext("missing filesystem "
			    "argument (specify -a for all)\n"));
			usage(B_FALSE);
		}

		/*
		 * When mount is given no arguments, go through /etc/mnttab and
		 * display any active ZFS mounts.  We hide any snapshots, since
		 * they are controlled automatically.
		 */
		rewind(mnttab_file);
		while (getmntent(mnttab_file, &entry) == 0) {
			if (strcmp(entry.mnt_fstype, MNTTYPE_ZFS) != 0 ||
			    strchr(entry.mnt_special, '@') != NULL)
				continue;

			(void) printf("%-30s  %s\n", entry.mnt_special,
			    entry.mnt_mountp);
		}

	} else {
		zfs_handle_t *zhp;

		if (argc > 1) {
			(void) fprintf(stderr,
			    gettext("too many arguments\n"));
			usage(B_FALSE);
		}

		if ((zhp = zfs_open(g_zfs, argv[0],
		    ZFS_TYPE_FILESYSTEM)) == NULL) {
			ret = 1;
		} else {
			ret = share_mount_one(zhp, op, flags, NULL, B_TRUE,
			    options);
			zfs_close(zhp);
		}
	}

	return (ret);
}

/*
 * zfs mount -a [nfs]
 * zfs mount filesystem
 *
 * Mount all filesystems, or mount the given filesystem.
 */
static int
zfs_do_mount(int argc, char **argv)
{
	return (share_mount(OP_MOUNT, argc, argv));
}

/*
 * zfs share -a [nfs | smb]
 * zfs share filesystem
 *
 * Share all filesystems, or share the given filesystem.
 */
static int
zfs_do_share(int argc, char **argv)
{
	return (share_mount(OP_SHARE, argc, argv));
}

typedef struct unshare_unmount_node {
	zfs_handle_t	*un_zhp;
	char		*un_mountp;
	uu_avl_node_t	un_avlnode;
} unshare_unmount_node_t;

/* ARGSUSED */
static int
unshare_unmount_compare(const void *larg, const void *rarg, void *unused)
{
	const unshare_unmount_node_t *l = larg;
	const unshare_unmount_node_t *r = rarg;

	return (strcmp(l->un_mountp, r->un_mountp));
}

/*
 * Convenience routine used by zfs_do_umount() and manual_unmount().  Given an
 * absolute path, find the entry /etc/mnttab, verify that its a ZFS filesystem,
 * and unmount it appropriately.
 */
static int
unshare_unmount_path(int op, char *path, int flags, boolean_t is_manual)
{
	zfs_handle_t *zhp;
	int ret = 0;
	struct stat64 statbuf;
	struct extmnttab entry;
	const char *cmdname = (op == OP_SHARE) ? "unshare" : "unmount";
	ino_t path_inode;

	/*
	 * Search for the path in /etc/mnttab.  Rather than looking for the
	 * specific path, which can be fooled by non-standard paths (i.e. ".."
	 * or "//"), we stat() the path and search for the corresponding
	 * (major,minor) device pair.
	 */
	if (stat64(path, &statbuf) != 0) {
		(void) fprintf(stderr, gettext("cannot %s '%s': %s\n"),
		    cmdname, path, strerror(errno));
		return (1);
	}
	path_inode = statbuf.st_ino;

	/*
	 * Search for the given (major,minor) pair in the mount table.
	 */
	rewind(mnttab_file);
	while ((ret = getextmntent(mnttab_file, &entry, 0)) == 0) {
		if (entry.mnt_major == major(statbuf.st_dev) &&
		    entry.mnt_minor == minor(statbuf.st_dev))
			break;
	}
	if (ret != 0) {
		if (op == OP_SHARE) {
			(void) fprintf(stderr, gettext("cannot %s '%s': not "
			    "currently mounted\n"), cmdname, path);
			return (1);
		}
		(void) fprintf(stderr, gettext("warning: %s not in mnttab\n"),
		    path);
		if ((ret = umount2(path, flags)) != 0)
			(void) fprintf(stderr, gettext("%s: %s\n"), path,
			    strerror(errno));
		return (ret != 0);
	}

	if (strcmp(entry.mnt_fstype, MNTTYPE_ZFS) != 0) {
		(void) fprintf(stderr, gettext("cannot %s '%s': not a ZFS "
		    "filesystem\n"), cmdname, path);
		return (1);
	}

	if ((zhp = zfs_open(g_zfs, entry.mnt_special,
	    ZFS_TYPE_FILESYSTEM)) == NULL)
		return (1);

	ret = 1;
	if (stat64(entry.mnt_mountp, &statbuf) != 0) {
		(void) fprintf(stderr, gettext("cannot %s '%s': %s\n"),
		    cmdname, path, strerror(errno));
		goto out;
	} else if (statbuf.st_ino != path_inode) {
		(void) fprintf(stderr, gettext("cannot "
		    "%s '%s': not a mountpoint\n"), cmdname, path);
		goto out;
	}

	if (op == OP_SHARE) {
		char nfs_mnt_prop[ZFS_MAXPROPLEN];
		char smbshare_prop[ZFS_MAXPROPLEN];

		verify(zfs_prop_get(zhp, ZFS_PROP_SHARENFS, nfs_mnt_prop,
		    sizeof (nfs_mnt_prop), NULL, NULL, 0, B_FALSE) == 0);
		verify(zfs_prop_get(zhp, ZFS_PROP_SHARESMB, smbshare_prop,
		    sizeof (smbshare_prop), NULL, NULL, 0, B_FALSE) == 0);

		if (strcmp(nfs_mnt_prop, "off") == 0 &&
		    strcmp(smbshare_prop, "off") == 0) {
			(void) fprintf(stderr, gettext("cannot unshare "
			    "'%s': legacy share\n"), path);
			(void) fprintf(stderr, gettext("use "
			    "unshare(1M) to unshare this filesystem\n"));
		} else if (!zfs_is_shared(zhp)) {
			(void) fprintf(stderr, gettext("cannot unshare '%s': "
			    "not currently shared\n"), path);
		} else {
			ret = zfs_unshareall_bypath(zhp, path);
		}
	} else {
		char mtpt_prop[ZFS_MAXPROPLEN];

		verify(zfs_prop_get(zhp, ZFS_PROP_MOUNTPOINT, mtpt_prop,
		    sizeof (mtpt_prop), NULL, NULL, 0, B_FALSE) == 0);

		if (is_manual) {
			ret = zfs_unmount(zhp, NULL, flags);
		} else if (strcmp(mtpt_prop, "legacy") == 0) {
			(void) fprintf(stderr, gettext("cannot unmount "
			    "'%s': legacy mountpoint\n"),
			    zfs_get_name(zhp));
			(void) fprintf(stderr, gettext("use umount(1M) "
			    "to unmount this filesystem\n"));
		} else {
			ret = zfs_unmountall(zhp, flags);
		}
	}

out:
	zfs_close(zhp);

	return (ret != 0);
}

/*
 * Generic callback for unsharing or unmounting a filesystem.
 */
static int
unshare_unmount(int op, int argc, char **argv)
{
	int do_all = 0;
	int flags = 0;
	int ret = 0;
	int c;
	zfs_handle_t *zhp;
	char nfs_mnt_prop[ZFS_MAXPROPLEN];
	char sharesmb[ZFS_MAXPROPLEN];

	/* check options */
	while ((c = getopt(argc, argv, op == OP_SHARE ? "a" : "af")) != -1) {
		switch (c) {
		case 'a':
			do_all = 1;
			break;
		case 'f':
			flags = MS_FORCE;
			break;
		case '?':
			(void) fprintf(stderr, gettext("invalid option '%c'\n"),
			    optopt);
			usage(B_FALSE);
		}
	}

	argc -= optind;
	argv += optind;

	if (do_all) {
		/*
		 * We could make use of zfs_for_each() to walk all datasets in
		 * the system, but this would be very inefficient, especially
		 * since we would have to linearly search /etc/mnttab for each
		 * one.  Instead, do one pass through /etc/mnttab looking for
		 * zfs entries and call zfs_unmount() for each one.
		 *
		 * Things get a little tricky if the administrator has created
		 * mountpoints beneath other ZFS filesystems.  In this case, we
		 * have to unmount the deepest filesystems first.  To accomplish
		 * this, we place all the mountpoints in an AVL tree sorted by
		 * the special type (dataset name), and walk the result in
		 * reverse to make sure to get any snapshots first.
		 */
		struct mnttab entry;
		uu_avl_pool_t *pool;
		uu_avl_t *tree = NULL;
		unshare_unmount_node_t *node;
		uu_avl_index_t idx;
		uu_avl_walk_t *walk;

		if (argc != 0) {
			(void) fprintf(stderr, gettext("too many arguments\n"));
			usage(B_FALSE);
		}

		if (((pool = uu_avl_pool_create("unmount_pool",
		    sizeof (unshare_unmount_node_t),
		    offsetof(unshare_unmount_node_t, un_avlnode),
		    unshare_unmount_compare, UU_DEFAULT)) == NULL) ||
		    ((tree = uu_avl_create(pool, NULL, UU_DEFAULT)) == NULL))
			nomem();

		rewind(mnttab_file);
		while (getmntent(mnttab_file, &entry) == 0) {

			/* ignore non-ZFS entries */
			if (strcmp(entry.mnt_fstype, MNTTYPE_ZFS) != 0)
				continue;

			/* ignore snapshots */
			if (strchr(entry.mnt_special, '@') != NULL)
				continue;

			if ((zhp = zfs_open(g_zfs, entry.mnt_special,
			    ZFS_TYPE_FILESYSTEM)) == NULL) {
				ret = 1;
				continue;
			}

			switch (op) {
			case OP_SHARE:
				verify(zfs_prop_get(zhp, ZFS_PROP_SHARENFS,
				    nfs_mnt_prop,
				    sizeof (nfs_mnt_prop),
				    NULL, NULL, 0, B_FALSE) == 0);
				if (strcmp(nfs_mnt_prop, "off") != 0)
					break;
				verify(zfs_prop_get(zhp, ZFS_PROP_SHARESMB,
				    nfs_mnt_prop,
				    sizeof (nfs_mnt_prop),
				    NULL, NULL, 0, B_FALSE) == 0);
				if (strcmp(nfs_mnt_prop, "off") == 0)
					continue;
				break;
			case OP_MOUNT:
				/* Ignore legacy mounts */
				verify(zfs_prop_get(zhp, ZFS_PROP_MOUNTPOINT,
				    nfs_mnt_prop,
				    sizeof (nfs_mnt_prop),
				    NULL, NULL, 0, B_FALSE) == 0);
				if (strcmp(nfs_mnt_prop, "legacy") == 0)
					continue;
				/* Ignore canmount=noauto mounts */
				if (zfs_prop_get_int(zhp, ZFS_PROP_CANMOUNT) ==
				    ZFS_CANMOUNT_NOAUTO)
					continue;
			default:
				break;
			}

			node = safe_malloc(sizeof (unshare_unmount_node_t));
			node->un_zhp = zhp;
			node->un_mountp = safe_strdup(entry.mnt_mountp);

			uu_avl_node_init(node, &node->un_avlnode, pool);

			if (uu_avl_find(tree, node, NULL, &idx) == NULL) {
				uu_avl_insert(tree, node, idx);
			} else {
				zfs_close(node->un_zhp);
				free(node->un_mountp);
				free(node);
			}
		}

		/*
		 * Walk the AVL tree in reverse, unmounting each filesystem and
		 * removing it from the AVL tree in the process.
		 */
		if ((walk = uu_avl_walk_start(tree,
		    UU_WALK_REVERSE | UU_WALK_ROBUST)) == NULL)
			nomem();

		while ((node = uu_avl_walk_next(walk)) != NULL) {
			uu_avl_remove(tree, node);

			switch (op) {
			case OP_SHARE:
				if (zfs_unshareall_bypath(node->un_zhp,
				    node->un_mountp) != 0)
					ret = 1;
				break;

			case OP_MOUNT:
				if (zfs_unmount(node->un_zhp,
				    node->un_mountp, flags) != 0)
					ret = 1;
				break;
			}

			zfs_close(node->un_zhp);
			free(node->un_mountp);
			free(node);
		}

		uu_avl_walk_end(walk);
		uu_avl_destroy(tree);
		uu_avl_pool_destroy(pool);

	} else {
		if (argc != 1) {
			if (argc == 0)
				(void) fprintf(stderr,
				    gettext("missing filesystem argument\n"));
			else
				(void) fprintf(stderr,
				    gettext("too many arguments\n"));
			usage(B_FALSE);
		}

		/*
		 * We have an argument, but it may be a full path or a ZFS
		 * filesystem.  Pass full paths off to unmount_path() (shared by
		 * manual_unmount), otherwise open the filesystem and pass to
		 * zfs_unmount().
		 */
		if (argv[0][0] == '/')
			return (unshare_unmount_path(op, argv[0],
			    flags, B_FALSE));

		if ((zhp = zfs_open(g_zfs, argv[0],
		    ZFS_TYPE_FILESYSTEM)) == NULL)
			return (1);

		verify(zfs_prop_get(zhp, op == OP_SHARE ?
		    ZFS_PROP_SHARENFS : ZFS_PROP_MOUNTPOINT,
		    nfs_mnt_prop, sizeof (nfs_mnt_prop), NULL,
		    NULL, 0, B_FALSE) == 0);

		switch (op) {
		case OP_SHARE:
			verify(zfs_prop_get(zhp, ZFS_PROP_SHARENFS,
			    nfs_mnt_prop,
			    sizeof (nfs_mnt_prop),
			    NULL, NULL, 0, B_FALSE) == 0);
			verify(zfs_prop_get(zhp, ZFS_PROP_SHARESMB,
			    sharesmb, sizeof (sharesmb), NULL, NULL,
			    0, B_FALSE) == 0);

			if (strcmp(nfs_mnt_prop, "off") == 0 &&
			    strcmp(sharesmb, "off") == 0) {
				(void) fprintf(stderr, gettext("cannot "
				    "unshare '%s': legacy share\n"),
				    zfs_get_name(zhp));
				(void) fprintf(stderr, gettext("use "
				    "unshare(1M) to unshare this "
				    "filesystem\n"));
				ret = 1;
			} else if (!zfs_is_shared(zhp)) {
				(void) fprintf(stderr, gettext("cannot "
				    "unshare '%s': not currently "
				    "shared\n"), zfs_get_name(zhp));
				ret = 1;
			} else if (zfs_unshareall(zhp) != 0) {
				ret = 1;
			}
			break;

		case OP_MOUNT:
			if (strcmp(nfs_mnt_prop, "legacy") == 0) {
				(void) fprintf(stderr, gettext("cannot "
				    "unmount '%s': legacy "
				    "mountpoint\n"), zfs_get_name(zhp));
				(void) fprintf(stderr, gettext("use "
				    "umount(1M) to unmount this "
				    "filesystem\n"));
				ret = 1;
			} else if (!zfs_is_mounted(zhp, NULL)) {
				(void) fprintf(stderr, gettext("cannot "
				    "unmount '%s': not currently "
				    "mounted\n"),
				    zfs_get_name(zhp));
				ret = 1;
			} else if (zfs_unmountall(zhp, flags) != 0) {
				ret = 1;
			}
			break;
		}

		zfs_close(zhp);
	}

	return (ret);
}

/*
 * zfs unmount -a
 * zfs unmount filesystem
 *
 * Unmount all filesystems, or a specific ZFS filesystem.
 */
static int
zfs_do_unmount(int argc, char **argv)
{
	return (unshare_unmount(OP_MOUNT, argc, argv));
}

/*
 * zfs unshare -a
 * zfs unshare filesystem
 *
 * Unshare all filesystems, or a specific ZFS filesystem.
 */
static int
zfs_do_unshare(int argc, char **argv)
{
	return (unshare_unmount(OP_SHARE, argc, argv));
}

/*
 * Called when invoked as /etc/fs/zfs/mount.  Do the mount if the mountpoint is
 * 'legacy'.  Otherwise, complain that use should be using 'zfs mount'.
 */
static int
manual_mount(int argc, char **argv)
{
	zfs_handle_t *zhp;
	char mountpoint[ZFS_MAXPROPLEN];
	char mntopts[MNT_LINE_MAX] = { '\0' };
	int ret = 0;
	int c;
	int flags = 0;
	char *dataset, *path;

	/* check options */
	while ((c = getopt(argc, argv, ":mo:O")) != -1) {
		switch (c) {
		case 'o':
			(void) strlcpy(mntopts, optarg, sizeof (mntopts));
			break;
		case 'O':
			flags |= MS_OVERLAY;
			break;
		case 'm':
			flags |= MS_NOMNTTAB;
			break;
		case ':':
			(void) fprintf(stderr, gettext("missing argument for "
			    "'%c' option\n"), optopt);
			usage(B_FALSE);
			break;
		case '?':
			(void) fprintf(stderr, gettext("invalid option '%c'\n"),
			    optopt);
			(void) fprintf(stderr, gettext("usage: mount [-o opts] "
			    "<path>\n"));
			return (2);
		}
	}

	argc -= optind;
	argv += optind;

	/* check that we only have two arguments */
	if (argc != 2) {
		if (argc == 0)
			(void) fprintf(stderr, gettext("missing dataset "
			    "argument\n"));
		else if (argc == 1)
			(void) fprintf(stderr,
			    gettext("missing mountpoint argument\n"));
		else
			(void) fprintf(stderr, gettext("too many arguments\n"));
		(void) fprintf(stderr, "usage: mount <dataset> <mountpoint>\n");
		return (2);
	}

	dataset = argv[0];
	path = argv[1];

	/* try to open the dataset */
	if ((zhp = zfs_open(g_zfs, dataset, ZFS_TYPE_FILESYSTEM)) == NULL)
		return (1);

	(void) zfs_prop_get(zhp, ZFS_PROP_MOUNTPOINT, mountpoint,
	    sizeof (mountpoint), NULL, NULL, 0, B_FALSE);

	/* check for legacy mountpoint and complain appropriately */
	ret = 0;
	if (strcmp(mountpoint, ZFS_MOUNTPOINT_LEGACY) == 0) {
		if (mount(dataset, path, MS_OPTIONSTR | flags, MNTTYPE_ZFS,
		    NULL, 0, mntopts, sizeof (mntopts)) != 0) {
			(void) fprintf(stderr, gettext("mount failed: %s\n"),
			    strerror(errno));
			ret = 1;
		}
	} else {
		(void) fprintf(stderr, gettext("filesystem '%s' cannot be "
		    "mounted using 'mount -F zfs'\n"), dataset);
		(void) fprintf(stderr, gettext("Use 'zfs set mountpoint=%s' "
		    "instead.\n"), path);
		(void) fprintf(stderr, gettext("If you must use 'mount -F zfs' "
		    "or /etc/vfstab, use 'zfs set mountpoint=legacy'.\n"));
		(void) fprintf(stderr, gettext("See zfs(1M) for more "
		    "information.\n"));
		ret = 1;
	}

	return (ret);
}

/*
 * Called when invoked as /etc/fs/zfs/umount.  Unlike a manual mount, we allow
 * unmounts of non-legacy filesystems, as this is the dominant administrative
 * interface.
 */
static int
manual_unmount(int argc, char **argv)
{
	int flags = 0;
	int c;

	/* check options */
	while ((c = getopt(argc, argv, "f")) != -1) {
		switch (c) {
		case 'f':
			flags = MS_FORCE;
			break;
		case '?':
			(void) fprintf(stderr, gettext("invalid option '%c'\n"),
			    optopt);
			(void) fprintf(stderr, gettext("usage: unmount [-f] "
			    "<path>\n"));
			return (2);
		}
	}

	argc -= optind;
	argv += optind;

	/* check arguments */
	if (argc != 1) {
		if (argc == 0)
			(void) fprintf(stderr, gettext("missing path "
			    "argument\n"));
		else
			(void) fprintf(stderr, gettext("too many arguments\n"));
		(void) fprintf(stderr, gettext("usage: unmount [-f] <path>\n"));
		return (2);
	}

	return (unshare_unmount_path(OP_MOUNT, argv[0], flags, B_TRUE));
}

static int
find_command_idx(char *command, int *idx)
{
	int i;

	for (i = 0; i < NCOMMAND; i++) {
		if (command_table[i].name == NULL)
			continue;

		if (strcmp(command, command_table[i].name) == 0) {
			*idx = i;
			return (0);
		}
	}
	return (1);
}

static int
zfs_do_diff(int argc, char **argv)
{
	zfs_handle_t *zhp;
	int flags = 0;
	char *tosnap = NULL;
	char *fromsnap = NULL;
	char *atp, *copy;
	int err = 0;
	int c;

	while ((c = getopt(argc, argv, "FHt")) != -1) {
		switch (c) {
		case 'F':
			flags |= ZFS_DIFF_CLASSIFY;
			break;
		case 'H':
			flags |= ZFS_DIFF_PARSEABLE;
			break;
		case 't':
			flags |= ZFS_DIFF_TIMESTAMP;
			break;
		default:
			(void) fprintf(stderr,
			    gettext("invalid option '%c'\n"), optopt);
			usage(B_FALSE);
		}
	}

	argc -= optind;
	argv += optind;

	if (argc < 1) {
		(void) fprintf(stderr,
		gettext("must provide at least one snapshot name\n"));
		usage(B_FALSE);
	}

	if (argc > 2) {
		(void) fprintf(stderr, gettext("too many arguments\n"));
		usage(B_FALSE);
	}

	fromsnap = argv[0];
	tosnap = (argc == 2) ? argv[1] : NULL;

	copy = NULL;
	if (*fromsnap != '@')
		copy = strdup(fromsnap);
	else if (tosnap)
		copy = strdup(tosnap);
	if (copy == NULL)
		usage(B_FALSE);

	if ((atp = strchr(copy, '@')) != NULL)
		*atp = '\0';

	if ((zhp = zfs_open(g_zfs, copy, ZFS_TYPE_FILESYSTEM)) == NULL)
		return (1);

	free(copy);

	/*
	 * Ignore SIGPIPE so that the library can give us
	 * information on any failure
	 */
	(void) sigignore(SIGPIPE);

	err = zfs_show_diffs(zhp, STDOUT_FILENO, fromsnap, tosnap, flags);

	zfs_close(zhp);

	return (err != 0);
}

/*
 * zfs bookmark <fs@snap> <fs#bmark>
 *
 * Creates a bookmark with the given name from the given snapshot.
 */
static int
zfs_do_bookmark(int argc, char **argv)
{
	char snapname[ZFS_MAXNAMELEN];
	zfs_handle_t *zhp;
	nvlist_t *nvl;
	int ret = 0;
	int c;

	/* check options */
	while ((c = getopt(argc, argv, "")) != -1) {
		switch (c) {
		case '?':
			(void) fprintf(stderr,
			    gettext("invalid option '%c'\n"), optopt);
			goto usage;
		}
	}

	argc -= optind;
	argv += optind;

	/* check number of arguments */
	if (argc < 1) {
		(void) fprintf(stderr, gettext("missing snapshot argument\n"));
		goto usage;
	}
	if (argc < 2) {
		(void) fprintf(stderr, gettext("missing bookmark argument\n"));
		goto usage;
	}

	if (strchr(argv[1], '#') == NULL) {
		(void) fprintf(stderr,
		    gettext("invalid bookmark name '%s' -- "
		    "must contain a '#'\n"), argv[1]);
		goto usage;
	}

	if (argv[0][0] == '@') {
		/*
		 * Snapshot name begins with @.
		 * Default to same fs as bookmark.
		 */
		(void) strncpy(snapname, argv[1], sizeof (snapname));
		*strchr(snapname, '#') = '\0';
		(void) strlcat(snapname, argv[0], sizeof (snapname));
	} else {
		(void) strncpy(snapname, argv[0], sizeof (snapname));
	}
	zhp = zfs_open(g_zfs, snapname, ZFS_TYPE_SNAPSHOT);
	if (zhp == NULL)
		goto usage;
	zfs_close(zhp);


	nvl = fnvlist_alloc();
	fnvlist_add_string(nvl, argv[1], snapname);
	ret = lzc_bookmark(nvl, NULL);
	fnvlist_free(nvl);

	if (ret != 0) {
		const char *err_msg;
		char errbuf[1024];

		(void) snprintf(errbuf, sizeof (errbuf),
		    dgettext(TEXT_DOMAIN,
		    "cannot create bookmark '%s'"), argv[1]);

		switch (ret) {
		case EXDEV:
			err_msg = "bookmark is in a different pool";
			break;
		case EEXIST:
			err_msg = "bookmark exists";
			break;
		case EINVAL:
			err_msg = "invalid argument";
			break;
		case ENOTSUP:
			err_msg = "bookmark feature not enabled";
			break;
		case ENOSPC:
			err_msg = "out of space";
			break;
		default:
			err_msg = "unknown error";
			break;
		}
		(void) fprintf(stderr, "%s: %s\n", errbuf,
		    dgettext(TEXT_DOMAIN, err_msg));
	}

	return (ret != 0);

usage:
	usage(B_FALSE);
	return (-1);
}

int
main(int argc, char **argv)
{
	int ret = 0;
	int i;
	char *progname;
	char *cmdname;

	(void) setlocale(LC_ALL, "");
	(void) textdomain(TEXT_DOMAIN);

	opterr = 0;

	if ((g_zfs = libzfs_init()) == NULL) {
		(void) fprintf(stderr, gettext("internal error: failed to "
		    "initialize ZFS library\n"));
		return (1);
	}

	zfs_save_arguments(argc, argv, history_str, sizeof (history_str));
	verify(zpool_stage_history(g_zfs, history_str) == 0);

	libzfs_print_on_error(g_zfs, B_TRUE);

	if ((mnttab_file = fopen(MNTTAB, "r")) == NULL) {
		(void) fprintf(stderr, gettext("internal error: unable to "
		    "open %s\n"), MNTTAB);
		return (1);
	}

	/*
	 * This command also doubles as the /etc/fs mount and unmount program.
	 * Determine if we should take this behavior based on argv[0].
	 */
	progname = basename(argv[0]);
	if (strcmp(progname, "mount") == 0) {
		ret = manual_mount(argc, argv);
	} else if (strcmp(progname, "umount") == 0) {
		ret = manual_unmount(argc, argv);
	} else {
		/*
		 * Make sure the user has specified some command.
		 */
		if (argc < 2) {
			(void) fprintf(stderr, gettext("missing command\n"));
			usage(B_FALSE);
		}

		cmdname = argv[1];

		/*
		 * The 'umount' command is an alias for 'unmount'
		 */
		if (strcmp(cmdname, "umount") == 0)
			cmdname = "unmount";

		/*
		 * The 'recv' command is an alias for 'receive'
		 */
		if (strcmp(cmdname, "recv") == 0)
			cmdname = "receive";

		/*
		 * The 'snap' command is an alias for 'snapshot'
		 */
		if (strcmp(cmdname, "snap") == 0)
			cmdname = "snapshot";

		/*
		 * Special case '-?'
		 */
		if (strcmp(cmdname, "-?") == 0)
			usage(B_TRUE);

		/*
		 * Run the appropriate command.
		 */
		libzfs_mnttab_cache(g_zfs, B_TRUE);
		if (find_command_idx(cmdname, &i) == 0) {
			current_command = &command_table[i];
			ret = command_table[i].func(argc - 1, argv + 1);
		} else if (strchr(cmdname, '=') != NULL) {
			verify(find_command_idx("set", &i) == 0);
			current_command = &command_table[i];
			ret = command_table[i].func(argc, argv);
		} else {
			(void) fprintf(stderr, gettext("unrecognized "
			    "command '%s'\n"), cmdname);
			usage(B_FALSE);
		}
		libzfs_mnttab_cache(g_zfs, B_FALSE);
	}

	(void) fclose(mnttab_file);

	if (ret == 0 && log_history)
		(void) zpool_log_history(g_zfs, history_str);

	libzfs_fini(g_zfs);

	/*
	 * The 'ZFS_ABORT' environment variable causes us to dump core on exit
	 * for the purposes of running ::findleaks.
	 */
	if (getenv("ZFS_ABORT") != NULL) {
		(void) printf("dumping core by request\n");
		abort();
	}

	return (ret);
}<|MERGE_RESOLUTION|>--- conflicted
+++ resolved
@@ -25,13 +25,9 @@
  * Copyright 2012 Milan Jurik. All rights reserved.
  * Copyright (c) 2012, Joyent, Inc. All rights reserved.
  * Copyright (c) 2013 Steven Hartland.  All rights reserved.
-<<<<<<< HEAD
+ * Copyright (c) 2014 Integros [integros.com]
  * Copyright 2015 Nexenta Systems, Inc.  All rights reserved.
-=======
- * Copyright 2013 Nexenta Systems, Inc.  All rights reserved.
- * Copyright (c) 2014 Integros [integros.com]
  * Copyright 2016 Igor Kozhukhov <ikozhukhov@gmail.com>.
->>>>>>> 6e7bd672
  */
 
 #include <assert.h>
@@ -4000,12 +3996,8 @@
 static int
 zfs_do_receive(int argc, char **argv)
 {
-<<<<<<< HEAD
-	int c, err;
+	int c, err = 0;
 	nvlist_t *exprops, *limitds;
-=======
-	int c, err = 0;
->>>>>>> 6e7bd672
 	recvflags_t flags = { 0 };
 	boolean_t abort_resumable = B_FALSE;
 
