/*
 * CDDL HEADER START
 *
 * The contents of this file are subject to the terms of the
 * Common Development and Distribution License (the "License").
 * You may not use this file except in compliance with the License.
 *
 * You can obtain a copy of the license at usr/src/OPENSOLARIS.LICENSE
 * or http://www.opensolaris.org/os/licensing.
 * See the License for the specific language governing permissions
 * and limitations under the License.
 *
 * When distributing Covered Code, include this CDDL HEADER in each
 * file and include the License file at usr/src/OPENSOLARIS.LICENSE.
 * If applicable, add the following below this CDDL HEADER, with the
 * fields enclosed by brackets "[]" replaced with your own identifying
 * information: Portions Copyright [yyyy] [name of copyright owner]
 *
 * CDDL HEADER END
 */

/*
 * Copyright (c) 2005, 2010, Oracle and/or its affiliates. All rights reserved.
 * Copyright 2012 Nexenta Systems, Inc. All rights reserved.
 * Copyright (c) 2012 by Delphix. All rights reserved.
 * Copyright 2012 Milan Jurik. All rights reserved.
 * Copyright (c) 2012, Joyent, Inc. All rights reserved.
 */

#include <alloca.h>
#include <assert.h>
#include <ctype.h>
#include <errno.h>
#include <libgen.h>
#include <libintl.h>
#include <libuutil.h>
#include <libnvpair.h>
#include <locale.h>
#include <stddef.h>
#include <stdio.h>
#include <stdlib.h>
#include <strings.h>
#include <unistd.h>
#include <fcntl.h>
#include <zone.h>
#include <grp.h>
#include <pwd.h>
#include <signal.h>
#include <sys/list.h>
#include <sys/mkdev.h>
#include <sys/mntent.h>
#include <sys/mnttab.h>
#include <sys/mount.h>
#include <sys/stat.h>
#include <sys/fs/zfs.h>
#include <sys/types.h>
#include <time.h>

#include <libzfs.h>
#include <libzfs_core.h>
#include <zfs_prop.h>
#include <zfs_deleg.h>
#include <libuutil.h>
#include <aclutils.h>
#include <directory.h>

#include "zfs_iter.h"
#include "zfs_util.h"
#include "zfs_comutil.h"

libzfs_handle_t *g_zfs;

static FILE *mnttab_file;
static char history_str[HIS_MAX_RECORD_LEN];
static boolean_t log_history = B_TRUE;

static int zfs_do_clone(int argc, char **argv);
static int zfs_do_create(int argc, char **argv);
static int zfs_do_destroy(int argc, char **argv);
static int zfs_do_get(int argc, char **argv);
static int zfs_do_inherit(int argc, char **argv);
static int zfs_do_list(int argc, char **argv);
static int zfs_do_mount(int argc, char **argv);
static int zfs_do_rename(int argc, char **argv);
static int zfs_do_rollback(int argc, char **argv);
static int zfs_do_set(int argc, char **argv);
static int zfs_do_upgrade(int argc, char **argv);
static int zfs_do_snapshot(int argc, char **argv);
static int zfs_do_unmount(int argc, char **argv);
static int zfs_do_share(int argc, char **argv);
static int zfs_do_unshare(int argc, char **argv);
static int zfs_do_send(int argc, char **argv);
static int zfs_do_receive(int argc, char **argv);
static int zfs_do_promote(int argc, char **argv);
static int zfs_do_userspace(int argc, char **argv);
static int zfs_do_allow(int argc, char **argv);
static int zfs_do_unallow(int argc, char **argv);
static int zfs_do_hold(int argc, char **argv);
static int zfs_do_holds(int argc, char **argv);
static int zfs_do_release(int argc, char **argv);
static int zfs_do_diff(int argc, char **argv);

/*
 * Enable a reasonable set of defaults for libumem debugging on DEBUG builds.
 */

#ifdef DEBUG
const char *
_umem_debug_init(void)
{
	return ("default,verbose"); /* $UMEM_DEBUG setting */
}

const char *
_umem_logging_init(void)
{
	return ("fail,contents"); /* $UMEM_LOGGING setting */
}
#endif

typedef enum {
	HELP_CLONE,
	HELP_CREATE,
	HELP_DESTROY,
	HELP_GET,
	HELP_INHERIT,
	HELP_UPGRADE,
	HELP_LIST,
	HELP_MOUNT,
	HELP_PROMOTE,
	HELP_RECEIVE,
	HELP_RENAME,
	HELP_ROLLBACK,
	HELP_SEND,
	HELP_SET,
	HELP_SHARE,
	HELP_SNAPSHOT,
	HELP_UNMOUNT,
	HELP_UNSHARE,
	HELP_ALLOW,
	HELP_UNALLOW,
	HELP_USERSPACE,
	HELP_GROUPSPACE,
	HELP_HOLD,
	HELP_HOLDS,
	HELP_RELEASE,
	HELP_DIFF,
} zfs_help_t;

typedef struct zfs_command {
	const char	*name;
	int		(*func)(int argc, char **argv);
	zfs_help_t	usage;
} zfs_command_t;

/*
 * Master command table.  Each ZFS command has a name, associated function, and
 * usage message.  The usage messages need to be internationalized, so we have
 * to have a function to return the usage message based on a command index.
 *
 * These commands are organized according to how they are displayed in the usage
 * message.  An empty command (one with a NULL name) indicates an empty line in
 * the generic usage message.
 */
static zfs_command_t command_table[] = {
	{ "create",	zfs_do_create,		HELP_CREATE		},
	{ "destroy",	zfs_do_destroy,		HELP_DESTROY		},
	{ NULL },
	{ "snapshot",	zfs_do_snapshot,	HELP_SNAPSHOT		},
	{ "rollback",	zfs_do_rollback,	HELP_ROLLBACK		},
	{ "clone",	zfs_do_clone,		HELP_CLONE		},
	{ "promote",	zfs_do_promote,		HELP_PROMOTE		},
	{ "rename",	zfs_do_rename,		HELP_RENAME		},
	{ NULL },
	{ "list",	zfs_do_list,		HELP_LIST		},
	{ NULL },
	{ "set",	zfs_do_set,		HELP_SET		},
	{ "get",	zfs_do_get,		HELP_GET		},
	{ "inherit",	zfs_do_inherit,		HELP_INHERIT		},
	{ "upgrade",	zfs_do_upgrade,		HELP_UPGRADE		},
	{ "userspace",	zfs_do_userspace,	HELP_USERSPACE		},
	{ "groupspace",	zfs_do_userspace,	HELP_GROUPSPACE		},
	{ NULL },
	{ "mount",	zfs_do_mount,		HELP_MOUNT		},
	{ "unmount",	zfs_do_unmount,		HELP_UNMOUNT		},
	{ "share",	zfs_do_share,		HELP_SHARE		},
	{ "unshare",	zfs_do_unshare,		HELP_UNSHARE		},
	{ NULL },
	{ "send",	zfs_do_send,		HELP_SEND		},
	{ "receive",	zfs_do_receive,		HELP_RECEIVE		},
	{ NULL },
	{ "allow",	zfs_do_allow,		HELP_ALLOW		},
	{ NULL },
	{ "unallow",	zfs_do_unallow,		HELP_UNALLOW		},
	{ NULL },
	{ "hold",	zfs_do_hold,		HELP_HOLD		},
	{ "holds",	zfs_do_holds,		HELP_HOLDS		},
	{ "release",	zfs_do_release,		HELP_RELEASE		},
	{ "diff",	zfs_do_diff,		HELP_DIFF		},
};

#define	NCOMMAND	(sizeof (command_table) / sizeof (command_table[0]))

zfs_command_t *current_command;

static const char *
get_usage(zfs_help_t idx)
{
	switch (idx) {
	case HELP_CLONE:
		return (gettext("\tclone [-p] [-o property=value] ... "
		    "<snapshot> <filesystem|volume>\n"));
	case HELP_CREATE:
		return (gettext("\tcreate [-p] [-o property=value] ... "
		    "<filesystem>\n"
		    "\tcreate [-ps] [-b blocksize] [-o property=value] ... "
		    "-V <size> <volume>\n"));
	case HELP_DESTROY:
		return (gettext("\tdestroy [-fnpRrv] <filesystem|volume>\n"
		    "\tdestroy [-dnpRrv] "
		    "<filesystem|volume>@<snap>[%<snap>][,...]\n"));
	case HELP_GET:
		return (gettext("\tget [-rHp] [-d max] "
		    "[-o \"all\" | field[,...]] [-t type[,...]] "
		    "[-s source[,...]]\n"
		    "\t    <\"all\" | property[,...]> "
		    "[filesystem|volume|snapshot] ...\n"));
	case HELP_INHERIT:
		return (gettext("\tinherit [-rS] <property> "
		    "<filesystem|volume|snapshot> ...\n"));
	case HELP_UPGRADE:
		return (gettext("\tupgrade [-v]\n"
		    "\tupgrade [-r] [-V version] <-a | filesystem ...>\n"));
	case HELP_LIST:
		return (gettext("\tlist [-rH][-d max] "
		    "[-o property[,...]] [-t type[,...]] [-s property] ...\n"
		    "\t    [-S property] ... "
		    "[filesystem|volume|snapshot] ...\n"));
	case HELP_MOUNT:
		return (gettext("\tmount\n"
		    "\tmount [-vO] [-o opts] -a\n"
		    "\tmount [-vOr] [-o opts] <filesystem> ...\n"));
	case HELP_PROMOTE:
		return (gettext("\tpromote <clone-filesystem>\n"));
	case HELP_RECEIVE:
		return (gettext("\treceive [-vnFu] <filesystem|volume|"
		"snapshot>\n"
		"\treceive [-vnFu] [-d | -e] <filesystem>\n"));
	case HELP_RENAME:
		return (gettext("\trename [-f] <filesystem|volume|snapshot> "
		    "<filesystem|volume|snapshot>\n"
		    "\trename [-f] -p <filesystem|volume> <filesystem|volume>\n"
		    "\trename -r <snapshot> <snapshot>"));
	case HELP_ROLLBACK:
		return (gettext("\trollback [-rRf] <snapshot>\n"));
	case HELP_SEND:
		return (gettext("\tsend [-DnPpRrv] [-[iI] snapshot] "
		    "<snapshot>\n"));
	case HELP_SET:
		return (gettext("\tset <property=value> "
		    "<filesystem|volume|snapshot> ...\n"));
	case HELP_SHARE:
		return (gettext("\tshare <-a | filesystem> [nfs | smb]\n"));
	case HELP_SNAPSHOT:
		return (gettext("\tsnapshot [-r] [-o property=value] ... "
		    "<filesystem@snapname|volume@snapname> ...\n"));
	case HELP_UNMOUNT:
		return (gettext("\tunmount [-f] "
		    "<-a | filesystem|mountpoint>\n"));
	case HELP_UNSHARE:
		return (gettext("\tunshare "
		    "<-a | filesystem|mountpoint>\n"));
	case HELP_ALLOW:
		return (gettext("\tallow <filesystem|volume>\n"
		    "\tallow [-ldug] "
		    "<\"everyone\"|user|group>[,...] <perm|@setname>[,...]\n"
		    "\t    <filesystem|volume>\n"
		    "\tallow [-ld] -e <perm|@setname>[,...] "
		    "<filesystem|volume>\n"
		    "\tallow -c <perm|@setname>[,...] <filesystem|volume>\n"
		    "\tallow -s @setname <perm|@setname>[,...] "
		    "<filesystem|volume>\n"));
	case HELP_UNALLOW:
		return (gettext("\tunallow [-rldug] "
		    "<\"everyone\"|user|group>[,...]\n"
		    "\t    [<perm|@setname>[,...]] <filesystem|volume>\n"
		    "\tunallow [-rld] -e [<perm|@setname>[,...]] "
		    "<filesystem|volume>\n"
		    "\tunallow [-r] -c [<perm|@setname>[,...]] "
		    "<filesystem|volume>\n"
		    "\tunallow [-r] -s @setname [<perm|@setname>[,...]] "
		    "<filesystem|volume>\n"));
	case HELP_USERSPACE:
		return (gettext("\tuserspace [-hniHp] [-o field[,...]] "
		    "[-sS field] ... [-t type[,...]]\n"
		    "\t    <filesystem|snapshot>\n"));
	case HELP_GROUPSPACE:
		return (gettext("\tgroupspace [-hniHpU] [-o field[,...]] "
		    "[-sS field] ... [-t type[,...]]\n"
		    "\t    <filesystem|snapshot>\n"));
	case HELP_HOLD:
		return (gettext("\thold [-r] <tag> <snapshot> ...\n"));
	case HELP_HOLDS:
		return (gettext("\tholds [-r] <snapshot> ...\n"));
	case HELP_RELEASE:
		return (gettext("\trelease [-r] <tag> <snapshot> ...\n"));
	case HELP_DIFF:
		return (gettext("\tdiff [-FHt] <snapshot> "
		    "[snapshot|filesystem]\n"));
	}

	abort();
	/* NOTREACHED */
}

void
nomem(void)
{
	(void) fprintf(stderr, gettext("internal error: out of memory\n"));
	exit(1);
}

/*
 * Utility function to guarantee malloc() success.
 */

void *
safe_malloc(size_t size)
{
	void *data;

	if ((data = calloc(1, size)) == NULL)
		nomem();

	return (data);
}

static char *
safe_strdup(char *str)
{
	char *dupstr = strdup(str);

	if (dupstr == NULL)
		nomem();

	return (dupstr);
}

/*
 * Callback routine that will print out information for each of
 * the properties.
 */
static int
usage_prop_cb(int prop, void *cb)
{
	FILE *fp = cb;

	(void) fprintf(fp, "\t%-15s ", zfs_prop_to_name(prop));

	if (zfs_prop_readonly(prop))
		(void) fprintf(fp, " NO    ");
	else
		(void) fprintf(fp, "YES    ");

	if (zfs_prop_inheritable(prop))
		(void) fprintf(fp, "  YES   ");
	else
		(void) fprintf(fp, "   NO   ");

	if (zfs_prop_values(prop) == NULL)
		(void) fprintf(fp, "-\n");
	else
		(void) fprintf(fp, "%s\n", zfs_prop_values(prop));

	return (ZPROP_CONT);
}

/*
 * Display usage message.  If we're inside a command, display only the usage for
 * that command.  Otherwise, iterate over the entire command table and display
 * a complete usage message.
 */
static void
usage(boolean_t requested)
{
	int i;
	boolean_t show_properties = B_FALSE;
	FILE *fp = requested ? stdout : stderr;

	if (current_command == NULL) {

		(void) fprintf(fp, gettext("usage: zfs command args ...\n"));
		(void) fprintf(fp,
		    gettext("where 'command' is one of the following:\n\n"));

		for (i = 0; i < NCOMMAND; i++) {
			if (command_table[i].name == NULL)
				(void) fprintf(fp, "\n");
			else
				(void) fprintf(fp, "%s",
				    get_usage(command_table[i].usage));
		}

		(void) fprintf(fp, gettext("\nEach dataset is of the form: "
		    "pool/[dataset/]*dataset[@name]\n"));
	} else {
		(void) fprintf(fp, gettext("usage:\n"));
		(void) fprintf(fp, "%s", get_usage(current_command->usage));
	}

	if (current_command != NULL &&
	    (strcmp(current_command->name, "set") == 0 ||
	    strcmp(current_command->name, "get") == 0 ||
	    strcmp(current_command->name, "inherit") == 0 ||
	    strcmp(current_command->name, "list") == 0))
		show_properties = B_TRUE;

	if (show_properties) {
		(void) fprintf(fp,
		    gettext("\nThe following properties are supported:\n"));

		(void) fprintf(fp, "\n\t%-14s %s  %s   %s\n\n",
		    "PROPERTY", "EDIT", "INHERIT", "VALUES");

		/* Iterate over all properties */
		(void) zprop_iter(usage_prop_cb, fp, B_FALSE, B_TRUE,
		    ZFS_TYPE_DATASET);

		(void) fprintf(fp, "\t%-15s ", "userused@...");
		(void) fprintf(fp, " NO       NO   <size>\n");
		(void) fprintf(fp, "\t%-15s ", "groupused@...");
		(void) fprintf(fp, " NO       NO   <size>\n");
		(void) fprintf(fp, "\t%-15s ", "userquota@...");
		(void) fprintf(fp, "YES       NO   <size> | none\n");
		(void) fprintf(fp, "\t%-15s ", "groupquota@...");
		(void) fprintf(fp, "YES       NO   <size> | none\n");
		(void) fprintf(fp, "\t%-15s ", "written@<snap>");
		(void) fprintf(fp, " NO       NO   <size>\n");

		(void) fprintf(fp, gettext("\nSizes are specified in bytes "
		    "with standard units such as K, M, G, etc.\n"));
		(void) fprintf(fp, gettext("\nUser-defined properties can "
		    "be specified by using a name containing a colon (:).\n"));
		(void) fprintf(fp, gettext("\nThe {user|group}{used|quota}@ "
		    "properties must be appended with\n"
		    "a user or group specifier of one of these forms:\n"
		    "    POSIX name      (eg: \"matt\")\n"
		    "    POSIX id        (eg: \"126829\")\n"
		    "    SMB name@domain (eg: \"matt@sun\")\n"
		    "    SMB SID         (eg: \"S-1-234-567-89\")\n"));
	} else {
		(void) fprintf(fp,
		    gettext("\nFor the property list, run: %s\n"),
		    "zfs set|get");
		(void) fprintf(fp,
		    gettext("\nFor the delegated permission list, run: %s\n"),
		    "zfs allow|unallow");
	}

	/*
	 * See comments at end of main().
	 */
	if (getenv("ZFS_ABORT") != NULL) {
		(void) printf("dumping core by request\n");
		abort();
	}

	exit(requested ? 0 : 2);
}

static int
parseprop(nvlist_t *props)
{
	char *propname = optarg;
	char *propval, *strval;

	if ((propval = strchr(propname, '=')) == NULL) {
		(void) fprintf(stderr, gettext("missing "
		    "'=' for -o option\n"));
		return (-1);
	}
	*propval = '\0';
	propval++;
	if (nvlist_lookup_string(props, propname, &strval) == 0) {
		(void) fprintf(stderr, gettext("property '%s' "
		    "specified multiple times\n"), propname);
		return (-1);
	}
	if (nvlist_add_string(props, propname, propval) != 0)
		nomem();
	return (0);
}

static int
parse_depth(char *opt, int *flags)
{
	char *tmp;
	int depth;

	depth = (int)strtol(opt, &tmp, 0);
	if (*tmp) {
		(void) fprintf(stderr,
		    gettext("%s is not an integer\n"), optarg);
		usage(B_FALSE);
	}
	if (depth < 0) {
		(void) fprintf(stderr,
		    gettext("Depth can not be negative.\n"));
		usage(B_FALSE);
	}
	*flags |= (ZFS_ITER_DEPTH_LIMIT|ZFS_ITER_RECURSE);
	return (depth);
}

#define	PROGRESS_DELAY 2		/* seconds */

static char *pt_reverse = "\b\b\b\b\b\b\b\b\b\b\b\b\b\b\b\b\b\b\b\b\b\b\b\b\b";
static time_t pt_begin;
static char *pt_header = NULL;
static boolean_t pt_shown;

static void
start_progress_timer(void)
{
	pt_begin = time(NULL) + PROGRESS_DELAY;
	pt_shown = B_FALSE;
}

static void
set_progress_header(char *header)
{
	assert(pt_header == NULL);
	pt_header = safe_strdup(header);
	if (pt_shown) {
		(void) printf("%s: ", header);
		(void) fflush(stdout);
	}
}

static void
update_progress(char *update)
{
	if (!pt_shown && time(NULL) > pt_begin) {
		int len = strlen(update);

		(void) printf("%s: %s%*.*s", pt_header, update, len, len,
		    pt_reverse);
		(void) fflush(stdout);
		pt_shown = B_TRUE;
	} else if (pt_shown) {
		int len = strlen(update);

		(void) printf("%s%*.*s", update, len, len, pt_reverse);
		(void) fflush(stdout);
	}
}

static void
finish_progress(char *done)
{
	if (pt_shown) {
		(void) printf("%s\n", done);
		(void) fflush(stdout);
	}
	free(pt_header);
	pt_header = NULL;
}
/*
 * zfs clone [-p] [-o prop=value] ... <snap> <fs | vol>
 *
 * Given an existing dataset, create a writable copy whose initial contents
 * are the same as the source.  The newly created dataset maintains a
 * dependency on the original; the original cannot be destroyed so long as
 * the clone exists.
 *
 * The '-p' flag creates all the non-existing ancestors of the target first.
 */
static int
zfs_do_clone(int argc, char **argv)
{
	zfs_handle_t *zhp = NULL;
	boolean_t parents = B_FALSE;
	nvlist_t *props;
	int ret = 0;
	int c;

	if (nvlist_alloc(&props, NV_UNIQUE_NAME, 0) != 0)
		nomem();

	/* check options */
	while ((c = getopt(argc, argv, "o:p")) != -1) {
		switch (c) {
		case 'o':
			if (parseprop(props))
				return (1);
			break;
		case 'p':
			parents = B_TRUE;
			break;
		case '?':
			(void) fprintf(stderr, gettext("invalid option '%c'\n"),
			    optopt);
			goto usage;
		}
	}

	argc -= optind;
	argv += optind;

	/* check number of arguments */
	if (argc < 1) {
		(void) fprintf(stderr, gettext("missing source dataset "
		    "argument\n"));
		goto usage;
	}
	if (argc < 2) {
		(void) fprintf(stderr, gettext("missing target dataset "
		    "argument\n"));
		goto usage;
	}
	if (argc > 2) {
		(void) fprintf(stderr, gettext("too many arguments\n"));
		goto usage;
	}

	/* open the source dataset */
	if ((zhp = zfs_open(g_zfs, argv[0], ZFS_TYPE_SNAPSHOT)) == NULL)
		return (1);

	if (parents && zfs_name_valid(argv[1], ZFS_TYPE_FILESYSTEM |
	    ZFS_TYPE_VOLUME)) {
		/*
		 * Now create the ancestors of the target dataset.  If the
		 * target already exists and '-p' option was used we should not
		 * complain.
		 */
		if (zfs_dataset_exists(g_zfs, argv[1], ZFS_TYPE_FILESYSTEM |
		    ZFS_TYPE_VOLUME))
			return (0);
		if (zfs_create_ancestors(g_zfs, argv[1]) != 0)
			return (1);
	}

	/* pass to libzfs */
	ret = zfs_clone(zhp, argv[1], props);

	/* create the mountpoint if necessary */
	if (ret == 0) {
		zfs_handle_t *clone;

		clone = zfs_open(g_zfs, argv[1], ZFS_TYPE_DATASET);
		if (clone != NULL) {
			if (zfs_get_type(clone) != ZFS_TYPE_VOLUME)
				if ((ret = zfs_mount(clone, NULL, 0)) == 0)
					ret = zfs_share(clone);
			zfs_close(clone);
		}
	}

	zfs_close(zhp);
	nvlist_free(props);

	return (!!ret);

usage:
	if (zhp)
		zfs_close(zhp);
	nvlist_free(props);
	usage(B_FALSE);
	return (-1);
}

/*
 * zfs create [-p] [-o prop=value] ... fs
 * zfs create [-ps] [-b blocksize] [-o prop=value] ... -V vol size
 *
 * Create a new dataset.  This command can be used to create filesystems
 * and volumes.  Snapshot creation is handled by 'zfs snapshot'.
 * For volumes, the user must specify a size to be used.
 *
 * The '-s' flag applies only to volumes, and indicates that we should not try
 * to set the reservation for this volume.  By default we set a reservation
 * equal to the size for any volume.  For pools with SPA_VERSION >=
 * SPA_VERSION_REFRESERVATION, we set a refreservation instead.
 *
 * The '-p' flag creates all the non-existing ancestors of the target first.
 */
static int
zfs_do_create(int argc, char **argv)
{
	zfs_type_t type = ZFS_TYPE_FILESYSTEM;
	zfs_handle_t *zhp = NULL;
	uint64_t volsize;
	int c;
	boolean_t noreserve = B_FALSE;
	boolean_t bflag = B_FALSE;
	boolean_t parents = B_FALSE;
	int ret = 1;
	nvlist_t *props;
	uint64_t intval;
	int canmount = ZFS_CANMOUNT_OFF;

	if (nvlist_alloc(&props, NV_UNIQUE_NAME, 0) != 0)
		nomem();

	/* check options */
	while ((c = getopt(argc, argv, ":V:b:so:p")) != -1) {
		switch (c) {
		case 'V':
			type = ZFS_TYPE_VOLUME;
			if (zfs_nicestrtonum(g_zfs, optarg, &intval) != 0) {
				(void) fprintf(stderr, gettext("bad volume "
				    "size '%s': %s\n"), optarg,
				    libzfs_error_description(g_zfs));
				goto error;
			}

			if (nvlist_add_uint64(props,
			    zfs_prop_to_name(ZFS_PROP_VOLSIZE), intval) != 0)
				nomem();
			volsize = intval;
			break;
		case 'p':
			parents = B_TRUE;
			break;
		case 'b':
			bflag = B_TRUE;
			if (zfs_nicestrtonum(g_zfs, optarg, &intval) != 0) {
				(void) fprintf(stderr, gettext("bad volume "
				    "block size '%s': %s\n"), optarg,
				    libzfs_error_description(g_zfs));
				goto error;
			}

			if (nvlist_add_uint64(props,
			    zfs_prop_to_name(ZFS_PROP_VOLBLOCKSIZE),
			    intval) != 0)
				nomem();
			break;
		case 'o':
			if (parseprop(props))
				goto error;
			break;
		case 's':
			noreserve = B_TRUE;
			break;
		case ':':
			(void) fprintf(stderr, gettext("missing size "
			    "argument\n"));
			goto badusage;
		case '?':
			(void) fprintf(stderr, gettext("invalid option '%c'\n"),
			    optopt);
			goto badusage;
		}
	}

	if ((bflag || noreserve) && type != ZFS_TYPE_VOLUME) {
		(void) fprintf(stderr, gettext("'-s' and '-b' can only be "
		    "used when creating a volume\n"));
		goto badusage;
	}

	argc -= optind;
	argv += optind;

	/* check number of arguments */
	if (argc == 0) {
		(void) fprintf(stderr, gettext("missing %s argument\n"),
		    zfs_type_to_name(type));
		goto badusage;
	}
	if (argc > 1) {
		(void) fprintf(stderr, gettext("too many arguments\n"));
		goto badusage;
	}

	if (type == ZFS_TYPE_VOLUME && !noreserve) {
		zpool_handle_t *zpool_handle;
		nvlist_t *real_props;
		uint64_t spa_version;
		char *p;
		zfs_prop_t resv_prop;
		char *strval;
		char msg[1024];

		if (p = strchr(argv[0], '/'))
			*p = '\0';
		zpool_handle = zpool_open(g_zfs, argv[0]);
		if (p != NULL)
			*p = '/';
		if (zpool_handle == NULL)
			goto error;
		spa_version = zpool_get_prop_int(zpool_handle,
		    ZPOOL_PROP_VERSION, NULL);
		zpool_close(zpool_handle);
		if (spa_version >= SPA_VERSION_REFRESERVATION)
			resv_prop = ZFS_PROP_REFRESERVATION;
		else
			resv_prop = ZFS_PROP_RESERVATION;

		(void) snprintf(msg, sizeof (msg),
		    gettext("cannot create '%s'"), argv[0]);
		if (props && (real_props = zfs_valid_proplist(g_zfs, type,
		    props, 0, NULL, msg)) == NULL)
			goto error;

		volsize = zvol_volsize_to_reservation(volsize, real_props);
		nvlist_free(real_props);

		if (nvlist_lookup_string(props, zfs_prop_to_name(resv_prop),
		    &strval) != 0) {
			if (nvlist_add_uint64(props,
			    zfs_prop_to_name(resv_prop), volsize) != 0) {
				nvlist_free(props);
				nomem();
			}
		}
	}

	if (parents && zfs_name_valid(argv[0], type)) {
		/*
		 * Now create the ancestors of target dataset.  If the target
		 * already exists and '-p' option was used we should not
		 * complain.
		 */
		if (zfs_dataset_exists(g_zfs, argv[0], type)) {
			ret = 0;
			goto error;
		}
		if (zfs_create_ancestors(g_zfs, argv[0]) != 0)
			goto error;
	}

	/* pass to libzfs */
	if (zfs_create(g_zfs, argv[0], type, props) != 0)
		goto error;

	if ((zhp = zfs_open(g_zfs, argv[0], ZFS_TYPE_DATASET)) == NULL)
		goto error;

	ret = 0;
	/*
	 * if the user doesn't want the dataset automatically mounted,
	 * then skip the mount/share step
	 */
	if (zfs_prop_valid_for_type(ZFS_PROP_CANMOUNT, type))
		canmount = zfs_prop_get_int(zhp, ZFS_PROP_CANMOUNT);

	/*
	 * Mount and/or share the new filesystem as appropriate.  We provide a
	 * verbose error message to let the user know that their filesystem was
	 * in fact created, even if we failed to mount or share it.
	 */
	if (canmount == ZFS_CANMOUNT_ON) {
		if (zfs_mount(zhp, NULL, 0) != 0) {
			(void) fprintf(stderr, gettext("filesystem "
			    "successfully created, but not mounted\n"));
			ret = 1;
		} else if (zfs_share(zhp) != 0) {
			(void) fprintf(stderr, gettext("filesystem "
			    "successfully created, but not shared\n"));
			ret = 1;
		}
	}

error:
	if (zhp)
		zfs_close(zhp);
	nvlist_free(props);
	return (ret);
badusage:
	nvlist_free(props);
	usage(B_FALSE);
	return (2);
}

/*
 * zfs destroy [-rRf] <fs, vol>
 * zfs destroy [-rRd] <snap>
 *
 *	-r	Recursively destroy all children
 *	-R	Recursively destroy all dependents, including clones
 *	-f	Force unmounting of any dependents
 *	-d	If we can't destroy now, mark for deferred destruction
 *
 * Destroys the given dataset.  By default, it will unmount any filesystems,
 * and refuse to destroy a dataset that has any dependents.  A dependent can
 * either be a child, or a clone of a child.
 */
typedef struct destroy_cbdata {
	boolean_t	cb_first;
	boolean_t	cb_force;
	boolean_t	cb_recurse;
	boolean_t	cb_error;
	boolean_t	cb_doclones;
	zfs_handle_t	*cb_target;
	boolean_t	cb_defer_destroy;
	boolean_t	cb_verbose;
	boolean_t	cb_parsable;
	boolean_t	cb_dryrun;
	nvlist_t	*cb_nvl;

	/* first snap in contiguous run */
	char		*cb_firstsnap;
	/* previous snap in contiguous run */
	char		*cb_prevsnap;
	int64_t		cb_snapused;
	char		*cb_snapspec;
} destroy_cbdata_t;

/*
 * Check for any dependents based on the '-r' or '-R' flags.
 */
static int
destroy_check_dependent(zfs_handle_t *zhp, void *data)
{
	destroy_cbdata_t *cbp = data;
	const char *tname = zfs_get_name(cbp->cb_target);
	const char *name = zfs_get_name(zhp);

	if (strncmp(tname, name, strlen(tname)) == 0 &&
	    (name[strlen(tname)] == '/' || name[strlen(tname)] == '@')) {
		/*
		 * This is a direct descendant, not a clone somewhere else in
		 * the hierarchy.
		 */
		if (cbp->cb_recurse)
			goto out;

		if (cbp->cb_first) {
			(void) fprintf(stderr, gettext("cannot destroy '%s': "
			    "%s has children\n"),
			    zfs_get_name(cbp->cb_target),
			    zfs_type_to_name(zfs_get_type(cbp->cb_target)));
			(void) fprintf(stderr, gettext("use '-r' to destroy "
			    "the following datasets:\n"));
			cbp->cb_first = B_FALSE;
			cbp->cb_error = B_TRUE;
		}

		(void) fprintf(stderr, "%s\n", zfs_get_name(zhp));
	} else {
		/*
		 * This is a clone.  We only want to report this if the '-r'
		 * wasn't specified, or the target is a snapshot.
		 */
		if (!cbp->cb_recurse &&
		    zfs_get_type(cbp->cb_target) != ZFS_TYPE_SNAPSHOT)
			goto out;

		if (cbp->cb_first) {
			(void) fprintf(stderr, gettext("cannot destroy '%s': "
			    "%s has dependent clones\n"),
			    zfs_get_name(cbp->cb_target),
			    zfs_type_to_name(zfs_get_type(cbp->cb_target)));
			(void) fprintf(stderr, gettext("use '-R' to destroy "
			    "the following datasets:\n"));
			cbp->cb_first = B_FALSE;
			cbp->cb_error = B_TRUE;
			cbp->cb_dryrun = B_TRUE;
		}

		(void) fprintf(stderr, "%s\n", zfs_get_name(zhp));
	}

out:
	zfs_close(zhp);
	return (0);
}

static int
destroy_callback(zfs_handle_t *zhp, void *data)
{
	destroy_cbdata_t *cb = data;
	const char *name = zfs_get_name(zhp);

	if (cb->cb_verbose) {
		if (cb->cb_parsable) {
			(void) printf("destroy\t%s\n", name);
		} else if (cb->cb_dryrun) {
			(void) printf(gettext("would destroy %s\n"),
			    name);
		} else {
			(void) printf(gettext("will destroy %s\n"),
			    name);
		}
	}

	/*
	 * Ignore pools (which we've already flagged as an error before getting
	 * here).
	 */
	if (strchr(zfs_get_name(zhp), '/') == NULL &&
	    zfs_get_type(zhp) == ZFS_TYPE_FILESYSTEM) {
		zfs_close(zhp);
		return (0);
	}

	if (!cb->cb_dryrun) {
		if (zfs_unmount(zhp, NULL, cb->cb_force ? MS_FORCE : 0) != 0 ||
		    zfs_destroy(zhp, cb->cb_defer_destroy) != 0) {
			zfs_close(zhp);
			return (-1);
		}
	}

	zfs_close(zhp);
	return (0);
}

static int
destroy_print_cb(zfs_handle_t *zhp, void *arg)
{
	destroy_cbdata_t *cb = arg;
	const char *name = zfs_get_name(zhp);
	int err = 0;

	if (nvlist_exists(cb->cb_nvl, name)) {
		if (cb->cb_firstsnap == NULL)
			cb->cb_firstsnap = strdup(name);
		if (cb->cb_prevsnap != NULL)
			free(cb->cb_prevsnap);
		/* this snap continues the current range */
		cb->cb_prevsnap = strdup(name);
<<<<<<< HEAD
		assert(cb->cb_firstsnap != NULL);
		assert(cb->cb_prevsnap != NULL);
=======
		if (cb->cb_firstsnap == NULL || cb->cb_prevsnap == NULL)
			nomem();
>>>>>>> 21b27315
		if (cb->cb_verbose) {
			if (cb->cb_parsable) {
				(void) printf("destroy\t%s\n", name);
			} else if (cb->cb_dryrun) {
				(void) printf(gettext("would destroy %s\n"),
				    name);
			} else {
				(void) printf(gettext("will destroy %s\n"),
				    name);
			}
		}
	} else if (cb->cb_firstsnap != NULL) {
		/* end of this range */
		uint64_t used = 0;
		err = lzc_snaprange_space(cb->cb_firstsnap,
		    cb->cb_prevsnap, &used);
		cb->cb_snapused += used;
		free(cb->cb_firstsnap);
		cb->cb_firstsnap = NULL;
		free(cb->cb_prevsnap);
		cb->cb_prevsnap = NULL;
	}
	zfs_close(zhp);
	return (err);
}

static int
destroy_print_snapshots(zfs_handle_t *fs_zhp, destroy_cbdata_t *cb)
{
	int err = 0;
	assert(cb->cb_firstsnap == NULL);
	assert(cb->cb_prevsnap == NULL);
	err = zfs_iter_snapshots_sorted(fs_zhp, destroy_print_cb, cb);
	if (cb->cb_firstsnap != NULL) {
		uint64_t used = 0;
		if (err == 0) {
			err = lzc_snaprange_space(cb->cb_firstsnap,
			    cb->cb_prevsnap, &used);
		}
		cb->cb_snapused += used;
		free(cb->cb_firstsnap);
		cb->cb_firstsnap = NULL;
		free(cb->cb_prevsnap);
		cb->cb_prevsnap = NULL;
	}
	return (err);
}

static int
snapshot_to_nvl_cb(zfs_handle_t *zhp, void *arg)
{
	destroy_cbdata_t *cb = arg;
	int err = 0;

	/* Check for clones. */
	if (!cb->cb_doclones && !cb->cb_defer_destroy) {
		cb->cb_target = zhp;
		cb->cb_first = B_TRUE;
		err = zfs_iter_dependents(zhp, B_TRUE,
		    destroy_check_dependent, cb);
	}

	if (err == 0) {
		if (nvlist_add_boolean(cb->cb_nvl, zfs_get_name(zhp)))
			nomem();
	}
	zfs_close(zhp);
	return (err);
}

static int
gather_snapshots(zfs_handle_t *zhp, void *arg)
{
	destroy_cbdata_t *cb = arg;
	int err = 0;

	err = zfs_iter_snapspec(zhp, cb->cb_snapspec, snapshot_to_nvl_cb, cb);
	if (err == ENOENT)
		err = 0;
	if (err != 0)
		goto out;

	if (cb->cb_verbose) {
		err = destroy_print_snapshots(zhp, cb);
		if (err != 0)
			goto out;
	}

	if (cb->cb_recurse)
		err = zfs_iter_filesystems(zhp, gather_snapshots, cb);

out:
	zfs_close(zhp);
	return (err);
}

static int
destroy_clones(destroy_cbdata_t *cb)
{
	nvpair_t *pair;
	for (pair = nvlist_next_nvpair(cb->cb_nvl, NULL);
	    pair != NULL;
	    pair = nvlist_next_nvpair(cb->cb_nvl, pair)) {
		zfs_handle_t *zhp = zfs_open(g_zfs, nvpair_name(pair),
		    ZFS_TYPE_SNAPSHOT);
		if (zhp != NULL) {
			boolean_t defer = cb->cb_defer_destroy;
			int err = 0;

			/*
			 * We can't defer destroy non-snapshots, so set it to
			 * false while destroying the clones.
			 */
			cb->cb_defer_destroy = B_FALSE;
			err = zfs_iter_dependents(zhp, B_FALSE,
			    destroy_callback, cb);
			cb->cb_defer_destroy = defer;
			zfs_close(zhp);
			if (err != 0)
				return (err);
		}
	}
	return (0);
}

static int
zfs_do_destroy(int argc, char **argv)
{
	destroy_cbdata_t cb = { 0 };
	int c;
	zfs_handle_t *zhp;
	char *at;
	zfs_type_t type = ZFS_TYPE_DATASET;

	/* check options */
	while ((c = getopt(argc, argv, "vpndfrR")) != -1) {
		switch (c) {
		case 'v':
			cb.cb_verbose = B_TRUE;
			break;
		case 'p':
			cb.cb_verbose = B_TRUE;
			cb.cb_parsable = B_TRUE;
			break;
		case 'n':
			cb.cb_dryrun = B_TRUE;
			break;
		case 'd':
			cb.cb_defer_destroy = B_TRUE;
			type = ZFS_TYPE_SNAPSHOT;
			break;
		case 'f':
			cb.cb_force = B_TRUE;
			break;
		case 'r':
			cb.cb_recurse = B_TRUE;
			break;
		case 'R':
			cb.cb_recurse = B_TRUE;
			cb.cb_doclones = B_TRUE;
			break;
		case '?':
		default:
			(void) fprintf(stderr, gettext("invalid option '%c'\n"),
			    optopt);
			usage(B_FALSE);
		}
	}

	argc -= optind;
	argv += optind;

	/* check number of arguments */
	if (argc == 0) {
		(void) fprintf(stderr, gettext("missing dataset argument\n"));
		usage(B_FALSE);
	}
	if (argc > 1) {
		(void) fprintf(stderr, gettext("too many arguments\n"));
		usage(B_FALSE);
	}

	at = strchr(argv[0], '@');
	if (at != NULL) {
		int err = 0;

		/* Build the list of snaps to destroy in cb_nvl. */
		if (nvlist_alloc(&cb.cb_nvl, NV_UNIQUE_NAME, 0) != 0)
			nomem();

		*at = '\0';
		zhp = zfs_open(g_zfs, argv[0],
		    ZFS_TYPE_FILESYSTEM | ZFS_TYPE_VOLUME);
		if (zhp == NULL)
			return (1);

		cb.cb_snapspec = at + 1;
		if (gather_snapshots(zfs_handle_dup(zhp), &cb) != 0 ||
		    cb.cb_error) {
			zfs_close(zhp);
			nvlist_free(cb.cb_nvl);
			return (1);
		}

		if (nvlist_empty(cb.cb_nvl)) {
			(void) fprintf(stderr, gettext("could not find any "
			    "snapshots to destroy; check snapshot names.\n"));
			zfs_close(zhp);
			nvlist_free(cb.cb_nvl);
			return (1);
		}

		if (cb.cb_verbose) {
			char buf[16];
			zfs_nicenum(cb.cb_snapused, buf, sizeof (buf));
			if (cb.cb_parsable) {
				(void) printf("reclaim\t%llu\n",
				    cb.cb_snapused);
			} else if (cb.cb_dryrun) {
				(void) printf(gettext("would reclaim %s\n"),
				    buf);
			} else {
				(void) printf(gettext("will reclaim %s\n"),
				    buf);
			}
		}

		if (!cb.cb_dryrun) {
			if (cb.cb_doclones)
				err = destroy_clones(&cb);
			if (err == 0) {
				err = zfs_destroy_snaps_nvl(zhp, cb.cb_nvl,
				    cb.cb_defer_destroy);
			}
		}

		zfs_close(zhp);
		nvlist_free(cb.cb_nvl);
		if (err != 0)
			return (1);
	} else {
		/* Open the given dataset */
		if ((zhp = zfs_open(g_zfs, argv[0], type)) == NULL)
			return (1);

		cb.cb_target = zhp;

		/*
		 * Perform an explicit check for pools before going any further.
		 */
		if (!cb.cb_recurse && strchr(zfs_get_name(zhp), '/') == NULL &&
		    zfs_get_type(zhp) == ZFS_TYPE_FILESYSTEM) {
			(void) fprintf(stderr, gettext("cannot destroy '%s': "
			    "operation does not apply to pools\n"),
			    zfs_get_name(zhp));
			(void) fprintf(stderr, gettext("use 'zfs destroy -r "
			    "%s' to destroy all datasets in the pool\n"),
			    zfs_get_name(zhp));
			(void) fprintf(stderr, gettext("use 'zpool destroy %s' "
			    "to destroy the pool itself\n"), zfs_get_name(zhp));
			zfs_close(zhp);
			return (1);
		}

		/*
		 * Check for any dependents and/or clones.
		 */
		cb.cb_first = B_TRUE;
		if (!cb.cb_doclones &&
		    zfs_iter_dependents(zhp, B_TRUE, destroy_check_dependent,
		    &cb) != 0) {
			zfs_close(zhp);
			return (1);
		}

		if (cb.cb_error) {
			zfs_close(zhp);
			return (1);
		}

		if (zfs_iter_dependents(zhp, B_FALSE, destroy_callback,
		    &cb) != 0) {
			zfs_close(zhp);
			return (1);
		}

		/*
		 * Do the real thing.  The callback will close the
		 * handle regardless of whether it succeeds or not.
		 */
		if (destroy_callback(zhp, &cb) != 0)
			return (1);
	}

	return (0);
}

static boolean_t
is_recvd_column(zprop_get_cbdata_t *cbp)
{
	int i;
	zfs_get_column_t col;

	for (i = 0; i < ZFS_GET_NCOLS &&
	    (col = cbp->cb_columns[i]) != GET_COL_NONE; i++)
		if (col == GET_COL_RECVD)
			return (B_TRUE);
	return (B_FALSE);
}

/*
 * zfs get [-rHp] [-o all | field[,field]...] [-s source[,source]...]
 *	< all | property[,property]... > < fs | snap | vol > ...
 *
 *	-r	recurse over any child datasets
 *	-H	scripted mode.  Headers are stripped, and fields are separated
 *		by tabs instead of spaces.
 *	-o	Set of fields to display.  One of "name,property,value,
 *		received,source". Default is "name,property,value,source".
 *		"all" is an alias for all five.
 *	-s	Set of sources to allow.  One of
 *		"local,default,inherited,received,temporary,none".  Default is
 *		all six.
 *	-p	Display values in parsable (literal) format.
 *
 *  Prints properties for the given datasets.  The user can control which
 *  columns to display as well as which property types to allow.
 */

/*
 * Invoked to display the properties for a single dataset.
 */
static int
get_callback(zfs_handle_t *zhp, void *data)
{
	char buf[ZFS_MAXPROPLEN];
	char rbuf[ZFS_MAXPROPLEN];
	zprop_source_t sourcetype;
	char source[ZFS_MAXNAMELEN];
	zprop_get_cbdata_t *cbp = data;
	nvlist_t *user_props = zfs_get_user_props(zhp);
	zprop_list_t *pl = cbp->cb_proplist;
	nvlist_t *propval;
	char *strval;
	char *sourceval;
	boolean_t received = is_recvd_column(cbp);

	for (; pl != NULL; pl = pl->pl_next) {
		char *recvdval = NULL;
		/*
		 * Skip the special fake placeholder.  This will also skip over
		 * the name property when 'all' is specified.
		 */
		if (pl->pl_prop == ZFS_PROP_NAME &&
		    pl == cbp->cb_proplist)
			continue;

		if (pl->pl_prop != ZPROP_INVAL) {
			if (zfs_prop_get(zhp, pl->pl_prop, buf,
			    sizeof (buf), &sourcetype, source,
			    sizeof (source),
			    cbp->cb_literal) != 0) {
				if (pl->pl_all)
					continue;
				if (!zfs_prop_valid_for_type(pl->pl_prop,
				    ZFS_TYPE_DATASET)) {
					(void) fprintf(stderr,
					    gettext("No such property '%s'\n"),
					    zfs_prop_to_name(pl->pl_prop));
					continue;
				}
				sourcetype = ZPROP_SRC_NONE;
				(void) strlcpy(buf, "-", sizeof (buf));
			}

			if (received && (zfs_prop_get_recvd(zhp,
			    zfs_prop_to_name(pl->pl_prop), rbuf, sizeof (rbuf),
			    cbp->cb_literal) == 0))
				recvdval = rbuf;

			zprop_print_one_property(zfs_get_name(zhp), cbp,
			    zfs_prop_to_name(pl->pl_prop),
			    buf, sourcetype, source, recvdval);
		} else if (zfs_prop_userquota(pl->pl_user_prop)) {
			sourcetype = ZPROP_SRC_LOCAL;

			if (zfs_prop_get_userquota(zhp, pl->pl_user_prop,
			    buf, sizeof (buf), cbp->cb_literal) != 0) {
				sourcetype = ZPROP_SRC_NONE;
				(void) strlcpy(buf, "-", sizeof (buf));
			}

			zprop_print_one_property(zfs_get_name(zhp), cbp,
			    pl->pl_user_prop, buf, sourcetype, source, NULL);
		} else if (zfs_prop_written(pl->pl_user_prop)) {
			sourcetype = ZPROP_SRC_LOCAL;

			if (zfs_prop_get_written(zhp, pl->pl_user_prop,
			    buf, sizeof (buf), cbp->cb_literal) != 0) {
				sourcetype = ZPROP_SRC_NONE;
				(void) strlcpy(buf, "-", sizeof (buf));
			}

			zprop_print_one_property(zfs_get_name(zhp), cbp,
			    pl->pl_user_prop, buf, sourcetype, source, NULL);
		} else {
			if (nvlist_lookup_nvlist(user_props,
			    pl->pl_user_prop, &propval) != 0) {
				if (pl->pl_all)
					continue;
				sourcetype = ZPROP_SRC_NONE;
				strval = "-";
			} else {
				verify(nvlist_lookup_string(propval,
				    ZPROP_VALUE, &strval) == 0);
				verify(nvlist_lookup_string(propval,
				    ZPROP_SOURCE, &sourceval) == 0);

				if (strcmp(sourceval,
				    zfs_get_name(zhp)) == 0) {
					sourcetype = ZPROP_SRC_LOCAL;
				} else if (strcmp(sourceval,
				    ZPROP_SOURCE_VAL_RECVD) == 0) {
					sourcetype = ZPROP_SRC_RECEIVED;
				} else {
					sourcetype = ZPROP_SRC_INHERITED;
					(void) strlcpy(source,
					    sourceval, sizeof (source));
				}
			}

			if (received && (zfs_prop_get_recvd(zhp,
			    pl->pl_user_prop, rbuf, sizeof (rbuf),
			    cbp->cb_literal) == 0))
				recvdval = rbuf;

			zprop_print_one_property(zfs_get_name(zhp), cbp,
			    pl->pl_user_prop, strval, sourcetype,
			    source, recvdval);
		}
	}

	return (0);
}

static int
zfs_do_get(int argc, char **argv)
{
	zprop_get_cbdata_t cb = { 0 };
	int i, c, flags = ZFS_ITER_ARGS_CAN_BE_PATHS;
	int types = ZFS_TYPE_DATASET;
	char *value, *fields;
	int ret = 0;
	int limit = 0;
	zprop_list_t fake_name = { 0 };

	/*
	 * Set up default columns and sources.
	 */
	cb.cb_sources = ZPROP_SRC_ALL;
	cb.cb_columns[0] = GET_COL_NAME;
	cb.cb_columns[1] = GET_COL_PROPERTY;
	cb.cb_columns[2] = GET_COL_VALUE;
	cb.cb_columns[3] = GET_COL_SOURCE;
	cb.cb_type = ZFS_TYPE_DATASET;

	/* check options */
	while ((c = getopt(argc, argv, ":d:o:s:rt:Hp")) != -1) {
		switch (c) {
		case 'p':
			cb.cb_literal = B_TRUE;
			break;
		case 'd':
			limit = parse_depth(optarg, &flags);
			break;
		case 'r':
			flags |= ZFS_ITER_RECURSE;
			break;
		case 'H':
			cb.cb_scripted = B_TRUE;
			break;
		case ':':
			(void) fprintf(stderr, gettext("missing argument for "
			    "'%c' option\n"), optopt);
			usage(B_FALSE);
			break;
		case 'o':
			/*
			 * Process the set of columns to display.  We zero out
			 * the structure to give us a blank slate.
			 */
			bzero(&cb.cb_columns, sizeof (cb.cb_columns));
			i = 0;
			while (*optarg != '\0') {
				static char *col_subopts[] =
				    { "name", "property", "value", "received",
				    "source", "all", NULL };

				if (i == ZFS_GET_NCOLS) {
					(void) fprintf(stderr, gettext("too "
					    "many fields given to -o "
					    "option\n"));
					usage(B_FALSE);
				}

				switch (getsubopt(&optarg, col_subopts,
				    &value)) {
				case 0:
					cb.cb_columns[i++] = GET_COL_NAME;
					break;
				case 1:
					cb.cb_columns[i++] = GET_COL_PROPERTY;
					break;
				case 2:
					cb.cb_columns[i++] = GET_COL_VALUE;
					break;
				case 3:
					cb.cb_columns[i++] = GET_COL_RECVD;
					flags |= ZFS_ITER_RECVD_PROPS;
					break;
				case 4:
					cb.cb_columns[i++] = GET_COL_SOURCE;
					break;
				case 5:
					if (i > 0) {
						(void) fprintf(stderr,
						    gettext("\"all\" conflicts "
						    "with specific fields "
						    "given to -o option\n"));
						usage(B_FALSE);
					}
					cb.cb_columns[0] = GET_COL_NAME;
					cb.cb_columns[1] = GET_COL_PROPERTY;
					cb.cb_columns[2] = GET_COL_VALUE;
					cb.cb_columns[3] = GET_COL_RECVD;
					cb.cb_columns[4] = GET_COL_SOURCE;
					flags |= ZFS_ITER_RECVD_PROPS;
					i = ZFS_GET_NCOLS;
					break;
				default:
					(void) fprintf(stderr,
					    gettext("invalid column name "
					    "'%s'\n"), value);
					usage(B_FALSE);
				}
			}
			break;

		case 's':
			cb.cb_sources = 0;
			while (*optarg != '\0') {
				static char *source_subopts[] = {
					"local", "default", "inherited",
					"received", "temporary", "none",
					NULL };

				switch (getsubopt(&optarg, source_subopts,
				    &value)) {
				case 0:
					cb.cb_sources |= ZPROP_SRC_LOCAL;
					break;
				case 1:
					cb.cb_sources |= ZPROP_SRC_DEFAULT;
					break;
				case 2:
					cb.cb_sources |= ZPROP_SRC_INHERITED;
					break;
				case 3:
					cb.cb_sources |= ZPROP_SRC_RECEIVED;
					break;
				case 4:
					cb.cb_sources |= ZPROP_SRC_TEMPORARY;
					break;
				case 5:
					cb.cb_sources |= ZPROP_SRC_NONE;
					break;
				default:
					(void) fprintf(stderr,
					    gettext("invalid source "
					    "'%s'\n"), value);
					usage(B_FALSE);
				}
			}
			break;

		case 't':
			types = 0;
			flags &= ~ZFS_ITER_PROP_LISTSNAPS;
			while (*optarg != '\0') {
				static char *type_subopts[] = { "filesystem",
				    "volume", "snapshot", "all", NULL };

				switch (getsubopt(&optarg, type_subopts,
				    &value)) {
				case 0:
					types |= ZFS_TYPE_FILESYSTEM;
					break;
				case 1:
					types |= ZFS_TYPE_VOLUME;
					break;
				case 2:
					types |= ZFS_TYPE_SNAPSHOT;
					break;
				case 3:
					types = ZFS_TYPE_DATASET;
					break;

				default:
					(void) fprintf(stderr,
					    gettext("invalid type '%s'\n"),
					    value);
					usage(B_FALSE);
				}
			}
			break;

		case '?':
			(void) fprintf(stderr, gettext("invalid option '%c'\n"),
			    optopt);
			usage(B_FALSE);
		}
	}

	argc -= optind;
	argv += optind;

	if (argc < 1) {
		(void) fprintf(stderr, gettext("missing property "
		    "argument\n"));
		usage(B_FALSE);
	}

	fields = argv[0];

	if (zprop_get_list(g_zfs, fields, &cb.cb_proplist, ZFS_TYPE_DATASET)
	    != 0)
		usage(B_FALSE);

	argc--;
	argv++;

	/*
	 * As part of zfs_expand_proplist(), we keep track of the maximum column
	 * width for each property.  For the 'NAME' (and 'SOURCE') columns, we
	 * need to know the maximum name length.  However, the user likely did
	 * not specify 'name' as one of the properties to fetch, so we need to
	 * make sure we always include at least this property for
	 * print_get_headers() to work properly.
	 */
	if (cb.cb_proplist != NULL) {
		fake_name.pl_prop = ZFS_PROP_NAME;
		fake_name.pl_width = strlen(gettext("NAME"));
		fake_name.pl_next = cb.cb_proplist;
		cb.cb_proplist = &fake_name;
	}

	cb.cb_first = B_TRUE;

	/* run for each object */
	ret = zfs_for_each(argc, argv, flags, types, NULL,
	    &cb.cb_proplist, limit, get_callback, &cb);

	if (cb.cb_proplist == &fake_name)
		zprop_free_list(fake_name.pl_next);
	else
		zprop_free_list(cb.cb_proplist);

	return (ret);
}

/*
 * inherit [-rS] <property> <fs|vol> ...
 *
 *	-r	Recurse over all children
 *	-S	Revert to received value, if any
 *
 * For each dataset specified on the command line, inherit the given property
 * from its parent.  Inheriting a property at the pool level will cause it to
 * use the default value.  The '-r' flag will recurse over all children, and is
 * useful for setting a property on a hierarchy-wide basis, regardless of any
 * local modifications for each dataset.
 */

typedef struct inherit_cbdata {
	const char *cb_propname;
	boolean_t cb_received;
} inherit_cbdata_t;

static int
inherit_recurse_cb(zfs_handle_t *zhp, void *data)
{
	inherit_cbdata_t *cb = data;
	zfs_prop_t prop = zfs_name_to_prop(cb->cb_propname);

	/*
	 * If we're doing it recursively, then ignore properties that
	 * are not valid for this type of dataset.
	 */
	if (prop != ZPROP_INVAL &&
	    !zfs_prop_valid_for_type(prop, zfs_get_type(zhp)))
		return (0);

	return (zfs_prop_inherit(zhp, cb->cb_propname, cb->cb_received) != 0);
}

static int
inherit_cb(zfs_handle_t *zhp, void *data)
{
	inherit_cbdata_t *cb = data;

	return (zfs_prop_inherit(zhp, cb->cb_propname, cb->cb_received) != 0);
}

static int
zfs_do_inherit(int argc, char **argv)
{
	int c;
	zfs_prop_t prop;
	inherit_cbdata_t cb = { 0 };
	char *propname;
	int ret = 0;
	int flags = 0;
	boolean_t received = B_FALSE;

	/* check options */
	while ((c = getopt(argc, argv, "rS")) != -1) {
		switch (c) {
		case 'r':
			flags |= ZFS_ITER_RECURSE;
			break;
		case 'S':
			received = B_TRUE;
			break;
		case '?':
		default:
			(void) fprintf(stderr, gettext("invalid option '%c'\n"),
			    optopt);
			usage(B_FALSE);
		}
	}

	argc -= optind;
	argv += optind;

	/* check number of arguments */
	if (argc < 1) {
		(void) fprintf(stderr, gettext("missing property argument\n"));
		usage(B_FALSE);
	}
	if (argc < 2) {
		(void) fprintf(stderr, gettext("missing dataset argument\n"));
		usage(B_FALSE);
	}

	propname = argv[0];
	argc--;
	argv++;

	if ((prop = zfs_name_to_prop(propname)) != ZPROP_INVAL) {
		if (zfs_prop_readonly(prop)) {
			(void) fprintf(stderr, gettext(
			    "%s property is read-only\n"),
			    propname);
			return (1);
		}
		if (!zfs_prop_inheritable(prop) && !received) {
			(void) fprintf(stderr, gettext("'%s' property cannot "
			    "be inherited\n"), propname);
			if (prop == ZFS_PROP_QUOTA ||
			    prop == ZFS_PROP_RESERVATION ||
			    prop == ZFS_PROP_REFQUOTA ||
			    prop == ZFS_PROP_REFRESERVATION)
				(void) fprintf(stderr, gettext("use 'zfs set "
				    "%s=none' to clear\n"), propname);
			return (1);
		}
		if (received && (prop == ZFS_PROP_VOLSIZE ||
		    prop == ZFS_PROP_VERSION)) {
			(void) fprintf(stderr, gettext("'%s' property cannot "
			    "be reverted to a received value\n"), propname);
			return (1);
		}
	} else if (!zfs_prop_user(propname)) {
		(void) fprintf(stderr, gettext("invalid property '%s'\n"),
		    propname);
		usage(B_FALSE);
	}

	cb.cb_propname = propname;
	cb.cb_received = received;

	if (flags & ZFS_ITER_RECURSE) {
		ret = zfs_for_each(argc, argv, flags, ZFS_TYPE_DATASET,
		    NULL, NULL, 0, inherit_recurse_cb, &cb);
	} else {
		ret = zfs_for_each(argc, argv, flags, ZFS_TYPE_DATASET,
		    NULL, NULL, 0, inherit_cb, &cb);
	}

	return (ret);
}

typedef struct upgrade_cbdata {
	uint64_t cb_numupgraded;
	uint64_t cb_numsamegraded;
	uint64_t cb_numfailed;
	uint64_t cb_version;
	boolean_t cb_newer;
	boolean_t cb_foundone;
	char cb_lastfs[ZFS_MAXNAMELEN];
} upgrade_cbdata_t;

static int
same_pool(zfs_handle_t *zhp, const char *name)
{
	int len1 = strcspn(name, "/@");
	const char *zhname = zfs_get_name(zhp);
	int len2 = strcspn(zhname, "/@");

	if (len1 != len2)
		return (B_FALSE);
	return (strncmp(name, zhname, len1) == 0);
}

static int
upgrade_list_callback(zfs_handle_t *zhp, void *data)
{
	upgrade_cbdata_t *cb = data;
	int version = zfs_prop_get_int(zhp, ZFS_PROP_VERSION);

	/* list if it's old/new */
	if ((!cb->cb_newer && version < ZPL_VERSION) ||
	    (cb->cb_newer && version > ZPL_VERSION)) {
		char *str;
		if (cb->cb_newer) {
			str = gettext("The following filesystems are "
			    "formatted using a newer software version and\n"
			    "cannot be accessed on the current system.\n\n");
		} else {
			str = gettext("The following filesystems are "
			    "out of date, and can be upgraded.  After being\n"
			    "upgraded, these filesystems (and any 'zfs send' "
			    "streams generated from\n"
			    "subsequent snapshots) will no longer be "
			    "accessible by older software versions.\n\n");
		}

		if (!cb->cb_foundone) {
			(void) puts(str);
			(void) printf(gettext("VER  FILESYSTEM\n"));
			(void) printf(gettext("---  ------------\n"));
			cb->cb_foundone = B_TRUE;
		}

		(void) printf("%2u   %s\n", version, zfs_get_name(zhp));
	}

	return (0);
}

static int
upgrade_set_callback(zfs_handle_t *zhp, void *data)
{
	upgrade_cbdata_t *cb = data;
	int version = zfs_prop_get_int(zhp, ZFS_PROP_VERSION);
	int needed_spa_version;
	int spa_version;

	if (zfs_spa_version(zhp, &spa_version) < 0)
		return (-1);

	needed_spa_version = zfs_spa_version_map(cb->cb_version);

	if (needed_spa_version < 0)
		return (-1);

	if (spa_version < needed_spa_version) {
		/* can't upgrade */
		(void) printf(gettext("%s: can not be "
		    "upgraded; the pool version needs to first "
		    "be upgraded\nto version %d\n\n"),
		    zfs_get_name(zhp), needed_spa_version);
		cb->cb_numfailed++;
		return (0);
	}

	/* upgrade */
	if (version < cb->cb_version) {
		char verstr[16];
		(void) snprintf(verstr, sizeof (verstr),
		    "%llu", cb->cb_version);
		if (cb->cb_lastfs[0] && !same_pool(zhp, cb->cb_lastfs)) {
			/*
			 * If they did "zfs upgrade -a", then we could
			 * be doing ioctls to different pools.  We need
			 * to log this history once to each pool, and bypass
			 * the normal history logging that happens in main().
			 */
			(void) zpool_log_history(g_zfs, history_str);
			log_history = B_FALSE;
		}
		if (zfs_prop_set(zhp, "version", verstr) == 0)
			cb->cb_numupgraded++;
		else
			cb->cb_numfailed++;
		(void) strcpy(cb->cb_lastfs, zfs_get_name(zhp));
	} else if (version > cb->cb_version) {
		/* can't downgrade */
		(void) printf(gettext("%s: can not be downgraded; "
		    "it is already at version %u\n"),
		    zfs_get_name(zhp), version);
		cb->cb_numfailed++;
	} else {
		cb->cb_numsamegraded++;
	}
	return (0);
}

/*
 * zfs upgrade
 * zfs upgrade -v
 * zfs upgrade [-r] [-V <version>] <-a | filesystem>
 */
static int
zfs_do_upgrade(int argc, char **argv)
{
	boolean_t all = B_FALSE;
	boolean_t showversions = B_FALSE;
	int ret = 0;
	upgrade_cbdata_t cb = { 0 };
	char c;
	int flags = ZFS_ITER_ARGS_CAN_BE_PATHS;

	/* check options */
	while ((c = getopt(argc, argv, "rvV:a")) != -1) {
		switch (c) {
		case 'r':
			flags |= ZFS_ITER_RECURSE;
			break;
		case 'v':
			showversions = B_TRUE;
			break;
		case 'V':
			if (zfs_prop_string_to_index(ZFS_PROP_VERSION,
			    optarg, &cb.cb_version) != 0) {
				(void) fprintf(stderr,
				    gettext("invalid version %s\n"), optarg);
				usage(B_FALSE);
			}
			break;
		case 'a':
			all = B_TRUE;
			break;
		case '?':
		default:
			(void) fprintf(stderr, gettext("invalid option '%c'\n"),
			    optopt);
			usage(B_FALSE);
		}
	}

	argc -= optind;
	argv += optind;

	if ((!all && !argc) && ((flags & ZFS_ITER_RECURSE) | cb.cb_version))
		usage(B_FALSE);
	if (showversions && (flags & ZFS_ITER_RECURSE || all ||
	    cb.cb_version || argc))
		usage(B_FALSE);
	if ((all || argc) && (showversions))
		usage(B_FALSE);
	if (all && argc)
		usage(B_FALSE);

	if (showversions) {
		/* Show info on available versions. */
		(void) printf(gettext("The following filesystem versions are "
		    "supported:\n\n"));
		(void) printf(gettext("VER  DESCRIPTION\n"));
		(void) printf("---  -----------------------------------------"
		    "---------------\n");
		(void) printf(gettext(" 1   Initial ZFS filesystem version\n"));
		(void) printf(gettext(" 2   Enhanced directory entries\n"));
		(void) printf(gettext(" 3   Case insensitive and filesystem "
		    "user identifier (FUID)\n"));
		(void) printf(gettext(" 4   userquota, groupquota "
		    "properties\n"));
		(void) printf(gettext(" 5   System attributes\n"));
		(void) printf(gettext("\nFor more information on a particular "
		    "version, including supported releases,\n"));
		(void) printf("see the ZFS Administration Guide.\n\n");
		ret = 0;
	} else if (argc || all) {
		/* Upgrade filesystems */
		if (cb.cb_version == 0)
			cb.cb_version = ZPL_VERSION;
		ret = zfs_for_each(argc, argv, flags, ZFS_TYPE_FILESYSTEM,
		    NULL, NULL, 0, upgrade_set_callback, &cb);
		(void) printf(gettext("%llu filesystems upgraded\n"),
		    cb.cb_numupgraded);
		if (cb.cb_numsamegraded) {
			(void) printf(gettext("%llu filesystems already at "
			    "this version\n"),
			    cb.cb_numsamegraded);
		}
		if (cb.cb_numfailed != 0)
			ret = 1;
	} else {
		/* List old-version filesytems */
		boolean_t found;
		(void) printf(gettext("This system is currently running "
		    "ZFS filesystem version %llu.\n\n"), ZPL_VERSION);

		flags |= ZFS_ITER_RECURSE;
		ret = zfs_for_each(0, NULL, flags, ZFS_TYPE_FILESYSTEM,
		    NULL, NULL, 0, upgrade_list_callback, &cb);

		found = cb.cb_foundone;
		cb.cb_foundone = B_FALSE;
		cb.cb_newer = B_TRUE;

		ret = zfs_for_each(0, NULL, flags, ZFS_TYPE_FILESYSTEM,
		    NULL, NULL, 0, upgrade_list_callback, &cb);

		if (!cb.cb_foundone && !found) {
			(void) printf(gettext("All filesystems are "
			    "formatted with the current version.\n"));
		}
	}

	return (ret);
}

#define	USTYPE_USR_BIT (0)
#define	USTYPE_GRP_BIT (1)
#define	USTYPE_PSX_BIT (2)
#define	USTYPE_SMB_BIT (3)

#define	USTYPE_USR (1 << USTYPE_USR_BIT)
#define	USTYPE_GRP (1 << USTYPE_GRP_BIT)

#define	USTYPE_PSX (1 << USTYPE_PSX_BIT)
#define	USTYPE_SMB (1 << USTYPE_SMB_BIT)

#define	USTYPE_PSX_USR (USTYPE_PSX | USTYPE_USR)
#define	USTYPE_SMB_USR (USTYPE_SMB | USTYPE_USR)
#define	USTYPE_PSX_GRP (USTYPE_PSX | USTYPE_GRP)
#define	USTYPE_SMB_GRP (USTYPE_SMB | USTYPE_GRP)
#define	USTYPE_ALL (USTYPE_PSX_USR | USTYPE_SMB_USR \
		| USTYPE_PSX_GRP | USTYPE_SMB_GRP)


#define	USPROP_USED_BIT (0)
#define	USPROP_QUOTA_BIT (1)

#define	USPROP_USED (1 << USPROP_USED_BIT)
#define	USPROP_QUOTA (1 << USPROP_QUOTA_BIT)

typedef struct us_node {
	nvlist_t	*usn_nvl;
	uu_avl_node_t	usn_avlnode;
	uu_list_node_t	usn_listnode;
} us_node_t;

typedef struct us_cbdata {
	nvlist_t		**cb_nvlp;
	uu_avl_pool_t		*cb_avl_pool;
	uu_avl_t		*cb_avl;
	boolean_t		cb_numname;
	boolean_t		cb_nicenum;
	boolean_t		cb_sid2posix;
	zfs_userquota_prop_t	cb_prop;
	zfs_sort_column_t	*cb_sortcol;
	size_t			cb_max_typelen;
	size_t			cb_max_namelen;
	size_t			cb_max_usedlen;
	size_t			cb_max_quotalen;
} us_cbdata_t;

typedef struct {
	zfs_sort_column_t *si_sortcol;
	boolean_t si_num_name;
	boolean_t si_parsable;
} us_sort_info_t;

static int
us_compare(const void *larg, const void *rarg, void *unused)
{
	const us_node_t *l = larg;
	const us_node_t *r = rarg;
	int rc = 0;
	us_sort_info_t *si = (us_sort_info_t *)unused;
	zfs_sort_column_t *sortcol = si->si_sortcol;
	boolean_t num_name = si->si_num_name;
	nvlist_t *lnvl = l->usn_nvl;
	nvlist_t *rnvl = r->usn_nvl;

	for (; sortcol != NULL; sortcol = sortcol->sc_next) {
		char *lvstr = "";
		char *rvstr = "";
		uint32_t lv32 = 0;
		uint32_t rv32 = 0;
		uint64_t lv64 = 0;
		uint64_t rv64 = 0;
		zfs_prop_t prop = sortcol->sc_prop;
		const char *propname = NULL;
		boolean_t reverse = sortcol->sc_reverse;

		switch (prop) {
		case ZFS_PROP_TYPE:
			propname = "type";
			(void) nvlist_lookup_uint32(lnvl, propname, &lv32);
			(void) nvlist_lookup_uint32(rnvl, propname, &rv32);
			if (rv32 != lv32)
				rc = (rv32 > lv32) ? 1 : -1;
			break;
		case ZFS_PROP_NAME:
			propname = "name";
			if (num_name) {
				(void) nvlist_lookup_uint32(lnvl, propname,
				    &lv32);
				(void) nvlist_lookup_uint32(rnvl, propname,
				    &rv32);
				if (rv32 != lv32)
					rc = (rv32 > lv32) ? 1 : -1;
			} else {
				(void) nvlist_lookup_string(lnvl, propname,
				    &lvstr);
				(void) nvlist_lookup_string(rnvl, propname,
				    &rvstr);
				rc = strcmp(lvstr, rvstr);
			}
			break;

		case ZFS_PROP_USED:
		case ZFS_PROP_QUOTA:
			if (ZFS_PROP_USED == prop)
				propname = "used";
			else
				propname = "quota";
			(void) nvlist_lookup_uint64(lnvl, propname, &lv64);
			(void) nvlist_lookup_uint64(rnvl, propname, &rv64);
			if (rv64 != lv64)
				rc = (rv64 > lv64) ? 1 : -1;
		}

		if (rc)
			if (rc < 0)
				return (reverse ? 1 : -1);
			else
				return (reverse ? -1 : 1);
	}

	return (rc);
}

static inline const char *
us_type2str(unsigned field_type)
{
	switch (field_type) {
	case USTYPE_PSX_USR:
		return ("POSIX User");
	case USTYPE_PSX_GRP:
		return ("POSIX Group");
	case USTYPE_SMB_USR:
		return ("SMB User");
	case USTYPE_SMB_GRP:
		return ("SMB Group");
	default:
		return ("Undefined");
	}
}

/*
 * zfs userspace
 */
static int
userspace_cb(void *arg, const char *domain, uid_t rid, uint64_t space)
{
	us_cbdata_t *cb = (us_cbdata_t *)arg;
	zfs_userquota_prop_t prop = cb->cb_prop;
	char *name = NULL;
	char *propname;
	char namebuf[32];
	char sizebuf[32];
	us_node_t *node;
	uu_avl_pool_t *avl_pool = cb->cb_avl_pool;
	uu_avl_t *avl = cb->cb_avl;
	uu_avl_index_t idx;
	nvlist_t *props;
	us_node_t *n;
	zfs_sort_column_t *sortcol = cb->cb_sortcol;
	unsigned type;
	const char *typestr;
	size_t namelen;
	size_t typelen;
	size_t sizelen;
	us_sort_info_t sortinfo = { sortcol, cb->cb_numname };

	if (domain == NULL || domain[0] == '\0') {
		/* POSIX */
		if (prop == ZFS_PROP_GROUPUSED || prop == ZFS_PROP_GROUPQUOTA) {
			type = USTYPE_PSX_GRP;
			struct group *g = getgrgid(rid);
			if (g)
				name = g->gr_name;
		} else {
			type = USTYPE_PSX_USR;
			struct passwd *p = getpwuid(rid);
			if (p)
				name = p->pw_name;
		}
	} else {
		char sid[ZFS_MAXNAMELEN+32];
		uid_t id;
		uint64_t classes;
		int err = 0;
		directory_error_t e;

		(void) snprintf(sid, sizeof (sid), "%s-%u", domain, rid);
		/* SMB */
		if (prop == ZFS_PROP_GROUPUSED || prop == ZFS_PROP_GROUPQUOTA) {
			type = USTYPE_SMB_GRP;
			err = sid_to_id(sid, B_FALSE, &id);
		} else {
			type = USTYPE_SMB_USR;
			err = sid_to_id(sid, B_TRUE, &id);
		}

		if (err == 0) {
			rid = id;

			e = directory_name_from_sid(NULL, sid, &name, &classes);
			if (e != NULL) {
				directory_error_free(e);
				return (NULL);
			}

			if (name == NULL)
				name = sid;
		}
	}

/*
 *	if (prop == ZFS_PROP_GROUPUSED || prop == ZFS_PROP_GROUPQUOTA)
 *		ug = "group";
 *	else
 *		ug = "user";
 */

	if (prop == ZFS_PROP_USERUSED || prop == ZFS_PROP_GROUPUSED)
		propname = "used";
	else
		propname = "quota";

	(void) snprintf(namebuf, sizeof (namebuf), "%u", rid);
	if (name == NULL)
		name = namebuf;

	if (cb->cb_nicenum)
		zfs_nicenum(space, sizebuf, sizeof (sizebuf));
	else
		(void) sprintf(sizebuf, "%llu", space);

	node = safe_malloc(sizeof (us_node_t));
	uu_avl_node_init(node, &node->usn_avlnode, avl_pool);

	if (nvlist_alloc(&props, NV_UNIQUE_NAME, 0) != 0) {
		free(node);
		return (-1);
	}

	if (nvlist_add_uint32(props, "type", type) != 0)
		nomem();

	if (cb->cb_numname) {
		if (nvlist_add_uint32(props, "name", rid) != 0)
			nomem();
		namelen = strlen(namebuf);
	} else {
		if (nvlist_add_string(props, "name", name) != 0)
			nomem();
		namelen = strlen(name);
	}

	typestr = us_type2str(type);
	typelen = strlen(gettext(typestr));
	if (typelen > cb->cb_max_typelen)
		cb->cb_max_typelen  = typelen;

	if (namelen > cb->cb_max_namelen)
		cb->cb_max_namelen  = namelen;

	sizelen = strlen(sizebuf);
	if (0 == strcmp(propname, "used")) {
		if (sizelen > cb->cb_max_usedlen)
			cb->cb_max_usedlen  = sizelen;
	} else {
		if (sizelen > cb->cb_max_quotalen)
			cb->cb_max_quotalen  = sizelen;
	}

	node->usn_nvl = props;

	n = uu_avl_find(avl, node, &sortinfo, &idx);
	if (n == NULL)
		uu_avl_insert(avl, node, idx);
	else {
		nvlist_free(props);
		free(node);
		node = n;
		props = node->usn_nvl;
	}

	if (nvlist_add_uint64(props, propname, space) != 0)
		nomem();

	return (0);
}

static inline boolean_t
usprop_check(zfs_userquota_prop_t p, unsigned types, unsigned props)
{
	unsigned type;
	unsigned prop;

	switch (p) {
	case ZFS_PROP_USERUSED:
		type = USTYPE_USR;
		prop = USPROP_USED;
		break;
	case ZFS_PROP_USERQUOTA:
		type = USTYPE_USR;
		prop = USPROP_QUOTA;
		break;
	case ZFS_PROP_GROUPUSED:
		type = USTYPE_GRP;
		prop = USPROP_USED;
		break;
	case ZFS_PROP_GROUPQUOTA:
		type = USTYPE_GRP;
		prop = USPROP_QUOTA;
		break;
	default: /* ALL */
		return (B_TRUE);
	};

	return (type & types && prop & props);
}

#define	USFIELD_TYPE (1 << 0)
#define	USFIELD_NAME (1 << 1)
#define	USFIELD_USED (1 << 2)
#define	USFIELD_QUOTA (1 << 3)
#define	USFIELD_ALL (USFIELD_TYPE | USFIELD_NAME | USFIELD_USED | USFIELD_QUOTA)

static int
parsefields(unsigned *fieldsp, char **names, unsigned *bits, size_t len)
{
	char *field = optarg;
	char *delim;

	do {
		int i;
		boolean_t found = B_FALSE;
		delim = strchr(field, ',');
		if (delim != NULL)
			*delim = '\0';

		for (i = 0; i < len; i++)
			if (0 == strcmp(field, names[i])) {
				found = B_TRUE;
				*fieldsp |= bits[i];
				break;
			}

		if (!found) {
			(void) fprintf(stderr, gettext("invalid type '%s'"
			    "for -t option\n"), field);
			return (-1);
		}

		field = delim + 1;
	} while (delim);

	return (0);
}


static char *type_names[] = { "posixuser", "smbuser", "posixgroup", "smbgroup",
	"all" };
static unsigned type_bits[] = {
	USTYPE_PSX_USR,
	USTYPE_SMB_USR,
	USTYPE_PSX_GRP,
	USTYPE_SMB_GRP,
	USTYPE_ALL
};

static char *us_field_names[] = { "type", "name", "used", "quota" };
static unsigned us_field_bits[] = {
	USFIELD_TYPE,
	USFIELD_NAME,
	USFIELD_USED,
	USFIELD_QUOTA
};

static void
print_us_node(boolean_t scripted, boolean_t parseable, unsigned fields,
		size_t type_width, size_t name_width, size_t used_width,
		size_t quota_width, us_node_t *node)
{
	nvlist_t *nvl = node->usn_nvl;
	nvpair_t *nvp = NULL;
	char valstr[ZFS_MAXNAMELEN];
	boolean_t first = B_TRUE;
	boolean_t quota_found = B_FALSE;

	if (fields & USFIELD_QUOTA && !nvlist_exists(nvl, "quota"))
		if (nvlist_add_string(nvl, "quota", "none") != 0)
			nomem();

	while ((nvp = nvlist_next_nvpair(nvl, nvp)) != NULL) {
		char *pname = nvpair_name(nvp);
		data_type_t type = nvpair_type(nvp);
		uint32_t val32 = 0;
		uint64_t val64 = 0;
		char *strval = NULL;
		unsigned field = 0;
		unsigned width = 0;
		int i;
		for (i = 0; i < 4; i++) {
			if (0 == strcmp(pname, us_field_names[i])) {
				field = us_field_bits[i];
				break;
			}
		}

		if (!(field & fields))
			continue;

		switch (type) {
		case DATA_TYPE_UINT32:
			(void) nvpair_value_uint32(nvp, &val32);
			break;
		case DATA_TYPE_UINT64:
			(void) nvpair_value_uint64(nvp, &val64);
			break;
		case DATA_TYPE_STRING:
			(void) nvpair_value_string(nvp, &strval);
			break;
		default:
			(void) fprintf(stderr, "Invalid data type\n");
		}

		if (!first)
			if (scripted)
				(void) printf("\t");
			else
				(void) printf("  ");

		switch (field) {
		case USFIELD_TYPE:
			strval = (char *)us_type2str(val32);
			width = type_width;
			break;
		case USFIELD_NAME:
			if (type == DATA_TYPE_UINT64) {
				(void) sprintf(valstr, "%llu", val64);
				strval = valstr;
			}
			width = name_width;
			break;
		case USFIELD_USED:
		case USFIELD_QUOTA:
			if (type == DATA_TYPE_UINT64) {
				(void) nvpair_value_uint64(nvp, &val64);
				if (parseable)
					(void) sprintf(valstr, "%llu", val64);
				else
					zfs_nicenum(val64, valstr,
					    sizeof (valstr));
				strval = valstr;
			}

			if (field == USFIELD_USED)
				width = used_width;
			else {
				quota_found = B_FALSE;
				width = quota_width;
			}

			break;
		}

		if (field == USFIELD_QUOTA && !quota_found)
			(void) printf("%*s", width, strval);
		else {
			if (type == DATA_TYPE_STRING)
				(void) printf("%-*s", width, strval);
			else
				(void) printf("%*s", width, strval);
		}

		first = B_FALSE;

	}

	(void) printf("\n");
}

static void
print_us(boolean_t scripted, boolean_t parsable, unsigned fields,
		unsigned type_width, unsigned name_width, unsigned used_width,
		unsigned quota_width, boolean_t rmnode, uu_avl_t *avl)
{
	static char *us_field_hdr[] = { "TYPE", "NAME", "USED", "QUOTA" };
	us_node_t *node;
	const char *col;
	int i;
	size_t width[4] = { type_width, name_width, used_width, quota_width };

	if (!scripted) {
		boolean_t first = B_TRUE;
		for (i = 0; i < 4; i++) {
			unsigned field = us_field_bits[i];
			if (!(field & fields))
				continue;

			col = gettext(us_field_hdr[i]);
			if (field == USFIELD_TYPE || field == USFIELD_NAME)
				(void) printf(first?"%-*s":"  %-*s", width[i],
				    col);
			else
				(void) printf(first?"%*s":"  %*s", width[i],
				    col);
			first = B_FALSE;
		}
		(void) printf("\n");
	}

	for (node = uu_avl_first(avl); node != NULL;
	    node = uu_avl_next(avl, node)) {
		print_us_node(scripted, parsable, fields, type_width,
		    name_width, used_width, used_width, node);
		if (rmnode)
			nvlist_free(node->usn_nvl);
	}
}

static int
zfs_do_userspace(int argc, char **argv)
{
	zfs_handle_t *zhp;
	zfs_userquota_prop_t p;
	uu_avl_pool_t *avl_pool;
	uu_avl_t *avl_tree;
	uu_avl_walk_t *walk;

	char *cmd;
	boolean_t scripted = B_FALSE;
	boolean_t prtnum = B_FALSE;
	boolean_t parseable = B_FALSE;
	boolean_t sid2posix = B_FALSE;
	int error = 0;
	int c;
	zfs_sort_column_t *default_sortcol = NULL;
	zfs_sort_column_t *sortcol = NULL;
	unsigned types = USTYPE_PSX_USR | USTYPE_SMB_USR;
	unsigned fields = 0;
	unsigned props = USPROP_USED | USPROP_QUOTA;
	us_cbdata_t cb;
	us_node_t *node;
	boolean_t resort_avl = B_FALSE;

	if (argc < 2)
		usage(B_FALSE);

	cmd = argv[0];
	if (0 == strcmp(cmd, "groupspace"))
		/* toggle default group types */
		types = USTYPE_PSX_GRP | USTYPE_SMB_GRP;

	/* check options */
	while ((c = getopt(argc, argv, "nHpo:s:S:t:i")) != -1) {
		switch (c) {
		case 'n':
			prtnum = B_TRUE;
			break;
		case 'H':
			scripted = B_TRUE;
			break;
		case 'p':
			parseable = B_TRUE;
			break;
		case 'o':
			if (parsefields(&fields, us_field_names, us_field_bits,
			    4) != 0)
				return (1);
			break;
		case 's':
			if (zfs_add_sort_column(&sortcol, optarg,
			    B_FALSE) != 0) {
				(void) fprintf(stderr,
				    gettext("invalid property '%s'\n"), optarg);
				usage(B_FALSE);
			}
			break;
		case 'S':
			if (zfs_add_sort_column(&sortcol, optarg,
			    B_TRUE) != 0) {
				(void) fprintf(stderr,
				    gettext("invalid property '%s'\n"), optarg);
				usage(B_FALSE);
			}
			break;
		case 't':
			if (parsefields(&types, type_names, type_bits, 5))
				return (1);
			break;
		case 'i':
			sid2posix = B_TRUE;
			break;
		case ':':
			(void) fprintf(stderr, gettext("missing argument for "
			    "'%c' option\n"), optopt);
			usage(B_FALSE);
			break;
		case '?':
			(void) fprintf(stderr, gettext("invalid option '%c'\n"),
			    optopt);
			usage(B_FALSE);
		}
	}

	argc -= optind;
	argv += optind;

	/* ok, now we have sorted by default colums (type,name) avl tree */
	if (sortcol) {
		zfs_sort_column_t *sc;
		for (sc = sortcol; sc; sc = sc->sc_next) {
			if (sc->sc_prop == ZFS_PROP_QUOTA) {
				resort_avl = B_TRUE;
				break;
			}
		}
	}

	if (!fields)
		fields = USFIELD_ALL;

	if ((zhp = zfs_open(g_zfs, argv[argc-1], ZFS_TYPE_DATASET)) == NULL)
		return (1);

	if ((avl_pool = uu_avl_pool_create("us_avl_pool", sizeof (us_node_t),
	    offsetof(us_node_t, usn_avlnode),
	    us_compare, UU_DEFAULT)) == NULL)
		nomem();
	if ((avl_tree = uu_avl_create(avl_pool, NULL, UU_DEFAULT)) == NULL)
		nomem();

	if (sortcol && !resort_avl)
		cb.cb_sortcol = sortcol;
	else {
		(void) zfs_add_sort_column(&default_sortcol, "type", B_FALSE);
		(void) zfs_add_sort_column(&default_sortcol, "name", B_FALSE);
		cb.cb_sortcol = default_sortcol;
	}
	cb.cb_numname = prtnum;
	cb.cb_nicenum = !parseable;
	cb.cb_avl_pool = avl_pool;
	cb.cb_avl = avl_tree;
	cb.cb_sid2posix = sid2posix;
	cb.cb_max_typelen = strlen(gettext("TYPE"));
	cb.cb_max_namelen = strlen(gettext("NAME"));
	cb.cb_max_usedlen = strlen(gettext("USED"));
	cb.cb_max_quotalen = strlen(gettext("QUOTA"));

	for (p = 0; p < ZFS_NUM_USERQUOTA_PROPS; p++) {
		if (!usprop_check(p, types, props))
			continue;

		cb.cb_prop = p;
		error = zfs_userspace(zhp, p, userspace_cb, &cb);
		if (error)
			break;
	}


	if (resort_avl) {
		us_node_t *node;
		us_node_t *rmnode;
		uu_list_pool_t *listpool;
		uu_list_t *list;
		uu_avl_index_t idx = 0;
		uu_list_index_t idx2 = 0;
		listpool = uu_list_pool_create("tmplist", sizeof (us_node_t),
		    offsetof(us_node_t, usn_listnode), NULL,
		    UU_DEFAULT);
		list = uu_list_create(listpool, NULL, UU_DEFAULT);

		node = uu_avl_first(avl_tree);
		uu_list_node_init(node, &node->usn_listnode, listpool);
		while (node != NULL) {
			rmnode = node;
			node = uu_avl_next(avl_tree, node);
			uu_avl_remove(avl_tree, rmnode);
			if (uu_list_find(list, rmnode, NULL, &idx2) == NULL) {
				uu_list_insert(list, rmnode, idx2);
			}
		}

		for (node = uu_list_first(list); node != NULL;
		    node = uu_list_next(list, node)) {
			us_sort_info_t sortinfo = { sortcol, cb.cb_numname };
			if (uu_avl_find(avl_tree, node, &sortinfo, &idx) ==
			    NULL)
			uu_avl_insert(avl_tree, node, idx);
		}

		uu_list_destroy(list);
	}

	/* print & free node`s nvlist memory */
	print_us(scripted, parseable, fields, cb.cb_max_typelen,
	    cb.cb_max_namelen, cb.cb_max_usedlen,
	    cb.cb_max_quotalen, B_TRUE, cb.cb_avl);

	if (sortcol)
		zfs_free_sort_columns(sortcol);
	zfs_free_sort_columns(default_sortcol);

	/*
	 * Finally, clean up the AVL tree.
	 */
	if ((walk = uu_avl_walk_start(cb.cb_avl, UU_WALK_ROBUST)) == NULL)
		nomem();

	while ((node = uu_avl_walk_next(walk)) != NULL) {
		uu_avl_remove(cb.cb_avl, node);
		free(node);
	}

	uu_avl_walk_end(walk);
	uu_avl_destroy(avl_tree);
	uu_avl_pool_destroy(avl_pool);

	return (error);
}

/*
 * list [-r][-d max] [-H] [-o property[,property]...] [-t type[,type]...]
 *      [-s property [-s property]...] [-S property [-S property]...]
 *      <dataset> ...
 *
 *	-r	Recurse over all children
 *	-d	Limit recursion by depth.
 *	-H	Scripted mode; elide headers and separate columns by tabs
 *	-o	Control which fields to display.
 *	-t	Control which object types to display.
 *	-s	Specify sort columns, descending order.
 *	-S	Specify sort columns, ascending order.
 *
 * When given no arguments, lists all filesystems in the system.
 * Otherwise, list the specified datasets, optionally recursing down them if
 * '-r' is specified.
 */
typedef struct list_cbdata {
	boolean_t	cb_first;
	boolean_t	cb_scripted;
	zprop_list_t	*cb_proplist;
} list_cbdata_t;

/*
 * Given a list of columns to display, output appropriate headers for each one.
 */
static void
print_header(zprop_list_t *pl)
{
	char headerbuf[ZFS_MAXPROPLEN];
	const char *header;
	int i;
	boolean_t first = B_TRUE;
	boolean_t right_justify;

	for (; pl != NULL; pl = pl->pl_next) {
		if (!first) {
			(void) printf("  ");
		} else {
			first = B_FALSE;
		}

		right_justify = B_FALSE;
		if (pl->pl_prop != ZPROP_INVAL) {
			header = zfs_prop_column_name(pl->pl_prop);
			right_justify = zfs_prop_align_right(pl->pl_prop);
		} else {
			for (i = 0; pl->pl_user_prop[i] != '\0'; i++)
				headerbuf[i] = toupper(pl->pl_user_prop[i]);
			headerbuf[i] = '\0';
			header = headerbuf;
		}

		if (pl->pl_next == NULL && !right_justify)
			(void) printf("%s", header);
		else if (right_justify)
			(void) printf("%*s", pl->pl_width, header);
		else
			(void) printf("%-*s", pl->pl_width, header);
	}

	(void) printf("\n");
}

/*
 * Given a dataset and a list of fields, print out all the properties according
 * to the described layout.
 */
static void
print_dataset(zfs_handle_t *zhp, zprop_list_t *pl, boolean_t scripted)
{
	boolean_t first = B_TRUE;
	char property[ZFS_MAXPROPLEN];
	nvlist_t *userprops = zfs_get_user_props(zhp);
	nvlist_t *propval;
	char *propstr;
	boolean_t right_justify;
	int width;

	for (; pl != NULL; pl = pl->pl_next) {
		if (!first) {
			if (scripted)
				(void) printf("\t");
			else
				(void) printf("  ");
		} else {
			first = B_FALSE;
		}

		if (pl->pl_prop != ZPROP_INVAL) {
			if (zfs_prop_get(zhp, pl->pl_prop, property,
			    sizeof (property), NULL, NULL, 0, B_FALSE) != 0)
				propstr = "-";
			else
				propstr = property;

			right_justify = zfs_prop_align_right(pl->pl_prop);
		} else if (zfs_prop_userquota(pl->pl_user_prop)) {
			if (zfs_prop_get_userquota(zhp, pl->pl_user_prop,
			    property, sizeof (property), B_FALSE) != 0)
				propstr = "-";
			else
				propstr = property;
			right_justify = B_TRUE;
		} else if (zfs_prop_written(pl->pl_user_prop)) {
			if (zfs_prop_get_written(zhp, pl->pl_user_prop,
			    property, sizeof (property), B_FALSE) != 0)
				propstr = "-";
			else
				propstr = property;
			right_justify = B_TRUE;
		} else {
			if (nvlist_lookup_nvlist(userprops,
			    pl->pl_user_prop, &propval) != 0)
				propstr = "-";
			else
				verify(nvlist_lookup_string(propval,
				    ZPROP_VALUE, &propstr) == 0);
			right_justify = B_FALSE;
		}

		width = pl->pl_width;

		/*
		 * If this is being called in scripted mode, or if this is the
		 * last column and it is left-justified, don't include a width
		 * format specifier.
		 */
		if (scripted || (pl->pl_next == NULL && !right_justify))
			(void) printf("%s", propstr);
		else if (right_justify)
			(void) printf("%*s", width, propstr);
		else
			(void) printf("%-*s", width, propstr);
	}

	(void) printf("\n");
}

/*
 * Generic callback function to list a dataset or snapshot.
 */
static int
list_callback(zfs_handle_t *zhp, void *data)
{
	list_cbdata_t *cbp = data;

	if (cbp->cb_first) {
		if (!cbp->cb_scripted)
			print_header(cbp->cb_proplist);
		cbp->cb_first = B_FALSE;
	}

	print_dataset(zhp, cbp->cb_proplist, cbp->cb_scripted);

	return (0);
}

static int
zfs_do_list(int argc, char **argv)
{
	int c;
	boolean_t scripted = B_FALSE;
	static char default_fields[] =
	    "name,used,available,referenced,mountpoint";
	int types = ZFS_TYPE_DATASET;
	boolean_t types_specified = B_FALSE;
	char *fields = NULL;
	list_cbdata_t cb = { 0 };
	char *value;
	int limit = 0;
	int ret = 0;
	zfs_sort_column_t *sortcol = NULL;
	int flags = ZFS_ITER_PROP_LISTSNAPS | ZFS_ITER_ARGS_CAN_BE_PATHS;

	/* check options */
	while ((c = getopt(argc, argv, ":d:o:rt:Hs:S:")) != -1) {
		switch (c) {
		case 'o':
			fields = optarg;
			break;
		case 'd':
			limit = parse_depth(optarg, &flags);
			break;
		case 'r':
			flags |= ZFS_ITER_RECURSE;
			break;
		case 'H':
			scripted = B_TRUE;
			break;
		case 's':
			if (zfs_add_sort_column(&sortcol, optarg,
			    B_FALSE) != 0) {
				(void) fprintf(stderr,
				    gettext("invalid property '%s'\n"), optarg);
				usage(B_FALSE);
			}
			break;
		case 'S':
			if (zfs_add_sort_column(&sortcol, optarg,
			    B_TRUE) != 0) {
				(void) fprintf(stderr,
				    gettext("invalid property '%s'\n"), optarg);
				usage(B_FALSE);
			}
			break;
		case 't':
			types = 0;
			types_specified = B_TRUE;
			flags &= ~ZFS_ITER_PROP_LISTSNAPS;
			while (*optarg != '\0') {
				static char *type_subopts[] = { "filesystem",
				    "volume", "snapshot", "all", NULL };

				switch (getsubopt(&optarg, type_subopts,
				    &value)) {
				case 0:
					types |= ZFS_TYPE_FILESYSTEM;
					break;
				case 1:
					types |= ZFS_TYPE_VOLUME;
					break;
				case 2:
					types |= ZFS_TYPE_SNAPSHOT;
					break;
				case 3:
					types = ZFS_TYPE_DATASET;
					break;

				default:
					(void) fprintf(stderr,
					    gettext("invalid type '%s'\n"),
					    value);
					usage(B_FALSE);
				}
			}
			break;
		case ':':
			(void) fprintf(stderr, gettext("missing argument for "
			    "'%c' option\n"), optopt);
			usage(B_FALSE);
			break;
		case '?':
			(void) fprintf(stderr, gettext("invalid option '%c'\n"),
			    optopt);
			usage(B_FALSE);
		}
	}

	argc -= optind;
	argv += optind;

	if (fields == NULL)
		fields = default_fields;

	/*
	 * If "-o space" and no types were specified, don't display snapshots.
	 */
	if (strcmp(fields, "space") == 0 && types_specified == B_FALSE)
		types &= ~ZFS_TYPE_SNAPSHOT;

	/*
	 * If the user specifies '-o all', the zprop_get_list() doesn't
	 * normally include the name of the dataset.  For 'zfs list', we always
	 * want this property to be first.
	 */
	if (zprop_get_list(g_zfs, fields, &cb.cb_proplist, ZFS_TYPE_DATASET)
	    != 0)
		usage(B_FALSE);

	cb.cb_scripted = scripted;
	cb.cb_first = B_TRUE;

	ret = zfs_for_each(argc, argv, flags, types, sortcol, &cb.cb_proplist,
	    limit, list_callback, &cb);

	zprop_free_list(cb.cb_proplist);
	zfs_free_sort_columns(sortcol);

	if (ret == 0 && cb.cb_first && !cb.cb_scripted)
		(void) printf(gettext("no datasets available\n"));

	return (ret);
}

/*
 * zfs rename [-f] <fs | snap | vol> <fs | snap | vol>
 * zfs rename [-f] -p <fs | vol> <fs | vol>
 * zfs rename -r <snap> <snap>
 *
 * Renames the given dataset to another of the same type.
 *
 * The '-p' flag creates all the non-existing ancestors of the target first.
 */
/* ARGSUSED */
static int
zfs_do_rename(int argc, char **argv)
{
	zfs_handle_t *zhp;
	int c;
	int ret = 0;
	boolean_t recurse = B_FALSE;
	boolean_t parents = B_FALSE;
	boolean_t force_unmount = B_FALSE;

	/* check options */
	while ((c = getopt(argc, argv, "prf")) != -1) {
		switch (c) {
		case 'p':
			parents = B_TRUE;
			break;
		case 'r':
			recurse = B_TRUE;
			break;
		case 'f':
			force_unmount = B_TRUE;
			break;
		case '?':
		default:
			(void) fprintf(stderr, gettext("invalid option '%c'\n"),
			    optopt);
			usage(B_FALSE);
		}
	}

	argc -= optind;
	argv += optind;

	/* check number of arguments */
	if (argc < 1) {
		(void) fprintf(stderr, gettext("missing source dataset "
		    "argument\n"));
		usage(B_FALSE);
	}
	if (argc < 2) {
		(void) fprintf(stderr, gettext("missing target dataset "
		    "argument\n"));
		usage(B_FALSE);
	}
	if (argc > 2) {
		(void) fprintf(stderr, gettext("too many arguments\n"));
		usage(B_FALSE);
	}

	if (recurse && parents) {
		(void) fprintf(stderr, gettext("-p and -r options are mutually "
		    "exclusive\n"));
		usage(B_FALSE);
	}

	if (recurse && strchr(argv[0], '@') == 0) {
		(void) fprintf(stderr, gettext("source dataset for recursive "
		    "rename must be a snapshot\n"));
		usage(B_FALSE);
	}

	if ((zhp = zfs_open(g_zfs, argv[0], parents ? ZFS_TYPE_FILESYSTEM |
	    ZFS_TYPE_VOLUME : ZFS_TYPE_DATASET)) == NULL)
		return (1);

	/* If we were asked and the name looks good, try to create ancestors. */
	if (parents && zfs_name_valid(argv[1], zfs_get_type(zhp)) &&
	    zfs_create_ancestors(g_zfs, argv[1]) != 0) {
		zfs_close(zhp);
		return (1);
	}

	ret = (zfs_rename(zhp, argv[1], recurse, force_unmount) != 0);

	zfs_close(zhp);
	return (ret);
}

/*
 * zfs promote <fs>
 *
 * Promotes the given clone fs to be the parent
 */
/* ARGSUSED */
static int
zfs_do_promote(int argc, char **argv)
{
	zfs_handle_t *zhp;
	int ret = 0;

	/* check options */
	if (argc > 1 && argv[1][0] == '-') {
		(void) fprintf(stderr, gettext("invalid option '%c'\n"),
		    argv[1][1]);
		usage(B_FALSE);
	}

	/* check number of arguments */
	if (argc < 2) {
		(void) fprintf(stderr, gettext("missing clone filesystem"
		    " argument\n"));
		usage(B_FALSE);
	}
	if (argc > 2) {
		(void) fprintf(stderr, gettext("too many arguments\n"));
		usage(B_FALSE);
	}

	zhp = zfs_open(g_zfs, argv[1], ZFS_TYPE_FILESYSTEM | ZFS_TYPE_VOLUME);
	if (zhp == NULL)
		return (1);

	ret = (zfs_promote(zhp) != 0);


	zfs_close(zhp);
	return (ret);
}

/*
 * zfs rollback [-rRf] <snapshot>
 *
 *	-r	Delete any intervening snapshots before doing rollback
 *	-R	Delete any snapshots and their clones
 *	-f	ignored for backwards compatability
 *
 * Given a filesystem, rollback to a specific snapshot, discarding any changes
 * since then and making it the active dataset.  If more recent snapshots exist,
 * the command will complain unless the '-r' flag is given.
 */
typedef struct rollback_cbdata {
	uint64_t	cb_create;
	boolean_t	cb_first;
	int		cb_doclones;
	char		*cb_target;
	int		cb_error;
	boolean_t	cb_recurse;
	boolean_t	cb_dependent;
} rollback_cbdata_t;

/*
 * Report any snapshots more recent than the one specified.  Used when '-r' is
 * not specified.  We reuse this same callback for the snapshot dependents - if
 * 'cb_dependent' is set, then this is a dependent and we should report it
 * without checking the transaction group.
 */
static int
rollback_check(zfs_handle_t *zhp, void *data)
{
	rollback_cbdata_t *cbp = data;

	if (cbp->cb_doclones) {
		zfs_close(zhp);
		return (0);
	}

	if (!cbp->cb_dependent) {
		if (strcmp(zfs_get_name(zhp), cbp->cb_target) != 0 &&
		    zfs_get_type(zhp) == ZFS_TYPE_SNAPSHOT &&
		    zfs_prop_get_int(zhp, ZFS_PROP_CREATETXG) >
		    cbp->cb_create) {

			if (cbp->cb_first && !cbp->cb_recurse) {
				(void) fprintf(stderr, gettext("cannot "
				    "rollback to '%s': more recent snapshots "
				    "exist\n"),
				    cbp->cb_target);
				(void) fprintf(stderr, gettext("use '-r' to "
				    "force deletion of the following "
				    "snapshots:\n"));
				cbp->cb_first = 0;
				cbp->cb_error = 1;
			}

			if (cbp->cb_recurse) {
				cbp->cb_dependent = B_TRUE;
				if (zfs_iter_dependents(zhp, B_TRUE,
				    rollback_check, cbp) != 0) {
					zfs_close(zhp);
					return (-1);
				}
				cbp->cb_dependent = B_FALSE;
			} else {
				(void) fprintf(stderr, "%s\n",
				    zfs_get_name(zhp));
			}
		}
	} else {
		if (cbp->cb_first && cbp->cb_recurse) {
			(void) fprintf(stderr, gettext("cannot rollback to "
			    "'%s': clones of previous snapshots exist\n"),
			    cbp->cb_target);
			(void) fprintf(stderr, gettext("use '-R' to "
			    "force deletion of the following clones and "
			    "dependents:\n"));
			cbp->cb_first = 0;
			cbp->cb_error = 1;
		}

		(void) fprintf(stderr, "%s\n", zfs_get_name(zhp));
	}

	zfs_close(zhp);
	return (0);
}

static int
zfs_do_rollback(int argc, char **argv)
{
	int ret = 0;
	int c;
	boolean_t force = B_FALSE;
	rollback_cbdata_t cb = { 0 };
	zfs_handle_t *zhp, *snap;
	char parentname[ZFS_MAXNAMELEN];
	char *delim;

	/* check options */
	while ((c = getopt(argc, argv, "rRf")) != -1) {
		switch (c) {
		case 'r':
			cb.cb_recurse = 1;
			break;
		case 'R':
			cb.cb_recurse = 1;
			cb.cb_doclones = 1;
			break;
		case 'f':
			force = B_TRUE;
			break;
		case '?':
			(void) fprintf(stderr, gettext("invalid option '%c'\n"),
			    optopt);
			usage(B_FALSE);
		}
	}

	argc -= optind;
	argv += optind;

	/* check number of arguments */
	if (argc < 1) {
		(void) fprintf(stderr, gettext("missing dataset argument\n"));
		usage(B_FALSE);
	}
	if (argc > 1) {
		(void) fprintf(stderr, gettext("too many arguments\n"));
		usage(B_FALSE);
	}

	/* open the snapshot */
	if ((snap = zfs_open(g_zfs, argv[0], ZFS_TYPE_SNAPSHOT)) == NULL)
		return (1);

	/* open the parent dataset */
	(void) strlcpy(parentname, argv[0], sizeof (parentname));
	verify((delim = strrchr(parentname, '@')) != NULL);
	*delim = '\0';
	if ((zhp = zfs_open(g_zfs, parentname, ZFS_TYPE_DATASET)) == NULL) {
		zfs_close(snap);
		return (1);
	}

	/*
	 * Check for more recent snapshots and/or clones based on the presence
	 * of '-r' and '-R'.
	 */
	cb.cb_target = argv[0];
	cb.cb_create = zfs_prop_get_int(snap, ZFS_PROP_CREATETXG);
	cb.cb_first = B_TRUE;
	cb.cb_error = 0;
	if ((ret = zfs_iter_children(zhp, rollback_check, &cb)) != 0)
		goto out;

	if ((ret = cb.cb_error) != 0)
		goto out;

	/*
	 * Rollback parent to the given snapshot.
	 */
	ret = zfs_rollback(zhp, snap, force);

out:
	zfs_close(snap);
	zfs_close(zhp);

	if (ret == 0)
		return (0);
	else
		return (1);
}

/*
 * zfs set property=value { fs | snap | vol } ...
 *
 * Sets the given property for all datasets specified on the command line.
 */
typedef struct set_cbdata {
	char		*cb_propname;
	char		*cb_value;
} set_cbdata_t;

static int
set_callback(zfs_handle_t *zhp, void *data)
{
	set_cbdata_t *cbp = data;

	if (zfs_prop_set(zhp, cbp->cb_propname, cbp->cb_value) != 0) {
		switch (libzfs_errno(g_zfs)) {
		case EZFS_MOUNTFAILED:
			(void) fprintf(stderr, gettext("property may be set "
			    "but unable to remount filesystem\n"));
			break;
		case EZFS_SHARENFSFAILED:
			(void) fprintf(stderr, gettext("property may be set "
			    "but unable to reshare filesystem\n"));
			break;
		}
		return (1);
	}
	return (0);
}

static int
zfs_do_set(int argc, char **argv)
{
	set_cbdata_t cb;
	int ret = 0;

	/* check for options */
	if (argc > 1 && argv[1][0] == '-') {
		(void) fprintf(stderr, gettext("invalid option '%c'\n"),
		    argv[1][1]);
		usage(B_FALSE);
	}

	/* check number of arguments */
	if (argc < 2) {
		(void) fprintf(stderr, gettext("missing property=value "
		    "argument\n"));
		usage(B_FALSE);
	}
	if (argc < 3) {
		(void) fprintf(stderr, gettext("missing dataset name\n"));
		usage(B_FALSE);
	}

	/* validate property=value argument */
	cb.cb_propname = argv[1];
	if (((cb.cb_value = strchr(cb.cb_propname, '=')) == NULL) ||
	    (cb.cb_value[1] == '\0')) {
		(void) fprintf(stderr, gettext("missing value in "
		    "property=value argument\n"));
		usage(B_FALSE);
	}

	*cb.cb_value = '\0';
	cb.cb_value++;

	if (*cb.cb_propname == '\0') {
		(void) fprintf(stderr,
		    gettext("missing property in property=value argument\n"));
		usage(B_FALSE);
	}

	ret = zfs_for_each(argc - 2, argv + 2, NULL,
	    ZFS_TYPE_DATASET, NULL, NULL, 0, set_callback, &cb);

	return (ret);
}

typedef struct snap_cbdata {
	nvlist_t *sd_nvl;
	boolean_t sd_recursive;
	const char *sd_snapname;
} snap_cbdata_t;

static int
zfs_snapshot_cb(zfs_handle_t *zhp, void *arg)
{
	snap_cbdata_t *sd = arg;
	char *name;
	int rv = 0;
<<<<<<< HEAD

	(void) asprintf(&name, "%s@%s", zfs_get_name(zhp), sd->sd_snapname);
	if (name == NULL)
=======
	int error;

	error = asprintf(&name, "%s@%s", zfs_get_name(zhp), sd->sd_snapname);
	if (error == -1)
>>>>>>> 21b27315
		nomem();
	fnvlist_add_boolean(sd->sd_nvl, name);
	free(name);

	if (sd->sd_recursive)
		rv = zfs_iter_filesystems(zhp, zfs_snapshot_cb, sd);
	zfs_close(zhp);
	return (rv);
}

/*
 * zfs snapshot [-r] [-o prop=value] ... <fs@snap>
 *
 * Creates a snapshot with the given name.  While functionally equivalent to
 * 'zfs create', it is a separate command to differentiate intent.
 */
static int
zfs_do_snapshot(int argc, char **argv)
{
	int ret = 0;
	char c;
	nvlist_t *props;
	snap_cbdata_t sd = { 0 };
	boolean_t multiple_snaps = B_FALSE;

	if (nvlist_alloc(&props, NV_UNIQUE_NAME, 0) != 0)
		nomem();
	if (nvlist_alloc(&sd.sd_nvl, NV_UNIQUE_NAME, 0) != 0)
		nomem();

	/* check options */
	while ((c = getopt(argc, argv, "ro:")) != -1) {
		switch (c) {
		case 'o':
			if (parseprop(props))
				return (1);
			break;
		case 'r':
			sd.sd_recursive = B_TRUE;
			multiple_snaps = B_TRUE;
			break;
		case '?':
			(void) fprintf(stderr, gettext("invalid option '%c'\n"),
			    optopt);
			goto usage;
		}
	}

	argc -= optind;
	argv += optind;

	/* check number of arguments */
	if (argc < 1) {
		(void) fprintf(stderr, gettext("missing snapshot argument\n"));
		goto usage;
	}

	if (argc > 1)
		multiple_snaps = B_TRUE;
	for (; argc > 0; argc--, argv++) {
		char *atp;
		zfs_handle_t *zhp;

		atp = strchr(argv[0], '@');
		if (atp == NULL)
			goto usage;
		*atp = '\0';
		sd.sd_snapname = atp + 1;
		zhp = zfs_open(g_zfs, argv[0],
		    ZFS_TYPE_FILESYSTEM | ZFS_TYPE_VOLUME);
		if (zhp == NULL)
			goto usage;
		if (zfs_snapshot_cb(zhp, &sd) != 0)
			goto usage;
	}

	ret = zfs_snapshot_nvl(g_zfs, sd.sd_nvl, props);
	nvlist_free(sd.sd_nvl);
	nvlist_free(props);
	if (ret != 0 && multiple_snaps)
		(void) fprintf(stderr, gettext("no snapshots were created\n"));
	return (ret != 0);

usage:
	nvlist_free(sd.sd_nvl);
	nvlist_free(props);
	usage(B_FALSE);
	return (-1);
}

/*
 * Send a backup stream to stdout.
 */
static int
zfs_do_send(int argc, char **argv)
{
	char *fromname = NULL;
	char *toname = NULL;
	char *cp;
	zfs_handle_t *zhp;
	sendflags_t flags = { 0 };
	int c, err;
	nvlist_t *dbgnv = NULL;
	boolean_t extraverbose = B_FALSE;

	/* check options */
	while ((c = getopt(argc, argv, ":i:I:RDpvnP")) != -1) {
		switch (c) {
		case 'i':
			if (fromname)
				usage(B_FALSE);
			fromname = optarg;
			break;
		case 'I':
			if (fromname)
				usage(B_FALSE);
			fromname = optarg;
			flags.doall = B_TRUE;
			break;
		case 'R':
			flags.replicate = B_TRUE;
			break;
		case 'p':
			flags.props = B_TRUE;
			break;
		case 'P':
			flags.parsable = B_TRUE;
			flags.verbose = B_TRUE;
			break;
		case 'v':
			if (flags.verbose)
				extraverbose = B_TRUE;
			flags.verbose = B_TRUE;
			flags.progress = B_TRUE;
			break;
		case 'D':
			flags.dedup = B_TRUE;
			break;
		case 'n':
			flags.dryrun = B_TRUE;
			break;
		case ':':
			(void) fprintf(stderr, gettext("missing argument for "
			    "'%c' option\n"), optopt);
			usage(B_FALSE);
			break;
		case '?':
			(void) fprintf(stderr, gettext("invalid option '%c'\n"),
			    optopt);
			usage(B_FALSE);
		}
	}

	argc -= optind;
	argv += optind;

	/* check number of arguments */
	if (argc < 1) {
		(void) fprintf(stderr, gettext("missing snapshot argument\n"));
		usage(B_FALSE);
	}
	if (argc > 1) {
		(void) fprintf(stderr, gettext("too many arguments\n"));
		usage(B_FALSE);
	}

	if (!flags.dryrun && isatty(STDOUT_FILENO)) {
		(void) fprintf(stderr,
		    gettext("Error: Stream can not be written to a terminal.\n"
		    "You must redirect standard output.\n"));
		return (1);
	}

	cp = strchr(argv[0], '@');
	if (cp == NULL) {
		(void) fprintf(stderr,
		    gettext("argument must be a snapshot\n"));
		usage(B_FALSE);
	}
	*cp = '\0';
	toname = cp + 1;
	zhp = zfs_open(g_zfs, argv[0], ZFS_TYPE_FILESYSTEM | ZFS_TYPE_VOLUME);
	if (zhp == NULL)
		return (1);

	/*
	 * If they specified the full path to the snapshot, chop off
	 * everything except the short name of the snapshot, but special
	 * case if they specify the origin.
	 */
	if (fromname && (cp = strchr(fromname, '@')) != NULL) {
		char origin[ZFS_MAXNAMELEN];
		zprop_source_t src;

		(void) zfs_prop_get(zhp, ZFS_PROP_ORIGIN,
		    origin, sizeof (origin), &src, NULL, 0, B_FALSE);

		if (strcmp(origin, fromname) == 0) {
			fromname = NULL;
			flags.fromorigin = B_TRUE;
		} else {
			*cp = '\0';
			if (cp != fromname && strcmp(argv[0], fromname)) {
				(void) fprintf(stderr,
				    gettext("incremental source must be "
				    "in same filesystem\n"));
				usage(B_FALSE);
			}
			fromname = cp + 1;
			if (strchr(fromname, '@') || strchr(fromname, '/')) {
				(void) fprintf(stderr,
				    gettext("invalid incremental source\n"));
				usage(B_FALSE);
			}
		}
	}

	if (flags.replicate && fromname == NULL)
		flags.doall = B_TRUE;

	err = zfs_send(zhp, fromname, toname, &flags, STDOUT_FILENO, NULL,
	    0, extraverbose ? &dbgnv : NULL, NULL);

	if (extraverbose && dbgnv != NULL) {
		/*
		 * dump_nvlist prints to stdout, but that's been
		 * redirected to a file.  Make it print to stderr
		 * instead.
		 */
		(void) dup2(STDERR_FILENO, STDOUT_FILENO);
		dump_nvlist(dbgnv, 0);
		nvlist_free(dbgnv);
	}
	zfs_close(zhp);

	return (err != 0);
}

/*
 * zfs receive [-vnFu] [-d | -e] <fs@snap>
 *
 * Restore a backup stream from stdin.
 */
static int
zfs_do_receive(int argc, char **argv)
{
	int c, err;
	recvflags_t flags = { 0 };

	/* check options */
	while ((c = getopt(argc, argv, ":denuvF")) != -1) {
		switch (c) {
		case 'd':
			flags.isprefix = B_TRUE;
			break;
		case 'e':
			flags.isprefix = B_TRUE;
			flags.istail = B_TRUE;
			break;
		case 'n':
			flags.dryrun = B_TRUE;
			break;
		case 'u':
			flags.nomount = B_TRUE;
			break;
		case 'v':
			flags.verbose = B_TRUE;
			break;
		case 'F':
			flags.force = B_TRUE;
			break;
		case ':':
			(void) fprintf(stderr, gettext("missing argument for "
			    "'%c' option\n"), optopt);
			usage(B_FALSE);
			break;
		case '?':
			(void) fprintf(stderr, gettext("invalid option '%c'\n"),
			    optopt);
			usage(B_FALSE);
		}
	}

	argc -= optind;
	argv += optind;

	/* check number of arguments */
	if (argc < 1) {
		(void) fprintf(stderr, gettext("missing snapshot argument\n"));
		usage(B_FALSE);
	}
	if (argc > 1) {
		(void) fprintf(stderr, gettext("too many arguments\n"));
		usage(B_FALSE);
	}

	if (isatty(STDIN_FILENO)) {
		(void) fprintf(stderr,
		    gettext("Error: Backup stream can not be read "
		    "from a terminal.\n"
		    "You must redirect standard input.\n"));
		return (1);
	}

	err = zfs_receive(g_zfs, argv[0], &flags, STDIN_FILENO, NULL);

	return (err != 0);
}

/*
 * allow/unallow stuff
 */
/* copied from zfs/sys/dsl_deleg.h */
#define	ZFS_DELEG_PERM_CREATE		"create"
#define	ZFS_DELEG_PERM_DESTROY		"destroy"
#define	ZFS_DELEG_PERM_SNAPSHOT		"snapshot"
#define	ZFS_DELEG_PERM_ROLLBACK		"rollback"
#define	ZFS_DELEG_PERM_CLONE		"clone"
#define	ZFS_DELEG_PERM_PROMOTE		"promote"
#define	ZFS_DELEG_PERM_RENAME		"rename"
#define	ZFS_DELEG_PERM_MOUNT		"mount"
#define	ZFS_DELEG_PERM_SHARE		"share"
#define	ZFS_DELEG_PERM_SEND		"send"
#define	ZFS_DELEG_PERM_RECEIVE		"receive"
#define	ZFS_DELEG_PERM_ALLOW		"allow"
#define	ZFS_DELEG_PERM_USERPROP		"userprop"
#define	ZFS_DELEG_PERM_VSCAN		"vscan" /* ??? */
#define	ZFS_DELEG_PERM_USERQUOTA	"userquota"
#define	ZFS_DELEG_PERM_GROUPQUOTA	"groupquota"
#define	ZFS_DELEG_PERM_USERUSED		"userused"
#define	ZFS_DELEG_PERM_GROUPUSED	"groupused"
#define	ZFS_DELEG_PERM_HOLD		"hold"
#define	ZFS_DELEG_PERM_RELEASE		"release"
#define	ZFS_DELEG_PERM_DIFF		"diff"

#define	ZFS_NUM_DELEG_NOTES ZFS_DELEG_NOTE_NONE

static zfs_deleg_perm_tab_t zfs_deleg_perm_tbl[] = {
	{ ZFS_DELEG_PERM_ALLOW, ZFS_DELEG_NOTE_ALLOW },
	{ ZFS_DELEG_PERM_CLONE, ZFS_DELEG_NOTE_CLONE },
	{ ZFS_DELEG_PERM_CREATE, ZFS_DELEG_NOTE_CREATE },
	{ ZFS_DELEG_PERM_DESTROY, ZFS_DELEG_NOTE_DESTROY },
	{ ZFS_DELEG_PERM_DIFF, ZFS_DELEG_NOTE_DIFF},
	{ ZFS_DELEG_PERM_HOLD, ZFS_DELEG_NOTE_HOLD },
	{ ZFS_DELEG_PERM_MOUNT, ZFS_DELEG_NOTE_MOUNT },
	{ ZFS_DELEG_PERM_PROMOTE, ZFS_DELEG_NOTE_PROMOTE },
	{ ZFS_DELEG_PERM_RECEIVE, ZFS_DELEG_NOTE_RECEIVE },
	{ ZFS_DELEG_PERM_RELEASE, ZFS_DELEG_NOTE_RELEASE },
	{ ZFS_DELEG_PERM_RENAME, ZFS_DELEG_NOTE_RENAME },
	{ ZFS_DELEG_PERM_ROLLBACK, ZFS_DELEG_NOTE_ROLLBACK },
	{ ZFS_DELEG_PERM_SEND, ZFS_DELEG_NOTE_SEND },
	{ ZFS_DELEG_PERM_SHARE, ZFS_DELEG_NOTE_SHARE },
	{ ZFS_DELEG_PERM_SNAPSHOT, ZFS_DELEG_NOTE_SNAPSHOT },

	{ ZFS_DELEG_PERM_GROUPQUOTA, ZFS_DELEG_NOTE_GROUPQUOTA },
	{ ZFS_DELEG_PERM_GROUPUSED, ZFS_DELEG_NOTE_GROUPUSED },
	{ ZFS_DELEG_PERM_USERPROP, ZFS_DELEG_NOTE_USERPROP },
	{ ZFS_DELEG_PERM_USERQUOTA, ZFS_DELEG_NOTE_USERQUOTA },
	{ ZFS_DELEG_PERM_USERUSED, ZFS_DELEG_NOTE_USERUSED },
	{ NULL, ZFS_DELEG_NOTE_NONE }
};

/* permission structure */
typedef struct deleg_perm {
	zfs_deleg_who_type_t	dp_who_type;
	const char		*dp_name;
	boolean_t		dp_local;
	boolean_t		dp_descend;
} deleg_perm_t;

/* */
typedef struct deleg_perm_node {
	deleg_perm_t		dpn_perm;

	uu_avl_node_t		dpn_avl_node;
} deleg_perm_node_t;

typedef struct fs_perm fs_perm_t;

/* permissions set */
typedef struct who_perm {
	zfs_deleg_who_type_t	who_type;
	const char		*who_name;		/* id */
	char			who_ug_name[256];	/* user/group name */
	fs_perm_t		*who_fsperm;		/* uplink */

	uu_avl_t		*who_deleg_perm_avl;	/* permissions */
} who_perm_t;

/* */
typedef struct who_perm_node {
	who_perm_t	who_perm;
	uu_avl_node_t	who_avl_node;
} who_perm_node_t;

typedef struct fs_perm_set fs_perm_set_t;
/* fs permissions */
struct fs_perm {
	const char		*fsp_name;

	uu_avl_t		*fsp_sc_avl;	/* sets,create */
	uu_avl_t		*fsp_uge_avl;	/* user,group,everyone */

	fs_perm_set_t		*fsp_set;	/* uplink */
};

/* */
typedef struct fs_perm_node {
	fs_perm_t	fspn_fsperm;
	uu_avl_t	*fspn_avl;

	uu_list_node_t	fspn_list_node;
} fs_perm_node_t;

/* top level structure */
struct fs_perm_set {
	uu_list_pool_t	*fsps_list_pool;
	uu_list_t	*fsps_list; /* list of fs_perms */

	uu_avl_pool_t	*fsps_named_set_avl_pool;
	uu_avl_pool_t	*fsps_who_perm_avl_pool;
	uu_avl_pool_t	*fsps_deleg_perm_avl_pool;
};

static inline const char *
deleg_perm_type(zfs_deleg_note_t note)
{
	/* subcommands */
	switch (note) {
		/* SUBCOMMANDS */
		/* OTHER */
	case ZFS_DELEG_NOTE_GROUPQUOTA:
	case ZFS_DELEG_NOTE_GROUPUSED:
	case ZFS_DELEG_NOTE_USERPROP:
	case ZFS_DELEG_NOTE_USERQUOTA:
	case ZFS_DELEG_NOTE_USERUSED:
		/* other */
		return (gettext("other"));
	default:
		return (gettext("subcommand"));
	}
}

static int inline
who_type2weight(zfs_deleg_who_type_t who_type)
{
	int res;
	switch (who_type) {
		case ZFS_DELEG_NAMED_SET_SETS:
		case ZFS_DELEG_NAMED_SET:
			res = 0;
			break;
		case ZFS_DELEG_CREATE_SETS:
		case ZFS_DELEG_CREATE:
			res = 1;
			break;
		case ZFS_DELEG_USER_SETS:
		case ZFS_DELEG_USER:
			res = 2;
			break;
		case ZFS_DELEG_GROUP_SETS:
		case ZFS_DELEG_GROUP:
			res = 3;
			break;
		case ZFS_DELEG_EVERYONE_SETS:
		case ZFS_DELEG_EVERYONE:
			res = 4;
			break;
		default:
			res = -1;
	}

	return (res);
}

/* ARGSUSED */
static int
who_perm_compare(const void *larg, const void *rarg, void *unused)
{
	const who_perm_node_t *l = larg;
	const who_perm_node_t *r = rarg;
	zfs_deleg_who_type_t ltype = l->who_perm.who_type;
	zfs_deleg_who_type_t rtype = r->who_perm.who_type;
	int lweight = who_type2weight(ltype);
	int rweight = who_type2weight(rtype);
	int res = lweight - rweight;
	if (res == 0)
		res = strncmp(l->who_perm.who_name, r->who_perm.who_name,
		    ZFS_MAX_DELEG_NAME-1);

	if (res == 0)
		return (0);
	if (res > 0)
		return (1);
	else
		return (-1);
}

/* ARGSUSED */
static int
deleg_perm_compare(const void *larg, const void *rarg, void *unused)
{
	const deleg_perm_node_t *l = larg;
	const deleg_perm_node_t *r = rarg;
	int res =  strncmp(l->dpn_perm.dp_name, r->dpn_perm.dp_name,
	    ZFS_MAX_DELEG_NAME-1);

	if (res == 0)
		return (0);

	if (res > 0)
		return (1);
	else
		return (-1);
}

static inline void
fs_perm_set_init(fs_perm_set_t *fspset)
{
	bzero(fspset, sizeof (fs_perm_set_t));

	if ((fspset->fsps_list_pool = uu_list_pool_create("fsps_list_pool",
	    sizeof (fs_perm_node_t), offsetof(fs_perm_node_t, fspn_list_node),
	    NULL, UU_DEFAULT)) == NULL)
		nomem();
	if ((fspset->fsps_list = uu_list_create(fspset->fsps_list_pool, NULL,
	    UU_DEFAULT)) == NULL)
		nomem();

	if ((fspset->fsps_named_set_avl_pool = uu_avl_pool_create(
	    "named_set_avl_pool", sizeof (who_perm_node_t), offsetof(
	    who_perm_node_t, who_avl_node), who_perm_compare,
	    UU_DEFAULT)) == NULL)
		nomem();

	if ((fspset->fsps_who_perm_avl_pool = uu_avl_pool_create(
	    "who_perm_avl_pool", sizeof (who_perm_node_t), offsetof(
	    who_perm_node_t, who_avl_node), who_perm_compare,
	    UU_DEFAULT)) == NULL)
		nomem();

	if ((fspset->fsps_deleg_perm_avl_pool = uu_avl_pool_create(
	    "deleg_perm_avl_pool", sizeof (deleg_perm_node_t), offsetof(
	    deleg_perm_node_t, dpn_avl_node), deleg_perm_compare, UU_DEFAULT))
	    == NULL)
		nomem();
}

static inline void fs_perm_fini(fs_perm_t *);
static inline void who_perm_fini(who_perm_t *);

static inline void
fs_perm_set_fini(fs_perm_set_t *fspset)
{
	fs_perm_node_t *node = uu_list_first(fspset->fsps_list);

	while (node != NULL) {
		fs_perm_node_t *next_node =
		    uu_list_next(fspset->fsps_list, node);
		fs_perm_t *fsperm = &node->fspn_fsperm;
		fs_perm_fini(fsperm);
		uu_list_remove(fspset->fsps_list, node);
		free(node);
		node = next_node;
	}

	uu_avl_pool_destroy(fspset->fsps_named_set_avl_pool);
	uu_avl_pool_destroy(fspset->fsps_who_perm_avl_pool);
	uu_avl_pool_destroy(fspset->fsps_deleg_perm_avl_pool);
}

static inline void
deleg_perm_init(deleg_perm_t *deleg_perm, zfs_deleg_who_type_t type,
    const char *name)
{
	deleg_perm->dp_who_type = type;
	deleg_perm->dp_name = name;
}

static inline void
who_perm_init(who_perm_t *who_perm, fs_perm_t *fsperm,
    zfs_deleg_who_type_t type, const char *name)
{
	uu_avl_pool_t	*pool;
	pool = fsperm->fsp_set->fsps_deleg_perm_avl_pool;

	bzero(who_perm, sizeof (who_perm_t));

	if ((who_perm->who_deleg_perm_avl = uu_avl_create(pool, NULL,
	    UU_DEFAULT)) == NULL)
		nomem();

	who_perm->who_type = type;
	who_perm->who_name = name;
	who_perm->who_fsperm = fsperm;
}

static inline void
who_perm_fini(who_perm_t *who_perm)
{
	deleg_perm_node_t *node = uu_avl_first(who_perm->who_deleg_perm_avl);

	while (node != NULL) {
		deleg_perm_node_t *next_node =
		    uu_avl_next(who_perm->who_deleg_perm_avl, node);

		uu_avl_remove(who_perm->who_deleg_perm_avl, node);
		free(node);
		node = next_node;
	}

	uu_avl_destroy(who_perm->who_deleg_perm_avl);
}

static inline void
fs_perm_init(fs_perm_t *fsperm, fs_perm_set_t *fspset, const char *fsname)
{
	uu_avl_pool_t	*nset_pool = fspset->fsps_named_set_avl_pool;
	uu_avl_pool_t	*who_pool = fspset->fsps_who_perm_avl_pool;

	bzero(fsperm, sizeof (fs_perm_t));

	if ((fsperm->fsp_sc_avl = uu_avl_create(nset_pool, NULL, UU_DEFAULT))
	    == NULL)
		nomem();

	if ((fsperm->fsp_uge_avl = uu_avl_create(who_pool, NULL, UU_DEFAULT))
	    == NULL)
		nomem();

	fsperm->fsp_set = fspset;
	fsperm->fsp_name = fsname;
}

static inline void
fs_perm_fini(fs_perm_t *fsperm)
{
	who_perm_node_t *node = uu_avl_first(fsperm->fsp_sc_avl);
	while (node != NULL) {
		who_perm_node_t *next_node = uu_avl_next(fsperm->fsp_sc_avl,
		    node);
		who_perm_t *who_perm = &node->who_perm;
		who_perm_fini(who_perm);
		uu_avl_remove(fsperm->fsp_sc_avl, node);
		free(node);
		node = next_node;
	}

	node = uu_avl_first(fsperm->fsp_uge_avl);
	while (node != NULL) {
		who_perm_node_t *next_node = uu_avl_next(fsperm->fsp_uge_avl,
		    node);
		who_perm_t *who_perm = &node->who_perm;
		who_perm_fini(who_perm);
		uu_avl_remove(fsperm->fsp_uge_avl, node);
		free(node);
		node = next_node;
	}

	uu_avl_destroy(fsperm->fsp_sc_avl);
	uu_avl_destroy(fsperm->fsp_uge_avl);
}

static void inline
set_deleg_perm_node(uu_avl_t *avl, deleg_perm_node_t *node,
    zfs_deleg_who_type_t who_type, const char *name, char locality)
{
	uu_avl_index_t idx = 0;

	deleg_perm_node_t *found_node = NULL;
	deleg_perm_t	*deleg_perm = &node->dpn_perm;

	deleg_perm_init(deleg_perm, who_type, name);

	if ((found_node = uu_avl_find(avl, node, NULL, &idx))
	    == NULL)
		uu_avl_insert(avl, node, idx);
	else {
		node = found_node;
		deleg_perm = &node->dpn_perm;
	}


	switch (locality) {
	case ZFS_DELEG_LOCAL:
		deleg_perm->dp_local = B_TRUE;
		break;
	case ZFS_DELEG_DESCENDENT:
		deleg_perm->dp_descend = B_TRUE;
		break;
	case ZFS_DELEG_NA:
		break;
	default:
		assert(B_FALSE); /* invalid locality */
	}
}

static inline int
parse_who_perm(who_perm_t *who_perm, nvlist_t *nvl, char locality)
{
	nvpair_t *nvp = NULL;
	fs_perm_set_t *fspset = who_perm->who_fsperm->fsp_set;
	uu_avl_t *avl = who_perm->who_deleg_perm_avl;
	zfs_deleg_who_type_t who_type = who_perm->who_type;

	while ((nvp = nvlist_next_nvpair(nvl, nvp)) != NULL) {
		const char *name = nvpair_name(nvp);
		data_type_t type = nvpair_type(nvp);
		uu_avl_pool_t *avl_pool = fspset->fsps_deleg_perm_avl_pool;
		deleg_perm_node_t *node =
		    safe_malloc(sizeof (deleg_perm_node_t));

		assert(type == DATA_TYPE_BOOLEAN);

		uu_avl_node_init(node, &node->dpn_avl_node, avl_pool);
		set_deleg_perm_node(avl, node, who_type, name, locality);
	}

	return (0);
}

static inline int
parse_fs_perm(fs_perm_t *fsperm, nvlist_t *nvl)
{
	nvpair_t *nvp = NULL;
	fs_perm_set_t *fspset = fsperm->fsp_set;

	while ((nvp = nvlist_next_nvpair(nvl, nvp)) != NULL) {
		nvlist_t *nvl2 = NULL;
		const char *name = nvpair_name(nvp);
		uu_avl_t *avl = NULL;
		uu_avl_pool_t *avl_pool;
		zfs_deleg_who_type_t perm_type = name[0];
		char perm_locality = name[1];
		const char *perm_name = name + 3;
		boolean_t is_set = B_TRUE;
		who_perm_t *who_perm = NULL;

		assert('$' == name[2]);

		if (nvpair_value_nvlist(nvp, &nvl2) != 0)
			return (-1);

		switch (perm_type) {
		case ZFS_DELEG_CREATE:
		case ZFS_DELEG_CREATE_SETS:
		case ZFS_DELEG_NAMED_SET:
		case ZFS_DELEG_NAMED_SET_SETS:
			avl_pool = fspset->fsps_named_set_avl_pool;
			avl = fsperm->fsp_sc_avl;
			break;
		case ZFS_DELEG_USER:
		case ZFS_DELEG_USER_SETS:
		case ZFS_DELEG_GROUP:
		case ZFS_DELEG_GROUP_SETS:
		case ZFS_DELEG_EVERYONE:
		case ZFS_DELEG_EVERYONE_SETS:
			avl_pool = fspset->fsps_who_perm_avl_pool;
			avl = fsperm->fsp_uge_avl;
			break;
		}

		if (is_set) {
			who_perm_node_t *found_node = NULL;
			who_perm_node_t *node = safe_malloc(
			    sizeof (who_perm_node_t));
			who_perm = &node->who_perm;
			uu_avl_index_t idx = 0;

			uu_avl_node_init(node, &node->who_avl_node, avl_pool);
			who_perm_init(who_perm, fsperm, perm_type, perm_name);

			if ((found_node = uu_avl_find(avl, node, NULL, &idx))
			    == NULL) {
				if (avl == fsperm->fsp_uge_avl) {
					uid_t rid = 0;
					struct passwd *p = NULL;
					struct group *g = NULL;
					const char *nice_name = NULL;

					switch (perm_type) {
					case ZFS_DELEG_USER_SETS:
					case ZFS_DELEG_USER:
						rid = atoi(perm_name);
						p = getpwuid(rid);
						if (p)
							nice_name = p->pw_name;
						break;
					case ZFS_DELEG_GROUP_SETS:
					case ZFS_DELEG_GROUP:
						rid = atoi(perm_name);
						g = getgrgid(rid);
						if (g)
							nice_name = g->gr_name;
						break;
					}

					if (nice_name != NULL)
						(void) strlcpy(
						    node->who_perm.who_ug_name,
						    nice_name, 256);
				}

				uu_avl_insert(avl, node, idx);
			} else {
				node = found_node;
				who_perm = &node->who_perm;
			}
		}

		(void) parse_who_perm(who_perm, nvl2, perm_locality);
	}

	return (0);
}

static inline int
parse_fs_perm_set(fs_perm_set_t *fspset, nvlist_t *nvl)
{
	nvpair_t *nvp = NULL;
	uu_avl_index_t idx = 0;

	while ((nvp = nvlist_next_nvpair(nvl, nvp)) != NULL) {
		nvlist_t *nvl2 = NULL;
		const char *fsname = nvpair_name(nvp);
		data_type_t type = nvpair_type(nvp);
		fs_perm_t *fsperm = NULL;
		fs_perm_node_t *node = safe_malloc(sizeof (fs_perm_node_t));
		if (node == NULL)
			nomem();

		fsperm = &node->fspn_fsperm;

		assert(DATA_TYPE_NVLIST == type);

		uu_list_node_init(node, &node->fspn_list_node,
		    fspset->fsps_list_pool);

		idx = uu_list_numnodes(fspset->fsps_list);
		fs_perm_init(fsperm, fspset, fsname);

		if (nvpair_value_nvlist(nvp, &nvl2) != 0)
			return (-1);

		(void) parse_fs_perm(fsperm, nvl2);

		uu_list_insert(fspset->fsps_list, node, idx);
	}

	return (0);
}

static inline const char *
deleg_perm_comment(zfs_deleg_note_t note)
{
	const char *str = "";

	/* subcommands */
	switch (note) {
		/* SUBCOMMANDS */
	case ZFS_DELEG_NOTE_ALLOW:
		str = gettext("Must also have the permission that is being"
		    "\n\t\t\t\tallowed");
		break;
	case ZFS_DELEG_NOTE_CLONE:
		str = gettext("Must also have the 'create' ability and 'mount'"
		    "\n\t\t\t\tability in the origin file system");
		break;
	case ZFS_DELEG_NOTE_CREATE:
		str = gettext("Must also have the 'mount' ability");
		break;
	case ZFS_DELEG_NOTE_DESTROY:
		str = gettext("Must also have the 'mount' ability");
		break;
	case ZFS_DELEG_NOTE_DIFF:
		str = gettext("Allows lookup of paths within a dataset;"
		    "\n\t\t\t\tgiven an object number. Ordinary users need this"
		    "\n\t\t\t\tin order to use zfs diff");
		break;
	case ZFS_DELEG_NOTE_HOLD:
		str = gettext("Allows adding a user hold to a snapshot");
		break;
	case ZFS_DELEG_NOTE_MOUNT:
		str = gettext("Allows mount/umount of ZFS datasets");
		break;
	case ZFS_DELEG_NOTE_PROMOTE:
		str = gettext("Must also have the 'mount'\n\t\t\t\tand"
		    " 'promote' ability in the origin file system");
		break;
	case ZFS_DELEG_NOTE_RECEIVE:
		str = gettext("Must also have the 'mount' and 'create'"
		    " ability");
		break;
	case ZFS_DELEG_NOTE_RELEASE:
		str = gettext("Allows releasing a user hold which\n\t\t\t\t"
		    "might destroy the snapshot");
		break;
	case ZFS_DELEG_NOTE_RENAME:
		str = gettext("Must also have the 'mount' and 'create'"
		    "\n\t\t\t\tability in the new parent");
		break;
	case ZFS_DELEG_NOTE_ROLLBACK:
		str = gettext("");
		break;
	case ZFS_DELEG_NOTE_SEND:
		str = gettext("");
		break;
	case ZFS_DELEG_NOTE_SHARE:
		str = gettext("Allows sharing file systems over NFS or SMB"
		    "\n\t\t\t\tprotocols");
		break;
	case ZFS_DELEG_NOTE_SNAPSHOT:
		str = gettext("");
		break;
/*
 *	case ZFS_DELEG_NOTE_VSCAN:
 *		str = gettext("");
 *		break;
 */
		/* OTHER */
	case ZFS_DELEG_NOTE_GROUPQUOTA:
		str = gettext("Allows accessing any groupquota@... property");
		break;
	case ZFS_DELEG_NOTE_GROUPUSED:
		str = gettext("Allows reading any groupused@... property");
		break;
	case ZFS_DELEG_NOTE_USERPROP:
		str = gettext("Allows changing any user property");
		break;
	case ZFS_DELEG_NOTE_USERQUOTA:
		str = gettext("Allows accessing any userquota@... property");
		break;
	case ZFS_DELEG_NOTE_USERUSED:
		str = gettext("Allows reading any userused@... property");
		break;
		/* other */
	default:
		str = "";
	}

	return (str);
}

struct allow_opts {
	boolean_t local;
	boolean_t descend;
	boolean_t user;
	boolean_t group;
	boolean_t everyone;
	boolean_t create;
	boolean_t set;
	boolean_t recursive; /* unallow only */
	boolean_t prt_usage;

	boolean_t prt_perms;
	char *who;
	char *perms;
	const char *dataset;
};

static inline int
str_cmp(const void *a, const void *b)
{
	const char *str1 = *(const char **)a;
	const char *str2 = *(const char **)b;
	return (strcmp(str1, str2));
}

static void
allow_usage(boolean_t un, boolean_t requested, const char *msg)
{
	const char *opt_desc[] = {
		"-h", gettext("show this help message and exit"),
		"-l", gettext("set permission locally"),
		"-d", gettext("set permission for descents"),
		"-u", gettext("set permission for user"),
		"-g", gettext("set permission for group"),
		"-e", gettext("set permission for everyone"),
		"-c", gettext("set create time permission"),
		"-s", gettext("define permission set"),
		/* unallow only */
		"-r", gettext("remove permissions recursively"),
	};
	size_t unallow_size = sizeof (opt_desc) / sizeof (char *);
	size_t allow_size = unallow_size - 2;
	const char *props[ZFS_NUM_PROPS];
	int i;
	size_t count = 0;
	FILE *fp = requested ? stdout : stderr;
	zprop_desc_t *pdtbl = zfs_prop_get_table();
	const char *fmt = gettext("%-16s %-14s\t%s\n");

	(void) fprintf(fp, gettext("Usage: %s\n"), get_usage(un ? HELP_UNALLOW :
	    HELP_ALLOW));
	(void) fprintf(fp, gettext("Options:\n"));
	for (int i = 0; i < (un ? unallow_size : allow_size); i++) {
		const char *opt = opt_desc[i++];
		const char *optdsc = opt_desc[i];
		(void) fprintf(fp, gettext("  %-10s  %s\n"), opt, optdsc);
	}

	(void) fprintf(fp, gettext("\nThe following permissions are "
	    "supported:\n\n"));
	(void) fprintf(fp, fmt, gettext("NAME"), gettext("TYPE"),
	    gettext("NOTES"));
	for (i = 0; i < ZFS_NUM_DELEG_NOTES; i++) {
		const char *perm_name = zfs_deleg_perm_tbl[i].z_perm;
		zfs_deleg_note_t perm_note = zfs_deleg_perm_tbl[i].z_note;
		const char *perm_type = deleg_perm_type(perm_note);
		const char *perm_comment = deleg_perm_comment(perm_note);
		(void) fprintf(fp, fmt, perm_name, perm_type, perm_comment);
	}

	for (i = 0; i < ZFS_NUM_PROPS; i++) {
		zprop_desc_t *pd = &pdtbl[i];
		if (pd->pd_visible != B_TRUE)
			continue;

		if (pd->pd_attr == PROP_READONLY)
			continue;

		props[count++] = pd->pd_name;
	}
	props[count] = NULL;

	qsort(props, count, sizeof (char *), str_cmp);

	for (i = 0; i < count; i++)
		(void) fprintf(fp, fmt, props[i], gettext("property"), "");

	if (msg != NULL)
		(void) fprintf(fp, gettext("\nzfs: error: %s"), msg);

	exit(requested ? 0 : 2);
}

static inline const char *
munge_args(int argc, char **argv, boolean_t un, size_t expected_argc,
    char **permsp)
{
	if (un && argc == expected_argc - 1)
		*permsp = NULL;
	else if (argc == expected_argc)
		*permsp = argv[argc - 2];
	else
		allow_usage(un, B_FALSE,
		    gettext("wrong number of parameters\n"));

	return (argv[argc - 1]);
}

static void
parse_allow_args(int argc, char **argv, boolean_t un, struct allow_opts *opts)
{
	int uge_sum = opts->user + opts->group + opts->everyone;
	int csuge_sum = opts->create + opts->set + uge_sum;
	int ldcsuge_sum = csuge_sum + opts->local + opts->descend;
	int all_sum = un ? ldcsuge_sum + opts->recursive : ldcsuge_sum;

	if (uge_sum > 1)
		allow_usage(un, B_FALSE,
		    gettext("-u, -g, and -e are mutually exclusive\n"));

	if (opts->prt_usage)
		if (argc == 0 && all_sum == 0)
			allow_usage(un, B_TRUE, NULL);
		else
			usage(B_FALSE);

	if (opts->set) {
		if (csuge_sum > 1)
			allow_usage(un, B_FALSE,
			    gettext("invalid options combined with -s\n"));

		opts->dataset = munge_args(argc, argv, un, 3, &opts->perms);
		if (argv[0][0] != '@')
			allow_usage(un, B_FALSE,
			    gettext("invalid set name: missing '@' prefix\n"));
		opts->who = argv[0];
	} else if (opts->create) {
		if (ldcsuge_sum > 1)
			allow_usage(un, B_FALSE,
			    gettext("invalid options combined with -c\n"));
		opts->dataset = munge_args(argc, argv, un, 2, &opts->perms);
	} else if (opts->everyone) {
		if (csuge_sum > 1)
			allow_usage(un, B_FALSE,
			    gettext("invalid options combined with -e\n"));
		opts->dataset = munge_args(argc, argv, un, 2, &opts->perms);
	} else if (uge_sum == 0 && argc > 0 && strcmp(argv[0], "everyone")
	    == 0) {
		opts->everyone = B_TRUE;
		argc--;
		argv++;
		opts->dataset = munge_args(argc, argv, un, 2, &opts->perms);
	} else if (argc == 1 && !un) {
		opts->prt_perms = B_TRUE;
		opts->dataset = argv[argc-1];
	} else {
		opts->dataset = munge_args(argc, argv, un, 3, &opts->perms);
		opts->who = argv[0];
	}

	if (!opts->local && !opts->descend) {
		opts->local = B_TRUE;
		opts->descend = B_TRUE;
	}
}

static void
store_allow_perm(zfs_deleg_who_type_t type, boolean_t local, boolean_t descend,
    const char *who, char *perms, nvlist_t *top_nvl)
{
	int i;
	char ld[2] = { '\0', '\0' };
	char who_buf[ZFS_MAXNAMELEN+32];
	char base_type;
	char set_type;
	nvlist_t *base_nvl = NULL;
	nvlist_t *set_nvl = NULL;
	nvlist_t *nvl;

	if (nvlist_alloc(&base_nvl, NV_UNIQUE_NAME, 0) != 0)
		nomem();
	if (nvlist_alloc(&set_nvl, NV_UNIQUE_NAME, 0) !=  0)
		nomem();

	switch (type) {
	case ZFS_DELEG_NAMED_SET_SETS:
	case ZFS_DELEG_NAMED_SET:
		set_type = ZFS_DELEG_NAMED_SET_SETS;
		base_type = ZFS_DELEG_NAMED_SET;
		ld[0] = ZFS_DELEG_NA;
		break;
	case ZFS_DELEG_CREATE_SETS:
	case ZFS_DELEG_CREATE:
		set_type = ZFS_DELEG_CREATE_SETS;
		base_type = ZFS_DELEG_CREATE;
		ld[0] = ZFS_DELEG_NA;
		break;
	case ZFS_DELEG_USER_SETS:
	case ZFS_DELEG_USER:
		set_type = ZFS_DELEG_USER_SETS;
		base_type = ZFS_DELEG_USER;
		if (local)
			ld[0] = ZFS_DELEG_LOCAL;
		if (descend)
			ld[1] = ZFS_DELEG_DESCENDENT;
		break;
	case ZFS_DELEG_GROUP_SETS:
	case ZFS_DELEG_GROUP:
		set_type = ZFS_DELEG_GROUP_SETS;
		base_type = ZFS_DELEG_GROUP;
		if (local)
			ld[0] = ZFS_DELEG_LOCAL;
		if (descend)
			ld[1] = ZFS_DELEG_DESCENDENT;
		break;
	case ZFS_DELEG_EVERYONE_SETS:
	case ZFS_DELEG_EVERYONE:
		set_type = ZFS_DELEG_EVERYONE_SETS;
		base_type = ZFS_DELEG_EVERYONE;
		if (local)
			ld[0] = ZFS_DELEG_LOCAL;
		if (descend)
			ld[1] = ZFS_DELEG_DESCENDENT;
	}

	if (perms != NULL) {
		char *curr = perms;
		char *end = curr + strlen(perms);

		while (curr < end) {
			char *delim = strchr(curr, ',');
			if (delim == NULL)
				delim = end;
			else
				*delim = '\0';

			if (curr[0] == '@')
				nvl = set_nvl;
			else
				nvl = base_nvl;

			(void) nvlist_add_boolean(nvl, curr);
			if (delim != end)
				*delim = ',';
			curr = delim + 1;
		}

		for (i = 0; i < 2; i++) {
			char locality = ld[i];
			if (locality == 0)
				continue;

			if (!nvlist_empty(base_nvl)) {
				if (who != NULL)
					(void) snprintf(who_buf,
					    sizeof (who_buf), "%c%c$%s",
					    base_type, locality, who);
				else
					(void) snprintf(who_buf,
					    sizeof (who_buf), "%c%c$",
					    base_type, locality);

				(void) nvlist_add_nvlist(top_nvl, who_buf,
				    base_nvl);
			}


			if (!nvlist_empty(set_nvl)) {
				if (who != NULL)
					(void) snprintf(who_buf,
					    sizeof (who_buf), "%c%c$%s",
					    set_type, locality, who);
				else
					(void) snprintf(who_buf,
					    sizeof (who_buf), "%c%c$",
					    set_type, locality);

				(void) nvlist_add_nvlist(top_nvl, who_buf,
				    set_nvl);
			}
		}
	} else {
		for (i = 0; i < 2; i++) {
			char locality = ld[i];
			if (locality == 0)
				continue;

			if (who != NULL)
				(void) snprintf(who_buf, sizeof (who_buf),
				    "%c%c$%s", base_type, locality, who);
			else
				(void) snprintf(who_buf, sizeof (who_buf),
				    "%c%c$", base_type, locality);
			(void) nvlist_add_boolean(top_nvl, who_buf);

			if (who != NULL)
				(void) snprintf(who_buf, sizeof (who_buf),
				    "%c%c$%s", set_type, locality, who);
			else
				(void) snprintf(who_buf, sizeof (who_buf),
				    "%c%c$", set_type, locality);
			(void) nvlist_add_boolean(top_nvl, who_buf);
		}
	}
}

static int
construct_fsacl_list(boolean_t un, struct allow_opts *opts, nvlist_t **nvlp)
{
	if (nvlist_alloc(nvlp, NV_UNIQUE_NAME, 0) != 0)
		nomem();

	if (opts->set) {
		store_allow_perm(ZFS_DELEG_NAMED_SET, opts->local,
		    opts->descend, opts->who, opts->perms, *nvlp);
	} else if (opts->create) {
		store_allow_perm(ZFS_DELEG_CREATE, opts->local,
		    opts->descend, NULL, opts->perms, *nvlp);
	} else if (opts->everyone) {
		store_allow_perm(ZFS_DELEG_EVERYONE, opts->local,
		    opts->descend, NULL, opts->perms, *nvlp);
	} else {
		char *curr = opts->who;
		char *end = curr + strlen(curr);

		while (curr < end) {
			const char *who;
			zfs_deleg_who_type_t who_type;
			char *endch;
			char *delim = strchr(curr, ',');
			char errbuf[256];
			char id[64];
			struct passwd *p = NULL;
			struct group *g = NULL;

			uid_t rid;
			if (delim == NULL)
				delim = end;
			else
				*delim = '\0';

			rid = (uid_t)strtol(curr, &endch, 0);
			if (opts->user) {
				who_type = ZFS_DELEG_USER;
				if (*endch != '\0')
					p = getpwnam(curr);
				else
					p = getpwuid(rid);

				if (p != NULL)
					rid = p->pw_uid;
				else {
					(void) snprintf(errbuf, 256, gettext(
					    "invalid user %s"), curr);
					allow_usage(un, B_TRUE, errbuf);
				}
			} else if (opts->group) {
				who_type = ZFS_DELEG_GROUP;
				if (*endch != '\0')
					g = getgrnam(curr);
				else
					g = getgrgid(rid);

				if (g != NULL)
					rid = g->gr_gid;
				else {
					(void) snprintf(errbuf, 256, gettext(
					    "invalid group %s"),  curr);
					allow_usage(un, B_TRUE, errbuf);
				}
			} else {
				if (*endch != '\0') {
					p = getpwnam(curr);
				} else {
					p = getpwuid(rid);
				}

				if (p == NULL)
					if (*endch != '\0') {
						g = getgrnam(curr);
					} else {
						g = getgrgid(rid);
					}

				if (p != NULL) {
					who_type = ZFS_DELEG_USER;
					rid = p->pw_uid;
				} else if (g != NULL) {
					who_type = ZFS_DELEG_GROUP;
					rid = g->gr_gid;
				} else {
					(void) snprintf(errbuf, 256, gettext(
					    "invalid user/group %s"), curr);
					allow_usage(un, B_TRUE, errbuf);
				}
			}

			(void) sprintf(id, "%u", rid);
			who = id;

			store_allow_perm(who_type, opts->local,
			    opts->descend, who, opts->perms, *nvlp);
			curr = delim + 1;
		}
	}

	return (0);
}

static void
print_set_creat_perms(uu_avl_t *who_avl)
{
	const char *sc_title[] = {
		gettext("Permission sets:\n"),
		gettext("Create time permissions:\n"),
		NULL
	};
	const char **title_ptr = sc_title;
	who_perm_node_t *who_node = NULL;
	int prev_weight = -1;

	for (who_node = uu_avl_first(who_avl); who_node != NULL;
	    who_node = uu_avl_next(who_avl, who_node)) {
		uu_avl_t *avl = who_node->who_perm.who_deleg_perm_avl;
		zfs_deleg_who_type_t who_type = who_node->who_perm.who_type;
		const char *who_name = who_node->who_perm.who_name;
		int weight = who_type2weight(who_type);
		boolean_t first = B_TRUE;
		deleg_perm_node_t *deleg_node;

		if (prev_weight != weight) {
			(void) printf(*title_ptr++);
			prev_weight = weight;
		}

		if (who_name == NULL || strnlen(who_name, 1) == 0)
			(void) printf("\t");
		else
			(void) printf("\t%s ", who_name);

		for (deleg_node = uu_avl_first(avl); deleg_node != NULL;
		    deleg_node = uu_avl_next(avl, deleg_node)) {
			if (first) {
				(void) printf("%s",
				    deleg_node->dpn_perm.dp_name);
				first = B_FALSE;
			} else
				(void) printf(",%s",
				    deleg_node->dpn_perm.dp_name);
		}

		(void) printf("\n");
	}
}

static void inline
print_uge_deleg_perms(uu_avl_t *who_avl, boolean_t local, boolean_t descend,
    const char *title)
{
	who_perm_node_t *who_node = NULL;
	boolean_t prt_title = B_TRUE;
	uu_avl_walk_t *walk;

	if ((walk = uu_avl_walk_start(who_avl, UU_WALK_ROBUST)) == NULL)
		nomem();

	while ((who_node = uu_avl_walk_next(walk)) != NULL) {
		const char *who_name = who_node->who_perm.who_name;
		const char *nice_who_name = who_node->who_perm.who_ug_name;
		uu_avl_t *avl = who_node->who_perm.who_deleg_perm_avl;
		zfs_deleg_who_type_t who_type = who_node->who_perm.who_type;
		char delim = ' ';
		deleg_perm_node_t *deleg_node;
		boolean_t prt_who = B_TRUE;

		for (deleg_node = uu_avl_first(avl);
		    deleg_node != NULL;
		    deleg_node = uu_avl_next(avl, deleg_node)) {
			if (local != deleg_node->dpn_perm.dp_local ||
			    descend != deleg_node->dpn_perm.dp_descend)
				continue;

			if (prt_who) {
				const char *who = NULL;
				if (prt_title) {
					prt_title = B_FALSE;
					(void) printf(title);
				}

				switch (who_type) {
				case ZFS_DELEG_USER_SETS:
				case ZFS_DELEG_USER:
					who = gettext("user");
					if (nice_who_name)
						who_name  = nice_who_name;
					break;
				case ZFS_DELEG_GROUP_SETS:
				case ZFS_DELEG_GROUP:
					who = gettext("group");
					if (nice_who_name)
						who_name  = nice_who_name;
					break;
				case ZFS_DELEG_EVERYONE_SETS:
				case ZFS_DELEG_EVERYONE:
					who = gettext("everyone");
					who_name = NULL;
				}

				prt_who = B_FALSE;
				if (who_name == NULL)
					(void) printf("\t%s", who);
				else
					(void) printf("\t%s %s", who, who_name);
			}

			(void) printf("%c%s", delim,
			    deleg_node->dpn_perm.dp_name);
			delim = ',';
		}

		if (!prt_who)
			(void) printf("\n");
	}

	uu_avl_walk_end(walk);
}

static void
print_fs_perms(fs_perm_set_t *fspset)
{
	fs_perm_node_t *node = NULL;
	char buf[ZFS_MAXNAMELEN+32];
	const char *dsname = buf;

	for (node = uu_list_first(fspset->fsps_list); node != NULL;
	    node = uu_list_next(fspset->fsps_list, node)) {
		uu_avl_t *sc_avl = node->fspn_fsperm.fsp_sc_avl;
		uu_avl_t *uge_avl = node->fspn_fsperm.fsp_uge_avl;
		int left = 0;

		(void) snprintf(buf, ZFS_MAXNAMELEN+32,
		    gettext("---- Permissions on %s "),
		    node->fspn_fsperm.fsp_name);
		(void) printf(dsname);
		left = 70 - strlen(buf);
		while (left-- > 0)
			(void) printf("-");
		(void) printf("\n");

		print_set_creat_perms(sc_avl);
		print_uge_deleg_perms(uge_avl, B_TRUE, B_FALSE,
		    gettext("Local permissions:\n"));
		print_uge_deleg_perms(uge_avl, B_FALSE, B_TRUE,
		    gettext("Descendent permissions:\n"));
		print_uge_deleg_perms(uge_avl, B_TRUE, B_TRUE,
		    gettext("Local+Descendent permissions:\n"));
	}
}

static fs_perm_set_t fs_perm_set = { NULL, NULL, NULL, NULL };

struct deleg_perms {
	boolean_t un;
	nvlist_t *nvl;
};

static int
set_deleg_perms(zfs_handle_t *zhp, void *data)
{
	struct deleg_perms *perms = (struct deleg_perms *)data;
	zfs_type_t zfs_type = zfs_get_type(zhp);

	if (zfs_type != ZFS_TYPE_FILESYSTEM && zfs_type != ZFS_TYPE_VOLUME)
		return (0);

	return (zfs_set_fsacl(zhp, perms->un, perms->nvl));
}

static int
zfs_do_allow_unallow_impl(int argc, char **argv, boolean_t un)
{
	zfs_handle_t *zhp;
	nvlist_t *perm_nvl = NULL;
	nvlist_t *update_perm_nvl = NULL;
	int error = 1;
	int c;
	struct allow_opts opts = { 0 };

	const char *optstr = un ? "ldugecsrh" : "ldugecsh";

	/* check opts */
	while ((c = getopt(argc, argv, optstr)) != -1) {
		switch (c) {
		case 'l':
			opts.local = B_TRUE;
			break;
		case 'd':
			opts.descend = B_TRUE;
			break;
		case 'u':
			opts.user = B_TRUE;
			break;
		case 'g':
			opts.group = B_TRUE;
			break;
		case 'e':
			opts.everyone = B_TRUE;
			break;
		case 's':
			opts.set = B_TRUE;
			break;
		case 'c':
			opts.create = B_TRUE;
			break;
		case 'r':
			opts.recursive = B_TRUE;
			break;
		case ':':
			(void) fprintf(stderr, gettext("missing argument for "
			    "'%c' option\n"), optopt);
			usage(B_FALSE);
			break;
		case 'h':
			opts.prt_usage = B_TRUE;
			break;
		case '?':
			(void) fprintf(stderr, gettext("invalid option '%c'\n"),
			    optopt);
			usage(B_FALSE);
		}
	}

	argc -= optind;
	argv += optind;

	/* check arguments */
	parse_allow_args(argc, argv, un, &opts);

	/* try to open the dataset */
	if ((zhp = zfs_open(g_zfs, opts.dataset, ZFS_TYPE_FILESYSTEM |
	    ZFS_TYPE_VOLUME)) == NULL) {
		(void) fprintf(stderr, "Failed to open dataset: %s\n",
		    opts.dataset);
		return (-1);
	}

	if (zfs_get_fsacl(zhp, &perm_nvl) != 0)
		goto cleanup2;

	fs_perm_set_init(&fs_perm_set);
	if (parse_fs_perm_set(&fs_perm_set, perm_nvl) != 0) {
		(void) fprintf(stderr, "Failed to parse fsacl permissions\n");
		goto cleanup1;
	}

	if (opts.prt_perms)
		print_fs_perms(&fs_perm_set);
	else {
		(void) construct_fsacl_list(un, &opts, &update_perm_nvl);
		if (zfs_set_fsacl(zhp, un, update_perm_nvl) != 0)
			goto cleanup0;

		if (un && opts.recursive) {
			struct deleg_perms data = { un, update_perm_nvl };
			if (zfs_iter_filesystems(zhp, set_deleg_perms,
			    &data) != 0)
				goto cleanup0;
		}
	}

	error = 0;

cleanup0:
	nvlist_free(perm_nvl);
	if (update_perm_nvl != NULL)
		nvlist_free(update_perm_nvl);
cleanup1:
	fs_perm_set_fini(&fs_perm_set);
cleanup2:
	zfs_close(zhp);

	return (error);
}

/*
 * zfs allow [-r] [-t] <tag> <snap> ...
 *
 *	-r	Recursively hold
 *	-t	Temporary hold (hidden option)
 *
 * Apply a user-hold with the given tag to the list of snapshots.
 */
static int
zfs_do_allow(int argc, char **argv)
{
	return (zfs_do_allow_unallow_impl(argc, argv, B_FALSE));
}

/*
 * zfs unallow [-r] [-t] <tag> <snap> ...
 *
 *	-r	Recursively hold
 *	-t	Temporary hold (hidden option)
 *
 * Apply a user-hold with the given tag to the list of snapshots.
 */
static int
zfs_do_unallow(int argc, char **argv)
{
	return (zfs_do_allow_unallow_impl(argc, argv, B_TRUE));
}

static int
zfs_do_hold_rele_impl(int argc, char **argv, boolean_t holding)
{
	int errors = 0;
	int i;
	const char *tag;
	boolean_t recursive = B_FALSE;
	boolean_t temphold = B_FALSE;
	const char *opts = holding ? "rt" : "r";
	int c;

	/* check options */
	while ((c = getopt(argc, argv, opts)) != -1) {
		switch (c) {
		case 'r':
			recursive = B_TRUE;
			break;
		case 't':
			temphold = B_TRUE;
			break;
		case '?':
			(void) fprintf(stderr, gettext("invalid option '%c'\n"),
			    optopt);
			usage(B_FALSE);
		}
	}

	argc -= optind;
	argv += optind;

	/* check number of arguments */
	if (argc < 2)
		usage(B_FALSE);

	tag = argv[0];
	--argc;
	++argv;

	if (holding && tag[0] == '.') {
		/* tags starting with '.' are reserved for libzfs */
		(void) fprintf(stderr, gettext("tag may not start with '.'\n"));
		usage(B_FALSE);
	}

	for (i = 0; i < argc; ++i) {
		zfs_handle_t *zhp;
		char parent[ZFS_MAXNAMELEN];
		const char *delim;
		char *path = argv[i];

		delim = strchr(path, '@');
		if (delim == NULL) {
			(void) fprintf(stderr,
			    gettext("'%s' is not a snapshot\n"), path);
			++errors;
			continue;
		}
		(void) strncpy(parent, path, delim - path);
		parent[delim - path] = '\0';

		zhp = zfs_open(g_zfs, parent,
		    ZFS_TYPE_FILESYSTEM | ZFS_TYPE_VOLUME);
		if (zhp == NULL) {
			++errors;
			continue;
		}
		if (holding) {
			if (zfs_hold(zhp, delim+1, tag, recursive,
			    temphold, B_FALSE, -1, 0, 0) != 0)
				++errors;
		} else {
			if (zfs_release(zhp, delim+1, tag, recursive) != 0)
				++errors;
		}
		zfs_close(zhp);
	}

	return (errors != 0);
}

/*
 * zfs hold [-r] [-t] <tag> <snap> ...
 *
 *	-r	Recursively hold
 *	-t	Temporary hold (hidden option)
 *
 * Apply a user-hold with the given tag to the list of snapshots.
 */
static int
zfs_do_hold(int argc, char **argv)
{
	return (zfs_do_hold_rele_impl(argc, argv, B_TRUE));
}

/*
 * zfs release [-r] <tag> <snap> ...
 *
 *	-r	Recursively release
 *
 * Release a user-hold with the given tag from the list of snapshots.
 */
static int
zfs_do_release(int argc, char **argv)
{
	return (zfs_do_hold_rele_impl(argc, argv, B_FALSE));
}

typedef struct holds_cbdata {
	boolean_t	cb_recursive;
	const char	*cb_snapname;
	nvlist_t	**cb_nvlp;
	size_t		cb_max_namelen;
	size_t		cb_max_taglen;
} holds_cbdata_t;

#define	STRFTIME_FMT_STR "%a %b %e %k:%M %Y"
#define	DATETIME_BUF_LEN (32)
/*
 *
 */
static void
print_holds(boolean_t scripted, size_t nwidth, size_t tagwidth, nvlist_t *nvl)
{
	int i;
	nvpair_t *nvp = NULL;
	char *hdr_cols[] = { "NAME", "TAG", "TIMESTAMP" };
	const char *col;

	if (!scripted) {
		for (i = 0; i < 3; i++) {
			col = gettext(hdr_cols[i]);
			if (i < 2)
				(void) printf("%-*s  ", i ? tagwidth : nwidth,
				    col);
			else
				(void) printf("%s\n", col);
		}
	}

	while ((nvp = nvlist_next_nvpair(nvl, nvp)) != NULL) {
		char *zname = nvpair_name(nvp);
		nvlist_t *nvl2;
		nvpair_t *nvp2 = NULL;
		(void) nvpair_value_nvlist(nvp, &nvl2);
		while ((nvp2 = nvlist_next_nvpair(nvl2, nvp2)) != NULL) {
			char tsbuf[DATETIME_BUF_LEN];
			char *tagname = nvpair_name(nvp2);
			uint64_t val = 0;
			time_t time;
			struct tm t;
			char sep = scripted ? '\t' : ' ';
			size_t sepnum = scripted ? 1 : 2;

			(void) nvpair_value_uint64(nvp2, &val);
			time = (time_t)val;
			(void) localtime_r(&time, &t);
			(void) strftime(tsbuf, DATETIME_BUF_LEN,
			    gettext(STRFTIME_FMT_STR), &t);

			(void) printf("%-*s%*c%-*s%*c%s\n", nwidth, zname,
			    sepnum, sep, tagwidth, tagname, sepnum, sep, tsbuf);
		}
	}
}

/*
 * Generic callback function to list a dataset or snapshot.
 */
static int
holds_callback(zfs_handle_t *zhp, void *data)
{
	holds_cbdata_t *cbp = data;
	nvlist_t *top_nvl = *cbp->cb_nvlp;
	nvlist_t *nvl = NULL;
	nvpair_t *nvp = NULL;
	const char *zname = zfs_get_name(zhp);
	size_t znamelen = strnlen(zname, ZFS_MAXNAMELEN);

	if (cbp->cb_recursive) {
		const char *snapname;
		char *delim  = strchr(zname, '@');
		if (delim == NULL)
			return (0);

		snapname = delim + 1;
		if (strcmp(cbp->cb_snapname, snapname))
			return (0);
	}

	if (zfs_get_holds(zhp, &nvl) != 0)
		return (-1);

	if (znamelen > cbp->cb_max_namelen)
		cbp->cb_max_namelen  = znamelen;

	while ((nvp = nvlist_next_nvpair(nvl, nvp)) != NULL) {
		const char *tag = nvpair_name(nvp);
		size_t taglen = strnlen(tag, MAXNAMELEN);
		if (taglen > cbp->cb_max_taglen)
			cbp->cb_max_taglen  = taglen;
	}

	return (nvlist_add_nvlist(top_nvl, zname, nvl));
}

/*
 * zfs holds [-r] <snap> ...
 *
 *	-r	Recursively hold
 */
static int
zfs_do_holds(int argc, char **argv)
{
	int errors = 0;
	int c;
	int i;
	boolean_t scripted = B_FALSE;
	boolean_t recursive = B_FALSE;
	const char *opts = "rH";
	nvlist_t *nvl;

	int types = ZFS_TYPE_SNAPSHOT;
	holds_cbdata_t cb = { 0 };

	int limit = 0;
	int ret = 0;
	int flags = 0;

	/* check options */
	while ((c = getopt(argc, argv, opts)) != -1) {
		switch (c) {
		case 'r':
			recursive = B_TRUE;
			break;
		case 'H':
			scripted = B_TRUE;
			break;
		case '?':
			(void) fprintf(stderr, gettext("invalid option '%c'\n"),
			    optopt);
			usage(B_FALSE);
		}
	}

	if (recursive) {
		types |= ZFS_TYPE_FILESYSTEM | ZFS_TYPE_VOLUME;
		flags |= ZFS_ITER_RECURSE;
	}

	argc -= optind;
	argv += optind;

	/* check number of arguments */
	if (argc < 1)
		usage(B_FALSE);

	if (nvlist_alloc(&nvl, NV_UNIQUE_NAME, 0) != 0)
		nomem();

	for (i = 0; i < argc; ++i) {
		char *snapshot = argv[i];
		const char *delim;
		const char *snapname;

		delim = strchr(snapshot, '@');
		if (delim == NULL) {
			(void) fprintf(stderr,
			    gettext("'%s' is not a snapshot\n"), snapshot);
			++errors;
			continue;
		}
		snapname = delim + 1;
		if (recursive)
			snapshot[delim - snapshot] = '\0';

		cb.cb_recursive = recursive;
		cb.cb_snapname = snapname;
		cb.cb_nvlp = &nvl;

		/*
		 *  1. collect holds data, set format options
		 */
		ret = zfs_for_each(argc, argv, flags, types, NULL, NULL, limit,
		    holds_callback, &cb);
		if (ret != 0)
			++errors;
	}

	/*
	 *  2. print holds data
	 */
	print_holds(scripted, cb.cb_max_namelen, cb.cb_max_taglen, nvl);

	if (nvlist_empty(nvl))
		(void) printf(gettext("no datasets available\n"));

	nvlist_free(nvl);

	return (0 != errors);
}

#define	CHECK_SPINNER 30
#define	SPINNER_TIME 3		/* seconds */
#define	MOUNT_TIME 5		/* seconds */

static int
get_one_dataset(zfs_handle_t *zhp, void *data)
{
	static char *spin[] = { "-", "\\", "|", "/" };
	static int spinval = 0;
	static int spincheck = 0;
	static time_t last_spin_time = (time_t)0;
	get_all_cb_t *cbp = data;
	zfs_type_t type = zfs_get_type(zhp);

	if (cbp->cb_verbose) {
		if (--spincheck < 0) {
			time_t now = time(NULL);
			if (last_spin_time + SPINNER_TIME < now) {
				update_progress(spin[spinval++ % 4]);
				last_spin_time = now;
			}
			spincheck = CHECK_SPINNER;
		}
	}

	/*
	 * Interate over any nested datasets.
	 */
	if (zfs_iter_filesystems(zhp, get_one_dataset, data) != 0) {
		zfs_close(zhp);
		return (1);
	}

	/*
	 * Skip any datasets whose type does not match.
	 */
	if ((type & ZFS_TYPE_FILESYSTEM) == 0) {
		zfs_close(zhp);
		return (0);
	}
	libzfs_add_handle(cbp, zhp);
	assert(cbp->cb_used <= cbp->cb_alloc);

	return (0);
}

static void
get_all_datasets(zfs_handle_t ***dslist, size_t *count, boolean_t verbose)
{
	get_all_cb_t cb = { 0 };
	cb.cb_verbose = verbose;
	cb.cb_getone = get_one_dataset;

	if (verbose)
		set_progress_header(gettext("Reading ZFS config"));
	(void) zfs_iter_root(g_zfs, get_one_dataset, &cb);

	*dslist = cb.cb_handles;
	*count = cb.cb_used;

	if (verbose)
		finish_progress(gettext("done."));
}

/*ARGSUSED*/
static int
nop_callback(zfs_handle_t *zhp, void *data)
{
	return (0);
}

static int
get_some_datasets(zfs_handle_t ***dslist, size_t *count, boolean_t verbose,
    int argc, char **argv)
{
	char **dsnames;
	zfs_handle_t *zhp;
	int i;
	get_all_cb_t cb = { 0 };
	cb.cb_verbose = verbose;
	cb.cb_getone = get_one_dataset;

	/*
	 * First make sure the specified datasets are valid.
	 */
	if (zfs_for_each(argc, argv, 0, ZFS_TYPE_FILESYSTEM, NULL, NULL, 0,
	    nop_callback, NULL) != 0)
		return (1);

	/*
	 * Check for overlaps which could indicate a misunderstanding of the
	 * proper use of this option.
	 */
	dsnames = alloca(argc * sizeof (char *));
	for (i = 0; i < argc; i++) {
		dsnames[i] = argv[i];
	}
	qsort(dsnames, argc, sizeof (char *), str_cmp);

	for (i = 1; i < argc; i++) {
		if (strstr(dsnames[i], dsnames[i - 1]) == dsnames[i] &&
		    dsnames[i][strlen(dsnames[i - 1])] == '/') {
			(void) fprintf(stderr, gettext("overlapping "
			    "filesystems may not be specified\n"));
			return (1);
		}
	}

	if (verbose)
		set_progress_header(gettext("Reading ZFS config"));

	for (i = 0; i < argc; i++) {
		zhp = zfs_open(g_zfs, dsnames[i], ZFS_TYPE_FILESYSTEM);
		if (zhp == NULL || get_one_dataset(zhp, &cb) != 0)
			return (1);
	}

	*dslist = cb.cb_handles;
	*count = cb.cb_used;

	if (verbose)
		finish_progress(gettext("done."));

	return (0);
}

/*
 * Generic callback for sharing or mounting filesystems.  Because the code is so
 * similar, we have a common function with an extra parameter to determine which
 * mode we are using.
 */
#define	OP_SHARE	0x1
#define	OP_MOUNT	0x2

/*
 * Share or mount a dataset.
 */
static int
share_mount_one(zfs_handle_t *zhp, int op, int flags, char *protocol,
    boolean_t explicit, const char *options)
{
	char mountpoint[ZFS_MAXPROPLEN];
	char shareopts[ZFS_MAXPROPLEN];
	char smbshareopts[ZFS_MAXPROPLEN];
	const char *cmdname = op == OP_SHARE ? "share" : "mount";
	struct mnttab mnt;
	uint64_t zoned, canmount;
	boolean_t shared_nfs, shared_smb;

	assert(zfs_get_type(zhp) & ZFS_TYPE_FILESYSTEM);

	/*
	 * Check to make sure we can mount/share this dataset.  If we
	 * are in the global zone and the filesystem is exported to a
	 * local zone, or if we are in a local zone and the
	 * filesystem is not exported, then it is an error.
	 */
	zoned = zfs_prop_get_int(zhp, ZFS_PROP_ZONED);

	if (zoned && getzoneid() == GLOBAL_ZONEID) {
		if (!explicit)
			return (0);

		(void) fprintf(stderr, gettext("cannot %s '%s': "
		    "dataset is exported to a local zone\n"), cmdname,
		    zfs_get_name(zhp));
		return (1);

	} else if (!zoned && getzoneid() != GLOBAL_ZONEID) {
		if (!explicit)
			return (0);

		(void) fprintf(stderr, gettext("cannot %s '%s': "
		    "permission denied\n"), cmdname,
		    zfs_get_name(zhp));
		return (1);
	}

	/*
	 * Ignore any filesystems which don't apply to us. This
	 * includes those with a legacy mountpoint, or those with
	 * legacy share options.
	 */
	verify(zfs_prop_get(zhp, ZFS_PROP_MOUNTPOINT, mountpoint,
	    sizeof (mountpoint), NULL, NULL, 0, B_FALSE) == 0);
	verify(zfs_prop_get(zhp, ZFS_PROP_SHARENFS, shareopts,
	    sizeof (shareopts), NULL, NULL, 0, B_FALSE) == 0);
	verify(zfs_prop_get(zhp, ZFS_PROP_SHARESMB, smbshareopts,
	    sizeof (smbshareopts), NULL, NULL, 0, B_FALSE) == 0);

	if (op == OP_SHARE && strcmp(shareopts, "off") == 0 &&
	    strcmp(smbshareopts, "off") == 0) {
		if (!explicit)
			return (0);

		(void) fprintf(stderr, gettext("cannot share '%s': "
		    "legacy share\n"), zfs_get_name(zhp));
		(void) fprintf(stderr, gettext("use share(1M) to "
		    "share this filesystem, or set "
		    "sharenfs property on\n"));
		return (1);
	}

	/*
	 * We cannot share or mount legacy filesystems. If the
	 * shareopts is non-legacy but the mountpoint is legacy, we
	 * treat it as a legacy share.
	 */
	if (strcmp(mountpoint, "legacy") == 0) {
		if (!explicit)
			return (0);

		(void) fprintf(stderr, gettext("cannot %s '%s': "
		    "legacy mountpoint\n"), cmdname, zfs_get_name(zhp));
		(void) fprintf(stderr, gettext("use %s(1M) to "
		    "%s this filesystem\n"), cmdname, cmdname);
		return (1);
	}

	if (strcmp(mountpoint, "none") == 0) {
		if (!explicit)
			return (0);

		(void) fprintf(stderr, gettext("cannot %s '%s': no "
		    "mountpoint set\n"), cmdname, zfs_get_name(zhp));
		return (1);
	}

	/*
	 * canmount	explicit	outcome
	 * on		no		pass through
	 * on		yes		pass through
	 * off		no		return 0
	 * off		yes		display error, return 1
	 * noauto	no		return 0
	 * noauto	yes		pass through
	 */
	canmount = zfs_prop_get_int(zhp, ZFS_PROP_CANMOUNT);
	if (canmount == ZFS_CANMOUNT_OFF) {
		if (!explicit)
			return (0);

		(void) fprintf(stderr, gettext("cannot %s '%s': "
		    "'canmount' property is set to 'off'\n"), cmdname,
		    zfs_get_name(zhp));
		return (1);
	} else if (canmount == ZFS_CANMOUNT_NOAUTO && !explicit) {
		return (0);
	}

	/*
	 * At this point, we have verified that the mountpoint and/or
	 * shareopts are appropriate for auto management. If the
	 * filesystem is already mounted or shared, return (failing
	 * for explicit requests); otherwise mount or share the
	 * filesystem.
	 */
	switch (op) {
	case OP_SHARE:

		shared_nfs = zfs_is_shared_nfs(zhp, NULL);
		shared_smb = zfs_is_shared_smb(zhp, NULL);

		if (shared_nfs && shared_smb ||
		    (shared_nfs && strcmp(shareopts, "on") == 0 &&
		    strcmp(smbshareopts, "off") == 0) ||
		    (shared_smb && strcmp(smbshareopts, "on") == 0 &&
		    strcmp(shareopts, "off") == 0)) {
			if (!explicit)
				return (0);

			(void) fprintf(stderr, gettext("cannot share "
			    "'%s': filesystem already shared\n"),
			    zfs_get_name(zhp));
			return (1);
		}

		if (!zfs_is_mounted(zhp, NULL) &&
		    zfs_mount(zhp, NULL, 0) != 0)
			return (1);

		if (protocol == NULL) {
			if (zfs_shareall(zhp) != 0)
				return (1);
		} else if (strcmp(protocol, "nfs") == 0) {
			if (zfs_share_nfs(zhp))
				return (1);
		} else if (strcmp(protocol, "smb") == 0) {
			if (zfs_share_smb(zhp))
				return (1);
		} else {
			(void) fprintf(stderr, gettext("cannot share "
			    "'%s': invalid share type '%s' "
			    "specified\n"),
			    zfs_get_name(zhp), protocol);
			return (1);
		}

		break;

	case OP_MOUNT:
		if (options == NULL)
			mnt.mnt_mntopts = "";
		else
			mnt.mnt_mntopts = (char *)options;

		if (!hasmntopt(&mnt, MNTOPT_REMOUNT) &&
		    zfs_is_mounted(zhp, NULL)) {
			if (!explicit)
				return (0);

			(void) fprintf(stderr, gettext("cannot mount "
			    "'%s': filesystem already mounted\n"),
			    zfs_get_name(zhp));
			return (1);
		}

		if (zfs_mount(zhp, options, flags) != 0)
			return (1);
		break;
	}

	return (0);
}

/*
 * Reports progress in the form "(current/total)".  Not thread-safe.
 */
static void
report_mount_progress(int current, int total)
{
	static time_t last_progress_time = 0;
	time_t now = time(NULL);
	char info[32];

	/* report 1..n instead of 0..n-1 */
	++current;

	/* display header if we're here for the first time */
	if (current == 1) {
		set_progress_header(gettext("Mounting ZFS filesystems"));
	} else if (current != total && last_progress_time + MOUNT_TIME >= now) {
		/* too soon to report again */
		return;
	}

	last_progress_time = now;

	(void) sprintf(info, "(%d/%d)", current, total);

	if (current == total)
		finish_progress(info);
	else
		update_progress(info);
}

static void
append_options(char *mntopts, char *newopts)
{
	int len = strlen(mntopts);

	/* original length plus new string to append plus 1 for the comma */
	if (len + 1 + strlen(newopts) >= MNT_LINE_MAX) {
		(void) fprintf(stderr, gettext("the opts argument for "
		    "'%c' option is too long (more than %d chars)\n"),
		    "-o", MNT_LINE_MAX);
		usage(B_FALSE);
	}

	if (*mntopts)
		mntopts[len++] = ',';

	(void) strcpy(&mntopts[len], newopts);
}

static int
share_mount(int op, int argc, char **argv)
{
	boolean_t do_all = B_FALSE;
	boolean_t recursive = B_FALSE;
	boolean_t verbose = B_FALSE;
	int c, ret = 0;
	char *options = NULL;
	int flags = 0;

	/* check options */
	while ((c = getopt(argc, argv, op == OP_MOUNT ? ":ao:Orv" : "a"))
	    != -1) {
		switch (c) {
		case 'a':
			do_all = B_TRUE;
			break;
		case 'r':
			recursive = B_TRUE;
			break;
		case 'v':
			verbose = B_TRUE;
			break;
		case 'o':
			if (*optarg == '\0') {
				(void) fprintf(stderr, gettext("empty mount "
				    "options (-o) specified\n"));
				usage(B_FALSE);
			}

			if (options == NULL)
				options = safe_malloc(MNT_LINE_MAX + 1);

			/* option validation is done later */
			append_options(options, optarg);
			break;

		case 'O':
			flags |= MS_OVERLAY;
			break;
		case ':':
			(void) fprintf(stderr, gettext("missing argument for "
			    "'%c' option\n"), optopt);
			usage(B_FALSE);
			break;
		case '?':
			(void) fprintf(stderr, gettext("invalid option '%c'\n"),
			    optopt);
			usage(B_FALSE);
		}
	}

	argc -= optind;
	argv += optind;

	/* -a and -r may not both be specified */
	if (do_all && recursive)
		usage(B_FALSE);

	/* check number of arguments */
	if (do_all || recursive) {
		zfs_handle_t **dslist = NULL;
		size_t i, count = 0;
		char *protocol = NULL;

		if (op == OP_SHARE && argc > 0) {
			if (strcmp(argv[0], "nfs") != 0 &&
			    strcmp(argv[0], "smb") != 0) {
				(void) fprintf(stderr, gettext("share type "
				    "must be 'nfs' or 'smb'\n"));
				usage(B_FALSE);
			}
			protocol = argv[0];
			argc--;
			argv++;
		}

		start_progress_timer();

		if (do_all) {
			if (argc != 0) {
				(void) fprintf(stderr,
				    gettext("too many arguments\n"));
				usage(B_FALSE);
			}
			get_all_datasets(&dslist, &count, verbose);
		} else {
			if (argc == 0) {
				(void) fprintf(stderr,
				    gettext("no filesystems specified\n"));
				usage(B_FALSE);
			}
			if (get_some_datasets(&dslist, &count, verbose, argc,
			    argv) != 0) {
				return (1);
			}
		}

		if (count == 0)
			return (0);

		qsort(dslist, count, sizeof (dslist[0]), libzfs_dataset_cmp);

		for (i = 0; i < count; i++) {
			if (verbose)
				report_mount_progress(i, count);

			if (share_mount_one(dslist[i], op, flags, protocol,
			    B_FALSE, options) != 0)
				ret = 1;
			zfs_close(dslist[i]);
		}

		free(dslist);
	} else if (argc == 0) {
		struct mnttab entry;

		if ((op == OP_SHARE) || (options != NULL)) {
			(void) fprintf(stderr, gettext("missing filesystem "
			    "argument (specify -a for all)\n"));
			usage(B_FALSE);
		}

		/*
		 * When mount is given no arguments, go through /etc/mnttab and
		 * display any active ZFS mounts.  We hide any snapshots, since
		 * they are controlled automatically.
		 */
		rewind(mnttab_file);
		while (getmntent(mnttab_file, &entry) == 0) {
			if (strcmp(entry.mnt_fstype, MNTTYPE_ZFS) != 0 ||
			    strchr(entry.mnt_special, '@') != NULL)
				continue;

			(void) printf("%-30s  %s\n", entry.mnt_special,
			    entry.mnt_mountp);
		}

	} else {
		zfs_handle_t *zhp;
		int i;

		for (i = 0; i < argc; i++) {
			if ((zhp = zfs_open(g_zfs, argv[i],
			    ZFS_TYPE_FILESYSTEM)) == NULL) {
				ret |= 1;
			} else {
				ret |= share_mount_one(zhp, op, flags, NULL,
				    B_TRUE, options);
				zfs_close(zhp);
			}
		}
	}

	return (ret);
}

/*
 * zfs mount -a [nfs]
 * zfs mount filesystem
 *
 * Mount all filesystems, or mount the given filesystem.
 */
static int
zfs_do_mount(int argc, char **argv)
{
	return (share_mount(OP_MOUNT, argc, argv));
}

/*
 * zfs share -a [nfs | smb]
 * zfs share filesystem
 *
 * Share all filesystems, or share the given filesystem.
 */
static int
zfs_do_share(int argc, char **argv)
{
	return (share_mount(OP_SHARE, argc, argv));
}

typedef struct unshare_unmount_node {
	zfs_handle_t	*un_zhp;
	char		*un_mountp;
	uu_avl_node_t	un_avlnode;
} unshare_unmount_node_t;

/* ARGSUSED */
static int
unshare_unmount_compare(const void *larg, const void *rarg, void *unused)
{
	const unshare_unmount_node_t *l = larg;
	const unshare_unmount_node_t *r = rarg;

	return (strcmp(l->un_mountp, r->un_mountp));
}

/*
 * Convenience routine used by zfs_do_umount() and manual_unmount().  Given an
 * absolute path, find the entry /etc/mnttab, verify that its a ZFS filesystem,
 * and unmount it appropriately.
 */
static int
unshare_unmount_path(int op, char *path, int flags, boolean_t is_manual)
{
	zfs_handle_t *zhp;
	int ret = 0;
	struct stat64 statbuf;
	struct extmnttab entry;
	const char *cmdname = (op == OP_SHARE) ? "unshare" : "unmount";
	ino_t path_inode;

	/*
	 * Search for the path in /etc/mnttab.  Rather than looking for the
	 * specific path, which can be fooled by non-standard paths (i.e. ".."
	 * or "//"), we stat() the path and search for the corresponding
	 * (major,minor) device pair.
	 */
	if (stat64(path, &statbuf) != 0) {
		(void) fprintf(stderr, gettext("cannot %s '%s': %s\n"),
		    cmdname, path, strerror(errno));
		return (1);
	}
	path_inode = statbuf.st_ino;

	/*
	 * Search for the given (major,minor) pair in the mount table.
	 */
	rewind(mnttab_file);
	while ((ret = getextmntent(mnttab_file, &entry, 0)) == 0) {
		if (entry.mnt_major == major(statbuf.st_dev) &&
		    entry.mnt_minor == minor(statbuf.st_dev))
			break;
	}
	if (ret != 0) {
		if (op == OP_SHARE) {
			(void) fprintf(stderr, gettext("cannot %s '%s': not "
			    "currently mounted\n"), cmdname, path);
			return (1);
		}
		(void) fprintf(stderr, gettext("warning: %s not in mnttab\n"),
		    path);
		if ((ret = umount2(path, flags)) != 0)
			(void) fprintf(stderr, gettext("%s: %s\n"), path,
			    strerror(errno));
		return (ret != 0);
	}

	if (strcmp(entry.mnt_fstype, MNTTYPE_ZFS) != 0) {
		(void) fprintf(stderr, gettext("cannot %s '%s': not a ZFS "
		    "filesystem\n"), cmdname, path);
		return (1);
	}

	if ((zhp = zfs_open(g_zfs, entry.mnt_special,
	    ZFS_TYPE_FILESYSTEM)) == NULL)
		return (1);

	ret = 1;
	if (stat64(entry.mnt_mountp, &statbuf) != 0) {
		(void) fprintf(stderr, gettext("cannot %s '%s': %s\n"),
		    cmdname, path, strerror(errno));
		goto out;
	} else if (statbuf.st_ino != path_inode) {
		(void) fprintf(stderr, gettext("cannot "
		    "%s '%s': not a mountpoint\n"), cmdname, path);
		goto out;
	}

	if (op == OP_SHARE) {
		char nfs_mnt_prop[ZFS_MAXPROPLEN];
		char smbshare_prop[ZFS_MAXPROPLEN];

		verify(zfs_prop_get(zhp, ZFS_PROP_SHARENFS, nfs_mnt_prop,
		    sizeof (nfs_mnt_prop), NULL, NULL, 0, B_FALSE) == 0);
		verify(zfs_prop_get(zhp, ZFS_PROP_SHARESMB, smbshare_prop,
		    sizeof (smbshare_prop), NULL, NULL, 0, B_FALSE) == 0);

		if (strcmp(nfs_mnt_prop, "off") == 0 &&
		    strcmp(smbshare_prop, "off") == 0) {
			(void) fprintf(stderr, gettext("cannot unshare "
			    "'%s': legacy share\n"), path);
			(void) fprintf(stderr, gettext("use "
			    "unshare(1M) to unshare this filesystem\n"));
		} else if (!zfs_is_shared(zhp)) {
			(void) fprintf(stderr, gettext("cannot unshare '%s': "
			    "not currently shared\n"), path);
		} else {
			ret = zfs_unshareall_bypath(zhp, path);
		}
	} else {
		char mtpt_prop[ZFS_MAXPROPLEN];

		verify(zfs_prop_get(zhp, ZFS_PROP_MOUNTPOINT, mtpt_prop,
		    sizeof (mtpt_prop), NULL, NULL, 0, B_FALSE) == 0);

		if (is_manual) {
			ret = zfs_unmount(zhp, NULL, flags);
		} else if (strcmp(mtpt_prop, "legacy") == 0) {
			(void) fprintf(stderr, gettext("cannot unmount "
			    "'%s': legacy mountpoint\n"),
			    zfs_get_name(zhp));
			(void) fprintf(stderr, gettext("use umount(1M) "
			    "to unmount this filesystem\n"));
		} else {
			ret = zfs_unmountall(zhp, flags);
		}
	}

out:
	zfs_close(zhp);

	return (ret != 0);
}

/*
 * Generic callback for unsharing or unmounting a filesystem.
 */
static int
unshare_unmount(int op, int argc, char **argv)
{
	int do_all = 0;
	int flags = 0;
	int ret = 0;
	int c;
	zfs_handle_t *zhp;
	char nfs_mnt_prop[ZFS_MAXPROPLEN];
	char sharesmb[ZFS_MAXPROPLEN];

	/* check options */
	while ((c = getopt(argc, argv, op == OP_SHARE ? "a" : "af")) != -1) {
		switch (c) {
		case 'a':
			do_all = 1;
			break;
		case 'f':
			flags = MS_FORCE;
			break;
		case '?':
			(void) fprintf(stderr, gettext("invalid option '%c'\n"),
			    optopt);
			usage(B_FALSE);
		}
	}

	argc -= optind;
	argv += optind;

	if (do_all) {
		/*
		 * We could make use of zfs_for_each() to walk all datasets in
		 * the system, but this would be very inefficient, especially
		 * since we would have to linearly search /etc/mnttab for each
		 * one.  Instead, do one pass through /etc/mnttab looking for
		 * zfs entries and call zfs_unmount() for each one.
		 *
		 * Things get a little tricky if the administrator has created
		 * mountpoints beneath other ZFS filesystems.  In this case, we
		 * have to unmount the deepest filesystems first.  To accomplish
		 * this, we place all the mountpoints in an AVL tree sorted by
		 * the special type (dataset name), and walk the result in
		 * reverse to make sure to get any snapshots first.
		 */
		struct mnttab entry;
		uu_avl_pool_t *pool;
		uu_avl_t *tree;
		unshare_unmount_node_t *node;
		uu_avl_index_t idx;
		uu_avl_walk_t *walk;

		if (argc != 0) {
			(void) fprintf(stderr, gettext("too many arguments\n"));
			usage(B_FALSE);
		}

		if (((pool = uu_avl_pool_create("unmount_pool",
		    sizeof (unshare_unmount_node_t),
		    offsetof(unshare_unmount_node_t, un_avlnode),
		    unshare_unmount_compare, UU_DEFAULT)) == NULL) ||
		    ((tree = uu_avl_create(pool, NULL, UU_DEFAULT)) == NULL))
			nomem();

		rewind(mnttab_file);
		while (getmntent(mnttab_file, &entry) == 0) {

			/* ignore non-ZFS entries */
			if (strcmp(entry.mnt_fstype, MNTTYPE_ZFS) != 0)
				continue;

			/* ignore snapshots */
			if (strchr(entry.mnt_special, '@') != NULL)
				continue;

			if ((zhp = zfs_open(g_zfs, entry.mnt_special,
			    ZFS_TYPE_FILESYSTEM)) == NULL) {
				ret = 1;
				continue;
			}

			switch (op) {
			case OP_SHARE:
				verify(zfs_prop_get(zhp, ZFS_PROP_SHARENFS,
				    nfs_mnt_prop,
				    sizeof (nfs_mnt_prop),
				    NULL, NULL, 0, B_FALSE) == 0);
				if (strcmp(nfs_mnt_prop, "off") != 0)
					break;
				verify(zfs_prop_get(zhp, ZFS_PROP_SHARESMB,
				    nfs_mnt_prop,
				    sizeof (nfs_mnt_prop),
				    NULL, NULL, 0, B_FALSE) == 0);
				if (strcmp(nfs_mnt_prop, "off") == 0)
					continue;
				break;
			case OP_MOUNT:
				/* Ignore legacy mounts */
				verify(zfs_prop_get(zhp, ZFS_PROP_MOUNTPOINT,
				    nfs_mnt_prop,
				    sizeof (nfs_mnt_prop),
				    NULL, NULL, 0, B_FALSE) == 0);
				if (strcmp(nfs_mnt_prop, "legacy") == 0)
					continue;
				/* Ignore canmount=noauto mounts */
				if (zfs_prop_get_int(zhp, ZFS_PROP_CANMOUNT) ==
				    ZFS_CANMOUNT_NOAUTO)
					continue;
			default:
				break;
			}

			node = safe_malloc(sizeof (unshare_unmount_node_t));
			node->un_zhp = zhp;
			node->un_mountp = safe_strdup(entry.mnt_mountp);

			uu_avl_node_init(node, &node->un_avlnode, pool);

			if (uu_avl_find(tree, node, NULL, &idx) == NULL) {
				uu_avl_insert(tree, node, idx);
			} else {
				zfs_close(node->un_zhp);
				free(node->un_mountp);
				free(node);
			}
		}

		/*
		 * Walk the AVL tree in reverse, unmounting each filesystem and
		 * removing it from the AVL tree in the process.
		 */
		if ((walk = uu_avl_walk_start(tree,
		    UU_WALK_REVERSE | UU_WALK_ROBUST)) == NULL)
			nomem();

		while ((node = uu_avl_walk_next(walk)) != NULL) {
			uu_avl_remove(tree, node);

			switch (op) {
			case OP_SHARE:
				if (zfs_unshareall_bypath(node->un_zhp,
				    node->un_mountp) != 0)
					ret = 1;
				break;

			case OP_MOUNT:
				if (zfs_unmount(node->un_zhp,
				    node->un_mountp, flags) != 0)
					ret = 1;
				break;
			}

			zfs_close(node->un_zhp);
			free(node->un_mountp);
			free(node);
		}

		uu_avl_walk_end(walk);
		uu_avl_destroy(tree);
		uu_avl_pool_destroy(pool);

	} else {
		if (argc != 1) {
			if (argc == 0)
				(void) fprintf(stderr,
				    gettext("missing filesystem argument\n"));
			else
				(void) fprintf(stderr,
				    gettext("too many arguments\n"));
			usage(B_FALSE);
		}

		/*
		 * We have an argument, but it may be a full path or a ZFS
		 * filesystem.  Pass full paths off to unmount_path() (shared by
		 * manual_unmount), otherwise open the filesystem and pass to
		 * zfs_unmount().
		 */
		if (argv[0][0] == '/')
			return (unshare_unmount_path(op, argv[0],
			    flags, B_FALSE));

		if ((zhp = zfs_open(g_zfs, argv[0],
		    ZFS_TYPE_FILESYSTEM)) == NULL)
			return (1);

		verify(zfs_prop_get(zhp, op == OP_SHARE ?
		    ZFS_PROP_SHARENFS : ZFS_PROP_MOUNTPOINT,
		    nfs_mnt_prop, sizeof (nfs_mnt_prop), NULL,
		    NULL, 0, B_FALSE) == 0);

		switch (op) {
		case OP_SHARE:
			verify(zfs_prop_get(zhp, ZFS_PROP_SHARENFS,
			    nfs_mnt_prop,
			    sizeof (nfs_mnt_prop),
			    NULL, NULL, 0, B_FALSE) == 0);
			verify(zfs_prop_get(zhp, ZFS_PROP_SHARESMB,
			    sharesmb, sizeof (sharesmb), NULL, NULL,
			    0, B_FALSE) == 0);

			if (strcmp(nfs_mnt_prop, "off") == 0 &&
			    strcmp(sharesmb, "off") == 0) {
				(void) fprintf(stderr, gettext("cannot "
				    "unshare '%s': legacy share\n"),
				    zfs_get_name(zhp));
				(void) fprintf(stderr, gettext("use "
				    "unshare(1M) to unshare this "
				    "filesystem\n"));
				ret = 1;
			} else if (!zfs_is_shared(zhp)) {
				(void) fprintf(stderr, gettext("cannot "
				    "unshare '%s': not currently "
				    "shared\n"), zfs_get_name(zhp));
				ret = 1;
			} else if (zfs_unshareall(zhp) != 0) {
				ret = 1;
			}
			break;

		case OP_MOUNT:
			if (strcmp(nfs_mnt_prop, "legacy") == 0) {
				(void) fprintf(stderr, gettext("cannot "
				    "unmount '%s': legacy "
				    "mountpoint\n"), zfs_get_name(zhp));
				(void) fprintf(stderr, gettext("use "
				    "umount(1M) to unmount this "
				    "filesystem\n"));
				ret = 1;
			} else if (!zfs_is_mounted(zhp, NULL)) {
				(void) fprintf(stderr, gettext("cannot "
				    "unmount '%s': not currently "
				    "mounted\n"),
				    zfs_get_name(zhp));
				ret = 1;
			} else if (zfs_unmountall(zhp, flags) != 0) {
				ret = 1;
			}
			break;
		}

		zfs_close(zhp);
	}

	return (ret);
}

/*
 * zfs unmount -a
 * zfs unmount filesystem
 *
 * Unmount all filesystems, or a specific ZFS filesystem.
 */
static int
zfs_do_unmount(int argc, char **argv)
{
	return (unshare_unmount(OP_MOUNT, argc, argv));
}

/*
 * zfs unshare -a
 * zfs unshare filesystem
 *
 * Unshare all filesystems, or a specific ZFS filesystem.
 */
static int
zfs_do_unshare(int argc, char **argv)
{
	return (unshare_unmount(OP_SHARE, argc, argv));
}

/*
 * Called when invoked as /etc/fs/zfs/mount.  Do the mount if the mountpoint is
 * 'legacy'.  Otherwise, complain that use should be using 'zfs mount'.
 */
static int
manual_mount(int argc, char **argv)
{
	zfs_handle_t *zhp;
	char mountpoint[ZFS_MAXPROPLEN];
	char mntopts[MNT_LINE_MAX] = { '\0' };
	int ret = 0;
	int c;
	int flags = 0;
	char *dataset, *path;
	boolean_t ignoremp = B_FALSE;

	/* check options */
	while ((c = getopt(argc, argv, ":mo:O")) != -1) {
		switch (c) {
		case 'o':
			if (strcmp(optarg, "ignoremountpoint") == 0) {
				ignoremp = B_TRUE;
			} else {
				(void) strlcpy(mntopts, optarg,
				    sizeof (mntopts));
			}
			break;
		case 'O':
			flags |= MS_OVERLAY;
			break;
		case 'm':
			flags |= MS_NOMNTTAB;
			break;
		case ':':
			(void) fprintf(stderr, gettext("missing argument for "
			    "'%c' option\n"), optopt);
			usage(B_FALSE);
			break;
		case '?':
			(void) fprintf(stderr, gettext("invalid option '%c'\n"),
			    optopt);
			(void) fprintf(stderr, gettext("usage: mount [-o opts] "
			    "<path>\n"));
			return (2);
		}
	}

	argc -= optind;
	argv += optind;

	/* check that we only have two arguments */
	if (argc != 2) {
		if (argc == 0)
			(void) fprintf(stderr, gettext("missing dataset "
			    "argument\n"));
		else if (argc == 1)
			(void) fprintf(stderr,
			    gettext("missing mountpoint argument\n"));
		else
			(void) fprintf(stderr, gettext("too many arguments\n"));
		(void) fprintf(stderr, "usage: mount <dataset> <mountpoint>\n");
		return (2);
	}

	dataset = argv[0];
	path = argv[1];

	/* try to open the dataset */
	if ((zhp = zfs_open(g_zfs, dataset, ZFS_TYPE_FILESYSTEM)) == NULL)
		return (1);

	(void) zfs_prop_get(zhp, ZFS_PROP_MOUNTPOINT, mountpoint,
	    sizeof (mountpoint), NULL, NULL, 0, B_FALSE);

	/*
	 * Unless we're explicitly forced by the user, check for legacy
	 * mountpoint and complain appropriately.
	 */
	ret = 0;
	if (ignoremp || strcmp(mountpoint, ZFS_MOUNTPOINT_LEGACY) == 0) {
		if (mount(dataset, path, MS_OPTIONSTR | flags, MNTTYPE_ZFS,
		    NULL, 0, mntopts, sizeof (mntopts)) != 0) {
			(void) fprintf(stderr, gettext("mount failed: %s\n"),
			    strerror(errno));
			ret = 1;
		}
	} else {
		(void) fprintf(stderr, gettext("filesystem '%s' cannot be "
		    "mounted using 'mount -F zfs'\n"), dataset);
		(void) fprintf(stderr, gettext("Use 'zfs set mountpoint=%s' "
		    "instead.\n"), path);
		(void) fprintf(stderr, gettext("If you must use 'mount -F zfs' "
		    "or /etc/vfstab, use 'zfs set mountpoint=legacy'\n"));
		(void) fprintf(stderr, gettext("or specify '-o "
		    "ignoremountpoint'.\n"));
		(void) fprintf(stderr, gettext("See zfs(1M) for more "
		    "information.\n"));
		ret = 1;
	}

	return (ret);
}

/*
 * Called when invoked as /etc/fs/zfs/umount.  Unlike a manual mount, we allow
 * unmounts of non-legacy filesystems, as this is the dominant administrative
 * interface.
 */
static int
manual_unmount(int argc, char **argv)
{
	int flags = 0;
	int c;

	/* check options */
	while ((c = getopt(argc, argv, "f")) != -1) {
		switch (c) {
		case 'f':
			flags = MS_FORCE;
			break;
		case '?':
			(void) fprintf(stderr, gettext("invalid option '%c'\n"),
			    optopt);
			(void) fprintf(stderr, gettext("usage: unmount [-f] "
			    "<path>\n"));
			return (2);
		}
	}

	argc -= optind;
	argv += optind;

	/* check arguments */
	if (argc != 1) {
		if (argc == 0)
			(void) fprintf(stderr, gettext("missing path "
			    "argument\n"));
		else
			(void) fprintf(stderr, gettext("too many arguments\n"));
		(void) fprintf(stderr, gettext("usage: unmount [-f] <path>\n"));
		return (2);
	}

	return (unshare_unmount_path(OP_MOUNT, argv[0], flags, B_TRUE));
}

static int
find_command_idx(char *command, int *idx)
{
	int i;

	for (i = 0; i < NCOMMAND; i++) {
		if (command_table[i].name == NULL)
			continue;

		if (strcmp(command, command_table[i].name) == 0) {
			*idx = i;
			return (0);
		}
	}
	return (1);
}

static int
zfs_do_diff(int argc, char **argv)
{
	zfs_handle_t *zhp;
	int flags = 0;
	char *tosnap = NULL;
	char *fromsnap = NULL;
	char *atp, *copy;
	int err = 0;
	int c;

	while ((c = getopt(argc, argv, "FHt")) != -1) {
		switch (c) {
		case 'F':
			flags |= ZFS_DIFF_CLASSIFY;
			break;
		case 'H':
			flags |= ZFS_DIFF_PARSEABLE;
			break;
		case 't':
			flags |= ZFS_DIFF_TIMESTAMP;
			break;
		default:
			(void) fprintf(stderr,
			    gettext("invalid option '%c'\n"), optopt);
			usage(B_FALSE);
		}
	}

	argc -= optind;
	argv += optind;

	if (argc < 1) {
		(void) fprintf(stderr,
		gettext("must provide at least one snapshot name\n"));
		usage(B_FALSE);
	}

	if (argc > 2) {
		(void) fprintf(stderr, gettext("too many arguments\n"));
		usage(B_FALSE);
	}

	fromsnap = argv[0];
	tosnap = (argc == 2) ? argv[1] : NULL;

	copy = NULL;
	if (*fromsnap != '@')
		copy = strdup(fromsnap);
	else if (tosnap)
		copy = strdup(tosnap);
	if (copy == NULL)
		usage(B_FALSE);

	if (atp = strchr(copy, '@'))
		*atp = '\0';

	if ((zhp = zfs_open(g_zfs, copy, ZFS_TYPE_FILESYSTEM)) == NULL)
		return (1);

	free(copy);

	/*
	 * Ignore SIGPIPE so that the library can give us
	 * information on any failure
	 */
	(void) sigignore(SIGPIPE);

	err = zfs_show_diffs(zhp, STDOUT_FILENO, fromsnap, tosnap, flags);

	zfs_close(zhp);

	return (err != 0);
}

int
main(int argc, char **argv)
{
	int ret = 0;
	int i;
	char *progname;
	char *cmdname;

	(void) setlocale(LC_ALL, "");
	(void) textdomain(TEXT_DOMAIN);

	opterr = 0;

	if ((g_zfs = libzfs_init()) == NULL) {
		(void) fprintf(stderr, gettext("internal error: failed to "
		    "initialize ZFS library\n"));
		return (1);
	}

	zfs_save_arguments(argc, argv, history_str, sizeof (history_str));

	libzfs_print_on_error(g_zfs, B_TRUE);

	if ((mnttab_file = fopen(MNTTAB, "r")) == NULL) {
		(void) fprintf(stderr, gettext("internal error: unable to "
		    "open %s\n"), MNTTAB);
		return (1);
	}

	/*
	 * This command also doubles as the /etc/fs mount and unmount program.
	 * Determine if we should take this behavior based on argv[0].
	 */
	progname = basename(argv[0]);
	if (strcmp(progname, "mount") == 0) {
		ret = manual_mount(argc, argv);
	} else if (strcmp(progname, "umount") == 0) {
		ret = manual_unmount(argc, argv);
	} else {
		/*
		 * Make sure the user has specified some command.
		 */
		if (argc < 2) {
			(void) fprintf(stderr, gettext("missing command\n"));
			usage(B_FALSE);
		}

		cmdname = argv[1];

		/*
		 * The 'umount' command is an alias for 'unmount'
		 */
		if (strcmp(cmdname, "umount") == 0)
			cmdname = "unmount";

		/*
		 * The 'recv' command is an alias for 'receive'
		 */
		if (strcmp(cmdname, "recv") == 0)
			cmdname = "receive";

		/*
		 * Special case '-?'
		 */
		if (strcmp(cmdname, "-?") == 0)
			usage(B_TRUE);

		/*
		 * Run the appropriate command.
		 */
		libzfs_mnttab_cache(g_zfs, B_TRUE);
		if (find_command_idx(cmdname, &i) == 0) {
			current_command = &command_table[i];
			ret = command_table[i].func(argc - 1, argv + 1);
		} else if (strchr(cmdname, '=') != NULL) {
			verify(find_command_idx("set", &i) == 0);
			current_command = &command_table[i];
			ret = command_table[i].func(argc, argv);
		} else {
			(void) fprintf(stderr, gettext("unrecognized "
			    "command '%s'\n"), cmdname);
			usage(B_FALSE);
		}
		libzfs_mnttab_cache(g_zfs, B_FALSE);
	}

	(void) fclose(mnttab_file);

	if (ret == 0 && log_history)
		(void) zpool_log_history(g_zfs, history_str);

	libzfs_fini(g_zfs);

	/*
	 * The 'ZFS_ABORT' environment variable causes us to dump core on exit
	 * for the purposes of running ::findleaks.
	 */
	if (getenv("ZFS_ABORT") != NULL) {
		(void) printf("dumping core by request\n");
		abort();
	}

	return (ret);
}<|MERGE_RESOLUTION|>--- conflicted
+++ resolved
@@ -1023,13 +1023,8 @@
 			free(cb->cb_prevsnap);
 		/* this snap continues the current range */
 		cb->cb_prevsnap = strdup(name);
-<<<<<<< HEAD
-		assert(cb->cb_firstsnap != NULL);
-		assert(cb->cb_prevsnap != NULL);
-=======
 		if (cb->cb_firstsnap == NULL || cb->cb_prevsnap == NULL)
 			nomem();
->>>>>>> 21b27315
 		if (cb->cb_verbose) {
 			if (cb->cb_parsable) {
 				(void) printf("destroy\t%s\n", name);
@@ -3459,16 +3454,10 @@
 	snap_cbdata_t *sd = arg;
 	char *name;
 	int rv = 0;
-<<<<<<< HEAD
-
-	(void) asprintf(&name, "%s@%s", zfs_get_name(zhp), sd->sd_snapname);
-	if (name == NULL)
-=======
 	int error;
 
 	error = asprintf(&name, "%s@%s", zfs_get_name(zhp), sd->sd_snapname);
 	if (error == -1)
->>>>>>> 21b27315
 		nomem();
 	fnvlist_add_boolean(sd->sd_nvl, name);
 	free(name);
