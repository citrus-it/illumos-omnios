/*
 * CDDL HEADER START
 *
 * The contents of this file are subject to the terms of the
 * Common Development and Distribution License (the "License").
 * You may not use this file except in compliance with the License.
 *
 * You can obtain a copy of the license at usr/src/OPENSOLARIS.LICENSE
 * or http://www.opensolaris.org/os/licensing.
 * See the License for the specific language governing permissions
 * and limitations under the License.
 *
 * When distributing Covered Code, include this CDDL HEADER in each
 * file and include the License file at usr/src/OPENSOLARIS.LICENSE.
 * If applicable, add the following below this CDDL HEADER, with the
 * fields enclosed by brackets "[]" replaced with your own identifying
 * information: Portions Copyright [yyyy] [name of copyright owner]
 *
 * CDDL HEADER END
 */

/*
 * Copyright (c) 2005, 2010, Oracle and/or its affiliates. All rights reserved.
 * Copyright (c) 2011, 2014 by Delphix. All rights reserved.
 * Copyright 2012 Milan Jurik. All rights reserved.
 * Copyright (c) 2012, Joyent, Inc. All rights reserved.
 * Copyright (c) 2013 Steven Hartland.  All rights reserved.
 * Copyright 2013 Nexenta Systems, Inc.  All rights reserved.
 */

#include <assert.h>
#include <ctype.h>
#include <errno.h>
#include <libgen.h>
#include <libintl.h>
#include <libuutil.h>
#include <libnvpair.h>
#include <locale.h>
#include <stddef.h>
#include <stdio.h>
#include <stdlib.h>
#include <strings.h>
#include <unistd.h>
#include <fcntl.h>
#include <zone.h>
#include <grp.h>
#include <pwd.h>
#include <signal.h>
#include <sys/list.h>
#include <sys/filio.h>
#include <sys/mkdev.h>
#include <sys/mntent.h>
#include <sys/mnttab.h>
#include <sys/mount.h>
#include <sys/stat.h>
#include <sys/fs/zfs.h>
#include <sys/types.h>
#include <time.h>

#include <libzfs.h>
#include <libzfs_core.h>
#include <zfs_prop.h>
#include <zfs_deleg.h>
#include <libuutil.h>
#include <aclutils.h>
#include <directory.h>

#include "zfs_iter.h"
#include "zfs_util.h"
#include "zfs_comutil.h"

libzfs_handle_t *g_zfs;

static FILE *mnttab_file;
static char history_str[HIS_MAX_RECORD_LEN];
static boolean_t log_history = B_TRUE;

static int zfs_do_clone(int argc, char **argv);
static int zfs_do_create(int argc, char **argv);
static int zfs_do_destroy(int argc, char **argv);
static int zfs_do_get(int argc, char **argv);
static int zfs_do_inherit(int argc, char **argv);
static int zfs_do_list(int argc, char **argv);
static int zfs_do_mount(int argc, char **argv);
static int zfs_do_rename(int argc, char **argv);
static int zfs_do_rollback(int argc, char **argv);
static int zfs_do_set(int argc, char **argv);
static int zfs_do_upgrade(int argc, char **argv);
static int zfs_do_snapshot(int argc, char **argv);
static int zfs_do_unmount(int argc, char **argv);
static int zfs_do_share(int argc, char **argv);
static int zfs_do_unshare(int argc, char **argv);
static int zfs_do_send(int argc, char **argv);
static int zfs_do_receive(int argc, char **argv);
static int zfs_do_promote(int argc, char **argv);
static int zfs_do_userspace(int argc, char **argv);
static int zfs_do_allow(int argc, char **argv);
static int zfs_do_unallow(int argc, char **argv);
static int zfs_do_hold(int argc, char **argv);
static int zfs_do_holds(int argc, char **argv);
static int zfs_do_release(int argc, char **argv);
static int zfs_do_diff(int argc, char **argv);
static int zfs_do_mooch(int argc, char **argv);
static int zfs_do_bookmark(int argc, char **argv);

/*
 * Enable a reasonable set of defaults for libumem debugging on DEBUG builds.
 */

#ifdef DEBUG
const char *
_umem_debug_init(void)
{
	return ("default,verbose"); /* $UMEM_DEBUG setting */
}

const char *
_umem_logging_init(void)
{
	return ("fail,contents"); /* $UMEM_LOGGING setting */
}
#endif

typedef enum {
	HELP_CLONE,
	HELP_CREATE,
	HELP_DESTROY,
	HELP_GET,
	HELP_INHERIT,
	HELP_UPGRADE,
	HELP_LIST,
	HELP_MOUNT,
	HELP_PROMOTE,
	HELP_RECEIVE,
	HELP_RENAME,
	HELP_ROLLBACK,
	HELP_SEND,
	HELP_SET,
	HELP_SHARE,
	HELP_SNAPSHOT,
	HELP_UNMOUNT,
	HELP_UNSHARE,
	HELP_ALLOW,
	HELP_UNALLOW,
	HELP_USERSPACE,
	HELP_GROUPSPACE,
	HELP_HOLD,
	HELP_HOLDS,
	HELP_RELEASE,
	HELP_DIFF,
	HELP_MOOCH,
	HELP_BOOKMARK,
} zfs_help_t;

typedef struct zfs_command {
	const char	*name;
	int		(*func)(int argc, char **argv);
	zfs_help_t	usage;
} zfs_command_t;

/*
 * Master command table.  Each ZFS command has a name, associated function, and
 * usage message.  The usage messages need to be internationalized, so we have
 * to have a function to return the usage message based on a command index.
 *
 * These commands are organized according to how they are displayed in the usage
 * message.  An empty command (one with a NULL name) indicates an empty line in
 * the generic usage message.
 */
static zfs_command_t command_table[] = {
	{ "create",	zfs_do_create,		HELP_CREATE		},
	{ "destroy",	zfs_do_destroy,		HELP_DESTROY		},
	{ NULL },
	{ "snapshot",	zfs_do_snapshot,	HELP_SNAPSHOT		},
	{ "rollback",	zfs_do_rollback,	HELP_ROLLBACK		},
	{ "clone",	zfs_do_clone,		HELP_CLONE		},
	{ "promote",	zfs_do_promote,		HELP_PROMOTE		},
	{ "rename",	zfs_do_rename,		HELP_RENAME		},
	{ "bookmark",	zfs_do_bookmark,	HELP_BOOKMARK		},
	{ NULL },
	{ "list",	zfs_do_list,		HELP_LIST		},
	{ NULL },
	{ "set",	zfs_do_set,		HELP_SET		},
	{ "get",	zfs_do_get,		HELP_GET		},
	{ "inherit",	zfs_do_inherit,		HELP_INHERIT		},
	{ "upgrade",	zfs_do_upgrade,		HELP_UPGRADE		},
	{ "userspace",	zfs_do_userspace,	HELP_USERSPACE		},
	{ "groupspace",	zfs_do_userspace,	HELP_GROUPSPACE		},
	{ NULL },
	{ "mount",	zfs_do_mount,		HELP_MOUNT		},
	{ "unmount",	zfs_do_unmount,		HELP_UNMOUNT		},
	{ "share",	zfs_do_share,		HELP_SHARE		},
	{ "unshare",	zfs_do_unshare,		HELP_UNSHARE		},
	{ NULL },
	{ "send",	zfs_do_send,		HELP_SEND		},
	{ "receive",	zfs_do_receive,		HELP_RECEIVE		},
	{ NULL },
	{ "allow",	zfs_do_allow,		HELP_ALLOW		},
	{ NULL },
	{ "unallow",	zfs_do_unallow,		HELP_UNALLOW		},
	{ NULL },
	{ "hold",	zfs_do_hold,		HELP_HOLD		},
	{ "holds",	zfs_do_holds,		HELP_HOLDS		},
	{ "release",	zfs_do_release,		HELP_RELEASE		},
	{ "diff",	zfs_do_diff,		HELP_DIFF		},
	{ "mooch",	zfs_do_mooch,		HELP_MOOCH		},
};

#define	NCOMMAND	(sizeof (command_table) / sizeof (command_table[0]))

zfs_command_t *current_command;

static const char *
get_usage(zfs_help_t idx)
{
	switch (idx) {
	case HELP_CLONE:
		return (gettext("\tclone [-p] [-o property=value] ... "
		    "<snapshot> <filesystem|volume>\n"));
	case HELP_CREATE:
		return (gettext("\tcreate [-p] [-o property=value] ... "
		    "<filesystem>\n"
		    "\tcreate [-ps] [-b blocksize] [-o property=value] ... "
		    "-V <size> <volume>\n"));
	case HELP_DESTROY:
		return (gettext("\tdestroy [-fnpRrv] <filesystem|volume>\n"
		    "\tdestroy [-dnpRrv] "
		    "<filesystem|volume>@<snap>[%<snap>][,...]\n"
		    "\tdestroy <filesystem|volume>#<bookmark>\n"));
	case HELP_GET:
		return (gettext("\tget [-rHp] [-d max] "
		    "[-o \"all\" | field[,...]]\n"
		    "\t    [-t type[,...]] [-s source[,...]]\n"
		    "\t    <\"all\" | property[,...]> "
		    "[filesystem|volume|snapshot] ...\n"));
	case HELP_INHERIT:
		return (gettext("\tinherit [-rS] <property> "
		    "<filesystem|volume|snapshot> ...\n"));
	case HELP_UPGRADE:
		return (gettext("\tupgrade [-v]\n"
		    "\tupgrade [-r] [-V version] <-a | filesystem ...>\n"));
	case HELP_LIST:
		return (gettext("\tlist [-Hp] [-r|-d max] [-o property[,...]] "
		    "[-s property]...\n\t    [-S property]... [-t type[,...]] "
		    "[filesystem|volume|snapshot] ...\n"));
	case HELP_MOUNT:
		return (gettext("\tmount\n"
		    "\tmount [-vO] [-o opts] <-a | filesystem>\n"));
	case HELP_PROMOTE:
		return (gettext("\tpromote <clone-filesystem>\n"));
	case HELP_RECEIVE:
		return (gettext("\treceive [-vnsFu] <filesystem|volume|"
		    "snapshot>\n"
		    "\treceive [-vnsFu] [-o origin=<snapshot>] [-d | -e] "
		    "<filesystem>\n"
		    "\treceive -A <filesystem|volume>\n"));
	case HELP_RENAME:
		return (gettext("\trename [-f] <filesystem|volume|snapshot> "
		    "<filesystem|volume|snapshot>\n"
		    "\trename [-f] -p <filesystem|volume> <filesystem|volume>\n"
		    "\trename -r <snapshot> <snapshot>\n"));
	case HELP_ROLLBACK:
		return (gettext("\trollback [-rRf] <snapshot>\n"));
	case HELP_SEND:
<<<<<<< HEAD
		return (gettext("\tsend [-DnPpRbve] [-[iI] snapshot] "
		    "<snapshot>\n"
		    "\tsend [-e] [-i snapshot|bookmark] "
		    "<filesystem|volume|snapshot>\n"
		    "\tsend [-nvPe] -t <receive_resume_token>\n"));
=======
		return (gettext("\tsend [-DnPpRvLe] [-[iI] snapshot] "
		    "<snapshot>\n"
		    "\tsend [-Le] [-i snapshot|bookmark] "
		    "<filesystem|volume|snapshot>\n"));
>>>>>>> b5152584
	case HELP_SET:
		return (gettext("\tset <property=value> ... "
		    "<filesystem|volume|snapshot> ...\n"));
	case HELP_SHARE:
		return (gettext("\tshare <-a | filesystem>\n"));
	case HELP_SNAPSHOT:
		return (gettext("\tsnapshot [-r] [-o property=value] ... "
		    "<filesystem|volume>@<snap> ...\n"));
	case HELP_UNMOUNT:
		return (gettext("\tunmount [-f] "
		    "<-a | filesystem|mountpoint>\n"));
	case HELP_UNSHARE:
		return (gettext("\tunshare "
		    "<-a | filesystem|mountpoint>\n"));
	case HELP_ALLOW:
		return (gettext("\tallow <filesystem|volume>\n"
		    "\tallow [-ldug] "
		    "<\"everyone\"|user|group>[,...] <perm|@setname>[,...]\n"
		    "\t    <filesystem|volume>\n"
		    "\tallow [-ld] -e <perm|@setname>[,...] "
		    "<filesystem|volume>\n"
		    "\tallow -c <perm|@setname>[,...] <filesystem|volume>\n"
		    "\tallow -s @setname <perm|@setname>[,...] "
		    "<filesystem|volume>\n"));
	case HELP_UNALLOW:
		return (gettext("\tunallow [-rldug] "
		    "<\"everyone\"|user|group>[,...]\n"
		    "\t    [<perm|@setname>[,...]] <filesystem|volume>\n"
		    "\tunallow [-rld] -e [<perm|@setname>[,...]] "
		    "<filesystem|volume>\n"
		    "\tunallow [-r] -c [<perm|@setname>[,...]] "
		    "<filesystem|volume>\n"
		    "\tunallow [-r] -s @setname [<perm|@setname>[,...]] "
		    "<filesystem|volume>\n"));
	case HELP_USERSPACE:
		return (gettext("\tuserspace [-Hinp] [-o field[,...]] "
		    "[-s field] ...\n"
		    "\t    [-S field] ... [-t type[,...]] "
		    "<filesystem|snapshot>\n"));
	case HELP_GROUPSPACE:
		return (gettext("\tgroupspace [-Hinp] [-o field[,...]] "
		    "[-s field] ...\n"
		    "\t    [-S field] ... [-t type[,...]] "
		    "<filesystem|snapshot>\n"));
	case HELP_HOLD:
		return (gettext("\thold [-r] <tag> <snapshot> ...\n"));
	case HELP_HOLDS:
		return (gettext("\tholds [-r] <snapshot> ...\n"));
	case HELP_RELEASE:
		return (gettext("\trelease [-r] <tag> <snapshot> ...\n"));
	case HELP_DIFF:
		return (gettext("\tdiff [-FHt] <snapshot> "
		    "[snapshot|filesystem]\n"));
	case HELP_MOOCH:
		return (gettext("\tmooch -f <clone_file>=<origin_file> ... "
		    "<clone_directory>\n"
		    "\tmooch -d <clone_directory>\n"));
	case HELP_BOOKMARK:
		return (gettext("\tbookmark <snapshot> <bookmark>\n"));
	}

	abort();
	/* NOTREACHED */
}

void
nomem(void)
{
	(void) fprintf(stderr, gettext("internal error: out of memory\n"));
	exit(1);
}

/*
 * Utility function to guarantee malloc() success.
 */

void *
safe_malloc(size_t size)
{
	void *data;

	if ((data = calloc(1, size)) == NULL)
		nomem();

	return (data);
}

static char *
safe_strdup(char *str)
{
	char *dupstr = strdup(str);

	if (dupstr == NULL)
		nomem();

	return (dupstr);
}

/*
 * Callback routine that will print out information for each of
 * the properties.
 */
static int
usage_prop_cb(int prop, void *cb)
{
	FILE *fp = cb;

	(void) fprintf(fp, "\t%-15s ", zfs_prop_to_name(prop));

	if (zfs_prop_readonly(prop))
		(void) fprintf(fp, " NO    ");
	else
		(void) fprintf(fp, "YES    ");

	if (zfs_prop_inheritable(prop))
		(void) fprintf(fp, "  YES   ");
	else
		(void) fprintf(fp, "   NO   ");

	if (zfs_prop_values(prop) == NULL)
		(void) fprintf(fp, "-\n");
	else
		(void) fprintf(fp, "%s\n", zfs_prop_values(prop));

	return (ZPROP_CONT);
}

/*
 * Display usage message.  If we're inside a command, display only the usage for
 * that command.  Otherwise, iterate over the entire command table and display
 * a complete usage message.
 */
static void
usage(boolean_t requested)
{
	int i;
	boolean_t show_properties = B_FALSE;
	FILE *fp = requested ? stdout : stderr;

	if (current_command == NULL) {

		(void) fprintf(fp, gettext("usage: zfs command args ...\n"));
		(void) fprintf(fp,
		    gettext("where 'command' is one of the following:\n\n"));

		for (i = 0; i < NCOMMAND; i++) {
			if (command_table[i].name == NULL)
				(void) fprintf(fp, "\n");
			else
				(void) fprintf(fp, "%s",
				    get_usage(command_table[i].usage));
		}

		(void) fprintf(fp, gettext("\nEach dataset is of the form: "
		    "pool/[dataset/]*dataset[@name]\n"));
	} else {
		(void) fprintf(fp, gettext("usage:\n"));
		(void) fprintf(fp, "%s", get_usage(current_command->usage));
	}

	if (current_command != NULL &&
	    (strcmp(current_command->name, "set") == 0 ||
	    strcmp(current_command->name, "get") == 0 ||
	    strcmp(current_command->name, "inherit") == 0 ||
	    strcmp(current_command->name, "list") == 0))
		show_properties = B_TRUE;

	if (show_properties) {
		(void) fprintf(fp,
		    gettext("\nThe following properties are supported:\n"));

		(void) fprintf(fp, "\n\t%-14s %s  %s   %s\n\n",
		    "PROPERTY", "EDIT", "INHERIT", "VALUES");

		/* Iterate over all properties */
		(void) zprop_iter(usage_prop_cb, fp, B_FALSE, B_TRUE,
		    ZFS_TYPE_DATASET);

		(void) fprintf(fp, "\t%-15s ", "userused@...");
		(void) fprintf(fp, " NO       NO   <size>\n");
		(void) fprintf(fp, "\t%-15s ", "groupused@...");
		(void) fprintf(fp, " NO       NO   <size>\n");
		(void) fprintf(fp, "\t%-15s ", "userquota@...");
		(void) fprintf(fp, "YES       NO   <size> | none\n");
		(void) fprintf(fp, "\t%-15s ", "groupquota@...");
		(void) fprintf(fp, "YES       NO   <size> | none\n");
		(void) fprintf(fp, "\t%-15s ", "written@<snap>");
		(void) fprintf(fp, " NO       NO   <size>\n");

		(void) fprintf(fp, gettext("\nSizes are specified in bytes "
		    "with standard units such as K, M, G, etc.\n"));
		(void) fprintf(fp, gettext("\nUser-defined properties can "
		    "be specified by using a name containing a colon (:).\n"));
		(void) fprintf(fp, gettext("\nThe {user|group}{used|quota}@ "
		    "properties must be appended with\n"
		    "a user or group specifier of one of these forms:\n"
		    "    POSIX name      (eg: \"matt\")\n"
		    "    POSIX id        (eg: \"126829\")\n"
		    "    SMB name@domain (eg: \"matt@sun\")\n"
		    "    SMB SID         (eg: \"S-1-234-567-89\")\n"));
	} else {
		(void) fprintf(fp,
		    gettext("\nFor the property list, run: %s\n"),
		    "zfs set|get");
		(void) fprintf(fp,
		    gettext("\nFor the delegated permission list, run: %s\n"),
		    "zfs allow|unallow");
	}

	/*
	 * See comments at end of main().
	 */
	if (getenv("ZFS_ABORT") != NULL) {
		(void) printf("dumping core by request\n");
		abort();
	}

	exit(requested ? 0 : 2);
}

/*
 * Take a property=value argument string and add it to the given nvlist.
 * Modifies the argument inplace.
 */
static int
parseprop(nvlist_t *props, char *propname)
{
	char *propval, *strval;

	if ((propval = strchr(propname, '=')) == NULL) {
		(void) fprintf(stderr, gettext("missing "
		    "'=' for property=value argument\n"));
		return (-1);
	}
	*propval = '\0';
	propval++;
	if (nvlist_lookup_string(props, propname, &strval) == 0) {
		(void) fprintf(stderr, gettext("property '%s' "
		    "specified multiple times\n"), propname);
		return (-1);
	}
	if (nvlist_add_string(props, propname, propval) != 0)
		nomem();
	return (0);
}

static int
parse_depth(char *opt, int *flags)
{
	char *tmp;
	int depth;

	depth = (int)strtol(opt, &tmp, 0);
	if (*tmp) {
		(void) fprintf(stderr,
		    gettext("%s is not an integer\n"), optarg);
		usage(B_FALSE);
	}
	if (depth < 0) {
		(void) fprintf(stderr,
		    gettext("Depth can not be negative.\n"));
		usage(B_FALSE);
	}
	*flags |= (ZFS_ITER_DEPTH_LIMIT|ZFS_ITER_RECURSE);
	return (depth);
}

#define	PROGRESS_DELAY 2		/* seconds */

static char *pt_reverse = "\b\b\b\b\b\b\b\b\b\b\b\b\b\b\b\b\b\b\b\b\b\b\b\b\b";
static time_t pt_begin;
static char *pt_header = NULL;
static boolean_t pt_shown;

static void
start_progress_timer(void)
{
	pt_begin = time(NULL) + PROGRESS_DELAY;
	pt_shown = B_FALSE;
}

static void
set_progress_header(char *header)
{
	assert(pt_header == NULL);
	pt_header = safe_strdup(header);
	if (pt_shown) {
		(void) printf("%s: ", header);
		(void) fflush(stdout);
	}
}

static void
update_progress(char *update)
{
	if (!pt_shown && time(NULL) > pt_begin) {
		int len = strlen(update);

		(void) printf("%s: %s%*.*s", pt_header, update, len, len,
		    pt_reverse);
		(void) fflush(stdout);
		pt_shown = B_TRUE;
	} else if (pt_shown) {
		int len = strlen(update);

		(void) printf("%s%*.*s", update, len, len, pt_reverse);
		(void) fflush(stdout);
	}
}

static void
finish_progress(char *done)
{
	if (pt_shown) {
		(void) printf("%s\n", done);
		(void) fflush(stdout);
	}
	free(pt_header);
	pt_header = NULL;
}

/*
 * zfs clone [-p] [-o prop=value] ... <snap> <fs | vol>
 *
 * Given an existing dataset, create a writable copy whose initial contents
 * are the same as the source.  The newly created dataset maintains a
 * dependency on the original; the original cannot be destroyed so long as
 * the clone exists.
 *
 * The '-p' flag creates all the non-existing ancestors of the target first.
 */
static int
zfs_do_clone(int argc, char **argv)
{
	zfs_handle_t *zhp = NULL;
	boolean_t parents = B_FALSE;
	nvlist_t *props;
	int ret = 0;
	int c;

	if (nvlist_alloc(&props, NV_UNIQUE_NAME, 0) != 0)
		nomem();

	/* check options */
	while ((c = getopt(argc, argv, "o:p")) != -1) {
		switch (c) {
		case 'o':
			if (parseprop(props, optarg))
				return (1);
			break;
		case 'p':
			parents = B_TRUE;
			break;
		case '?':
			(void) fprintf(stderr, gettext("invalid option '%c'\n"),
			    optopt);
			goto usage;
		}
	}

	argc -= optind;
	argv += optind;

	/* check number of arguments */
	if (argc < 1) {
		(void) fprintf(stderr, gettext("missing source dataset "
		    "argument\n"));
		goto usage;
	}
	if (argc < 2) {
		(void) fprintf(stderr, gettext("missing target dataset "
		    "argument\n"));
		goto usage;
	}
	if (argc > 2) {
		(void) fprintf(stderr, gettext("too many arguments\n"));
		goto usage;
	}

	/* open the source dataset */
	if ((zhp = zfs_open(g_zfs, argv[0], ZFS_TYPE_SNAPSHOT)) == NULL)
		return (1);

	if (parents && zfs_name_valid(argv[1], ZFS_TYPE_FILESYSTEM |
	    ZFS_TYPE_VOLUME)) {
		/*
		 * Now create the ancestors of the target dataset.  If the
		 * target already exists and '-p' option was used we should not
		 * complain.
		 */
		if (zfs_dataset_exists(g_zfs, argv[1], ZFS_TYPE_FILESYSTEM |
		    ZFS_TYPE_VOLUME))
			return (0);
		if (zfs_create_ancestors(g_zfs, argv[1]) != 0)
			return (1);
	}

	/* pass to libzfs */
	ret = zfs_clone(zhp, argv[1], props);

	/* create the mountpoint if necessary */
	if (ret == 0) {
		zfs_handle_t *clone;

		clone = zfs_open(g_zfs, argv[1], ZFS_TYPE_DATASET);
		if (clone != NULL) {
			if (zfs_get_type(clone) != ZFS_TYPE_VOLUME)
				if ((ret = zfs_mount(clone, NULL, 0)) == 0)
					ret = zfs_share(clone);
			zfs_close(clone);
		}
	}

	zfs_close(zhp);
	nvlist_free(props);

	return (!!ret);

usage:
	if (zhp)
		zfs_close(zhp);
	nvlist_free(props);
	usage(B_FALSE);
	return (-1);
}

/*
 * zfs create [-p] [-o prop=value] ... fs
 * zfs create [-ps] [-b blocksize] [-o prop=value] ... -V vol size
 *
 * Create a new dataset.  This command can be used to create filesystems
 * and volumes.  Snapshot creation is handled by 'zfs snapshot'.
 * For volumes, the user must specify a size to be used.
 *
 * The '-s' flag applies only to volumes, and indicates that we should not try
 * to set the reservation for this volume.  By default we set a reservation
 * equal to the size for any volume.  For pools with SPA_VERSION >=
 * SPA_VERSION_REFRESERVATION, we set a refreservation instead.
 *
 * The '-p' flag creates all the non-existing ancestors of the target first.
 */
static int
zfs_do_create(int argc, char **argv)
{
	zfs_type_t type = ZFS_TYPE_FILESYSTEM;
	zfs_handle_t *zhp = NULL;
	uint64_t volsize;
	int c;
	boolean_t noreserve = B_FALSE;
	boolean_t bflag = B_FALSE;
	boolean_t parents = B_FALSE;
	int ret = 1;
	nvlist_t *props;
	uint64_t intval;
	int canmount = ZFS_CANMOUNT_OFF;

	if (nvlist_alloc(&props, NV_UNIQUE_NAME, 0) != 0)
		nomem();

	/* check options */
	while ((c = getopt(argc, argv, ":V:b:so:p")) != -1) {
		switch (c) {
		case 'V':
			type = ZFS_TYPE_VOLUME;
			if (zfs_nicestrtonum(g_zfs, optarg, &intval) != 0) {
				(void) fprintf(stderr, gettext("bad volume "
				    "size '%s': %s\n"), optarg,
				    libzfs_error_description(g_zfs));
				goto error;
			}

			if (nvlist_add_uint64(props,
			    zfs_prop_to_name(ZFS_PROP_VOLSIZE), intval) != 0)
				nomem();
			volsize = intval;
			break;
		case 'p':
			parents = B_TRUE;
			break;
		case 'b':
			bflag = B_TRUE;
			if (zfs_nicestrtonum(g_zfs, optarg, &intval) != 0) {
				(void) fprintf(stderr, gettext("bad volume "
				    "block size '%s': %s\n"), optarg,
				    libzfs_error_description(g_zfs));
				goto error;
			}

			if (nvlist_add_uint64(props,
			    zfs_prop_to_name(ZFS_PROP_VOLBLOCKSIZE),
			    intval) != 0)
				nomem();
			break;
		case 'o':
			if (parseprop(props, optarg))
				goto error;
			break;
		case 's':
			noreserve = B_TRUE;
			break;
		case ':':
			(void) fprintf(stderr, gettext("missing size "
			    "argument\n"));
			goto badusage;
		case '?':
			(void) fprintf(stderr, gettext("invalid option '%c'\n"),
			    optopt);
			goto badusage;
		}
	}

	if ((bflag || noreserve) && type != ZFS_TYPE_VOLUME) {
		(void) fprintf(stderr, gettext("'-s' and '-b' can only be "
		    "used when creating a volume\n"));
		goto badusage;
	}

	argc -= optind;
	argv += optind;

	/* check number of arguments */
	if (argc == 0) {
		(void) fprintf(stderr, gettext("missing %s argument\n"),
		    zfs_type_to_name(type));
		goto badusage;
	}
	if (argc > 1) {
		(void) fprintf(stderr, gettext("too many arguments\n"));
		goto badusage;
	}

	if (type == ZFS_TYPE_VOLUME && !noreserve) {
		zpool_handle_t *zpool_handle;
		nvlist_t *real_props;
		uint64_t spa_version;
		char *p;
		zfs_prop_t resv_prop;
		char *strval;
		char msg[1024];

		if (p = strchr(argv[0], '/'))
			*p = '\0';
		zpool_handle = zpool_open(g_zfs, argv[0]);
		if (p != NULL)
			*p = '/';
		if (zpool_handle == NULL)
			goto error;
		spa_version = zpool_get_prop_int(zpool_handle,
		    ZPOOL_PROP_VERSION, NULL);
		zpool_close(zpool_handle);
		if (spa_version >= SPA_VERSION_REFRESERVATION)
			resv_prop = ZFS_PROP_REFRESERVATION;
		else
			resv_prop = ZFS_PROP_RESERVATION;

		(void) snprintf(msg, sizeof (msg),
		    gettext("cannot create '%s'"), argv[0]);
		if (props && (real_props = zfs_valid_proplist(g_zfs, type,
		    props, 0, NULL, msg)) == NULL)
			goto error;

		volsize = zvol_volsize_to_reservation(volsize, real_props);
		nvlist_free(real_props);

		if (nvlist_lookup_string(props, zfs_prop_to_name(resv_prop),
		    &strval) != 0) {
			if (nvlist_add_uint64(props,
			    zfs_prop_to_name(resv_prop), volsize) != 0) {
				nvlist_free(props);
				nomem();
			}
		}
	}

	if (parents && zfs_name_valid(argv[0], type)) {
		/*
		 * Now create the ancestors of target dataset.  If the target
		 * already exists and '-p' option was used we should not
		 * complain.
		 */
		if (zfs_dataset_exists(g_zfs, argv[0], type)) {
			ret = 0;
			goto error;
		}
		if (zfs_create_ancestors(g_zfs, argv[0]) != 0)
			goto error;
	}

	/* pass to libzfs */
	if (zfs_create(g_zfs, argv[0], type, props) != 0)
		goto error;

	if ((zhp = zfs_open(g_zfs, argv[0], ZFS_TYPE_DATASET)) == NULL)
		goto error;

	ret = 0;
	/*
	 * if the user doesn't want the dataset automatically mounted,
	 * then skip the mount/share step
	 */
	if (zfs_prop_valid_for_type(ZFS_PROP_CANMOUNT, type))
		canmount = zfs_prop_get_int(zhp, ZFS_PROP_CANMOUNT);

	/*
	 * Mount and/or share the new filesystem as appropriate.  We provide a
	 * verbose error message to let the user know that their filesystem was
	 * in fact created, even if we failed to mount or share it.
	 */
	if (canmount == ZFS_CANMOUNT_ON) {
		if (zfs_mount(zhp, NULL, 0) != 0) {
			(void) fprintf(stderr, gettext("filesystem "
			    "successfully created, but not mounted\n"));
			ret = 1;
		} else if (zfs_share(zhp) != 0) {
			(void) fprintf(stderr, gettext("filesystem "
			    "successfully created, but not shared\n"));
			ret = 1;
		}
	}

error:
	if (zhp)
		zfs_close(zhp);
	nvlist_free(props);
	return (ret);
badusage:
	nvlist_free(props);
	usage(B_FALSE);
	return (2);
}

/*
 * zfs destroy [-rRf] <fs, vol>
 * zfs destroy [-rRd] <snap>
 *
 *	-r	Recursively destroy all children
 *	-R	Recursively destroy all dependents, including clones
 *	-f	Force unmounting of any dependents
 *	-d	If we can't destroy now, mark for deferred destruction
 *
 * Destroys the given dataset.  By default, it will unmount any filesystems,
 * and refuse to destroy a dataset that has any dependents.  A dependent can
 * either be a child, or a clone of a child.
 */
typedef struct destroy_cbdata {
	boolean_t	cb_first;
	boolean_t	cb_force;
	boolean_t	cb_recurse;
	boolean_t	cb_error;
	boolean_t	cb_doclones;
	zfs_handle_t	*cb_target;
	boolean_t	cb_defer_destroy;
	boolean_t	cb_verbose;
	boolean_t	cb_parsable;
	boolean_t	cb_dryrun;
	nvlist_t	*cb_nvl;
	nvlist_t	*cb_batchedsnaps;

	/* first snap in contiguous run */
	char		*cb_firstsnap;
	/* previous snap in contiguous run */
	char		*cb_prevsnap;
	int64_t		cb_snapused;
	char		*cb_snapspec;
	char		*cb_bookmark;
} destroy_cbdata_t;

/*
 * Check for any dependents based on the '-r' or '-R' flags.
 */
static int
destroy_check_dependent(zfs_handle_t *zhp, void *data)
{
	destroy_cbdata_t *cbp = data;
	const char *tname = zfs_get_name(cbp->cb_target);
	const char *name = zfs_get_name(zhp);

	if (strncmp(tname, name, strlen(tname)) == 0 &&
	    (name[strlen(tname)] == '/' || name[strlen(tname)] == '@')) {
		/*
		 * This is a direct descendant, not a clone somewhere else in
		 * the hierarchy.
		 */
		if (cbp->cb_recurse)
			goto out;

		if (cbp->cb_first) {
			(void) fprintf(stderr, gettext("cannot destroy '%s': "
			    "%s has children\n"),
			    zfs_get_name(cbp->cb_target),
			    zfs_type_to_name(zfs_get_type(cbp->cb_target)));
			(void) fprintf(stderr, gettext("use '-r' to destroy "
			    "the following datasets:\n"));
			cbp->cb_first = B_FALSE;
			cbp->cb_error = B_TRUE;
		}

		(void) fprintf(stderr, "%s\n", zfs_get_name(zhp));
	} else {
		/*
		 * This is a clone.  We only want to report this if the '-r'
		 * wasn't specified, or the target is a snapshot.
		 */
		if (!cbp->cb_recurse &&
		    zfs_get_type(cbp->cb_target) != ZFS_TYPE_SNAPSHOT)
			goto out;

		if (cbp->cb_first) {
			(void) fprintf(stderr, gettext("cannot destroy '%s': "
			    "%s has dependent clones\n"),
			    zfs_get_name(cbp->cb_target),
			    zfs_type_to_name(zfs_get_type(cbp->cb_target)));
			(void) fprintf(stderr, gettext("use '-R' to destroy "
			    "the following datasets:\n"));
			cbp->cb_first = B_FALSE;
			cbp->cb_error = B_TRUE;
			cbp->cb_dryrun = B_TRUE;
		}

		(void) fprintf(stderr, "%s\n", zfs_get_name(zhp));
	}

out:
	zfs_close(zhp);
	return (0);
}

static int
destroy_callback(zfs_handle_t *zhp, void *data)
{
	destroy_cbdata_t *cb = data;
	const char *name = zfs_get_name(zhp);

	if (cb->cb_verbose) {
		if (cb->cb_parsable) {
			(void) printf("destroy\t%s\n", name);
		} else if (cb->cb_dryrun) {
			(void) printf(gettext("would destroy %s\n"),
			    name);
		} else {
			(void) printf(gettext("will destroy %s\n"),
			    name);
		}
	}

	/*
	 * Ignore pools (which we've already flagged as an error before getting
	 * here).
	 */
	if (strchr(zfs_get_name(zhp), '/') == NULL &&
	    zfs_get_type(zhp) == ZFS_TYPE_FILESYSTEM) {
		zfs_close(zhp);
		return (0);
	}
	if (cb->cb_dryrun) {
		zfs_close(zhp);
		return (0);
	}

	/*
	 * We batch up all contiguous snapshots (even of different
	 * filesystems) and destroy them with one ioctl.  We can't
	 * simply do all snap deletions and then all fs deletions,
	 * because we must delete a clone before its origin.
	 */
	if (zfs_get_type(zhp) == ZFS_TYPE_SNAPSHOT) {
		fnvlist_add_boolean(cb->cb_batchedsnaps, name);
	} else {
		int error = zfs_destroy_snaps_nvl(g_zfs,
		    cb->cb_batchedsnaps, B_FALSE);
		fnvlist_free(cb->cb_batchedsnaps);
		cb->cb_batchedsnaps = fnvlist_alloc();

		if (error != 0 ||
		    zfs_unmount(zhp, NULL, cb->cb_force ? MS_FORCE : 0) != 0 ||
		    zfs_destroy(zhp, cb->cb_defer_destroy) != 0) {
			zfs_close(zhp);
			return (-1);
		}
	}

	zfs_close(zhp);
	return (0);
}

static int
destroy_print_cb(zfs_handle_t *zhp, void *arg)
{
	destroy_cbdata_t *cb = arg;
	const char *name = zfs_get_name(zhp);
	int err = 0;

	if (nvlist_exists(cb->cb_nvl, name)) {
		if (cb->cb_firstsnap == NULL)
			cb->cb_firstsnap = strdup(name);
		if (cb->cb_prevsnap != NULL)
			free(cb->cb_prevsnap);
		/* this snap continues the current range */
		cb->cb_prevsnap = strdup(name);
		if (cb->cb_firstsnap == NULL || cb->cb_prevsnap == NULL)
			nomem();
		if (cb->cb_verbose) {
			if (cb->cb_parsable) {
				(void) printf("destroy\t%s\n", name);
			} else if (cb->cb_dryrun) {
				(void) printf(gettext("would destroy %s\n"),
				    name);
			} else {
				(void) printf(gettext("will destroy %s\n"),
				    name);
			}
		}
	} else if (cb->cb_firstsnap != NULL) {
		/* end of this range */
		uint64_t used = 0;
		err = lzc_snaprange_space(cb->cb_firstsnap,
		    cb->cb_prevsnap, &used);
		cb->cb_snapused += used;
		free(cb->cb_firstsnap);
		cb->cb_firstsnap = NULL;
		free(cb->cb_prevsnap);
		cb->cb_prevsnap = NULL;
	}
	zfs_close(zhp);
	return (err);
}

static int
destroy_print_snapshots(zfs_handle_t *fs_zhp, destroy_cbdata_t *cb)
{
	int err = 0;
	assert(cb->cb_firstsnap == NULL);
	assert(cb->cb_prevsnap == NULL);
	err = zfs_iter_snapshots_sorted(fs_zhp, destroy_print_cb, cb);
	if (cb->cb_firstsnap != NULL) {
		uint64_t used = 0;
		if (err == 0) {
			err = lzc_snaprange_space(cb->cb_firstsnap,
			    cb->cb_prevsnap, &used);
		}
		cb->cb_snapused += used;
		free(cb->cb_firstsnap);
		cb->cb_firstsnap = NULL;
		free(cb->cb_prevsnap);
		cb->cb_prevsnap = NULL;
	}
	return (err);
}

static int
snapshot_to_nvl_cb(zfs_handle_t *zhp, void *arg)
{
	destroy_cbdata_t *cb = arg;
	int err = 0;

	/* Check for clones. */
	if (!cb->cb_doclones && !cb->cb_defer_destroy) {
		cb->cb_target = zhp;
		cb->cb_first = B_TRUE;
		err = zfs_iter_dependents(zhp, B_TRUE,
		    destroy_check_dependent, cb);
	}

	if (err == 0) {
		if (nvlist_add_boolean(cb->cb_nvl, zfs_get_name(zhp)))
			nomem();
	}
	zfs_close(zhp);
	return (err);
}

static int
gather_snapshots(zfs_handle_t *zhp, void *arg)
{
	destroy_cbdata_t *cb = arg;
	int err = 0;

	err = zfs_iter_snapspec(zhp, cb->cb_snapspec, snapshot_to_nvl_cb, cb);
	if (err == ENOENT)
		err = 0;
	if (err != 0)
		goto out;

	if (cb->cb_verbose) {
		err = destroy_print_snapshots(zhp, cb);
		if (err != 0)
			goto out;
	}

	if (cb->cb_recurse)
		err = zfs_iter_filesystems(zhp, gather_snapshots, cb);

out:
	zfs_close(zhp);
	return (err);
}

static int
destroy_clones(destroy_cbdata_t *cb)
{
	nvpair_t *pair;
	for (pair = nvlist_next_nvpair(cb->cb_nvl, NULL);
	    pair != NULL;
	    pair = nvlist_next_nvpair(cb->cb_nvl, pair)) {
		zfs_handle_t *zhp = zfs_open(g_zfs, nvpair_name(pair),
		    ZFS_TYPE_SNAPSHOT);
		if (zhp != NULL) {
			boolean_t defer = cb->cb_defer_destroy;
			int err = 0;

			/*
			 * We can't defer destroy non-snapshots, so set it to
			 * false while destroying the clones.
			 */
			cb->cb_defer_destroy = B_FALSE;
			err = zfs_iter_dependents(zhp, B_FALSE,
			    destroy_callback, cb);
			cb->cb_defer_destroy = defer;
			zfs_close(zhp);
			if (err != 0)
				return (err);
		}
	}
	return (0);
}

static int
zfs_do_destroy(int argc, char **argv)
{
	destroy_cbdata_t cb = { 0 };
	int rv = 0;
	int err = 0;
	int c;
	zfs_handle_t *zhp = NULL;
	char *at, *pound;
	zfs_type_t type = ZFS_TYPE_DATASET;

	/* check options */
	while ((c = getopt(argc, argv, "vpndfrR")) != -1) {
		switch (c) {
		case 'v':
			cb.cb_verbose = B_TRUE;
			break;
		case 'p':
			cb.cb_verbose = B_TRUE;
			cb.cb_parsable = B_TRUE;
			break;
		case 'n':
			cb.cb_dryrun = B_TRUE;
			break;
		case 'd':
			cb.cb_defer_destroy = B_TRUE;
			type = ZFS_TYPE_SNAPSHOT;
			break;
		case 'f':
			cb.cb_force = B_TRUE;
			break;
		case 'r':
			cb.cb_recurse = B_TRUE;
			break;
		case 'R':
			cb.cb_recurse = B_TRUE;
			cb.cb_doclones = B_TRUE;
			break;
		case '?':
		default:
			(void) fprintf(stderr, gettext("invalid option '%c'\n"),
			    optopt);
			usage(B_FALSE);
		}
	}

	argc -= optind;
	argv += optind;

	/* check number of arguments */
	if (argc == 0) {
		(void) fprintf(stderr, gettext("missing dataset argument\n"));
		usage(B_FALSE);
	}
	if (argc > 1) {
		(void) fprintf(stderr, gettext("too many arguments\n"));
		usage(B_FALSE);
	}

	at = strchr(argv[0], '@');
	pound = strchr(argv[0], '#');
	if (at != NULL) {

		/* Build the list of snaps to destroy in cb_nvl. */
		cb.cb_nvl = fnvlist_alloc();

		*at = '\0';
		zhp = zfs_open(g_zfs, argv[0],
		    ZFS_TYPE_FILESYSTEM | ZFS_TYPE_VOLUME);
		if (zhp == NULL)
			return (1);

		cb.cb_snapspec = at + 1;
		if (gather_snapshots(zfs_handle_dup(zhp), &cb) != 0 ||
		    cb.cb_error) {
			rv = 1;
			goto out;
		}

		if (nvlist_empty(cb.cb_nvl)) {
			(void) fprintf(stderr, gettext("could not find any "
			    "snapshots to destroy; check snapshot names.\n"));
			rv = 1;
			goto out;
		}

		if (cb.cb_verbose) {
			char buf[16];
			zfs_nicenum(cb.cb_snapused, buf, sizeof (buf));
			if (cb.cb_parsable) {
				(void) printf("reclaim\t%llu\n",
				    cb.cb_snapused);
			} else if (cb.cb_dryrun) {
				(void) printf(gettext("would reclaim %s\n"),
				    buf);
			} else {
				(void) printf(gettext("will reclaim %s\n"),
				    buf);
			}
		}

		if (!cb.cb_dryrun) {
			if (cb.cb_doclones) {
				cb.cb_batchedsnaps = fnvlist_alloc();
				err = destroy_clones(&cb);
				if (err == 0) {
					err = zfs_destroy_snaps_nvl(g_zfs,
					    cb.cb_batchedsnaps, B_FALSE);
				}
				if (err != 0) {
					rv = 1;
					goto out;
				}
			}
			if (err == 0) {
				err = zfs_destroy_snaps_nvl(g_zfs, cb.cb_nvl,
				    cb.cb_defer_destroy);
			}
		}

		if (err != 0)
			rv = 1;
	} else if (pound != NULL) {
		int err;
		nvlist_t *nvl;

		if (cb.cb_dryrun) {
			(void) fprintf(stderr,
			    "dryrun is not supported with bookmark\n");
			return (-1);
		}

		if (cb.cb_defer_destroy) {
			(void) fprintf(stderr,
			    "defer destroy is not supported with bookmark\n");
			return (-1);
		}

		if (cb.cb_recurse) {
			(void) fprintf(stderr,
			    "recursive is not supported with bookmark\n");
			return (-1);
		}

		if (!zfs_bookmark_exists(argv[0])) {
			(void) fprintf(stderr, gettext("bookmark '%s' "
			    "does not exist.\n"), argv[0]);
			return (1);
		}

		nvl = fnvlist_alloc();
		fnvlist_add_boolean(nvl, argv[0]);

		err = lzc_destroy_bookmarks(nvl, NULL);
		if (err != 0) {
			(void) zfs_standard_error(g_zfs, err,
			    "cannot destroy bookmark");
		}

		nvlist_free(cb.cb_nvl);

		return (err);
	} else {
		/* Open the given dataset */
		if ((zhp = zfs_open(g_zfs, argv[0], type)) == NULL)
			return (1);

		cb.cb_target = zhp;

		/*
		 * Perform an explicit check for pools before going any further.
		 */
		if (!cb.cb_recurse && strchr(zfs_get_name(zhp), '/') == NULL &&
		    zfs_get_type(zhp) == ZFS_TYPE_FILESYSTEM) {
			(void) fprintf(stderr, gettext("cannot destroy '%s': "
			    "operation does not apply to pools\n"),
			    zfs_get_name(zhp));
			(void) fprintf(stderr, gettext("use 'zfs destroy -r "
			    "%s' to destroy all datasets in the pool\n"),
			    zfs_get_name(zhp));
			(void) fprintf(stderr, gettext("use 'zpool destroy %s' "
			    "to destroy the pool itself\n"), zfs_get_name(zhp));
			rv = 1;
			goto out;
		}

		/*
		 * Check for any dependents and/or clones.
		 */
		cb.cb_first = B_TRUE;
		if (!cb.cb_doclones &&
		    zfs_iter_dependents(zhp, B_TRUE, destroy_check_dependent,
		    &cb) != 0) {
			rv = 1;
			goto out;
		}

		if (cb.cb_error) {
			rv = 1;
			goto out;
		}

		cb.cb_batchedsnaps = fnvlist_alloc();
		if (zfs_iter_dependents(zhp, B_FALSE, destroy_callback,
		    &cb) != 0) {
			rv = 1;
			goto out;
		}

		/*
		 * Do the real thing.  The callback will close the
		 * handle regardless of whether it succeeds or not.
		 */
		err = destroy_callback(zhp, &cb);
		zhp = NULL;
		if (err == 0) {
			err = zfs_destroy_snaps_nvl(g_zfs,
			    cb.cb_batchedsnaps, cb.cb_defer_destroy);
		}
		if (err != 0)
			rv = 1;
	}

out:
	fnvlist_free(cb.cb_batchedsnaps);
	fnvlist_free(cb.cb_nvl);
	if (zhp != NULL)
		zfs_close(zhp);
	return (rv);
}

static boolean_t
is_recvd_column(zprop_get_cbdata_t *cbp)
{
	int i;
	zfs_get_column_t col;

	for (i = 0; i < ZFS_GET_NCOLS &&
	    (col = cbp->cb_columns[i]) != GET_COL_NONE; i++)
		if (col == GET_COL_RECVD)
			return (B_TRUE);
	return (B_FALSE);
}

/*
 * zfs get [-rHp] [-o all | field[,field]...] [-s source[,source]...]
 *	< all | property[,property]... > < fs | snap | vol > ...
 *
 *	-r	recurse over any child datasets
 *	-H	scripted mode.  Headers are stripped, and fields are separated
 *		by tabs instead of spaces.
 *	-o	Set of fields to display.  One of "name,property,value,
 *		received,source". Default is "name,property,value,source".
 *		"all" is an alias for all five.
 *	-s	Set of sources to allow.  One of
 *		"local,default,inherited,received,temporary,none".  Default is
 *		all six.
 *	-p	Display values in parsable (literal) format.
 *
 *  Prints properties for the given datasets.  The user can control which
 *  columns to display as well as which property types to allow.
 */

/*
 * Invoked to display the properties for a single dataset.
 */
static int
get_callback(zfs_handle_t *zhp, void *data)
{
	char buf[ZFS_MAXPROPLEN];
	char rbuf[ZFS_MAXPROPLEN];
	zprop_source_t sourcetype;
	char source[ZFS_MAXNAMELEN];
	zprop_get_cbdata_t *cbp = data;
	nvlist_t *user_props = zfs_get_user_props(zhp);
	zprop_list_t *pl = cbp->cb_proplist;
	nvlist_t *propval;
	char *strval;
	char *sourceval;
	boolean_t received = is_recvd_column(cbp);

	for (; pl != NULL; pl = pl->pl_next) {
		char *recvdval = NULL;
		/*
		 * Skip the special fake placeholder.  This will also skip over
		 * the name property when 'all' is specified.
		 */
		if (pl->pl_prop == ZFS_PROP_NAME &&
		    pl == cbp->cb_proplist)
			continue;

		if (pl->pl_prop != ZPROP_INVAL) {
			if (zfs_prop_get(zhp, pl->pl_prop, buf,
			    sizeof (buf), &sourcetype, source,
			    sizeof (source),
			    cbp->cb_literal) != 0) {
				if (pl->pl_all)
					continue;
				if (!zfs_prop_valid_for_type(pl->pl_prop,
				    ZFS_TYPE_DATASET)) {
					(void) fprintf(stderr,
					    gettext("No such property '%s'\n"),
					    zfs_prop_to_name(pl->pl_prop));
					continue;
				}
				sourcetype = ZPROP_SRC_NONE;
				(void) strlcpy(buf, "-", sizeof (buf));
			}

			if (received && (zfs_prop_get_recvd(zhp,
			    zfs_prop_to_name(pl->pl_prop), rbuf, sizeof (rbuf),
			    cbp->cb_literal) == 0))
				recvdval = rbuf;

			zprop_print_one_property(zfs_get_name(zhp), cbp,
			    zfs_prop_to_name(pl->pl_prop),
			    buf, sourcetype, source, recvdval);
		} else if (zfs_prop_userquota(pl->pl_user_prop)) {
			sourcetype = ZPROP_SRC_LOCAL;

			if (zfs_prop_get_userquota(zhp, pl->pl_user_prop,
			    buf, sizeof (buf), cbp->cb_literal) != 0) {
				sourcetype = ZPROP_SRC_NONE;
				(void) strlcpy(buf, "-", sizeof (buf));
			}

			zprop_print_one_property(zfs_get_name(zhp), cbp,
			    pl->pl_user_prop, buf, sourcetype, source, NULL);
		} else if (zfs_prop_written(pl->pl_user_prop)) {
			sourcetype = ZPROP_SRC_LOCAL;

			if (zfs_prop_get_written(zhp, pl->pl_user_prop,
			    buf, sizeof (buf), cbp->cb_literal) != 0) {
				sourcetype = ZPROP_SRC_NONE;
				(void) strlcpy(buf, "-", sizeof (buf));
			}

			zprop_print_one_property(zfs_get_name(zhp), cbp,
			    pl->pl_user_prop, buf, sourcetype, source, NULL);
		} else {
			if (nvlist_lookup_nvlist(user_props,
			    pl->pl_user_prop, &propval) != 0) {
				if (pl->pl_all)
					continue;
				sourcetype = ZPROP_SRC_NONE;
				strval = "-";
			} else {
				verify(nvlist_lookup_string(propval,
				    ZPROP_VALUE, &strval) == 0);
				verify(nvlist_lookup_string(propval,
				    ZPROP_SOURCE, &sourceval) == 0);

				if (strcmp(sourceval,
				    zfs_get_name(zhp)) == 0) {
					sourcetype = ZPROP_SRC_LOCAL;
				} else if (strcmp(sourceval,
				    ZPROP_SOURCE_VAL_RECVD) == 0) {
					sourcetype = ZPROP_SRC_RECEIVED;
				} else {
					sourcetype = ZPROP_SRC_INHERITED;
					(void) strlcpy(source,
					    sourceval, sizeof (source));
				}
			}

			if (received && (zfs_prop_get_recvd(zhp,
			    pl->pl_user_prop, rbuf, sizeof (rbuf),
			    cbp->cb_literal) == 0))
				recvdval = rbuf;

			zprop_print_one_property(zfs_get_name(zhp), cbp,
			    pl->pl_user_prop, strval, sourcetype,
			    source, recvdval);
		}
	}

	return (0);
}

static int
zfs_do_get(int argc, char **argv)
{
	zprop_get_cbdata_t cb = { 0 };
	int i, c, flags = ZFS_ITER_ARGS_CAN_BE_PATHS;
	int types = ZFS_TYPE_DATASET;
	char *value, *fields;
	int ret = 0;
	int limit = 0;
	zprop_list_t fake_name = { 0 };

	/*
	 * Set up default columns and sources.
	 */
	cb.cb_sources = ZPROP_SRC_ALL;
	cb.cb_columns[0] = GET_COL_NAME;
	cb.cb_columns[1] = GET_COL_PROPERTY;
	cb.cb_columns[2] = GET_COL_VALUE;
	cb.cb_columns[3] = GET_COL_SOURCE;
	cb.cb_type = ZFS_TYPE_DATASET;

	/* check options */
	while ((c = getopt(argc, argv, ":d:o:s:rt:Hp")) != -1) {
		switch (c) {
		case 'p':
			cb.cb_literal = B_TRUE;
			break;
		case 'd':
			limit = parse_depth(optarg, &flags);
			break;
		case 'r':
			flags |= ZFS_ITER_RECURSE;
			break;
		case 'H':
			cb.cb_scripted = B_TRUE;
			break;
		case ':':
			(void) fprintf(stderr, gettext("missing argument for "
			    "'%c' option\n"), optopt);
			usage(B_FALSE);
			break;
		case 'o':
			/*
			 * Process the set of columns to display.  We zero out
			 * the structure to give us a blank slate.
			 */
			bzero(&cb.cb_columns, sizeof (cb.cb_columns));
			i = 0;
			while (*optarg != '\0') {
				static char *col_subopts[] =
				    { "name", "property", "value", "received",
				    "source", "all", NULL };

				if (i == ZFS_GET_NCOLS) {
					(void) fprintf(stderr, gettext("too "
					    "many fields given to -o "
					    "option\n"));
					usage(B_FALSE);
				}

				switch (getsubopt(&optarg, col_subopts,
				    &value)) {
				case 0:
					cb.cb_columns[i++] = GET_COL_NAME;
					break;
				case 1:
					cb.cb_columns[i++] = GET_COL_PROPERTY;
					break;
				case 2:
					cb.cb_columns[i++] = GET_COL_VALUE;
					break;
				case 3:
					cb.cb_columns[i++] = GET_COL_RECVD;
					flags |= ZFS_ITER_RECVD_PROPS;
					break;
				case 4:
					cb.cb_columns[i++] = GET_COL_SOURCE;
					break;
				case 5:
					if (i > 0) {
						(void) fprintf(stderr,
						    gettext("\"all\" conflicts "
						    "with specific fields "
						    "given to -o option\n"));
						usage(B_FALSE);
					}
					cb.cb_columns[0] = GET_COL_NAME;
					cb.cb_columns[1] = GET_COL_PROPERTY;
					cb.cb_columns[2] = GET_COL_VALUE;
					cb.cb_columns[3] = GET_COL_RECVD;
					cb.cb_columns[4] = GET_COL_SOURCE;
					flags |= ZFS_ITER_RECVD_PROPS;
					i = ZFS_GET_NCOLS;
					break;
				default:
					(void) fprintf(stderr,
					    gettext("invalid column name "
					    "'%s'\n"), value);
					usage(B_FALSE);
				}
			}
			break;

		case 's':
			cb.cb_sources = 0;
			while (*optarg != '\0') {
				static char *source_subopts[] = {
					"local", "default", "inherited",
					"received", "temporary", "none",
					NULL };

				switch (getsubopt(&optarg, source_subopts,
				    &value)) {
				case 0:
					cb.cb_sources |= ZPROP_SRC_LOCAL;
					break;
				case 1:
					cb.cb_sources |= ZPROP_SRC_DEFAULT;
					break;
				case 2:
					cb.cb_sources |= ZPROP_SRC_INHERITED;
					break;
				case 3:
					cb.cb_sources |= ZPROP_SRC_RECEIVED;
					break;
				case 4:
					cb.cb_sources |= ZPROP_SRC_TEMPORARY;
					break;
				case 5:
					cb.cb_sources |= ZPROP_SRC_NONE;
					break;
				default:
					(void) fprintf(stderr,
					    gettext("invalid source "
					    "'%s'\n"), value);
					usage(B_FALSE);
				}
			}
			break;

		case 't':
			types = 0;
			flags &= ~ZFS_ITER_PROP_LISTSNAPS;
			while (*optarg != '\0') {
				static char *type_subopts[] = { "filesystem",
				    "volume", "snapshot", "bookmark",
				    "all", NULL };

				switch (getsubopt(&optarg, type_subopts,
				    &value)) {
				case 0:
					types |= ZFS_TYPE_FILESYSTEM;
					break;
				case 1:
					types |= ZFS_TYPE_VOLUME;
					break;
				case 2:
					types |= ZFS_TYPE_SNAPSHOT;
					break;
				case 3:
					types |= ZFS_TYPE_BOOKMARK;
					break;
				case 4:
					types = ZFS_TYPE_DATASET |
					    ZFS_TYPE_BOOKMARK;
					break;

				default:
					(void) fprintf(stderr,
					    gettext("invalid type '%s'\n"),
					    value);
					usage(B_FALSE);
				}
			}
			break;

		case '?':
			(void) fprintf(stderr, gettext("invalid option '%c'\n"),
			    optopt);
			usage(B_FALSE);
		}
	}

	argc -= optind;
	argv += optind;

	if (argc < 1) {
		(void) fprintf(stderr, gettext("missing property "
		    "argument\n"));
		usage(B_FALSE);
	}

	fields = argv[0];

	if (zprop_get_list(g_zfs, fields, &cb.cb_proplist, ZFS_TYPE_DATASET)
	    != 0)
		usage(B_FALSE);

	argc--;
	argv++;

	/*
	 * As part of zfs_expand_proplist(), we keep track of the maximum column
	 * width for each property.  For the 'NAME' (and 'SOURCE') columns, we
	 * need to know the maximum name length.  However, the user likely did
	 * not specify 'name' as one of the properties to fetch, so we need to
	 * make sure we always include at least this property for
	 * print_get_headers() to work properly.
	 */
	if (cb.cb_proplist != NULL) {
		fake_name.pl_prop = ZFS_PROP_NAME;
		fake_name.pl_width = strlen(gettext("NAME"));
		fake_name.pl_next = cb.cb_proplist;
		cb.cb_proplist = &fake_name;
	}

	cb.cb_first = B_TRUE;

	/* run for each object */
	ret = zfs_for_each(argc, argv, flags, types, NULL,
	    &cb.cb_proplist, limit, get_callback, &cb);

	if (cb.cb_proplist == &fake_name)
		zprop_free_list(fake_name.pl_next);
	else
		zprop_free_list(cb.cb_proplist);

	return (ret);
}

/*
 * inherit [-rS] <property> <fs|vol> ...
 *
 *	-r	Recurse over all children
 *	-S	Revert to received value, if any
 *
 * For each dataset specified on the command line, inherit the given property
 * from its parent.  Inheriting a property at the pool level will cause it to
 * use the default value.  The '-r' flag will recurse over all children, and is
 * useful for setting a property on a hierarchy-wide basis, regardless of any
 * local modifications for each dataset.
 */

typedef struct inherit_cbdata {
	const char *cb_propname;
	boolean_t cb_received;
} inherit_cbdata_t;

static int
inherit_recurse_cb(zfs_handle_t *zhp, void *data)
{
	inherit_cbdata_t *cb = data;
	zfs_prop_t prop = zfs_name_to_prop(cb->cb_propname);

	/*
	 * If we're doing it recursively, then ignore properties that
	 * are not valid for this type of dataset.
	 */
	if (prop != ZPROP_INVAL &&
	    !zfs_prop_valid_for_type(prop, zfs_get_type(zhp)))
		return (0);

	return (zfs_prop_inherit(zhp, cb->cb_propname, cb->cb_received) != 0);
}

static int
inherit_cb(zfs_handle_t *zhp, void *data)
{
	inherit_cbdata_t *cb = data;

	return (zfs_prop_inherit(zhp, cb->cb_propname, cb->cb_received) != 0);
}

static int
zfs_do_inherit(int argc, char **argv)
{
	int c;
	zfs_prop_t prop;
	inherit_cbdata_t cb = { 0 };
	char *propname;
	int ret = 0;
	int flags = 0;
	boolean_t received = B_FALSE;

	/* check options */
	while ((c = getopt(argc, argv, "rS")) != -1) {
		switch (c) {
		case 'r':
			flags |= ZFS_ITER_RECURSE;
			break;
		case 'S':
			received = B_TRUE;
			break;
		case '?':
		default:
			(void) fprintf(stderr, gettext("invalid option '%c'\n"),
			    optopt);
			usage(B_FALSE);
		}
	}

	argc -= optind;
	argv += optind;

	/* check number of arguments */
	if (argc < 1) {
		(void) fprintf(stderr, gettext("missing property argument\n"));
		usage(B_FALSE);
	}
	if (argc < 2) {
		(void) fprintf(stderr, gettext("missing dataset argument\n"));
		usage(B_FALSE);
	}

	propname = argv[0];
	argc--;
	argv++;

	if ((prop = zfs_name_to_prop(propname)) != ZPROP_INVAL) {
		if (zfs_prop_readonly(prop)) {
			(void) fprintf(stderr, gettext(
			    "%s property is read-only\n"),
			    propname);
			return (1);
		}
		if (!zfs_prop_inheritable(prop) && !received) {
			(void) fprintf(stderr, gettext("'%s' property cannot "
			    "be inherited\n"), propname);
			if (prop == ZFS_PROP_QUOTA ||
			    prop == ZFS_PROP_RESERVATION ||
			    prop == ZFS_PROP_REFQUOTA ||
			    prop == ZFS_PROP_REFRESERVATION)
				(void) fprintf(stderr, gettext("use 'zfs set "
				    "%s=none' to clear\n"), propname);
			return (1);
		}
		if (received && (prop == ZFS_PROP_VOLSIZE ||
		    prop == ZFS_PROP_VERSION)) {
			(void) fprintf(stderr, gettext("'%s' property cannot "
			    "be reverted to a received value\n"), propname);
			return (1);
		}
	} else if (!zfs_prop_user(propname)) {
		(void) fprintf(stderr, gettext("invalid property '%s'\n"),
		    propname);
		usage(B_FALSE);
	}

	cb.cb_propname = propname;
	cb.cb_received = received;

	if (flags & ZFS_ITER_RECURSE) {
		ret = zfs_for_each(argc, argv, flags, ZFS_TYPE_DATASET,
		    NULL, NULL, 0, inherit_recurse_cb, &cb);
	} else {
		ret = zfs_for_each(argc, argv, flags, ZFS_TYPE_DATASET,
		    NULL, NULL, 0, inherit_cb, &cb);
	}

	return (ret);
}

typedef struct upgrade_cbdata {
	uint64_t cb_numupgraded;
	uint64_t cb_numsamegraded;
	uint64_t cb_numfailed;
	uint64_t cb_version;
	boolean_t cb_newer;
	boolean_t cb_foundone;
	char cb_lastfs[ZFS_MAXNAMELEN];
} upgrade_cbdata_t;

static int
same_pool(zfs_handle_t *zhp, const char *name)
{
	int len1 = strcspn(name, "/@");
	const char *zhname = zfs_get_name(zhp);
	int len2 = strcspn(zhname, "/@");

	if (len1 != len2)
		return (B_FALSE);
	return (strncmp(name, zhname, len1) == 0);
}

static int
upgrade_list_callback(zfs_handle_t *zhp, void *data)
{
	upgrade_cbdata_t *cb = data;
	int version = zfs_prop_get_int(zhp, ZFS_PROP_VERSION);

	/* list if it's old/new */
	if ((!cb->cb_newer && version < ZPL_VERSION) ||
	    (cb->cb_newer && version > ZPL_VERSION)) {
		char *str;
		if (cb->cb_newer) {
			str = gettext("The following filesystems are "
			    "formatted using a newer software version and\n"
			    "cannot be accessed on the current system.\n\n");
		} else {
			str = gettext("The following filesystems are "
			    "out of date, and can be upgraded.  After being\n"
			    "upgraded, these filesystems (and any 'zfs send' "
			    "streams generated from\n"
			    "subsequent snapshots) will no longer be "
			    "accessible by older software versions.\n\n");
		}

		if (!cb->cb_foundone) {
			(void) puts(str);
			(void) printf(gettext("VER  FILESYSTEM\n"));
			(void) printf(gettext("---  ------------\n"));
			cb->cb_foundone = B_TRUE;
		}

		(void) printf("%2u   %s\n", version, zfs_get_name(zhp));
	}

	return (0);
}

static int
upgrade_set_callback(zfs_handle_t *zhp, void *data)
{
	upgrade_cbdata_t *cb = data;
	int version = zfs_prop_get_int(zhp, ZFS_PROP_VERSION);
	int needed_spa_version;
	int spa_version;

	if (zfs_spa_version(zhp, &spa_version) < 0)
		return (-1);

	needed_spa_version = zfs_spa_version_map(cb->cb_version);

	if (needed_spa_version < 0)
		return (-1);

	if (spa_version < needed_spa_version) {
		/* can't upgrade */
		(void) printf(gettext("%s: can not be "
		    "upgraded; the pool version needs to first "
		    "be upgraded\nto version %d\n\n"),
		    zfs_get_name(zhp), needed_spa_version);
		cb->cb_numfailed++;
		return (0);
	}

	/* upgrade */
	if (version < cb->cb_version) {
		char verstr[16];
		(void) snprintf(verstr, sizeof (verstr),
		    "%llu", cb->cb_version);
		if (cb->cb_lastfs[0] && !same_pool(zhp, cb->cb_lastfs)) {
			/*
			 * If they did "zfs upgrade -a", then we could
			 * be doing ioctls to different pools.  We need
			 * to log this history once to each pool, and bypass
			 * the normal history logging that happens in main().
			 */
			(void) zpool_log_history(g_zfs, history_str);
			log_history = B_FALSE;
		}
		if (zfs_prop_set(zhp, "version", verstr) == 0)
			cb->cb_numupgraded++;
		else
			cb->cb_numfailed++;
		(void) strcpy(cb->cb_lastfs, zfs_get_name(zhp));
	} else if (version > cb->cb_version) {
		/* can't downgrade */
		(void) printf(gettext("%s: can not be downgraded; "
		    "it is already at version %u\n"),
		    zfs_get_name(zhp), version);
		cb->cb_numfailed++;
	} else {
		cb->cb_numsamegraded++;
	}
	return (0);
}

/*
 * zfs upgrade
 * zfs upgrade -v
 * zfs upgrade [-r] [-V <version>] <-a | filesystem>
 */
static int
zfs_do_upgrade(int argc, char **argv)
{
	boolean_t all = B_FALSE;
	boolean_t showversions = B_FALSE;
	int ret = 0;
	upgrade_cbdata_t cb = { 0 };
	char c;
	int flags = ZFS_ITER_ARGS_CAN_BE_PATHS;

	/* check options */
	while ((c = getopt(argc, argv, "rvV:a")) != -1) {
		switch (c) {
		case 'r':
			flags |= ZFS_ITER_RECURSE;
			break;
		case 'v':
			showversions = B_TRUE;
			break;
		case 'V':
			if (zfs_prop_string_to_index(ZFS_PROP_VERSION,
			    optarg, &cb.cb_version) != 0) {
				(void) fprintf(stderr,
				    gettext("invalid version %s\n"), optarg);
				usage(B_FALSE);
			}
			break;
		case 'a':
			all = B_TRUE;
			break;
		case '?':
		default:
			(void) fprintf(stderr, gettext("invalid option '%c'\n"),
			    optopt);
			usage(B_FALSE);
		}
	}

	argc -= optind;
	argv += optind;

	if ((!all && !argc) && ((flags & ZFS_ITER_RECURSE) | cb.cb_version))
		usage(B_FALSE);
	if (showversions && (flags & ZFS_ITER_RECURSE || all ||
	    cb.cb_version || argc))
		usage(B_FALSE);
	if ((all || argc) && (showversions))
		usage(B_FALSE);
	if (all && argc)
		usage(B_FALSE);

	if (showversions) {
		/* Show info on available versions. */
		(void) printf(gettext("The following filesystem versions are "
		    "supported:\n\n"));
		(void) printf(gettext("VER  DESCRIPTION\n"));
		(void) printf("---  -----------------------------------------"
		    "---------------\n");
		(void) printf(gettext(" 1   Initial ZFS filesystem version\n"));
		(void) printf(gettext(" 2   Enhanced directory entries\n"));
		(void) printf(gettext(" 3   Case insensitive and filesystem "
		    "user identifier (FUID)\n"));
		(void) printf(gettext(" 4   userquota, groupquota "
		    "properties\n"));
		(void) printf(gettext(" 5   System attributes\n"));
		(void) printf(gettext("\nFor more information on a particular "
		    "version, including supported releases,\n"));
		(void) printf("see the ZFS Administration Guide.\n\n");
		ret = 0;
	} else if (argc || all) {
		/* Upgrade filesystems */
		if (cb.cb_version == 0)
			cb.cb_version = ZPL_VERSION;
		ret = zfs_for_each(argc, argv, flags, ZFS_TYPE_FILESYSTEM,
		    NULL, NULL, 0, upgrade_set_callback, &cb);
		(void) printf(gettext("%llu filesystems upgraded\n"),
		    cb.cb_numupgraded);
		if (cb.cb_numsamegraded) {
			(void) printf(gettext("%llu filesystems already at "
			    "this version\n"),
			    cb.cb_numsamegraded);
		}
		if (cb.cb_numfailed != 0)
			ret = 1;
	} else {
		/* List old-version filesytems */
		boolean_t found;
		(void) printf(gettext("This system is currently running "
		    "ZFS filesystem version %llu.\n\n"), ZPL_VERSION);

		flags |= ZFS_ITER_RECURSE;
		ret = zfs_for_each(0, NULL, flags, ZFS_TYPE_FILESYSTEM,
		    NULL, NULL, 0, upgrade_list_callback, &cb);

		found = cb.cb_foundone;
		cb.cb_foundone = B_FALSE;
		cb.cb_newer = B_TRUE;

		ret = zfs_for_each(0, NULL, flags, ZFS_TYPE_FILESYSTEM,
		    NULL, NULL, 0, upgrade_list_callback, &cb);

		if (!cb.cb_foundone && !found) {
			(void) printf(gettext("All filesystems are "
			    "formatted with the current version.\n"));
		}
	}

	return (ret);
}

/*
 * zfs userspace [-Hinp] [-o field[,...]] [-s field [-s field]...]
 *               [-S field [-S field]...] [-t type[,...]] filesystem | snapshot
 * zfs groupspace [-Hinp] [-o field[,...]] [-s field [-s field]...]
 *                [-S field [-S field]...] [-t type[,...]] filesystem | snapshot
 *
 *	-H      Scripted mode; elide headers and separate columns by tabs.
 *	-i	Translate SID to POSIX ID.
 *	-n	Print numeric ID instead of user/group name.
 *	-o      Control which fields to display.
 *	-p	Use exact (parsable) numeric output.
 *	-s      Specify sort columns, descending order.
 *	-S      Specify sort columns, ascending order.
 *	-t      Control which object types to display.
 *
 *	Displays space consumed by, and quotas on, each user in the specified
 *	filesystem or snapshot.
 */

/* us_field_types, us_field_hdr and us_field_names should be kept in sync */
enum us_field_types {
	USFIELD_TYPE,
	USFIELD_NAME,
	USFIELD_USED,
	USFIELD_QUOTA
};
static char *us_field_hdr[] = { "TYPE", "NAME", "USED", "QUOTA" };
static char *us_field_names[] = { "type", "name", "used", "quota" };
#define	USFIELD_LAST	(sizeof (us_field_names) / sizeof (char *))

#define	USTYPE_PSX_GRP	(1 << 0)
#define	USTYPE_PSX_USR	(1 << 1)
#define	USTYPE_SMB_GRP	(1 << 2)
#define	USTYPE_SMB_USR	(1 << 3)
#define	USTYPE_ALL	\
	(USTYPE_PSX_GRP | USTYPE_PSX_USR | USTYPE_SMB_GRP | USTYPE_SMB_USR)

static int us_type_bits[] = {
	USTYPE_PSX_GRP,
	USTYPE_PSX_USR,
	USTYPE_SMB_GRP,
	USTYPE_SMB_USR,
	USTYPE_ALL
};
static char *us_type_names[] = { "posixgroup", "posixuser", "smbgroup",
	"smbuser", "all" };

typedef struct us_node {
	nvlist_t	*usn_nvl;
	uu_avl_node_t	usn_avlnode;
	uu_list_node_t	usn_listnode;
} us_node_t;

typedef struct us_cbdata {
	nvlist_t	**cb_nvlp;
	uu_avl_pool_t	*cb_avl_pool;
	uu_avl_t	*cb_avl;
	boolean_t	cb_numname;
	boolean_t	cb_nicenum;
	boolean_t	cb_sid2posix;
	zfs_userquota_prop_t cb_prop;
	zfs_sort_column_t *cb_sortcol;
	size_t		cb_width[USFIELD_LAST];
} us_cbdata_t;

static boolean_t us_populated = B_FALSE;

typedef struct {
	zfs_sort_column_t *si_sortcol;
	boolean_t	si_numname;
} us_sort_info_t;

static int
us_field_index(char *field)
{
	int i;

	for (i = 0; i < USFIELD_LAST; i++) {
		if (strcmp(field, us_field_names[i]) == 0)
			return (i);
	}

	return (-1);
}

static int
us_compare(const void *larg, const void *rarg, void *unused)
{
	const us_node_t *l = larg;
	const us_node_t *r = rarg;
	us_sort_info_t *si = (us_sort_info_t *)unused;
	zfs_sort_column_t *sortcol = si->si_sortcol;
	boolean_t numname = si->si_numname;
	nvlist_t *lnvl = l->usn_nvl;
	nvlist_t *rnvl = r->usn_nvl;
	int rc = 0;
	boolean_t lvb, rvb;

	for (; sortcol != NULL; sortcol = sortcol->sc_next) {
		char *lvstr = "";
		char *rvstr = "";
		uint32_t lv32 = 0;
		uint32_t rv32 = 0;
		uint64_t lv64 = 0;
		uint64_t rv64 = 0;
		zfs_prop_t prop = sortcol->sc_prop;
		const char *propname = NULL;
		boolean_t reverse = sortcol->sc_reverse;

		switch (prop) {
		case ZFS_PROP_TYPE:
			propname = "type";
			(void) nvlist_lookup_uint32(lnvl, propname, &lv32);
			(void) nvlist_lookup_uint32(rnvl, propname, &rv32);
			if (rv32 != lv32)
				rc = (rv32 < lv32) ? 1 : -1;
			break;
		case ZFS_PROP_NAME:
			propname = "name";
			if (numname) {
				(void) nvlist_lookup_uint64(lnvl, propname,
				    &lv64);
				(void) nvlist_lookup_uint64(rnvl, propname,
				    &rv64);
				if (rv64 != lv64)
					rc = (rv64 < lv64) ? 1 : -1;
			} else {
				(void) nvlist_lookup_string(lnvl, propname,
				    &lvstr);
				(void) nvlist_lookup_string(rnvl, propname,
				    &rvstr);
				rc = strcmp(lvstr, rvstr);
			}
			break;
		case ZFS_PROP_USED:
		case ZFS_PROP_QUOTA:
			if (!us_populated)
				break;
			if (prop == ZFS_PROP_USED)
				propname = "used";
			else
				propname = "quota";
			(void) nvlist_lookup_uint64(lnvl, propname, &lv64);
			(void) nvlist_lookup_uint64(rnvl, propname, &rv64);
			if (rv64 != lv64)
				rc = (rv64 < lv64) ? 1 : -1;
			break;
		}

		if (rc != 0) {
			if (rc < 0)
				return (reverse ? 1 : -1);
			else
				return (reverse ? -1 : 1);
		}
	}

	/*
	 * If entries still seem to be the same, check if they are of the same
	 * type (smbentity is added only if we are doing SID to POSIX ID
	 * translation where we can have duplicate type/name combinations).
	 */
	if (nvlist_lookup_boolean_value(lnvl, "smbentity", &lvb) == 0 &&
	    nvlist_lookup_boolean_value(rnvl, "smbentity", &rvb) == 0 &&
	    lvb != rvb)
		return (lvb < rvb ? -1 : 1);

	return (0);
}

static inline const char *
us_type2str(unsigned field_type)
{
	switch (field_type) {
	case USTYPE_PSX_USR:
		return ("POSIX User");
	case USTYPE_PSX_GRP:
		return ("POSIX Group");
	case USTYPE_SMB_USR:
		return ("SMB User");
	case USTYPE_SMB_GRP:
		return ("SMB Group");
	default:
		return ("Undefined");
	}
}

static int
userspace_cb(void *arg, const char *domain, uid_t rid, uint64_t space)
{
	us_cbdata_t *cb = (us_cbdata_t *)arg;
	zfs_userquota_prop_t prop = cb->cb_prop;
	char *name = NULL;
	char *propname;
	char sizebuf[32];
	us_node_t *node;
	uu_avl_pool_t *avl_pool = cb->cb_avl_pool;
	uu_avl_t *avl = cb->cb_avl;
	uu_avl_index_t idx;
	nvlist_t *props;
	us_node_t *n;
	zfs_sort_column_t *sortcol = cb->cb_sortcol;
	unsigned type;
	const char *typestr;
	size_t namelen;
	size_t typelen;
	size_t sizelen;
	int typeidx, nameidx, sizeidx;
	us_sort_info_t sortinfo = { sortcol, cb->cb_numname };
	boolean_t smbentity = B_FALSE;

	if (nvlist_alloc(&props, NV_UNIQUE_NAME, 0) != 0)
		nomem();
	node = safe_malloc(sizeof (us_node_t));
	uu_avl_node_init(node, &node->usn_avlnode, avl_pool);
	node->usn_nvl = props;

	if (domain != NULL && domain[0] != '\0') {
		/* SMB */
		char sid[ZFS_MAXNAMELEN + 32];
		uid_t id;
		uint64_t classes;
		int err;
		directory_error_t e;

		smbentity = B_TRUE;

		(void) snprintf(sid, sizeof (sid), "%s-%u", domain, rid);

		if (prop == ZFS_PROP_GROUPUSED || prop == ZFS_PROP_GROUPQUOTA) {
			type = USTYPE_SMB_GRP;
			err = sid_to_id(sid, B_FALSE, &id);
		} else {
			type = USTYPE_SMB_USR;
			err = sid_to_id(sid, B_TRUE, &id);
		}

		if (err == 0) {
			rid = id;
			if (!cb->cb_sid2posix) {
				e = directory_name_from_sid(NULL, sid, &name,
				    &classes);
				if (e != NULL)
					directory_error_free(e);
				if (name == NULL)
					name = sid;
			}
		}
	}

	if (cb->cb_sid2posix || domain == NULL || domain[0] == '\0') {
		/* POSIX or -i */
		if (prop == ZFS_PROP_GROUPUSED || prop == ZFS_PROP_GROUPQUOTA) {
			type = USTYPE_PSX_GRP;
			if (!cb->cb_numname) {
				struct group *g;

				if ((g = getgrgid(rid)) != NULL)
					name = g->gr_name;
			}
		} else {
			type = USTYPE_PSX_USR;
			if (!cb->cb_numname) {
				struct passwd *p;

				if ((p = getpwuid(rid)) != NULL)
					name = p->pw_name;
			}
		}
	}

	/*
	 * Make sure that the type/name combination is unique when doing
	 * SID to POSIX ID translation (hence changing the type from SMB to
	 * POSIX).
	 */
	if (cb->cb_sid2posix &&
	    nvlist_add_boolean_value(props, "smbentity", smbentity) != 0)
		nomem();

	/* Calculate/update width of TYPE field */
	typestr = us_type2str(type);
	typelen = strlen(gettext(typestr));
	typeidx = us_field_index("type");
	if (typelen > cb->cb_width[typeidx])
		cb->cb_width[typeidx] = typelen;
	if (nvlist_add_uint32(props, "type", type) != 0)
		nomem();

	/* Calculate/update width of NAME field */
	if ((cb->cb_numname && cb->cb_sid2posix) || name == NULL) {
		if (nvlist_add_uint64(props, "name", rid) != 0)
			nomem();
		namelen = snprintf(NULL, 0, "%u", rid);
	} else {
		if (nvlist_add_string(props, "name", name) != 0)
			nomem();
		namelen = strlen(name);
	}
	nameidx = us_field_index("name");
	if (namelen > cb->cb_width[nameidx])
		cb->cb_width[nameidx] = namelen;

	/*
	 * Check if this type/name combination is in the list and update it;
	 * otherwise add new node to the list.
	 */
	if ((n = uu_avl_find(avl, node, &sortinfo, &idx)) == NULL) {
		uu_avl_insert(avl, node, idx);
	} else {
		nvlist_free(props);
		free(node);
		node = n;
		props = node->usn_nvl;
	}

	/* Calculate/update width of USED/QUOTA fields */
	if (cb->cb_nicenum)
		zfs_nicenum(space, sizebuf, sizeof (sizebuf));
	else
		(void) snprintf(sizebuf, sizeof (sizebuf), "%llu", space);
	sizelen = strlen(sizebuf);
	if (prop == ZFS_PROP_USERUSED || prop == ZFS_PROP_GROUPUSED) {
		propname = "used";
		if (!nvlist_exists(props, "quota"))
			(void) nvlist_add_uint64(props, "quota", 0);
	} else {
		propname = "quota";
		if (!nvlist_exists(props, "used"))
			(void) nvlist_add_uint64(props, "used", 0);
	}
	sizeidx = us_field_index(propname);
	if (sizelen > cb->cb_width[sizeidx])
		cb->cb_width[sizeidx] = sizelen;

	if (nvlist_add_uint64(props, propname, space) != 0)
		nomem();

	return (0);
}

static void
print_us_node(boolean_t scripted, boolean_t parsable, int *fields, int types,
    size_t *width, us_node_t *node)
{
	nvlist_t *nvl = node->usn_nvl;
	char valstr[ZFS_MAXNAMELEN];
	boolean_t first = B_TRUE;
	int cfield = 0;
	int field;
	uint32_t ustype;

	/* Check type */
	(void) nvlist_lookup_uint32(nvl, "type", &ustype);
	if (!(ustype & types))
		return;

	while ((field = fields[cfield]) != USFIELD_LAST) {
		nvpair_t *nvp = NULL;
		data_type_t type;
		uint32_t val32;
		uint64_t val64;
		char *strval = NULL;

		while ((nvp = nvlist_next_nvpair(nvl, nvp)) != NULL) {
			if (strcmp(nvpair_name(nvp),
			    us_field_names[field]) == 0)
				break;
		}

		type = nvpair_type(nvp);
		switch (type) {
		case DATA_TYPE_UINT32:
			(void) nvpair_value_uint32(nvp, &val32);
			break;
		case DATA_TYPE_UINT64:
			(void) nvpair_value_uint64(nvp, &val64);
			break;
		case DATA_TYPE_STRING:
			(void) nvpair_value_string(nvp, &strval);
			break;
		default:
			(void) fprintf(stderr, "invalid data type\n");
		}

		switch (field) {
		case USFIELD_TYPE:
			strval = (char *)us_type2str(val32);
			break;
		case USFIELD_NAME:
			if (type == DATA_TYPE_UINT64) {
				(void) sprintf(valstr, "%llu", val64);
				strval = valstr;
			}
			break;
		case USFIELD_USED:
		case USFIELD_QUOTA:
			if (type == DATA_TYPE_UINT64) {
				if (parsable) {
					(void) sprintf(valstr, "%llu", val64);
				} else {
					zfs_nicenum(val64, valstr,
					    sizeof (valstr));
				}
				if (field == USFIELD_QUOTA &&
				    strcmp(valstr, "0") == 0)
					strval = "none";
				else
					strval = valstr;
			}
			break;
		}

		if (!first) {
			if (scripted)
				(void) printf("\t");
			else
				(void) printf("  ");
		}
		if (scripted)
			(void) printf("%s", strval);
		else if (field == USFIELD_TYPE || field == USFIELD_NAME)
			(void) printf("%-*s", width[field], strval);
		else
			(void) printf("%*s", width[field], strval);

		first = B_FALSE;
		cfield++;
	}

	(void) printf("\n");
}

static void
print_us(boolean_t scripted, boolean_t parsable, int *fields, int types,
    size_t *width, boolean_t rmnode, uu_avl_t *avl)
{
	us_node_t *node;
	const char *col;
	int cfield = 0;
	int field;

	if (!scripted) {
		boolean_t first = B_TRUE;

		while ((field = fields[cfield]) != USFIELD_LAST) {
			col = gettext(us_field_hdr[field]);
			if (field == USFIELD_TYPE || field == USFIELD_NAME) {
				(void) printf(first ? "%-*s" : "  %-*s",
				    width[field], col);
			} else {
				(void) printf(first ? "%*s" : "  %*s",
				    width[field], col);
			}
			first = B_FALSE;
			cfield++;
		}
		(void) printf("\n");
	}

	for (node = uu_avl_first(avl); node; node = uu_avl_next(avl, node)) {
		print_us_node(scripted, parsable, fields, types, width, node);
		if (rmnode)
			nvlist_free(node->usn_nvl);
	}
}

static int
zfs_do_userspace(int argc, char **argv)
{
	zfs_handle_t *zhp;
	zfs_userquota_prop_t p;
	uu_avl_pool_t *avl_pool;
	uu_avl_t *avl_tree;
	uu_avl_walk_t *walk;
	char *delim;
	char deffields[] = "type,name,used,quota";
	char *ofield = NULL;
	char *tfield = NULL;
	int cfield = 0;
	int fields[256];
	int i;
	boolean_t scripted = B_FALSE;
	boolean_t prtnum = B_FALSE;
	boolean_t parsable = B_FALSE;
	boolean_t sid2posix = B_FALSE;
	int ret = 0;
	int c;
	zfs_sort_column_t *sortcol = NULL;
	int types = USTYPE_PSX_USR | USTYPE_SMB_USR;
	us_cbdata_t cb;
	us_node_t *node;
	us_node_t *rmnode;
	uu_list_pool_t *listpool;
	uu_list_t *list;
	uu_avl_index_t idx = 0;
	uu_list_index_t idx2 = 0;

	if (argc < 2)
		usage(B_FALSE);

	if (strcmp(argv[0], "groupspace") == 0)
		/* Toggle default group types */
		types = USTYPE_PSX_GRP | USTYPE_SMB_GRP;

	while ((c = getopt(argc, argv, "nHpo:s:S:t:i")) != -1) {
		switch (c) {
		case 'n':
			prtnum = B_TRUE;
			break;
		case 'H':
			scripted = B_TRUE;
			break;
		case 'p':
			parsable = B_TRUE;
			break;
		case 'o':
			ofield = optarg;
			break;
		case 's':
		case 'S':
			if (zfs_add_sort_column(&sortcol, optarg,
			    c == 's' ? B_FALSE : B_TRUE) != 0) {
				(void) fprintf(stderr,
				    gettext("invalid field '%s'\n"), optarg);
				usage(B_FALSE);
			}
			break;
		case 't':
			tfield = optarg;
			break;
		case 'i':
			sid2posix = B_TRUE;
			break;
		case ':':
			(void) fprintf(stderr, gettext("missing argument for "
			    "'%c' option\n"), optopt);
			usage(B_FALSE);
			break;
		case '?':
			(void) fprintf(stderr, gettext("invalid option '%c'\n"),
			    optopt);
			usage(B_FALSE);
		}
	}

	argc -= optind;
	argv += optind;

	if (argc < 1) {
		(void) fprintf(stderr, gettext("missing dataset name\n"));
		usage(B_FALSE);
	}
	if (argc > 1) {
		(void) fprintf(stderr, gettext("too many arguments\n"));
		usage(B_FALSE);
	}

	/* Use default output fields if not specified using -o */
	if (ofield == NULL)
		ofield = deffields;
	do {
		if ((delim = strchr(ofield, ',')) != NULL)
			*delim = '\0';
		if ((fields[cfield++] = us_field_index(ofield)) == -1) {
			(void) fprintf(stderr, gettext("invalid type '%s' "
			    "for -o option\n"), ofield);
			return (-1);
		}
		if (delim != NULL)
			ofield = delim + 1;
	} while (delim != NULL);
	fields[cfield] = USFIELD_LAST;

	/* Override output types (-t option) */
	if (tfield != NULL) {
		types = 0;

		do {
			boolean_t found = B_FALSE;

			if ((delim = strchr(tfield, ',')) != NULL)
				*delim = '\0';
			for (i = 0; i < sizeof (us_type_bits) / sizeof (int);
			    i++) {
				if (strcmp(tfield, us_type_names[i]) == 0) {
					found = B_TRUE;
					types |= us_type_bits[i];
					break;
				}
			}
			if (!found) {
				(void) fprintf(stderr, gettext("invalid type "
				    "'%s' for -t option\n"), tfield);
				return (-1);
			}
			if (delim != NULL)
				tfield = delim + 1;
		} while (delim != NULL);
	}

	if ((zhp = zfs_open(g_zfs, argv[0], ZFS_TYPE_DATASET)) == NULL)
		return (1);

	if ((avl_pool = uu_avl_pool_create("us_avl_pool", sizeof (us_node_t),
	    offsetof(us_node_t, usn_avlnode), us_compare, UU_DEFAULT)) == NULL)
		nomem();
	if ((avl_tree = uu_avl_create(avl_pool, NULL, UU_DEFAULT)) == NULL)
		nomem();

	/* Always add default sorting columns */
	(void) zfs_add_sort_column(&sortcol, "type", B_FALSE);
	(void) zfs_add_sort_column(&sortcol, "name", B_FALSE);

	cb.cb_sortcol = sortcol;
	cb.cb_numname = prtnum;
	cb.cb_nicenum = !parsable;
	cb.cb_avl_pool = avl_pool;
	cb.cb_avl = avl_tree;
	cb.cb_sid2posix = sid2posix;

	for (i = 0; i < USFIELD_LAST; i++)
		cb.cb_width[i] = strlen(gettext(us_field_hdr[i]));

	for (p = 0; p < ZFS_NUM_USERQUOTA_PROPS; p++) {
		if (((p == ZFS_PROP_USERUSED || p == ZFS_PROP_USERQUOTA) &&
		    !(types & (USTYPE_PSX_USR | USTYPE_SMB_USR))) ||
		    ((p == ZFS_PROP_GROUPUSED || p == ZFS_PROP_GROUPQUOTA) &&
		    !(types & (USTYPE_PSX_GRP | USTYPE_SMB_GRP))))
			continue;
		cb.cb_prop = p;
		if ((ret = zfs_userspace(zhp, p, userspace_cb, &cb)) != 0)
			return (ret);
	}

	/* Sort the list */
	if ((node = uu_avl_first(avl_tree)) == NULL)
		return (0);

	us_populated = B_TRUE;

	listpool = uu_list_pool_create("tmplist", sizeof (us_node_t),
	    offsetof(us_node_t, usn_listnode), NULL, UU_DEFAULT);
	list = uu_list_create(listpool, NULL, UU_DEFAULT);
	uu_list_node_init(node, &node->usn_listnode, listpool);

	while (node != NULL) {
		rmnode = node;
		node = uu_avl_next(avl_tree, node);
		uu_avl_remove(avl_tree, rmnode);
		if (uu_list_find(list, rmnode, NULL, &idx2) == NULL)
			uu_list_insert(list, rmnode, idx2);
	}

	for (node = uu_list_first(list); node != NULL;
	    node = uu_list_next(list, node)) {
		us_sort_info_t sortinfo = { sortcol, cb.cb_numname };

		if (uu_avl_find(avl_tree, node, &sortinfo, &idx) == NULL)
			uu_avl_insert(avl_tree, node, idx);
	}

	uu_list_destroy(list);
	uu_list_pool_destroy(listpool);

	/* Print and free node nvlist memory */
	print_us(scripted, parsable, fields, types, cb.cb_width, B_TRUE,
	    cb.cb_avl);

	zfs_free_sort_columns(sortcol);

	/* Clean up the AVL tree */
	if ((walk = uu_avl_walk_start(cb.cb_avl, UU_WALK_ROBUST)) == NULL)
		nomem();

	while ((node = uu_avl_walk_next(walk)) != NULL) {
		uu_avl_remove(cb.cb_avl, node);
		free(node);
	}

	uu_avl_walk_end(walk);
	uu_avl_destroy(avl_tree);
	uu_avl_pool_destroy(avl_pool);

	return (ret);
}

/*
 * list [-Hp][-r|-d max] [-o property[,...]] [-s property] ... [-S property] ...
 *      [-t type[,...]] [filesystem|volume|snapshot] ...
 *
 *	-H	Scripted mode; elide headers and separate columns by tabs.
 *	-p	Display values in parsable (literal) format.
 *	-r	Recurse over all children.
 *	-d	Limit recursion by depth.
 *	-o	Control which fields to display.
 *	-s	Specify sort columns, descending order.
 *	-S	Specify sort columns, ascending order.
 *	-t	Control which object types to display.
 *
 * When given no arguments, list all filesystems in the system.
 * Otherwise, list the specified datasets, optionally recursing down them if
 * '-r' is specified.
 */
typedef struct list_cbdata {
	boolean_t	cb_first;
	boolean_t	cb_literal;
	boolean_t	cb_scripted;
	zprop_list_t	*cb_proplist;
} list_cbdata_t;

/*
 * Given a list of columns to display, output appropriate headers for each one.
 */
static void
print_header(list_cbdata_t *cb)
{
	zprop_list_t *pl = cb->cb_proplist;
	char headerbuf[ZFS_MAXPROPLEN];
	const char *header;
	int i;
	boolean_t first = B_TRUE;
	boolean_t right_justify;

	for (; pl != NULL; pl = pl->pl_next) {
		if (!first) {
			(void) printf("  ");
		} else {
			first = B_FALSE;
		}

		right_justify = B_FALSE;
		if (pl->pl_prop != ZPROP_INVAL) {
			header = zfs_prop_column_name(pl->pl_prop);
			right_justify = zfs_prop_align_right(pl->pl_prop);
		} else {
			for (i = 0; pl->pl_user_prop[i] != '\0'; i++)
				headerbuf[i] = toupper(pl->pl_user_prop[i]);
			headerbuf[i] = '\0';
			header = headerbuf;
		}

		if (pl->pl_next == NULL && !right_justify)
			(void) printf("%s", header);
		else if (right_justify)
			(void) printf("%*s", pl->pl_width, header);
		else
			(void) printf("%-*s", pl->pl_width, header);
	}

	(void) printf("\n");
}

/*
 * Given a dataset and a list of fields, print out all the properties according
 * to the described layout.
 */
static void
print_dataset(zfs_handle_t *zhp, list_cbdata_t *cb)
{
	zprop_list_t *pl = cb->cb_proplist;
	boolean_t first = B_TRUE;
	char property[ZFS_MAXPROPLEN];
	nvlist_t *userprops = zfs_get_user_props(zhp);
	nvlist_t *propval;
	char *propstr;
	boolean_t right_justify;

	for (; pl != NULL; pl = pl->pl_next) {
		if (!first) {
			if (cb->cb_scripted)
				(void) printf("\t");
			else
				(void) printf("  ");
		} else {
			first = B_FALSE;
		}

		if (pl->pl_prop != ZPROP_INVAL) {
			if (zfs_prop_get(zhp, pl->pl_prop, property,
			    sizeof (property), NULL, NULL, 0,
			    cb->cb_literal) != 0)
				propstr = "-";
			else
				propstr = property;
			right_justify = zfs_prop_align_right(pl->pl_prop);
		} else if (zfs_prop_userquota(pl->pl_user_prop)) {
			if (zfs_prop_get_userquota(zhp, pl->pl_user_prop,
			    property, sizeof (property), cb->cb_literal) != 0)
				propstr = "-";
			else
				propstr = property;
			right_justify = B_TRUE;
		} else if (zfs_prop_written(pl->pl_user_prop)) {
			if (zfs_prop_get_written(zhp, pl->pl_user_prop,
			    property, sizeof (property), cb->cb_literal) != 0)
				propstr = "-";
			else
				propstr = property;
			right_justify = B_TRUE;
		} else {
			if (nvlist_lookup_nvlist(userprops,
			    pl->pl_user_prop, &propval) != 0)
				propstr = "-";
			else
				verify(nvlist_lookup_string(propval,
				    ZPROP_VALUE, &propstr) == 0);
			right_justify = B_FALSE;
		}

		/*
		 * If this is being called in scripted mode, or if this is the
		 * last column and it is left-justified, don't include a width
		 * format specifier.
		 */
		if (cb->cb_scripted || (pl->pl_next == NULL && !right_justify))
			(void) printf("%s", propstr);
		else if (right_justify)
			(void) printf("%*s", pl->pl_width, propstr);
		else
			(void) printf("%-*s", pl->pl_width, propstr);
	}

	(void) printf("\n");
}

/*
 * Generic callback function to list a dataset or snapshot.
 */
static int
list_callback(zfs_handle_t *zhp, void *data)
{
	list_cbdata_t *cbp = data;

	if (cbp->cb_first) {
		if (!cbp->cb_scripted)
			print_header(cbp);
		cbp->cb_first = B_FALSE;
	}

	print_dataset(zhp, cbp);

	return (0);
}

static int
zfs_do_list(int argc, char **argv)
{
	int c;
	static char default_fields[] =
	    "name,used,available,referenced,mountpoint";
	int types = ZFS_TYPE_DATASET;
	boolean_t types_specified = B_FALSE;
	char *fields = NULL;
	list_cbdata_t cb = { 0 };
	char *value;
	int limit = 0;
	int ret = 0;
	zfs_sort_column_t *sortcol = NULL;
	int flags = ZFS_ITER_PROP_LISTSNAPS | ZFS_ITER_ARGS_CAN_BE_PATHS;

	/* check options */
	while ((c = getopt(argc, argv, "HS:d:o:prs:t:")) != -1) {
		switch (c) {
		case 'o':
			fields = optarg;
			break;
		case 'p':
			cb.cb_literal = B_TRUE;
			flags |= ZFS_ITER_LITERAL_PROPS;
			break;
		case 'd':
			limit = parse_depth(optarg, &flags);
			break;
		case 'r':
			flags |= ZFS_ITER_RECURSE;
			break;
		case 'H':
			cb.cb_scripted = B_TRUE;
			break;
		case 's':
			if (zfs_add_sort_column(&sortcol, optarg,
			    B_FALSE) != 0) {
				(void) fprintf(stderr,
				    gettext("invalid property '%s'\n"), optarg);
				usage(B_FALSE);
			}
			break;
		case 'S':
			if (zfs_add_sort_column(&sortcol, optarg,
			    B_TRUE) != 0) {
				(void) fprintf(stderr,
				    gettext("invalid property '%s'\n"), optarg);
				usage(B_FALSE);
			}
			break;
		case 't':
			types = 0;
			types_specified = B_TRUE;
			flags &= ~ZFS_ITER_PROP_LISTSNAPS;
			while (*optarg != '\0') {
				static char *type_subopts[] = { "filesystem",
				    "volume", "snapshot", "snap", "bookmark",
				    "all", NULL };

				switch (getsubopt(&optarg, type_subopts,
				    &value)) {
				case 0:
					types |= ZFS_TYPE_FILESYSTEM;
					break;
				case 1:
					types |= ZFS_TYPE_VOLUME;
					break;
				case 2:
				case 3:
					types |= ZFS_TYPE_SNAPSHOT;
					break;
				case 4:
					types |= ZFS_TYPE_BOOKMARK;
					break;
				case 5:
					types = ZFS_TYPE_DATASET |
					    ZFS_TYPE_BOOKMARK;
					break;
				default:
					(void) fprintf(stderr,
					    gettext("invalid type '%s'\n"),
					    value);
					usage(B_FALSE);
				}
			}
			break;
		case ':':
			(void) fprintf(stderr, gettext("missing argument for "
			    "'%c' option\n"), optopt);
			usage(B_FALSE);
			break;
		case '?':
			(void) fprintf(stderr, gettext("invalid option '%c'\n"),
			    optopt);
			usage(B_FALSE);
		}
	}

	argc -= optind;
	argv += optind;

	if (fields == NULL)
		fields = default_fields;

	/*
	 * If "-o space" and no types were specified, don't display snapshots.
	 */
	if (strcmp(fields, "space") == 0 && types_specified == B_FALSE)
		types &= ~ZFS_TYPE_SNAPSHOT;

	/*
	 * If the user specifies '-o all', the zprop_get_list() doesn't
	 * normally include the name of the dataset.  For 'zfs list', we always
	 * want this property to be first.
	 */
	if (zprop_get_list(g_zfs, fields, &cb.cb_proplist, ZFS_TYPE_DATASET)
	    != 0)
		usage(B_FALSE);

	cb.cb_first = B_TRUE;

	ret = zfs_for_each(argc, argv, flags, types, sortcol, &cb.cb_proplist,
	    limit, list_callback, &cb);

	zprop_free_list(cb.cb_proplist);
	zfs_free_sort_columns(sortcol);

	if (ret == 0 && cb.cb_first && !cb.cb_scripted)
		(void) printf(gettext("no datasets available\n"));

	return (ret);
}

/*
 * zfs rename [-f] <fs | snap | vol> <fs | snap | vol>
 * zfs rename [-f] -p <fs | vol> <fs | vol>
 * zfs rename -r <snap> <snap>
 *
 * Renames the given dataset to another of the same type.
 *
 * The '-p' flag creates all the non-existing ancestors of the target first.
 */
/* ARGSUSED */
static int
zfs_do_rename(int argc, char **argv)
{
	zfs_handle_t *zhp;
	int c;
	int ret = 0;
	boolean_t recurse = B_FALSE;
	boolean_t parents = B_FALSE;
	boolean_t force_unmount = B_FALSE;

	/* check options */
	while ((c = getopt(argc, argv, "prf")) != -1) {
		switch (c) {
		case 'p':
			parents = B_TRUE;
			break;
		case 'r':
			recurse = B_TRUE;
			break;
		case 'f':
			force_unmount = B_TRUE;
			break;
		case '?':
		default:
			(void) fprintf(stderr, gettext("invalid option '%c'\n"),
			    optopt);
			usage(B_FALSE);
		}
	}

	argc -= optind;
	argv += optind;

	/* check number of arguments */
	if (argc < 1) {
		(void) fprintf(stderr, gettext("missing source dataset "
		    "argument\n"));
		usage(B_FALSE);
	}
	if (argc < 2) {
		(void) fprintf(stderr, gettext("missing target dataset "
		    "argument\n"));
		usage(B_FALSE);
	}
	if (argc > 2) {
		(void) fprintf(stderr, gettext("too many arguments\n"));
		usage(B_FALSE);
	}

	if (recurse && parents) {
		(void) fprintf(stderr, gettext("-p and -r options are mutually "
		    "exclusive\n"));
		usage(B_FALSE);
	}

	if (recurse && strchr(argv[0], '@') == 0) {
		(void) fprintf(stderr, gettext("source dataset for recursive "
		    "rename must be a snapshot\n"));
		usage(B_FALSE);
	}

	if ((zhp = zfs_open(g_zfs, argv[0], parents ? ZFS_TYPE_FILESYSTEM |
	    ZFS_TYPE_VOLUME : ZFS_TYPE_DATASET)) == NULL)
		return (1);

	/* If we were asked and the name looks good, try to create ancestors. */
	if (parents && zfs_name_valid(argv[1], zfs_get_type(zhp)) &&
	    zfs_create_ancestors(g_zfs, argv[1]) != 0) {
		zfs_close(zhp);
		return (1);
	}

	ret = (zfs_rename(zhp, argv[1], recurse, force_unmount) != 0);

	zfs_close(zhp);
	return (ret);
}

/*
 * zfs promote <fs>
 *
 * Promotes the given clone fs to be the parent
 */
/* ARGSUSED */
static int
zfs_do_promote(int argc, char **argv)
{
	zfs_handle_t *zhp;
	int ret = 0;

	/* check options */
	if (argc > 1 && argv[1][0] == '-') {
		(void) fprintf(stderr, gettext("invalid option '%c'\n"),
		    argv[1][1]);
		usage(B_FALSE);
	}

	/* check number of arguments */
	if (argc < 2) {
		(void) fprintf(stderr, gettext("missing clone filesystem"
		    " argument\n"));
		usage(B_FALSE);
	}
	if (argc > 2) {
		(void) fprintf(stderr, gettext("too many arguments\n"));
		usage(B_FALSE);
	}

	zhp = zfs_open(g_zfs, argv[1], ZFS_TYPE_FILESYSTEM | ZFS_TYPE_VOLUME);
	if (zhp == NULL)
		return (1);

	ret = (zfs_promote(zhp) != 0);


	zfs_close(zhp);
	return (ret);
}

/*
 * zfs rollback [-rRf] <snapshot>
 *
 *	-r	Delete any intervening snapshots before doing rollback
 *	-R	Delete any snapshots and their clones
 *	-f	ignored for backwards compatability
 *
 * Given a filesystem, rollback to a specific snapshot, discarding any changes
 * since then and making it the active dataset.  If more recent snapshots exist,
 * the command will complain unless the '-r' flag is given.
 */
typedef struct rollback_cbdata {
	uint64_t	cb_create;
	boolean_t	cb_first;
	int		cb_doclones;
	char		*cb_target;
	int		cb_error;
	boolean_t	cb_recurse;
} rollback_cbdata_t;

static int
rollback_check_dependent(zfs_handle_t *zhp, void *data)
{
	rollback_cbdata_t *cbp = data;

	if (cbp->cb_first && cbp->cb_recurse) {
		(void) fprintf(stderr, gettext("cannot rollback to "
		    "'%s': clones of previous snapshots exist\n"),
		    cbp->cb_target);
		(void) fprintf(stderr, gettext("use '-R' to "
		    "force deletion of the following clones and "
		    "dependents:\n"));
		cbp->cb_first = 0;
		cbp->cb_error = 1;
	}

	(void) fprintf(stderr, "%s\n", zfs_get_name(zhp));

	zfs_close(zhp);
	return (0);
}

/*
 * Report any snapshots more recent than the one specified.  Used when '-r' is
 * not specified.  We reuse this same callback for the snapshot dependents - if
 * 'cb_dependent' is set, then this is a dependent and we should report it
 * without checking the transaction group.
 */
static int
rollback_check(zfs_handle_t *zhp, void *data)
{
	rollback_cbdata_t *cbp = data;

	if (cbp->cb_doclones) {
		zfs_close(zhp);
		return (0);
	}

	if (zfs_prop_get_int(zhp, ZFS_PROP_CREATETXG) > cbp->cb_create) {
		if (cbp->cb_first && !cbp->cb_recurse) {
			(void) fprintf(stderr, gettext("cannot "
			    "rollback to '%s': more recent snapshots "
			    "or bookmarks exist\n"),
			    cbp->cb_target);
			(void) fprintf(stderr, gettext("use '-r' to "
			    "force deletion of the following "
			    "snapshots and bookmarks:\n"));
			cbp->cb_first = 0;
			cbp->cb_error = 1;
		}

		if (cbp->cb_recurse) {
			if (zfs_iter_dependents(zhp, B_TRUE,
			    rollback_check_dependent, cbp) != 0) {
				zfs_close(zhp);
				return (-1);
			}
		} else {
			(void) fprintf(stderr, "%s\n",
			    zfs_get_name(zhp));
		}
	}
	zfs_close(zhp);
	return (0);
}

static int
zfs_do_rollback(int argc, char **argv)
{
	int ret = 0;
	int c;
	boolean_t force = B_FALSE;
	rollback_cbdata_t cb = { 0 };
	zfs_handle_t *zhp, *snap;
	char parentname[ZFS_MAXNAMELEN];
	char *delim;

	/* check options */
	while ((c = getopt(argc, argv, "rRf")) != -1) {
		switch (c) {
		case 'r':
			cb.cb_recurse = 1;
			break;
		case 'R':
			cb.cb_recurse = 1;
			cb.cb_doclones = 1;
			break;
		case 'f':
			force = B_TRUE;
			break;
		case '?':
			(void) fprintf(stderr, gettext("invalid option '%c'\n"),
			    optopt);
			usage(B_FALSE);
		}
	}

	argc -= optind;
	argv += optind;

	/* check number of arguments */
	if (argc < 1) {
		(void) fprintf(stderr, gettext("missing dataset argument\n"));
		usage(B_FALSE);
	}
	if (argc > 1) {
		(void) fprintf(stderr, gettext("too many arguments\n"));
		usage(B_FALSE);
	}

	/* open the snapshot */
	if ((snap = zfs_open(g_zfs, argv[0], ZFS_TYPE_SNAPSHOT)) == NULL)
		return (1);

	/* open the parent dataset */
	(void) strlcpy(parentname, argv[0], sizeof (parentname));
	verify((delim = strrchr(parentname, '@')) != NULL);
	*delim = '\0';
	if ((zhp = zfs_open(g_zfs, parentname, ZFS_TYPE_DATASET)) == NULL) {
		zfs_close(snap);
		return (1);
	}

	/*
	 * Check for more recent snapshots and/or clones based on the presence
	 * of '-r' and '-R'.
	 */
	cb.cb_target = argv[0];
	cb.cb_create = zfs_prop_get_int(snap, ZFS_PROP_CREATETXG);
	cb.cb_first = B_TRUE;
	cb.cb_error = 0;
	if ((ret = zfs_iter_snapshots(zhp, rollback_check, &cb)) != 0)
		goto out;
	if ((ret = zfs_iter_bookmarks(zhp, rollback_check, &cb)) != 0)
		goto out;

	if ((ret = cb.cb_error) != 0)
		goto out;

	/*
	 * Rollback parent to the given snapshot.
	 */
	ret = zfs_rollback(zhp, snap, force);

out:
	zfs_close(snap);
	zfs_close(zhp);

	if (ret == 0)
		return (0);
	else
		return (1);
}

/*
 * zfs set property=value ... { fs | snap | vol } ...
 *
 * Sets the given properties for all datasets specified on the command line.
 */

static int
set_callback(zfs_handle_t *zhp, void *data)
{
	nvlist_t *props = data;

	if (zfs_prop_set_list(zhp, props) != 0) {
		switch (libzfs_errno(g_zfs)) {
		case EZFS_MOUNTFAILED:
			(void) fprintf(stderr, gettext("property may be set "
			    "but unable to remount filesystem\n"));
			break;
		case EZFS_SHARENFSFAILED:
			(void) fprintf(stderr, gettext("property may be set "
			    "but unable to reshare filesystem\n"));
			break;
		}
		return (1);
	}
	return (0);
}

static int
zfs_do_set(int argc, char **argv)
{
	nvlist_t *props = NULL;
	int ds_start = -1; /* argv idx of first dataset arg */
	int ret = 0;

	/* check for options */
	if (argc > 1 && argv[1][0] == '-') {
		(void) fprintf(stderr, gettext("invalid option '%c'\n"),
		    argv[1][1]);
		usage(B_FALSE);
	}

	/* check number of arguments */
	if (argc < 2) {
		(void) fprintf(stderr, gettext("missing arguments\n"));
		usage(B_FALSE);
	}
	if (argc < 3) {
		if (strchr(argv[1], '=') == NULL) {
			(void) fprintf(stderr, gettext("missing property=value "
			    "argument(s)\n"));
		} else {
			(void) fprintf(stderr, gettext("missing dataset "
			    "name(s)\n"));
		}
		usage(B_FALSE);
	}

	/* validate argument order:  prop=val args followed by dataset args */
	for (int i = 1; i < argc; i++) {
		if (strchr(argv[i], '=') != NULL) {
			if (ds_start > 0) {
				/* out-of-order prop=val argument */
				(void) fprintf(stderr, gettext("invalid "
				    "argument order\n"), i);
				usage(B_FALSE);
			}
		} else if (ds_start < 0) {
			ds_start = i;
		}
	}
	if (ds_start < 0) {
		(void) fprintf(stderr, gettext("missing dataset name(s)\n"));
		usage(B_FALSE);
	}

	/* Populate a list of property settings */
	if (nvlist_alloc(&props, NV_UNIQUE_NAME, 0) != 0)
		nomem();
	for (int i = 1; i < ds_start; i++) {
		if ((ret = parseprop(props, argv[i])) != 0)
			goto error;
	}

	ret = zfs_for_each(argc - ds_start, argv + ds_start, NULL,
	    ZFS_TYPE_DATASET, NULL, NULL, 0, set_callback, props);

error:
	nvlist_free(props);
	return (ret);
}

typedef struct snap_cbdata {
	nvlist_t *sd_nvl;
	boolean_t sd_recursive;
	const char *sd_snapname;
} snap_cbdata_t;

static int
zfs_snapshot_cb(zfs_handle_t *zhp, void *arg)
{
	snap_cbdata_t *sd = arg;
	char *name;
	int rv = 0;
	int error;

	if (sd->sd_recursive &&
	    zfs_prop_get_int(zhp, ZFS_PROP_INCONSISTENT) != 0) {
		zfs_close(zhp);
		return (0);
	}

	error = asprintf(&name, "%s@%s", zfs_get_name(zhp), sd->sd_snapname);
	if (error == -1)
		nomem();
	fnvlist_add_boolean(sd->sd_nvl, name);
	free(name);

	if (sd->sd_recursive)
		rv = zfs_iter_filesystems(zhp, zfs_snapshot_cb, sd);
	zfs_close(zhp);
	return (rv);
}

/*
 * zfs snapshot [-r] [-o prop=value] ... <fs@snap>
 *
 * Creates a snapshot with the given name.  While functionally equivalent to
 * 'zfs create', it is a separate command to differentiate intent.
 */
static int
zfs_do_snapshot(int argc, char **argv)
{
	int ret = 0;
	char c;
	nvlist_t *props;
	snap_cbdata_t sd = { 0 };
	boolean_t multiple_snaps = B_FALSE;

	if (nvlist_alloc(&props, NV_UNIQUE_NAME, 0) != 0)
		nomem();
	if (nvlist_alloc(&sd.sd_nvl, NV_UNIQUE_NAME, 0) != 0)
		nomem();

	/* check options */
	while ((c = getopt(argc, argv, "ro:")) != -1) {
		switch (c) {
		case 'o':
			if (parseprop(props, optarg))
				return (1);
			break;
		case 'r':
			sd.sd_recursive = B_TRUE;
			multiple_snaps = B_TRUE;
			break;
		case '?':
			(void) fprintf(stderr, gettext("invalid option '%c'\n"),
			    optopt);
			goto usage;
		}
	}

	argc -= optind;
	argv += optind;

	/* check number of arguments */
	if (argc < 1) {
		(void) fprintf(stderr, gettext("missing snapshot argument\n"));
		goto usage;
	}

	if (argc > 1)
		multiple_snaps = B_TRUE;
	for (; argc > 0; argc--, argv++) {
		char *atp;
		zfs_handle_t *zhp;

		atp = strchr(argv[0], '@');
		if (atp == NULL)
			goto usage;
		*atp = '\0';
		sd.sd_snapname = atp + 1;
		zhp = zfs_open(g_zfs, argv[0],
		    ZFS_TYPE_FILESYSTEM | ZFS_TYPE_VOLUME);
		if (zhp == NULL)
			goto usage;
		if (zfs_snapshot_cb(zhp, &sd) != 0)
			goto usage;
	}

	ret = zfs_snapshot_nvl(g_zfs, sd.sd_nvl, props);
	nvlist_free(sd.sd_nvl);
	nvlist_free(props);
	if (ret != 0 && multiple_snaps)
		(void) fprintf(stderr, gettext("no snapshots were created\n"));
	return (ret != 0);

usage:
	nvlist_free(sd.sd_nvl);
	nvlist_free(props);
	usage(B_FALSE);
	return (-1);
}

/*
 * Send a backup stream to stdout.
 */
static int
zfs_do_send(int argc, char **argv)
{
	char *fromname = NULL;
	char *toname = NULL;
	char *resume_token = NULL;
	char *cp;
	zfs_handle_t *zhp;
	sendflags_t flags = { 0 };
	int c, err;
	nvlist_t *dbgnv = NULL;
	boolean_t extraverbose = B_FALSE;

	/* check options */
<<<<<<< HEAD
	while ((c = getopt(argc, argv, ":i:I:RbDpvnPet:")) != -1) {
=======
	while ((c = getopt(argc, argv, ":i:I:RDpvnPLe")) != -1) {
>>>>>>> b5152584
		switch (c) {
		case 'i':
			if (fromname)
				usage(B_FALSE);
			fromname = optarg;
			break;
		case 'I':
			if (fromname)
				usage(B_FALSE);
			fromname = optarg;
			flags.doall = B_TRUE;
			break;
		case 'b':
			flags.rebase = B_TRUE;
			break;
		case 'R':
			flags.replicate = B_TRUE;
			break;
		case 'p':
			flags.props = B_TRUE;
			break;
		case 'P':
			flags.parsable = B_TRUE;
			flags.verbose = B_TRUE;
			break;
		case 'v':
			if (flags.verbose)
				extraverbose = B_TRUE;
			flags.verbose = B_TRUE;
			flags.progress = B_TRUE;
			break;
		case 'D':
			flags.dedup = B_TRUE;
			break;
		case 'n':
			flags.dryrun = B_TRUE;
			break;
		case 'L':
			flags.largeblock = B_TRUE;
			break;
		case 'e':
			flags.embed_data = B_TRUE;
			break;
		case 't':
			resume_token = optarg;
			break;
		case ':':
			(void) fprintf(stderr, gettext("missing argument for "
			    "'%c' option\n"), optopt);
			usage(B_FALSE);
			break;
		case '?':
			(void) fprintf(stderr, gettext("invalid option '%c'\n"),
			    optopt);
			usage(B_FALSE);
		}
	}

	argc -= optind;
	argv += optind;

	if (resume_token != NULL) {
		if (fromname != NULL || flags.replicate || flags.props ||
		    flags.dedup) {
			(void) fprintf(stderr,
			    gettext("invalid flags combined with -t\n"));
			usage(B_FALSE);
		}
		if (argc != 0) {
			(void) fprintf(stderr, gettext("no additional "
			    "arguments are permitted with -t\n"));
			usage(B_FALSE);
		}
	} else {
		if (argc < 1) {
			(void) fprintf(stderr,
			    gettext("missing snapshot argument\n"));
			usage(B_FALSE);
		}
		if (argc > 1) {
			(void) fprintf(stderr, gettext("too many arguments\n"));
			usage(B_FALSE);
		}
	}

	if (flags.rebase && fromname == NULL) {
		(void) fprintf(stderr,
		    gettext("Error: Specified rebase without specifying an \n"
		    "incremental send.\n"));
		return (1);
	}

	if (!flags.dryrun && isatty(STDOUT_FILENO)) {
		(void) fprintf(stderr,
		    gettext("Error: Stream can not be written to a terminal.\n"
		    "You must redirect standard output.\n"));
		return (1);
	}

	if (resume_token != NULL) {
		return (zfs_send_resume(g_zfs, &flags, STDOUT_FILENO,
		    resume_token));
	}

	/*
	 * Special case sending to a filesystem, from a bookmark, or doing a
	 * rebase send.
	 */
	if (strchr(argv[0], '@') == NULL ||
	    (fromname && strchr(fromname, '#') != NULL) || flags.rebase) {
		char frombuf[ZFS_MAXNAMELEN];
		enum lzc_send_flags lzc_flags = 0;

		if (flags.replicate || flags.doall || flags.props ||
		    flags.dedup || flags.dryrun || flags.verbose ||
		    flags.progress) {
			(void) fprintf(stderr,
			    gettext("Error: Unsupported flag with filesystem, "
			    "bookmark or rebase.\n"));
			return (1);
		}

		if (flags.rebase && strchr(fromname, '#')) {
			(void) fprintf(stderr, gettext("Error:"
			    "Cannot do a rebase on top of a bookmark."));
			return (1);
		}

		zhp = zfs_open(g_zfs, argv[0], ZFS_TYPE_DATASET);
		if (zhp == NULL)
			return (1);

		if (flags.largeblock)
			lzc_flags |= LZC_SEND_FLAG_LARGE_BLOCK;
		if (flags.embed_data)
			lzc_flags |= LZC_SEND_FLAG_EMBED_DATA;

		if (fromname != NULL &&
		    (fromname[0] == '#' || fromname[0] == '@')) {
			/*
			 * Incremental source name begins with # or @.
			 * Default to same fs as target.
			 */
			(void) strncpy(frombuf, argv[0], sizeof (frombuf));
			cp = strchr(frombuf, '@');
			if (cp != NULL)
				*cp = '\0';
			(void) strlcat(frombuf, fromname, sizeof (frombuf));
			fromname = frombuf;
		}
		err = zfs_send_one(zhp, fromname, STDOUT_FILENO, lzc_flags);
		zfs_close(zhp);
		return (err != 0);
	}

	cp = strchr(argv[0], '@');
	*cp = '\0';
	toname = cp + 1;
	zhp = zfs_open(g_zfs, argv[0], ZFS_TYPE_FILESYSTEM | ZFS_TYPE_VOLUME);
	if (zhp == NULL)
		return (1);

	/*
	 * If they specified the full path to the snapshot, chop off
	 * everything except the short name of the snapshot, but special
	 * case if they specify the origin.
	 */
	if (fromname && (cp = strchr(fromname, '@')) != NULL) {
		char origin[ZFS_MAXNAMELEN];
		zprop_source_t src;

		(void) zfs_prop_get(zhp, ZFS_PROP_ORIGIN,
		    origin, sizeof (origin), &src, NULL, 0, B_FALSE);

		if (strcmp(origin, fromname) == 0) {
			fromname = NULL;
			flags.fromorigin = B_TRUE;
		} else {
			*cp = '\0';
			if (cp != fromname && strcmp(argv[0], fromname)) {
				(void) fprintf(stderr,
				    gettext("incremental source must be "
				    "in same filesystem\n"));
				usage(B_FALSE);
			}
			fromname = cp + 1;
			if (strchr(fromname, '@') || strchr(fromname, '/')) {
				(void) fprintf(stderr,
				    gettext("invalid incremental source\n"));
				usage(B_FALSE);
			}
		}
	}

	if (flags.replicate && fromname == NULL)
		flags.doall = B_TRUE;

	err = zfs_send(zhp, fromname, toname, &flags, STDOUT_FILENO, NULL, 0,
	    extraverbose ? &dbgnv : NULL);

	if (extraverbose && dbgnv != NULL) {
		/*
		 * dump_nvlist prints to stdout, but that's been
		 * redirected to a file.  Make it print to stderr
		 * instead.
		 */
		(void) dup2(STDERR_FILENO, STDOUT_FILENO);
		dump_nvlist(dbgnv, 0);
		nvlist_free(dbgnv);
	}
	zfs_close(zhp);

	return (err != 0);
}

/*
 * Restore a backup stream from stdin.
 */
static int
zfs_do_receive(int argc, char **argv)
{
	int c, err;
	recvflags_t flags = { 0 };
	boolean_t abort_resumable = B_FALSE;

	nvlist_t *props;
	nvpair_t *nvp = NULL;

	if (nvlist_alloc(&props, NV_UNIQUE_NAME, 0) != 0)
		nomem();

	/* check options */
	while ((c = getopt(argc, argv, ":o:denuvFsA")) != -1) {
		switch (c) {
		case 'o':
			if (parseprop(props, optarg))
				return (1);
			break;
		case 'd':
			flags.isprefix = B_TRUE;
			break;
		case 'e':
			flags.isprefix = B_TRUE;
			flags.istail = B_TRUE;
			break;
		case 'n':
			flags.dryrun = B_TRUE;
			break;
		case 'u':
			flags.nomount = B_TRUE;
			break;
		case 'v':
			flags.verbose = B_TRUE;
			break;
		case 's':
			flags.resumable = B_TRUE;
			break;
		case 'F':
			flags.force = B_TRUE;
			break;
		case 'A':
			abort_resumable = B_TRUE;
			break;
		case ':':
			(void) fprintf(stderr, gettext("missing argument for "
			    "'%c' option\n"), optopt);
			usage(B_FALSE);
			break;
		case '?':
			(void) fprintf(stderr, gettext("invalid option '%c'\n"),
			    optopt);
			usage(B_FALSE);
		}
	}

	argc -= optind;
	argv += optind;

	/* check number of arguments */
	if (argc < 1) {
		(void) fprintf(stderr, gettext("missing snapshot argument\n"));
		usage(B_FALSE);
	}
	if (argc > 1) {
		(void) fprintf(stderr, gettext("too many arguments\n"));
		usage(B_FALSE);
	}

	while ((nvp = nvlist_next_nvpair(props, nvp))) {
		if (strcmp(nvpair_name(nvp), "origin") != 0) {
			(void) fprintf(stderr, gettext("invalid option"));
			usage(B_FALSE);
		}
	}

	if (abort_resumable) {
		if (flags.isprefix || flags.istail || flags.dryrun ||
		    flags.resumable || flags.nomount) {
			(void) fprintf(stderr, gettext("invalid option"));
			usage(B_FALSE);
		}

		char namebuf[ZFS_MAXNAMELEN];
		(void) snprintf(namebuf, sizeof (namebuf),
		    "%s/%%recv", argv[0]);

		if (zfs_dataset_exists(g_zfs, namebuf,
		    ZFS_TYPE_FILESYSTEM | ZFS_TYPE_VOLUME)) {
			zfs_handle_t *zhp = zfs_open(g_zfs,
			    namebuf, ZFS_TYPE_FILESYSTEM | ZFS_TYPE_VOLUME);
			if (zhp == NULL)
				return (1);
			err = zfs_destroy(zhp, B_FALSE);
		} else {
			zfs_handle_t *zhp = zfs_open(g_zfs,
			    argv[0], ZFS_TYPE_FILESYSTEM | ZFS_TYPE_VOLUME);
			if (zhp == NULL)
				usage(B_FALSE);
			if (!zfs_prop_get_int(zhp, ZFS_PROP_INCONSISTENT) ||
			    zfs_prop_get(zhp, ZFS_PROP_RECEIVE_RESUME_TOKEN,
			    NULL, 0, NULL, NULL, 0, B_TRUE) == -1) {
				(void) fprintf(stderr,
				    gettext("'%s' does not have any "
				    "resumable receive state to abort\n"),
				    argv[0]);
				return (1);
			}
			err = zfs_destroy(zhp, B_FALSE);
		}

		return (err != 0);
	}

	if (isatty(STDIN_FILENO)) {
		(void) fprintf(stderr,
		    gettext("Error: Backup stream can not be read "
		    "from a terminal.\n"
		    "You must redirect standard input.\n"));
		return (1);
	}
	err = zfs_receive(g_zfs, argv[0], props, &flags, STDIN_FILENO, NULL);

	return (err != 0);
}

/*
 * allow/unallow stuff
 */
/* copied from zfs/sys/dsl_deleg.h */
#define	ZFS_DELEG_PERM_CREATE		"create"
#define	ZFS_DELEG_PERM_DESTROY		"destroy"
#define	ZFS_DELEG_PERM_SNAPSHOT		"snapshot"
#define	ZFS_DELEG_PERM_ROLLBACK		"rollback"
#define	ZFS_DELEG_PERM_CLONE		"clone"
#define	ZFS_DELEG_PERM_PROMOTE		"promote"
#define	ZFS_DELEG_PERM_RENAME		"rename"
#define	ZFS_DELEG_PERM_MOUNT		"mount"
#define	ZFS_DELEG_PERM_SHARE		"share"
#define	ZFS_DELEG_PERM_SEND		"send"
#define	ZFS_DELEG_PERM_RECEIVE		"receive"
#define	ZFS_DELEG_PERM_ALLOW		"allow"
#define	ZFS_DELEG_PERM_USERPROP		"userprop"
#define	ZFS_DELEG_PERM_VSCAN		"vscan" /* ??? */
#define	ZFS_DELEG_PERM_USERQUOTA	"userquota"
#define	ZFS_DELEG_PERM_GROUPQUOTA	"groupquota"
#define	ZFS_DELEG_PERM_USERUSED		"userused"
#define	ZFS_DELEG_PERM_GROUPUSED	"groupused"
#define	ZFS_DELEG_PERM_HOLD		"hold"
#define	ZFS_DELEG_PERM_RELEASE		"release"
#define	ZFS_DELEG_PERM_DIFF		"diff"
#define	ZFS_DELEG_PERM_BOOKMARK		"bookmark"

#define	ZFS_NUM_DELEG_NOTES ZFS_DELEG_NOTE_NONE

static zfs_deleg_perm_tab_t zfs_deleg_perm_tbl[] = {
	{ ZFS_DELEG_PERM_ALLOW, ZFS_DELEG_NOTE_ALLOW },
	{ ZFS_DELEG_PERM_CLONE, ZFS_DELEG_NOTE_CLONE },
	{ ZFS_DELEG_PERM_CREATE, ZFS_DELEG_NOTE_CREATE },
	{ ZFS_DELEG_PERM_DESTROY, ZFS_DELEG_NOTE_DESTROY },
	{ ZFS_DELEG_PERM_DIFF, ZFS_DELEG_NOTE_DIFF},
	{ ZFS_DELEG_PERM_HOLD, ZFS_DELEG_NOTE_HOLD },
	{ ZFS_DELEG_PERM_MOUNT, ZFS_DELEG_NOTE_MOUNT },
	{ ZFS_DELEG_PERM_PROMOTE, ZFS_DELEG_NOTE_PROMOTE },
	{ ZFS_DELEG_PERM_RECEIVE, ZFS_DELEG_NOTE_RECEIVE },
	{ ZFS_DELEG_PERM_RELEASE, ZFS_DELEG_NOTE_RELEASE },
	{ ZFS_DELEG_PERM_RENAME, ZFS_DELEG_NOTE_RENAME },
	{ ZFS_DELEG_PERM_ROLLBACK, ZFS_DELEG_NOTE_ROLLBACK },
	{ ZFS_DELEG_PERM_SEND, ZFS_DELEG_NOTE_SEND },
	{ ZFS_DELEG_PERM_SHARE, ZFS_DELEG_NOTE_SHARE },
	{ ZFS_DELEG_PERM_SNAPSHOT, ZFS_DELEG_NOTE_SNAPSHOT },
	{ ZFS_DELEG_PERM_BOOKMARK, ZFS_DELEG_NOTE_BOOKMARK },

	{ ZFS_DELEG_PERM_GROUPQUOTA, ZFS_DELEG_NOTE_GROUPQUOTA },
	{ ZFS_DELEG_PERM_GROUPUSED, ZFS_DELEG_NOTE_GROUPUSED },
	{ ZFS_DELEG_PERM_USERPROP, ZFS_DELEG_NOTE_USERPROP },
	{ ZFS_DELEG_PERM_USERQUOTA, ZFS_DELEG_NOTE_USERQUOTA },
	{ ZFS_DELEG_PERM_USERUSED, ZFS_DELEG_NOTE_USERUSED },
	{ NULL, ZFS_DELEG_NOTE_NONE }
};

/* permission structure */
typedef struct deleg_perm {
	zfs_deleg_who_type_t	dp_who_type;
	const char		*dp_name;
	boolean_t		dp_local;
	boolean_t		dp_descend;
} deleg_perm_t;

/* */
typedef struct deleg_perm_node {
	deleg_perm_t		dpn_perm;

	uu_avl_node_t		dpn_avl_node;
} deleg_perm_node_t;

typedef struct fs_perm fs_perm_t;

/* permissions set */
typedef struct who_perm {
	zfs_deleg_who_type_t	who_type;
	const char		*who_name;		/* id */
	char			who_ug_name[256];	/* user/group name */
	fs_perm_t		*who_fsperm;		/* uplink */

	uu_avl_t		*who_deleg_perm_avl;	/* permissions */
} who_perm_t;

/* */
typedef struct who_perm_node {
	who_perm_t	who_perm;
	uu_avl_node_t	who_avl_node;
} who_perm_node_t;

typedef struct fs_perm_set fs_perm_set_t;
/* fs permissions */
struct fs_perm {
	const char		*fsp_name;

	uu_avl_t		*fsp_sc_avl;	/* sets,create */
	uu_avl_t		*fsp_uge_avl;	/* user,group,everyone */

	fs_perm_set_t		*fsp_set;	/* uplink */
};

/* */
typedef struct fs_perm_node {
	fs_perm_t	fspn_fsperm;
	uu_avl_t	*fspn_avl;

	uu_list_node_t	fspn_list_node;
} fs_perm_node_t;

/* top level structure */
struct fs_perm_set {
	uu_list_pool_t	*fsps_list_pool;
	uu_list_t	*fsps_list; /* list of fs_perms */

	uu_avl_pool_t	*fsps_named_set_avl_pool;
	uu_avl_pool_t	*fsps_who_perm_avl_pool;
	uu_avl_pool_t	*fsps_deleg_perm_avl_pool;
};

static inline const char *
deleg_perm_type(zfs_deleg_note_t note)
{
	/* subcommands */
	switch (note) {
		/* SUBCOMMANDS */
		/* OTHER */
	case ZFS_DELEG_NOTE_GROUPQUOTA:
	case ZFS_DELEG_NOTE_GROUPUSED:
	case ZFS_DELEG_NOTE_USERPROP:
	case ZFS_DELEG_NOTE_USERQUOTA:
	case ZFS_DELEG_NOTE_USERUSED:
		/* other */
		return (gettext("other"));
	default:
		return (gettext("subcommand"));
	}
}

static int inline
who_type2weight(zfs_deleg_who_type_t who_type)
{
	int res;
	switch (who_type) {
		case ZFS_DELEG_NAMED_SET_SETS:
		case ZFS_DELEG_NAMED_SET:
			res = 0;
			break;
		case ZFS_DELEG_CREATE_SETS:
		case ZFS_DELEG_CREATE:
			res = 1;
			break;
		case ZFS_DELEG_USER_SETS:
		case ZFS_DELEG_USER:
			res = 2;
			break;
		case ZFS_DELEG_GROUP_SETS:
		case ZFS_DELEG_GROUP:
			res = 3;
			break;
		case ZFS_DELEG_EVERYONE_SETS:
		case ZFS_DELEG_EVERYONE:
			res = 4;
			break;
		default:
			res = -1;
	}

	return (res);
}

/* ARGSUSED */
static int
who_perm_compare(const void *larg, const void *rarg, void *unused)
{
	const who_perm_node_t *l = larg;
	const who_perm_node_t *r = rarg;
	zfs_deleg_who_type_t ltype = l->who_perm.who_type;
	zfs_deleg_who_type_t rtype = r->who_perm.who_type;
	int lweight = who_type2weight(ltype);
	int rweight = who_type2weight(rtype);
	int res = lweight - rweight;
	if (res == 0)
		res = strncmp(l->who_perm.who_name, r->who_perm.who_name,
		    ZFS_MAX_DELEG_NAME-1);

	if (res == 0)
		return (0);
	if (res > 0)
		return (1);
	else
		return (-1);
}

/* ARGSUSED */
static int
deleg_perm_compare(const void *larg, const void *rarg, void *unused)
{
	const deleg_perm_node_t *l = larg;
	const deleg_perm_node_t *r = rarg;
	int res =  strncmp(l->dpn_perm.dp_name, r->dpn_perm.dp_name,
	    ZFS_MAX_DELEG_NAME-1);

	if (res == 0)
		return (0);

	if (res > 0)
		return (1);
	else
		return (-1);
}

static inline void
fs_perm_set_init(fs_perm_set_t *fspset)
{
	bzero(fspset, sizeof (fs_perm_set_t));

	if ((fspset->fsps_list_pool = uu_list_pool_create("fsps_list_pool",
	    sizeof (fs_perm_node_t), offsetof(fs_perm_node_t, fspn_list_node),
	    NULL, UU_DEFAULT)) == NULL)
		nomem();
	if ((fspset->fsps_list = uu_list_create(fspset->fsps_list_pool, NULL,
	    UU_DEFAULT)) == NULL)
		nomem();

	if ((fspset->fsps_named_set_avl_pool = uu_avl_pool_create(
	    "named_set_avl_pool", sizeof (who_perm_node_t), offsetof(
	    who_perm_node_t, who_avl_node), who_perm_compare,
	    UU_DEFAULT)) == NULL)
		nomem();

	if ((fspset->fsps_who_perm_avl_pool = uu_avl_pool_create(
	    "who_perm_avl_pool", sizeof (who_perm_node_t), offsetof(
	    who_perm_node_t, who_avl_node), who_perm_compare,
	    UU_DEFAULT)) == NULL)
		nomem();

	if ((fspset->fsps_deleg_perm_avl_pool = uu_avl_pool_create(
	    "deleg_perm_avl_pool", sizeof (deleg_perm_node_t), offsetof(
	    deleg_perm_node_t, dpn_avl_node), deleg_perm_compare, UU_DEFAULT))
	    == NULL)
		nomem();
}

static inline void fs_perm_fini(fs_perm_t *);
static inline void who_perm_fini(who_perm_t *);

static inline void
fs_perm_set_fini(fs_perm_set_t *fspset)
{
	fs_perm_node_t *node = uu_list_first(fspset->fsps_list);

	while (node != NULL) {
		fs_perm_node_t *next_node =
		    uu_list_next(fspset->fsps_list, node);
		fs_perm_t *fsperm = &node->fspn_fsperm;
		fs_perm_fini(fsperm);
		uu_list_remove(fspset->fsps_list, node);
		free(node);
		node = next_node;
	}

	uu_avl_pool_destroy(fspset->fsps_named_set_avl_pool);
	uu_avl_pool_destroy(fspset->fsps_who_perm_avl_pool);
	uu_avl_pool_destroy(fspset->fsps_deleg_perm_avl_pool);
}

static inline void
deleg_perm_init(deleg_perm_t *deleg_perm, zfs_deleg_who_type_t type,
    const char *name)
{
	deleg_perm->dp_who_type = type;
	deleg_perm->dp_name = name;
}

static inline void
who_perm_init(who_perm_t *who_perm, fs_perm_t *fsperm,
    zfs_deleg_who_type_t type, const char *name)
{
	uu_avl_pool_t	*pool;
	pool = fsperm->fsp_set->fsps_deleg_perm_avl_pool;

	bzero(who_perm, sizeof (who_perm_t));

	if ((who_perm->who_deleg_perm_avl = uu_avl_create(pool, NULL,
	    UU_DEFAULT)) == NULL)
		nomem();

	who_perm->who_type = type;
	who_perm->who_name = name;
	who_perm->who_fsperm = fsperm;
}

static inline void
who_perm_fini(who_perm_t *who_perm)
{
	deleg_perm_node_t *node = uu_avl_first(who_perm->who_deleg_perm_avl);

	while (node != NULL) {
		deleg_perm_node_t *next_node =
		    uu_avl_next(who_perm->who_deleg_perm_avl, node);

		uu_avl_remove(who_perm->who_deleg_perm_avl, node);
		free(node);
		node = next_node;
	}

	uu_avl_destroy(who_perm->who_deleg_perm_avl);
}

static inline void
fs_perm_init(fs_perm_t *fsperm, fs_perm_set_t *fspset, const char *fsname)
{
	uu_avl_pool_t	*nset_pool = fspset->fsps_named_set_avl_pool;
	uu_avl_pool_t	*who_pool = fspset->fsps_who_perm_avl_pool;

	bzero(fsperm, sizeof (fs_perm_t));

	if ((fsperm->fsp_sc_avl = uu_avl_create(nset_pool, NULL, UU_DEFAULT))
	    == NULL)
		nomem();

	if ((fsperm->fsp_uge_avl = uu_avl_create(who_pool, NULL, UU_DEFAULT))
	    == NULL)
		nomem();

	fsperm->fsp_set = fspset;
	fsperm->fsp_name = fsname;
}

static inline void
fs_perm_fini(fs_perm_t *fsperm)
{
	who_perm_node_t *node = uu_avl_first(fsperm->fsp_sc_avl);
	while (node != NULL) {
		who_perm_node_t *next_node = uu_avl_next(fsperm->fsp_sc_avl,
		    node);
		who_perm_t *who_perm = &node->who_perm;
		who_perm_fini(who_perm);
		uu_avl_remove(fsperm->fsp_sc_avl, node);
		free(node);
		node = next_node;
	}

	node = uu_avl_first(fsperm->fsp_uge_avl);
	while (node != NULL) {
		who_perm_node_t *next_node = uu_avl_next(fsperm->fsp_uge_avl,
		    node);
		who_perm_t *who_perm = &node->who_perm;
		who_perm_fini(who_perm);
		uu_avl_remove(fsperm->fsp_uge_avl, node);
		free(node);
		node = next_node;
	}

	uu_avl_destroy(fsperm->fsp_sc_avl);
	uu_avl_destroy(fsperm->fsp_uge_avl);
}

static void inline
set_deleg_perm_node(uu_avl_t *avl, deleg_perm_node_t *node,
    zfs_deleg_who_type_t who_type, const char *name, char locality)
{
	uu_avl_index_t idx = 0;

	deleg_perm_node_t *found_node = NULL;
	deleg_perm_t	*deleg_perm = &node->dpn_perm;

	deleg_perm_init(deleg_perm, who_type, name);

	if ((found_node = uu_avl_find(avl, node, NULL, &idx))
	    == NULL)
		uu_avl_insert(avl, node, idx);
	else {
		node = found_node;
		deleg_perm = &node->dpn_perm;
	}


	switch (locality) {
	case ZFS_DELEG_LOCAL:
		deleg_perm->dp_local = B_TRUE;
		break;
	case ZFS_DELEG_DESCENDENT:
		deleg_perm->dp_descend = B_TRUE;
		break;
	case ZFS_DELEG_NA:
		break;
	default:
		assert(B_FALSE); /* invalid locality */
	}
}

static inline int
parse_who_perm(who_perm_t *who_perm, nvlist_t *nvl, char locality)
{
	nvpair_t *nvp = NULL;
	fs_perm_set_t *fspset = who_perm->who_fsperm->fsp_set;
	uu_avl_t *avl = who_perm->who_deleg_perm_avl;
	zfs_deleg_who_type_t who_type = who_perm->who_type;

	while ((nvp = nvlist_next_nvpair(nvl, nvp)) != NULL) {
		const char *name = nvpair_name(nvp);
		data_type_t type = nvpair_type(nvp);
		uu_avl_pool_t *avl_pool = fspset->fsps_deleg_perm_avl_pool;
		deleg_perm_node_t *node =
		    safe_malloc(sizeof (deleg_perm_node_t));

		assert(type == DATA_TYPE_BOOLEAN);

		uu_avl_node_init(node, &node->dpn_avl_node, avl_pool);
		set_deleg_perm_node(avl, node, who_type, name, locality);
	}

	return (0);
}

static inline int
parse_fs_perm(fs_perm_t *fsperm, nvlist_t *nvl)
{
	nvpair_t *nvp = NULL;
	fs_perm_set_t *fspset = fsperm->fsp_set;

	while ((nvp = nvlist_next_nvpair(nvl, nvp)) != NULL) {
		nvlist_t *nvl2 = NULL;
		const char *name = nvpair_name(nvp);
		uu_avl_t *avl = NULL;
		uu_avl_pool_t *avl_pool;
		zfs_deleg_who_type_t perm_type = name[0];
		char perm_locality = name[1];
		const char *perm_name = name + 3;
		boolean_t is_set = B_TRUE;
		who_perm_t *who_perm = NULL;

		assert('$' == name[2]);

		if (nvpair_value_nvlist(nvp, &nvl2) != 0)
			return (-1);

		switch (perm_type) {
		case ZFS_DELEG_CREATE:
		case ZFS_DELEG_CREATE_SETS:
		case ZFS_DELEG_NAMED_SET:
		case ZFS_DELEG_NAMED_SET_SETS:
			avl_pool = fspset->fsps_named_set_avl_pool;
			avl = fsperm->fsp_sc_avl;
			break;
		case ZFS_DELEG_USER:
		case ZFS_DELEG_USER_SETS:
		case ZFS_DELEG_GROUP:
		case ZFS_DELEG_GROUP_SETS:
		case ZFS_DELEG_EVERYONE:
		case ZFS_DELEG_EVERYONE_SETS:
			avl_pool = fspset->fsps_who_perm_avl_pool;
			avl = fsperm->fsp_uge_avl;
			break;
		}

		if (is_set) {
			who_perm_node_t *found_node = NULL;
			who_perm_node_t *node = safe_malloc(
			    sizeof (who_perm_node_t));
			who_perm = &node->who_perm;
			uu_avl_index_t idx = 0;

			uu_avl_node_init(node, &node->who_avl_node, avl_pool);
			who_perm_init(who_perm, fsperm, perm_type, perm_name);

			if ((found_node = uu_avl_find(avl, node, NULL, &idx))
			    == NULL) {
				if (avl == fsperm->fsp_uge_avl) {
					uid_t rid = 0;
					struct passwd *p = NULL;
					struct group *g = NULL;
					const char *nice_name = NULL;

					switch (perm_type) {
					case ZFS_DELEG_USER_SETS:
					case ZFS_DELEG_USER:
						rid = atoi(perm_name);
						p = getpwuid(rid);
						if (p)
							nice_name = p->pw_name;
						break;
					case ZFS_DELEG_GROUP_SETS:
					case ZFS_DELEG_GROUP:
						rid = atoi(perm_name);
						g = getgrgid(rid);
						if (g)
							nice_name = g->gr_name;
						break;
					}

					if (nice_name != NULL)
						(void) strlcpy(
						    node->who_perm.who_ug_name,
						    nice_name, 256);
				}

				uu_avl_insert(avl, node, idx);
			} else {
				node = found_node;
				who_perm = &node->who_perm;
			}
		}

		(void) parse_who_perm(who_perm, nvl2, perm_locality);
	}

	return (0);
}

static inline int
parse_fs_perm_set(fs_perm_set_t *fspset, nvlist_t *nvl)
{
	nvpair_t *nvp = NULL;
	uu_avl_index_t idx = 0;

	while ((nvp = nvlist_next_nvpair(nvl, nvp)) != NULL) {
		nvlist_t *nvl2 = NULL;
		const char *fsname = nvpair_name(nvp);
		data_type_t type = nvpair_type(nvp);
		fs_perm_t *fsperm = NULL;
		fs_perm_node_t *node = safe_malloc(sizeof (fs_perm_node_t));
		if (node == NULL)
			nomem();

		fsperm = &node->fspn_fsperm;

		assert(DATA_TYPE_NVLIST == type);

		uu_list_node_init(node, &node->fspn_list_node,
		    fspset->fsps_list_pool);

		idx = uu_list_numnodes(fspset->fsps_list);
		fs_perm_init(fsperm, fspset, fsname);

		if (nvpair_value_nvlist(nvp, &nvl2) != 0)
			return (-1);

		(void) parse_fs_perm(fsperm, nvl2);

		uu_list_insert(fspset->fsps_list, node, idx);
	}

	return (0);
}

static inline const char *
deleg_perm_comment(zfs_deleg_note_t note)
{
	const char *str = "";

	/* subcommands */
	switch (note) {
		/* SUBCOMMANDS */
	case ZFS_DELEG_NOTE_ALLOW:
		str = gettext("Must also have the permission that is being"
		    "\n\t\t\t\tallowed");
		break;
	case ZFS_DELEG_NOTE_CLONE:
		str = gettext("Must also have the 'create' ability and 'mount'"
		    "\n\t\t\t\tability in the origin file system");
		break;
	case ZFS_DELEG_NOTE_CREATE:
		str = gettext("Must also have the 'mount' ability");
		break;
	case ZFS_DELEG_NOTE_DESTROY:
		str = gettext("Must also have the 'mount' ability");
		break;
	case ZFS_DELEG_NOTE_DIFF:
		str = gettext("Allows lookup of paths within a dataset;"
		    "\n\t\t\t\tgiven an object number. Ordinary users need this"
		    "\n\t\t\t\tin order to use zfs diff");
		break;
	case ZFS_DELEG_NOTE_HOLD:
		str = gettext("Allows adding a user hold to a snapshot");
		break;
	case ZFS_DELEG_NOTE_MOUNT:
		str = gettext("Allows mount/umount of ZFS datasets");
		break;
	case ZFS_DELEG_NOTE_PROMOTE:
		str = gettext("Must also have the 'mount'\n\t\t\t\tand"
		    " 'promote' ability in the origin file system");
		break;
	case ZFS_DELEG_NOTE_RECEIVE:
		str = gettext("Must also have the 'mount' and 'create'"
		    " ability");
		break;
	case ZFS_DELEG_NOTE_RELEASE:
		str = gettext("Allows releasing a user hold which\n\t\t\t\t"
		    "might destroy the snapshot");
		break;
	case ZFS_DELEG_NOTE_RENAME:
		str = gettext("Must also have the 'mount' and 'create'"
		    "\n\t\t\t\tability in the new parent");
		break;
	case ZFS_DELEG_NOTE_ROLLBACK:
		str = gettext("");
		break;
	case ZFS_DELEG_NOTE_SEND:
		str = gettext("");
		break;
	case ZFS_DELEG_NOTE_SHARE:
		str = gettext("Allows sharing file systems over NFS or SMB"
		    "\n\t\t\t\tprotocols");
		break;
	case ZFS_DELEG_NOTE_SNAPSHOT:
		str = gettext("");
		break;
/*
 *	case ZFS_DELEG_NOTE_VSCAN:
 *		str = gettext("");
 *		break;
 */
		/* OTHER */
	case ZFS_DELEG_NOTE_GROUPQUOTA:
		str = gettext("Allows accessing any groupquota@... property");
		break;
	case ZFS_DELEG_NOTE_GROUPUSED:
		str = gettext("Allows reading any groupused@... property");
		break;
	case ZFS_DELEG_NOTE_USERPROP:
		str = gettext("Allows changing any user property");
		break;
	case ZFS_DELEG_NOTE_USERQUOTA:
		str = gettext("Allows accessing any userquota@... property");
		break;
	case ZFS_DELEG_NOTE_USERUSED:
		str = gettext("Allows reading any userused@... property");
		break;
		/* other */
	default:
		str = "";
	}

	return (str);
}

struct allow_opts {
	boolean_t local;
	boolean_t descend;
	boolean_t user;
	boolean_t group;
	boolean_t everyone;
	boolean_t create;
	boolean_t set;
	boolean_t recursive; /* unallow only */
	boolean_t prt_usage;

	boolean_t prt_perms;
	char *who;
	char *perms;
	const char *dataset;
};

static inline int
prop_cmp(const void *a, const void *b)
{
	const char *str1 = *(const char **)a;
	const char *str2 = *(const char **)b;
	return (strcmp(str1, str2));
}

static void
allow_usage(boolean_t un, boolean_t requested, const char *msg)
{
	const char *opt_desc[] = {
		"-h", gettext("show this help message and exit"),
		"-l", gettext("set permission locally"),
		"-d", gettext("set permission for descents"),
		"-u", gettext("set permission for user"),
		"-g", gettext("set permission for group"),
		"-e", gettext("set permission for everyone"),
		"-c", gettext("set create time permission"),
		"-s", gettext("define permission set"),
		/* unallow only */
		"-r", gettext("remove permissions recursively"),
	};
	size_t unallow_size = sizeof (opt_desc) / sizeof (char *);
	size_t allow_size = unallow_size - 2;
	const char *props[ZFS_NUM_PROPS];
	int i;
	size_t count = 0;
	FILE *fp = requested ? stdout : stderr;
	zprop_desc_t *pdtbl = zfs_prop_get_table();
	const char *fmt = gettext("%-16s %-14s\t%s\n");

	(void) fprintf(fp, gettext("Usage: %s\n"), get_usage(un ? HELP_UNALLOW :
	    HELP_ALLOW));
	(void) fprintf(fp, gettext("Options:\n"));
	for (int i = 0; i < (un ? unallow_size : allow_size); i++) {
		const char *opt = opt_desc[i++];
		const char *optdsc = opt_desc[i];
		(void) fprintf(fp, gettext("  %-10s  %s\n"), opt, optdsc);
	}

	(void) fprintf(fp, gettext("\nThe following permissions are "
	    "supported:\n\n"));
	(void) fprintf(fp, fmt, gettext("NAME"), gettext("TYPE"),
	    gettext("NOTES"));
	for (i = 0; i < ZFS_NUM_DELEG_NOTES; i++) {
		const char *perm_name = zfs_deleg_perm_tbl[i].z_perm;
		zfs_deleg_note_t perm_note = zfs_deleg_perm_tbl[i].z_note;
		const char *perm_type = deleg_perm_type(perm_note);
		const char *perm_comment = deleg_perm_comment(perm_note);
		(void) fprintf(fp, fmt, perm_name, perm_type, perm_comment);
	}

	for (i = 0; i < ZFS_NUM_PROPS; i++) {
		zprop_desc_t *pd = &pdtbl[i];
		if (pd->pd_visible != B_TRUE)
			continue;

		if (pd->pd_attr == PROP_READONLY)
			continue;

		props[count++] = pd->pd_name;
	}
	props[count] = NULL;

	qsort(props, count, sizeof (char *), prop_cmp);

	for (i = 0; i < count; i++)
		(void) fprintf(fp, fmt, props[i], gettext("property"), "");

	if (msg != NULL)
		(void) fprintf(fp, gettext("\nzfs: error: %s"), msg);

	exit(requested ? 0 : 2);
}

static inline const char *
munge_args(int argc, char **argv, boolean_t un, size_t expected_argc,
    char **permsp)
{
	if (un && argc == expected_argc - 1)
		*permsp = NULL;
	else if (argc == expected_argc)
		*permsp = argv[argc - 2];
	else
		allow_usage(un, B_FALSE,
		    gettext("wrong number of parameters\n"));

	return (argv[argc - 1]);
}

static void
parse_allow_args(int argc, char **argv, boolean_t un, struct allow_opts *opts)
{
	int uge_sum = opts->user + opts->group + opts->everyone;
	int csuge_sum = opts->create + opts->set + uge_sum;
	int ldcsuge_sum = csuge_sum + opts->local + opts->descend;
	int all_sum = un ? ldcsuge_sum + opts->recursive : ldcsuge_sum;

	if (uge_sum > 1)
		allow_usage(un, B_FALSE,
		    gettext("-u, -g, and -e are mutually exclusive\n"));

	if (opts->prt_usage)
		if (argc == 0 && all_sum == 0)
			allow_usage(un, B_TRUE, NULL);
		else
			usage(B_FALSE);

	if (opts->set) {
		if (csuge_sum > 1)
			allow_usage(un, B_FALSE,
			    gettext("invalid options combined with -s\n"));

		opts->dataset = munge_args(argc, argv, un, 3, &opts->perms);
		if (argv[0][0] != '@')
			allow_usage(un, B_FALSE,
			    gettext("invalid set name: missing '@' prefix\n"));
		opts->who = argv[0];
	} else if (opts->create) {
		if (ldcsuge_sum > 1)
			allow_usage(un, B_FALSE,
			    gettext("invalid options combined with -c\n"));
		opts->dataset = munge_args(argc, argv, un, 2, &opts->perms);
	} else if (opts->everyone) {
		if (csuge_sum > 1)
			allow_usage(un, B_FALSE,
			    gettext("invalid options combined with -e\n"));
		opts->dataset = munge_args(argc, argv, un, 2, &opts->perms);
	} else if (uge_sum == 0 && argc > 0 && strcmp(argv[0], "everyone")
	    == 0) {
		opts->everyone = B_TRUE;
		argc--;
		argv++;
		opts->dataset = munge_args(argc, argv, un, 2, &opts->perms);
	} else if (argc == 1 && !un) {
		opts->prt_perms = B_TRUE;
		opts->dataset = argv[argc-1];
	} else {
		opts->dataset = munge_args(argc, argv, un, 3, &opts->perms);
		opts->who = argv[0];
	}

	if (!opts->local && !opts->descend) {
		opts->local = B_TRUE;
		opts->descend = B_TRUE;
	}
}

static void
store_allow_perm(zfs_deleg_who_type_t type, boolean_t local, boolean_t descend,
    const char *who, char *perms, nvlist_t *top_nvl)
{
	int i;
	char ld[2] = { '\0', '\0' };
	char who_buf[ZFS_MAXNAMELEN+32];
	char base_type;
	char set_type;
	nvlist_t *base_nvl = NULL;
	nvlist_t *set_nvl = NULL;
	nvlist_t *nvl;

	if (nvlist_alloc(&base_nvl, NV_UNIQUE_NAME, 0) != 0)
		nomem();
	if (nvlist_alloc(&set_nvl, NV_UNIQUE_NAME, 0) !=  0)
		nomem();

	switch (type) {
	case ZFS_DELEG_NAMED_SET_SETS:
	case ZFS_DELEG_NAMED_SET:
		set_type = ZFS_DELEG_NAMED_SET_SETS;
		base_type = ZFS_DELEG_NAMED_SET;
		ld[0] = ZFS_DELEG_NA;
		break;
	case ZFS_DELEG_CREATE_SETS:
	case ZFS_DELEG_CREATE:
		set_type = ZFS_DELEG_CREATE_SETS;
		base_type = ZFS_DELEG_CREATE;
		ld[0] = ZFS_DELEG_NA;
		break;
	case ZFS_DELEG_USER_SETS:
	case ZFS_DELEG_USER:
		set_type = ZFS_DELEG_USER_SETS;
		base_type = ZFS_DELEG_USER;
		if (local)
			ld[0] = ZFS_DELEG_LOCAL;
		if (descend)
			ld[1] = ZFS_DELEG_DESCENDENT;
		break;
	case ZFS_DELEG_GROUP_SETS:
	case ZFS_DELEG_GROUP:
		set_type = ZFS_DELEG_GROUP_SETS;
		base_type = ZFS_DELEG_GROUP;
		if (local)
			ld[0] = ZFS_DELEG_LOCAL;
		if (descend)
			ld[1] = ZFS_DELEG_DESCENDENT;
		break;
	case ZFS_DELEG_EVERYONE_SETS:
	case ZFS_DELEG_EVERYONE:
		set_type = ZFS_DELEG_EVERYONE_SETS;
		base_type = ZFS_DELEG_EVERYONE;
		if (local)
			ld[0] = ZFS_DELEG_LOCAL;
		if (descend)
			ld[1] = ZFS_DELEG_DESCENDENT;
	}

	if (perms != NULL) {
		char *curr = perms;
		char *end = curr + strlen(perms);

		while (curr < end) {
			char *delim = strchr(curr, ',');
			if (delim == NULL)
				delim = end;
			else
				*delim = '\0';

			if (curr[0] == '@')
				nvl = set_nvl;
			else
				nvl = base_nvl;

			(void) nvlist_add_boolean(nvl, curr);
			if (delim != end)
				*delim = ',';
			curr = delim + 1;
		}

		for (i = 0; i < 2; i++) {
			char locality = ld[i];
			if (locality == 0)
				continue;

			if (!nvlist_empty(base_nvl)) {
				if (who != NULL)
					(void) snprintf(who_buf,
					    sizeof (who_buf), "%c%c$%s",
					    base_type, locality, who);
				else
					(void) snprintf(who_buf,
					    sizeof (who_buf), "%c%c$",
					    base_type, locality);

				(void) nvlist_add_nvlist(top_nvl, who_buf,
				    base_nvl);
			}


			if (!nvlist_empty(set_nvl)) {
				if (who != NULL)
					(void) snprintf(who_buf,
					    sizeof (who_buf), "%c%c$%s",
					    set_type, locality, who);
				else
					(void) snprintf(who_buf,
					    sizeof (who_buf), "%c%c$",
					    set_type, locality);

				(void) nvlist_add_nvlist(top_nvl, who_buf,
				    set_nvl);
			}
		}
	} else {
		for (i = 0; i < 2; i++) {
			char locality = ld[i];
			if (locality == 0)
				continue;

			if (who != NULL)
				(void) snprintf(who_buf, sizeof (who_buf),
				    "%c%c$%s", base_type, locality, who);
			else
				(void) snprintf(who_buf, sizeof (who_buf),
				    "%c%c$", base_type, locality);
			(void) nvlist_add_boolean(top_nvl, who_buf);

			if (who != NULL)
				(void) snprintf(who_buf, sizeof (who_buf),
				    "%c%c$%s", set_type, locality, who);
			else
				(void) snprintf(who_buf, sizeof (who_buf),
				    "%c%c$", set_type, locality);
			(void) nvlist_add_boolean(top_nvl, who_buf);
		}
	}
}

static int
construct_fsacl_list(boolean_t un, struct allow_opts *opts, nvlist_t **nvlp)
{
	if (nvlist_alloc(nvlp, NV_UNIQUE_NAME, 0) != 0)
		nomem();

	if (opts->set) {
		store_allow_perm(ZFS_DELEG_NAMED_SET, opts->local,
		    opts->descend, opts->who, opts->perms, *nvlp);
	} else if (opts->create) {
		store_allow_perm(ZFS_DELEG_CREATE, opts->local,
		    opts->descend, NULL, opts->perms, *nvlp);
	} else if (opts->everyone) {
		store_allow_perm(ZFS_DELEG_EVERYONE, opts->local,
		    opts->descend, NULL, opts->perms, *nvlp);
	} else {
		char *curr = opts->who;
		char *end = curr + strlen(curr);

		while (curr < end) {
			const char *who;
			zfs_deleg_who_type_t who_type;
			char *endch;
			char *delim = strchr(curr, ',');
			char errbuf[256];
			char id[64];
			struct passwd *p = NULL;
			struct group *g = NULL;

			uid_t rid;
			if (delim == NULL)
				delim = end;
			else
				*delim = '\0';

			rid = (uid_t)strtol(curr, &endch, 0);
			if (opts->user) {
				who_type = ZFS_DELEG_USER;
				if (*endch != '\0')
					p = getpwnam(curr);
				else
					p = getpwuid(rid);

				if (p != NULL)
					rid = p->pw_uid;
				else {
					(void) snprintf(errbuf, 256, gettext(
					    "invalid user %s"), curr);
					allow_usage(un, B_TRUE, errbuf);
				}
			} else if (opts->group) {
				who_type = ZFS_DELEG_GROUP;
				if (*endch != '\0')
					g = getgrnam(curr);
				else
					g = getgrgid(rid);

				if (g != NULL)
					rid = g->gr_gid;
				else {
					(void) snprintf(errbuf, 256, gettext(
					    "invalid group %s"),  curr);
					allow_usage(un, B_TRUE, errbuf);
				}
			} else {
				if (*endch != '\0') {
					p = getpwnam(curr);
				} else {
					p = getpwuid(rid);
				}

				if (p == NULL)
					if (*endch != '\0') {
						g = getgrnam(curr);
					} else {
						g = getgrgid(rid);
					}

				if (p != NULL) {
					who_type = ZFS_DELEG_USER;
					rid = p->pw_uid;
				} else if (g != NULL) {
					who_type = ZFS_DELEG_GROUP;
					rid = g->gr_gid;
				} else {
					(void) snprintf(errbuf, 256, gettext(
					    "invalid user/group %s"), curr);
					allow_usage(un, B_TRUE, errbuf);
				}
			}

			(void) sprintf(id, "%u", rid);
			who = id;

			store_allow_perm(who_type, opts->local,
			    opts->descend, who, opts->perms, *nvlp);
			curr = delim + 1;
		}
	}

	return (0);
}

static void
print_set_creat_perms(uu_avl_t *who_avl)
{
	const char *sc_title[] = {
		gettext("Permission sets:\n"),
		gettext("Create time permissions:\n"),
		NULL
	};
	const char **title_ptr = sc_title;
	who_perm_node_t *who_node = NULL;
	int prev_weight = -1;

	for (who_node = uu_avl_first(who_avl); who_node != NULL;
	    who_node = uu_avl_next(who_avl, who_node)) {
		uu_avl_t *avl = who_node->who_perm.who_deleg_perm_avl;
		zfs_deleg_who_type_t who_type = who_node->who_perm.who_type;
		const char *who_name = who_node->who_perm.who_name;
		int weight = who_type2weight(who_type);
		boolean_t first = B_TRUE;
		deleg_perm_node_t *deleg_node;

		if (prev_weight != weight) {
			(void) printf(*title_ptr++);
			prev_weight = weight;
		}

		if (who_name == NULL || strnlen(who_name, 1) == 0)
			(void) printf("\t");
		else
			(void) printf("\t%s ", who_name);

		for (deleg_node = uu_avl_first(avl); deleg_node != NULL;
		    deleg_node = uu_avl_next(avl, deleg_node)) {
			if (first) {
				(void) printf("%s",
				    deleg_node->dpn_perm.dp_name);
				first = B_FALSE;
			} else
				(void) printf(",%s",
				    deleg_node->dpn_perm.dp_name);
		}

		(void) printf("\n");
	}
}

static void inline
print_uge_deleg_perms(uu_avl_t *who_avl, boolean_t local, boolean_t descend,
    const char *title)
{
	who_perm_node_t *who_node = NULL;
	boolean_t prt_title = B_TRUE;
	uu_avl_walk_t *walk;

	if ((walk = uu_avl_walk_start(who_avl, UU_WALK_ROBUST)) == NULL)
		nomem();

	while ((who_node = uu_avl_walk_next(walk)) != NULL) {
		const char *who_name = who_node->who_perm.who_name;
		const char *nice_who_name = who_node->who_perm.who_ug_name;
		uu_avl_t *avl = who_node->who_perm.who_deleg_perm_avl;
		zfs_deleg_who_type_t who_type = who_node->who_perm.who_type;
		char delim = ' ';
		deleg_perm_node_t *deleg_node;
		boolean_t prt_who = B_TRUE;

		for (deleg_node = uu_avl_first(avl);
		    deleg_node != NULL;
		    deleg_node = uu_avl_next(avl, deleg_node)) {
			if (local != deleg_node->dpn_perm.dp_local ||
			    descend != deleg_node->dpn_perm.dp_descend)
				continue;

			if (prt_who) {
				const char *who = NULL;
				if (prt_title) {
					prt_title = B_FALSE;
					(void) printf(title);
				}

				switch (who_type) {
				case ZFS_DELEG_USER_SETS:
				case ZFS_DELEG_USER:
					who = gettext("user");
					if (nice_who_name)
						who_name  = nice_who_name;
					break;
				case ZFS_DELEG_GROUP_SETS:
				case ZFS_DELEG_GROUP:
					who = gettext("group");
					if (nice_who_name)
						who_name  = nice_who_name;
					break;
				case ZFS_DELEG_EVERYONE_SETS:
				case ZFS_DELEG_EVERYONE:
					who = gettext("everyone");
					who_name = NULL;
				}

				prt_who = B_FALSE;
				if (who_name == NULL)
					(void) printf("\t%s", who);
				else
					(void) printf("\t%s %s", who, who_name);
			}

			(void) printf("%c%s", delim,
			    deleg_node->dpn_perm.dp_name);
			delim = ',';
		}

		if (!prt_who)
			(void) printf("\n");
	}

	uu_avl_walk_end(walk);
}

static void
print_fs_perms(fs_perm_set_t *fspset)
{
	fs_perm_node_t *node = NULL;
	char buf[ZFS_MAXNAMELEN+32];
	const char *dsname = buf;

	for (node = uu_list_first(fspset->fsps_list); node != NULL;
	    node = uu_list_next(fspset->fsps_list, node)) {
		uu_avl_t *sc_avl = node->fspn_fsperm.fsp_sc_avl;
		uu_avl_t *uge_avl = node->fspn_fsperm.fsp_uge_avl;
		int left = 0;

		(void) snprintf(buf, ZFS_MAXNAMELEN+32,
		    gettext("---- Permissions on %s "),
		    node->fspn_fsperm.fsp_name);
		(void) printf(dsname);
		left = 70 - strlen(buf);
		while (left-- > 0)
			(void) printf("-");
		(void) printf("\n");

		print_set_creat_perms(sc_avl);
		print_uge_deleg_perms(uge_avl, B_TRUE, B_FALSE,
		    gettext("Local permissions:\n"));
		print_uge_deleg_perms(uge_avl, B_FALSE, B_TRUE,
		    gettext("Descendent permissions:\n"));
		print_uge_deleg_perms(uge_avl, B_TRUE, B_TRUE,
		    gettext("Local+Descendent permissions:\n"));
	}
}

static fs_perm_set_t fs_perm_set = { NULL, NULL, NULL, NULL };

struct deleg_perms {
	boolean_t un;
	nvlist_t *nvl;
};

static int
set_deleg_perms(zfs_handle_t *zhp, void *data)
{
	struct deleg_perms *perms = (struct deleg_perms *)data;
	zfs_type_t zfs_type = zfs_get_type(zhp);

	if (zfs_type != ZFS_TYPE_FILESYSTEM && zfs_type != ZFS_TYPE_VOLUME)
		return (0);

	return (zfs_set_fsacl(zhp, perms->un, perms->nvl));
}

static int
zfs_do_allow_unallow_impl(int argc, char **argv, boolean_t un)
{
	zfs_handle_t *zhp;
	nvlist_t *perm_nvl = NULL;
	nvlist_t *update_perm_nvl = NULL;
	int error = 1;
	int c;
	struct allow_opts opts = { 0 };

	const char *optstr = un ? "ldugecsrh" : "ldugecsh";

	/* check opts */
	while ((c = getopt(argc, argv, optstr)) != -1) {
		switch (c) {
		case 'l':
			opts.local = B_TRUE;
			break;
		case 'd':
			opts.descend = B_TRUE;
			break;
		case 'u':
			opts.user = B_TRUE;
			break;
		case 'g':
			opts.group = B_TRUE;
			break;
		case 'e':
			opts.everyone = B_TRUE;
			break;
		case 's':
			opts.set = B_TRUE;
			break;
		case 'c':
			opts.create = B_TRUE;
			break;
		case 'r':
			opts.recursive = B_TRUE;
			break;
		case ':':
			(void) fprintf(stderr, gettext("missing argument for "
			    "'%c' option\n"), optopt);
			usage(B_FALSE);
			break;
		case 'h':
			opts.prt_usage = B_TRUE;
			break;
		case '?':
			(void) fprintf(stderr, gettext("invalid option '%c'\n"),
			    optopt);
			usage(B_FALSE);
		}
	}

	argc -= optind;
	argv += optind;

	/* check arguments */
	parse_allow_args(argc, argv, un, &opts);

	/* try to open the dataset */
	if ((zhp = zfs_open(g_zfs, opts.dataset, ZFS_TYPE_FILESYSTEM |
	    ZFS_TYPE_VOLUME)) == NULL) {
		(void) fprintf(stderr, "Failed to open dataset: %s\n",
		    opts.dataset);
		return (-1);
	}

	if (zfs_get_fsacl(zhp, &perm_nvl) != 0)
		goto cleanup2;

	fs_perm_set_init(&fs_perm_set);
	if (parse_fs_perm_set(&fs_perm_set, perm_nvl) != 0) {
		(void) fprintf(stderr, "Failed to parse fsacl permissions\n");
		goto cleanup1;
	}

	if (opts.prt_perms)
		print_fs_perms(&fs_perm_set);
	else {
		(void) construct_fsacl_list(un, &opts, &update_perm_nvl);
		if (zfs_set_fsacl(zhp, un, update_perm_nvl) != 0)
			goto cleanup0;

		if (un && opts.recursive) {
			struct deleg_perms data = { un, update_perm_nvl };
			if (zfs_iter_filesystems(zhp, set_deleg_perms,
			    &data) != 0)
				goto cleanup0;
		}
	}

	error = 0;

cleanup0:
	nvlist_free(perm_nvl);
	if (update_perm_nvl != NULL)
		nvlist_free(update_perm_nvl);
cleanup1:
	fs_perm_set_fini(&fs_perm_set);
cleanup2:
	zfs_close(zhp);

	return (error);
}

static int
zfs_do_allow(int argc, char **argv)
{
	return (zfs_do_allow_unallow_impl(argc, argv, B_FALSE));
}

static int
zfs_do_unallow(int argc, char **argv)
{
	return (zfs_do_allow_unallow_impl(argc, argv, B_TRUE));
}

static int
zfs_do_hold_rele_impl(int argc, char **argv, boolean_t holding)
{
	int errors = 0;
	int i;
	const char *tag;
	boolean_t recursive = B_FALSE;
	const char *opts = holding ? "rt" : "r";
	int c;

	/* check options */
	while ((c = getopt(argc, argv, opts)) != -1) {
		switch (c) {
		case 'r':
			recursive = B_TRUE;
			break;
		case '?':
			(void) fprintf(stderr, gettext("invalid option '%c'\n"),
			    optopt);
			usage(B_FALSE);
		}
	}

	argc -= optind;
	argv += optind;

	/* check number of arguments */
	if (argc < 2)
		usage(B_FALSE);

	tag = argv[0];
	--argc;
	++argv;

	if (holding && tag[0] == '.') {
		/* tags starting with '.' are reserved for libzfs */
		(void) fprintf(stderr, gettext("tag may not start with '.'\n"));
		usage(B_FALSE);
	}

	for (i = 0; i < argc; ++i) {
		zfs_handle_t *zhp;
		char parent[ZFS_MAXNAMELEN];
		const char *delim;
		char *path = argv[i];

		delim = strchr(path, '@');
		if (delim == NULL) {
			(void) fprintf(stderr,
			    gettext("'%s' is not a snapshot\n"), path);
			++errors;
			continue;
		}
		(void) strncpy(parent, path, delim - path);
		parent[delim - path] = '\0';

		zhp = zfs_open(g_zfs, parent,
		    ZFS_TYPE_FILESYSTEM | ZFS_TYPE_VOLUME);
		if (zhp == NULL) {
			++errors;
			continue;
		}
		if (holding) {
			if (zfs_hold(zhp, delim+1, tag, recursive, -1) != 0)
				++errors;
		} else {
			if (zfs_release(zhp, delim+1, tag, recursive) != 0)
				++errors;
		}
		zfs_close(zhp);
	}

	return (errors != 0);
}

/*
 * zfs hold [-r] [-t] <tag> <snap> ...
 *
 *	-r	Recursively hold
 *
 * Apply a user-hold with the given tag to the list of snapshots.
 */
static int
zfs_do_hold(int argc, char **argv)
{
	return (zfs_do_hold_rele_impl(argc, argv, B_TRUE));
}

/*
 * zfs release [-r] <tag> <snap> ...
 *
 *	-r	Recursively release
 *
 * Release a user-hold with the given tag from the list of snapshots.
 */
static int
zfs_do_release(int argc, char **argv)
{
	return (zfs_do_hold_rele_impl(argc, argv, B_FALSE));
}

typedef struct holds_cbdata {
	boolean_t	cb_recursive;
	const char	*cb_snapname;
	nvlist_t	**cb_nvlp;
	size_t		cb_max_namelen;
	size_t		cb_max_taglen;
} holds_cbdata_t;

#define	STRFTIME_FMT_STR "%a %b %e %k:%M %Y"
#define	DATETIME_BUF_LEN (32)
/*
 *
 */
static void
print_holds(boolean_t scripted, size_t nwidth, size_t tagwidth, nvlist_t *nvl)
{
	int i;
	nvpair_t *nvp = NULL;
	char *hdr_cols[] = { "NAME", "TAG", "TIMESTAMP" };
	const char *col;

	if (!scripted) {
		for (i = 0; i < 3; i++) {
			col = gettext(hdr_cols[i]);
			if (i < 2)
				(void) printf("%-*s  ", i ? tagwidth : nwidth,
				    col);
			else
				(void) printf("%s\n", col);
		}
	}

	while ((nvp = nvlist_next_nvpair(nvl, nvp)) != NULL) {
		char *zname = nvpair_name(nvp);
		nvlist_t *nvl2;
		nvpair_t *nvp2 = NULL;
		(void) nvpair_value_nvlist(nvp, &nvl2);
		while ((nvp2 = nvlist_next_nvpair(nvl2, nvp2)) != NULL) {
			char tsbuf[DATETIME_BUF_LEN];
			char *tagname = nvpair_name(nvp2);
			uint64_t val = 0;
			time_t time;
			struct tm t;
			char sep = scripted ? '\t' : ' ';
			size_t sepnum = scripted ? 1 : 2;

			(void) nvpair_value_uint64(nvp2, &val);
			time = (time_t)val;
			(void) localtime_r(&time, &t);
			(void) strftime(tsbuf, DATETIME_BUF_LEN,
			    gettext(STRFTIME_FMT_STR), &t);

			(void) printf("%-*s%*c%-*s%*c%s\n", nwidth, zname,
			    sepnum, sep, tagwidth, tagname, sepnum, sep, tsbuf);
		}
	}
}

/*
 * Generic callback function to list a dataset or snapshot.
 */
static int
holds_callback(zfs_handle_t *zhp, void *data)
{
	holds_cbdata_t *cbp = data;
	nvlist_t *top_nvl = *cbp->cb_nvlp;
	nvlist_t *nvl = NULL;
	nvpair_t *nvp = NULL;
	const char *zname = zfs_get_name(zhp);
	size_t znamelen = strnlen(zname, ZFS_MAXNAMELEN);

	if (cbp->cb_recursive) {
		const char *snapname;
		char *delim  = strchr(zname, '@');
		if (delim == NULL)
			return (0);

		snapname = delim + 1;
		if (strcmp(cbp->cb_snapname, snapname))
			return (0);
	}

	if (zfs_get_holds(zhp, &nvl) != 0)
		return (-1);

	if (znamelen > cbp->cb_max_namelen)
		cbp->cb_max_namelen  = znamelen;

	while ((nvp = nvlist_next_nvpair(nvl, nvp)) != NULL) {
		const char *tag = nvpair_name(nvp);
		size_t taglen = strnlen(tag, MAXNAMELEN);
		if (taglen > cbp->cb_max_taglen)
			cbp->cb_max_taglen  = taglen;
	}

	return (nvlist_add_nvlist(top_nvl, zname, nvl));
}

/*
 * zfs holds [-r] <snap> ...
 *
 *	-r	Recursively hold
 */
static int
zfs_do_holds(int argc, char **argv)
{
	int errors = 0;
	int c;
	int i;
	boolean_t scripted = B_FALSE;
	boolean_t recursive = B_FALSE;
	const char *opts = "rH";
	nvlist_t *nvl;

	int types = ZFS_TYPE_SNAPSHOT;
	holds_cbdata_t cb = { 0 };

	int limit = 0;
	int ret = 0;
	int flags = 0;

	/* check options */
	while ((c = getopt(argc, argv, opts)) != -1) {
		switch (c) {
		case 'r':
			recursive = B_TRUE;
			break;
		case 'H':
			scripted = B_TRUE;
			break;
		case '?':
			(void) fprintf(stderr, gettext("invalid option '%c'\n"),
			    optopt);
			usage(B_FALSE);
		}
	}

	if (recursive) {
		types |= ZFS_TYPE_FILESYSTEM | ZFS_TYPE_VOLUME;
		flags |= ZFS_ITER_RECURSE;
	}

	argc -= optind;
	argv += optind;

	/* check number of arguments */
	if (argc < 1)
		usage(B_FALSE);

	if (nvlist_alloc(&nvl, NV_UNIQUE_NAME, 0) != 0)
		nomem();

	for (i = 0; i < argc; ++i) {
		char *snapshot = argv[i];
		const char *delim;
		const char *snapname;

		delim = strchr(snapshot, '@');
		if (delim == NULL) {
			(void) fprintf(stderr,
			    gettext("'%s' is not a snapshot\n"), snapshot);
			++errors;
			continue;
		}
		snapname = delim + 1;
		if (recursive)
			snapshot[delim - snapshot] = '\0';

		cb.cb_recursive = recursive;
		cb.cb_snapname = snapname;
		cb.cb_nvlp = &nvl;

		/*
		 *  1. collect holds data, set format options
		 */
		ret = zfs_for_each(argc, argv, flags, types, NULL, NULL, limit,
		    holds_callback, &cb);
		if (ret != 0)
			++errors;
	}

	/*
	 *  2. print holds data
	 */
	print_holds(scripted, cb.cb_max_namelen, cb.cb_max_taglen, nvl);

	if (nvlist_empty(nvl))
		(void) printf(gettext("no datasets available\n"));

	nvlist_free(nvl);

	return (0 != errors);
}

#define	CHECK_SPINNER 30
#define	SPINNER_TIME 3		/* seconds */
#define	MOUNT_TIME 5		/* seconds */

static int
get_one_dataset(zfs_handle_t *zhp, void *data)
{
	static char *spin[] = { "-", "\\", "|", "/" };
	static int spinval = 0;
	static int spincheck = 0;
	static time_t last_spin_time = (time_t)0;
	get_all_cb_t *cbp = data;
	zfs_type_t type = zfs_get_type(zhp);

	if (cbp->cb_verbose) {
		if (--spincheck < 0) {
			time_t now = time(NULL);
			if (last_spin_time + SPINNER_TIME < now) {
				update_progress(spin[spinval++ % 4]);
				last_spin_time = now;
			}
			spincheck = CHECK_SPINNER;
		}
	}

	/*
	 * Interate over any nested datasets.
	 */
	if (zfs_iter_filesystems(zhp, get_one_dataset, data) != 0) {
		zfs_close(zhp);
		return (1);
	}

	/*
	 * Skip any datasets whose type does not match.
	 */
	if ((type & ZFS_TYPE_FILESYSTEM) == 0) {
		zfs_close(zhp);
		return (0);
	}
	libzfs_add_handle(cbp, zhp);
	assert(cbp->cb_used <= cbp->cb_alloc);

	return (0);
}

static void
get_all_datasets(zfs_handle_t ***dslist, size_t *count, boolean_t verbose)
{
	get_all_cb_t cb = { 0 };
	cb.cb_verbose = verbose;
	cb.cb_getone = get_one_dataset;

	if (verbose)
		set_progress_header(gettext("Reading ZFS config"));
	(void) zfs_iter_root(g_zfs, get_one_dataset, &cb);

	*dslist = cb.cb_handles;
	*count = cb.cb_used;

	if (verbose)
		finish_progress(gettext("done."));
}

/*
 * Generic callback for sharing or mounting filesystems.  Because the code is so
 * similar, we have a common function with an extra parameter to determine which
 * mode we are using.
 */
#define	OP_SHARE	0x1
#define	OP_MOUNT	0x2

/*
 * Share or mount a dataset.
 */
static int
share_mount_one(zfs_handle_t *zhp, int op, int flags, char *protocol,
    boolean_t explicit, const char *options)
{
	char mountpoint[ZFS_MAXPROPLEN];
	char shareopts[ZFS_MAXPROPLEN];
	char smbshareopts[ZFS_MAXPROPLEN];
	const char *cmdname = op == OP_SHARE ? "share" : "mount";
	struct mnttab mnt;
	uint64_t zoned, canmount;
	boolean_t shared_nfs, shared_smb;

	assert(zfs_get_type(zhp) & ZFS_TYPE_FILESYSTEM);

	/*
	 * Check to make sure we can mount/share this dataset.  If we
	 * are in the global zone and the filesystem is exported to a
	 * local zone, or if we are in a local zone and the
	 * filesystem is not exported, then it is an error.
	 */
	zoned = zfs_prop_get_int(zhp, ZFS_PROP_ZONED);

	if (zoned && getzoneid() == GLOBAL_ZONEID) {
		if (!explicit)
			return (0);

		(void) fprintf(stderr, gettext("cannot %s '%s': "
		    "dataset is exported to a local zone\n"), cmdname,
		    zfs_get_name(zhp));
		return (1);

	} else if (!zoned && getzoneid() != GLOBAL_ZONEID) {
		if (!explicit)
			return (0);

		(void) fprintf(stderr, gettext("cannot %s '%s': "
		    "permission denied\n"), cmdname,
		    zfs_get_name(zhp));
		return (1);
	}

	/*
	 * Ignore any filesystems which don't apply to us. This
	 * includes those with a legacy mountpoint, or those with
	 * legacy share options.
	 */
	verify(zfs_prop_get(zhp, ZFS_PROP_MOUNTPOINT, mountpoint,
	    sizeof (mountpoint), NULL, NULL, 0, B_FALSE) == 0);
	verify(zfs_prop_get(zhp, ZFS_PROP_SHARENFS, shareopts,
	    sizeof (shareopts), NULL, NULL, 0, B_FALSE) == 0);
	verify(zfs_prop_get(zhp, ZFS_PROP_SHARESMB, smbshareopts,
	    sizeof (smbshareopts), NULL, NULL, 0, B_FALSE) == 0);

	if (op == OP_SHARE && strcmp(shareopts, "off") == 0 &&
	    strcmp(smbshareopts, "off") == 0) {
		if (!explicit)
			return (0);

		(void) fprintf(stderr, gettext("cannot share '%s': "
		    "legacy share\n"), zfs_get_name(zhp));
		(void) fprintf(stderr, gettext("use share(1M) to "
		    "share this filesystem, or set "
		    "sharenfs property on\n"));
		return (1);
	}

	/*
	 * We cannot share or mount legacy filesystems. If the
	 * shareopts is non-legacy but the mountpoint is legacy, we
	 * treat it as a legacy share.
	 */
	if (strcmp(mountpoint, "legacy") == 0) {
		if (!explicit)
			return (0);

		(void) fprintf(stderr, gettext("cannot %s '%s': "
		    "legacy mountpoint\n"), cmdname, zfs_get_name(zhp));
		(void) fprintf(stderr, gettext("use %s(1M) to "
		    "%s this filesystem\n"), cmdname, cmdname);
		return (1);
	}

	if (strcmp(mountpoint, "none") == 0) {
		if (!explicit)
			return (0);

		(void) fprintf(stderr, gettext("cannot %s '%s': no "
		    "mountpoint set\n"), cmdname, zfs_get_name(zhp));
		return (1);
	}

	/*
	 * canmount	explicit	outcome
	 * on		no		pass through
	 * on		yes		pass through
	 * off		no		return 0
	 * off		yes		display error, return 1
	 * noauto	no		return 0
	 * noauto	yes		pass through
	 */
	canmount = zfs_prop_get_int(zhp, ZFS_PROP_CANMOUNT);
	if (canmount == ZFS_CANMOUNT_OFF) {
		if (!explicit)
			return (0);

		(void) fprintf(stderr, gettext("cannot %s '%s': "
		    "'canmount' property is set to 'off'\n"), cmdname,
		    zfs_get_name(zhp));
		return (1);
	} else if (canmount == ZFS_CANMOUNT_NOAUTO && !explicit) {
		return (0);
	}

	/*
	 * If this filesystem is inconsistent and has a receive resume
	 * token, we can not mount it.
	 */
	if (zfs_prop_get_int(zhp, ZFS_PROP_INCONSISTENT) &&
	    zfs_prop_get(zhp, ZFS_PROP_RECEIVE_RESUME_TOKEN,
	    NULL, 0, NULL, NULL, 0, B_TRUE) == 0) {
		if (!explicit)
			return (0);

		(void) fprintf(stderr, gettext("cannot %s '%s': "
		    "Contains partially-completed state from "
		    "\"zfs receive -r\", which can be resumed with "
		    "\"zfs send -t\"\n"),
		    cmdname, zfs_get_name(zhp));
		return (1);
	}

	/*
	 * At this point, we have verified that the mountpoint and/or
	 * shareopts are appropriate for auto management. If the
	 * filesystem is already mounted or shared, return (failing
	 * for explicit requests); otherwise mount or share the
	 * filesystem.
	 */
	switch (op) {
	case OP_SHARE:

		shared_nfs = zfs_is_shared_nfs(zhp, NULL);
		shared_smb = zfs_is_shared_smb(zhp, NULL);

		if (shared_nfs && shared_smb ||
		    (shared_nfs && strcmp(shareopts, "on") == 0 &&
		    strcmp(smbshareopts, "off") == 0) ||
		    (shared_smb && strcmp(smbshareopts, "on") == 0 &&
		    strcmp(shareopts, "off") == 0)) {
			if (!explicit)
				return (0);

			(void) fprintf(stderr, gettext("cannot share "
			    "'%s': filesystem already shared\n"),
			    zfs_get_name(zhp));
			return (1);
		}

		if (!zfs_is_mounted(zhp, NULL) &&
		    zfs_mount(zhp, NULL, 0) != 0)
			return (1);

		if (protocol == NULL) {
			if (zfs_shareall(zhp) != 0)
				return (1);
		} else if (strcmp(protocol, "nfs") == 0) {
			if (zfs_share_nfs(zhp))
				return (1);
		} else if (strcmp(protocol, "smb") == 0) {
			if (zfs_share_smb(zhp))
				return (1);
		} else {
			(void) fprintf(stderr, gettext("cannot share "
			    "'%s': invalid share type '%s' "
			    "specified\n"),
			    zfs_get_name(zhp), protocol);
			return (1);
		}

		break;

	case OP_MOUNT:
		if (options == NULL)
			mnt.mnt_mntopts = "";
		else
			mnt.mnt_mntopts = (char *)options;

		if (!hasmntopt(&mnt, MNTOPT_REMOUNT) &&
		    zfs_is_mounted(zhp, NULL)) {
			if (!explicit)
				return (0);

			(void) fprintf(stderr, gettext("cannot mount "
			    "'%s': filesystem already mounted\n"),
			    zfs_get_name(zhp));
			return (1);
		}

		if (zfs_mount(zhp, options, flags) != 0)
			return (1);
		break;
	}

	return (0);
}

/*
 * Reports progress in the form "(current/total)".  Not thread-safe.
 */
static void
report_mount_progress(int current, int total)
{
	static time_t last_progress_time = 0;
	time_t now = time(NULL);
	char info[32];

	/* report 1..n instead of 0..n-1 */
	++current;

	/* display header if we're here for the first time */
	if (current == 1) {
		set_progress_header(gettext("Mounting ZFS filesystems"));
	} else if (current != total && last_progress_time + MOUNT_TIME >= now) {
		/* too soon to report again */
		return;
	}

	last_progress_time = now;

	(void) sprintf(info, "(%d/%d)", current, total);

	if (current == total)
		finish_progress(info);
	else
		update_progress(info);
}

static void
append_options(char *mntopts, char *newopts)
{
	int len = strlen(mntopts);

	/* original length plus new string to append plus 1 for the comma */
	if (len + 1 + strlen(newopts) >= MNT_LINE_MAX) {
		(void) fprintf(stderr, gettext("the opts argument for "
		    "'%c' option is too long (more than %d chars)\n"),
		    "-o", MNT_LINE_MAX);
		usage(B_FALSE);
	}

	if (*mntopts)
		mntopts[len++] = ',';

	(void) strcpy(&mntopts[len], newopts);
}

static int
share_mount(int op, int argc, char **argv)
{
	int do_all = 0;
	boolean_t verbose = B_FALSE;
	int c, ret = 0;
	char *options = NULL;
	int flags = 0;

	/* check options */
	while ((c = getopt(argc, argv, op == OP_MOUNT ? ":avo:O" : "a"))
	    != -1) {
		switch (c) {
		case 'a':
			do_all = 1;
			break;
		case 'v':
			verbose = B_TRUE;
			break;
		case 'o':
			if (*optarg == '\0') {
				(void) fprintf(stderr, gettext("empty mount "
				    "options (-o) specified\n"));
				usage(B_FALSE);
			}

			if (options == NULL)
				options = safe_malloc(MNT_LINE_MAX + 1);

			/* option validation is done later */
			append_options(options, optarg);
			break;

		case 'O':
			flags |= MS_OVERLAY;
			break;
		case ':':
			(void) fprintf(stderr, gettext("missing argument for "
			    "'%c' option\n"), optopt);
			usage(B_FALSE);
			break;
		case '?':
			(void) fprintf(stderr, gettext("invalid option '%c'\n"),
			    optopt);
			usage(B_FALSE);
		}
	}

	argc -= optind;
	argv += optind;

	/* check number of arguments */
	if (do_all) {
		zfs_handle_t **dslist = NULL;
		size_t i, count = 0;
		char *protocol = NULL;

		if (op == OP_SHARE && argc > 0) {
			if (strcmp(argv[0], "nfs") != 0 &&
			    strcmp(argv[0], "smb") != 0) {
				(void) fprintf(stderr, gettext("share type "
				    "must be 'nfs' or 'smb'\n"));
				usage(B_FALSE);
			}
			protocol = argv[0];
			argc--;
			argv++;
		}

		if (argc != 0) {
			(void) fprintf(stderr, gettext("too many arguments\n"));
			usage(B_FALSE);
		}

		start_progress_timer();
		get_all_datasets(&dslist, &count, verbose);

		if (count == 0)
			return (0);

		qsort(dslist, count, sizeof (void *), libzfs_dataset_cmp);

		for (i = 0; i < count; i++) {
			if (verbose)
				report_mount_progress(i, count);

			if (share_mount_one(dslist[i], op, flags, protocol,
			    B_FALSE, options) != 0)
				ret = 1;
			zfs_close(dslist[i]);
		}

		free(dslist);
	} else if (argc == 0) {
		struct mnttab entry;

		if ((op == OP_SHARE) || (options != NULL)) {
			(void) fprintf(stderr, gettext("missing filesystem "
			    "argument (specify -a for all)\n"));
			usage(B_FALSE);
		}

		/*
		 * When mount is given no arguments, go through /etc/mnttab and
		 * display any active ZFS mounts.  We hide any snapshots, since
		 * they are controlled automatically.
		 */
		rewind(mnttab_file);
		while (getmntent(mnttab_file, &entry) == 0) {
			if (strcmp(entry.mnt_fstype, MNTTYPE_ZFS) != 0 ||
			    strchr(entry.mnt_special, '@') != NULL)
				continue;

			(void) printf("%-30s  %s\n", entry.mnt_special,
			    entry.mnt_mountp);
		}

	} else {
		zfs_handle_t *zhp;

		if (argc > 1) {
			(void) fprintf(stderr,
			    gettext("too many arguments\n"));
			usage(B_FALSE);
		}

		if ((zhp = zfs_open(g_zfs, argv[0],
		    ZFS_TYPE_FILESYSTEM)) == NULL) {
			ret = 1;
		} else {
			ret = share_mount_one(zhp, op, flags, NULL, B_TRUE,
			    options);
			zfs_close(zhp);
		}
	}

	return (ret);
}

/*
 * zfs mount -a [nfs]
 * zfs mount filesystem
 *
 * Mount all filesystems, or mount the given filesystem.
 */
static int
zfs_do_mount(int argc, char **argv)
{
	return (share_mount(OP_MOUNT, argc, argv));
}

/*
 * zfs share -a [nfs | smb]
 * zfs share filesystem
 *
 * Share all filesystems, or share the given filesystem.
 */
static int
zfs_do_share(int argc, char **argv)
{
	return (share_mount(OP_SHARE, argc, argv));
}

typedef struct unshare_unmount_node {
	zfs_handle_t	*un_zhp;
	char		*un_mountp;
	uu_avl_node_t	un_avlnode;
} unshare_unmount_node_t;

/* ARGSUSED */
static int
unshare_unmount_compare(const void *larg, const void *rarg, void *unused)
{
	const unshare_unmount_node_t *l = larg;
	const unshare_unmount_node_t *r = rarg;

	return (strcmp(l->un_mountp, r->un_mountp));
}

/*
 * Convenience routine used by zfs_do_umount() and manual_unmount().  Given an
 * absolute path, find the entry /etc/mnttab, verify that its a ZFS filesystem,
 * and unmount it appropriately.
 */
static int
unshare_unmount_path(int op, char *path, int flags, boolean_t is_manual)
{
	zfs_handle_t *zhp;
	int ret = 0;
	struct stat64 statbuf;
	struct extmnttab entry;
	const char *cmdname = (op == OP_SHARE) ? "unshare" : "unmount";
	ino_t path_inode;

	/*
	 * Search for the path in /etc/mnttab.  Rather than looking for the
	 * specific path, which can be fooled by non-standard paths (i.e. ".."
	 * or "//"), we stat() the path and search for the corresponding
	 * (major,minor) device pair.
	 */
	if (stat64(path, &statbuf) != 0) {
		(void) fprintf(stderr, gettext("cannot %s '%s': %s\n"),
		    cmdname, path, strerror(errno));
		return (1);
	}
	path_inode = statbuf.st_ino;

	/*
	 * Search for the given (major,minor) pair in the mount table.
	 */
	rewind(mnttab_file);
	while ((ret = getextmntent(mnttab_file, &entry, 0)) == 0) {
		if (entry.mnt_major == major(statbuf.st_dev) &&
		    entry.mnt_minor == minor(statbuf.st_dev))
			break;
	}
	if (ret != 0) {
		if (op == OP_SHARE) {
			(void) fprintf(stderr, gettext("cannot %s '%s': not "
			    "currently mounted\n"), cmdname, path);
			return (1);
		}
		(void) fprintf(stderr, gettext("warning: %s not in mnttab\n"),
		    path);
		if ((ret = umount2(path, flags)) != 0)
			(void) fprintf(stderr, gettext("%s: %s\n"), path,
			    strerror(errno));
		return (ret != 0);
	}

	if (strcmp(entry.mnt_fstype, MNTTYPE_ZFS) != 0) {
		(void) fprintf(stderr, gettext("cannot %s '%s': not a ZFS "
		    "filesystem\n"), cmdname, path);
		return (1);
	}

	if ((zhp = zfs_open(g_zfs, entry.mnt_special,
	    ZFS_TYPE_FILESYSTEM)) == NULL)
		return (1);

	ret = 1;
	if (stat64(entry.mnt_mountp, &statbuf) != 0) {
		(void) fprintf(stderr, gettext("cannot %s '%s': %s\n"),
		    cmdname, path, strerror(errno));
		goto out;
	} else if (statbuf.st_ino != path_inode) {
		(void) fprintf(stderr, gettext("cannot "
		    "%s '%s': not a mountpoint\n"), cmdname, path);
		goto out;
	}

	if (op == OP_SHARE) {
		char nfs_mnt_prop[ZFS_MAXPROPLEN];
		char smbshare_prop[ZFS_MAXPROPLEN];

		verify(zfs_prop_get(zhp, ZFS_PROP_SHARENFS, nfs_mnt_prop,
		    sizeof (nfs_mnt_prop), NULL, NULL, 0, B_FALSE) == 0);
		verify(zfs_prop_get(zhp, ZFS_PROP_SHARESMB, smbshare_prop,
		    sizeof (smbshare_prop), NULL, NULL, 0, B_FALSE) == 0);

		if (strcmp(nfs_mnt_prop, "off") == 0 &&
		    strcmp(smbshare_prop, "off") == 0) {
			(void) fprintf(stderr, gettext("cannot unshare "
			    "'%s': legacy share\n"), path);
			(void) fprintf(stderr, gettext("use "
			    "unshare(1M) to unshare this filesystem\n"));
		} else if (!zfs_is_shared(zhp)) {
			(void) fprintf(stderr, gettext("cannot unshare '%s': "
			    "not currently shared\n"), path);
		} else {
			ret = zfs_unshareall_bypath(zhp, path);
		}
	} else {
		char mtpt_prop[ZFS_MAXPROPLEN];

		verify(zfs_prop_get(zhp, ZFS_PROP_MOUNTPOINT, mtpt_prop,
		    sizeof (mtpt_prop), NULL, NULL, 0, B_FALSE) == 0);

		if (is_manual) {
			ret = zfs_unmount(zhp, NULL, flags);
		} else if (strcmp(mtpt_prop, "legacy") == 0) {
			(void) fprintf(stderr, gettext("cannot unmount "
			    "'%s': legacy mountpoint\n"),
			    zfs_get_name(zhp));
			(void) fprintf(stderr, gettext("use umount(1M) "
			    "to unmount this filesystem\n"));
		} else {
			ret = zfs_unmountall(zhp, flags);
		}
	}

out:
	zfs_close(zhp);

	return (ret != 0);
}

/*
 * Generic callback for unsharing or unmounting a filesystem.
 */
static int
unshare_unmount(int op, int argc, char **argv)
{
	int do_all = 0;
	int flags = 0;
	int ret = 0;
	int c;
	zfs_handle_t *zhp;
	char nfs_mnt_prop[ZFS_MAXPROPLEN];
	char sharesmb[ZFS_MAXPROPLEN];

	/* check options */
	while ((c = getopt(argc, argv, op == OP_SHARE ? "a" : "af")) != -1) {
		switch (c) {
		case 'a':
			do_all = 1;
			break;
		case 'f':
			flags = MS_FORCE;
			break;
		case '?':
			(void) fprintf(stderr, gettext("invalid option '%c'\n"),
			    optopt);
			usage(B_FALSE);
		}
	}

	argc -= optind;
	argv += optind;

	if (do_all) {
		/*
		 * We could make use of zfs_for_each() to walk all datasets in
		 * the system, but this would be very inefficient, especially
		 * since we would have to linearly search /etc/mnttab for each
		 * one.  Instead, do one pass through /etc/mnttab looking for
		 * zfs entries and call zfs_unmount() for each one.
		 *
		 * Things get a little tricky if the administrator has created
		 * mountpoints beneath other ZFS filesystems.  In this case, we
		 * have to unmount the deepest filesystems first.  To accomplish
		 * this, we place all the mountpoints in an AVL tree sorted by
		 * the special type (dataset name), and walk the result in
		 * reverse to make sure to get any snapshots first.
		 */
		struct mnttab entry;
		uu_avl_pool_t *pool;
		uu_avl_t *tree;
		unshare_unmount_node_t *node;
		uu_avl_index_t idx;
		uu_avl_walk_t *walk;

		if (argc != 0) {
			(void) fprintf(stderr, gettext("too many arguments\n"));
			usage(B_FALSE);
		}

		if (((pool = uu_avl_pool_create("unmount_pool",
		    sizeof (unshare_unmount_node_t),
		    offsetof(unshare_unmount_node_t, un_avlnode),
		    unshare_unmount_compare, UU_DEFAULT)) == NULL) ||
		    ((tree = uu_avl_create(pool, NULL, UU_DEFAULT)) == NULL))
			nomem();

		rewind(mnttab_file);
		while (getmntent(mnttab_file, &entry) == 0) {

			/* ignore non-ZFS entries */
			if (strcmp(entry.mnt_fstype, MNTTYPE_ZFS) != 0)
				continue;

			/* ignore snapshots */
			if (strchr(entry.mnt_special, '@') != NULL)
				continue;

			if ((zhp = zfs_open(g_zfs, entry.mnt_special,
			    ZFS_TYPE_FILESYSTEM)) == NULL) {
				ret = 1;
				continue;
			}

			switch (op) {
			case OP_SHARE:
				verify(zfs_prop_get(zhp, ZFS_PROP_SHARENFS,
				    nfs_mnt_prop,
				    sizeof (nfs_mnt_prop),
				    NULL, NULL, 0, B_FALSE) == 0);
				if (strcmp(nfs_mnt_prop, "off") != 0)
					break;
				verify(zfs_prop_get(zhp, ZFS_PROP_SHARESMB,
				    nfs_mnt_prop,
				    sizeof (nfs_mnt_prop),
				    NULL, NULL, 0, B_FALSE) == 0);
				if (strcmp(nfs_mnt_prop, "off") == 0)
					continue;
				break;
			case OP_MOUNT:
				/* Ignore legacy mounts */
				verify(zfs_prop_get(zhp, ZFS_PROP_MOUNTPOINT,
				    nfs_mnt_prop,
				    sizeof (nfs_mnt_prop),
				    NULL, NULL, 0, B_FALSE) == 0);
				if (strcmp(nfs_mnt_prop, "legacy") == 0)
					continue;
				/* Ignore canmount=noauto mounts */
				if (zfs_prop_get_int(zhp, ZFS_PROP_CANMOUNT) ==
				    ZFS_CANMOUNT_NOAUTO)
					continue;
			default:
				break;
			}

			node = safe_malloc(sizeof (unshare_unmount_node_t));
			node->un_zhp = zhp;
			node->un_mountp = safe_strdup(entry.mnt_mountp);

			uu_avl_node_init(node, &node->un_avlnode, pool);

			if (uu_avl_find(tree, node, NULL, &idx) == NULL) {
				uu_avl_insert(tree, node, idx);
			} else {
				zfs_close(node->un_zhp);
				free(node->un_mountp);
				free(node);
			}
		}

		/*
		 * Walk the AVL tree in reverse, unmounting each filesystem and
		 * removing it from the AVL tree in the process.
		 */
		if ((walk = uu_avl_walk_start(tree,
		    UU_WALK_REVERSE | UU_WALK_ROBUST)) == NULL)
			nomem();

		while ((node = uu_avl_walk_next(walk)) != NULL) {
			uu_avl_remove(tree, node);

			switch (op) {
			case OP_SHARE:
				if (zfs_unshareall_bypath(node->un_zhp,
				    node->un_mountp) != 0)
					ret = 1;
				break;

			case OP_MOUNT:
				if (zfs_unmount(node->un_zhp,
				    node->un_mountp, flags) != 0)
					ret = 1;
				break;
			}

			zfs_close(node->un_zhp);
			free(node->un_mountp);
			free(node);
		}

		uu_avl_walk_end(walk);
		uu_avl_destroy(tree);
		uu_avl_pool_destroy(pool);

	} else {
		if (argc != 1) {
			if (argc == 0)
				(void) fprintf(stderr,
				    gettext("missing filesystem argument\n"));
			else
				(void) fprintf(stderr,
				    gettext("too many arguments\n"));
			usage(B_FALSE);
		}

		/*
		 * We have an argument, but it may be a full path or a ZFS
		 * filesystem.  Pass full paths off to unmount_path() (shared by
		 * manual_unmount), otherwise open the filesystem and pass to
		 * zfs_unmount().
		 */
		if (argv[0][0] == '/')
			return (unshare_unmount_path(op, argv[0],
			    flags, B_FALSE));

		if ((zhp = zfs_open(g_zfs, argv[0],
		    ZFS_TYPE_FILESYSTEM)) == NULL)
			return (1);

		verify(zfs_prop_get(zhp, op == OP_SHARE ?
		    ZFS_PROP_SHARENFS : ZFS_PROP_MOUNTPOINT,
		    nfs_mnt_prop, sizeof (nfs_mnt_prop), NULL,
		    NULL, 0, B_FALSE) == 0);

		switch (op) {
		case OP_SHARE:
			verify(zfs_prop_get(zhp, ZFS_PROP_SHARENFS,
			    nfs_mnt_prop,
			    sizeof (nfs_mnt_prop),
			    NULL, NULL, 0, B_FALSE) == 0);
			verify(zfs_prop_get(zhp, ZFS_PROP_SHARESMB,
			    sharesmb, sizeof (sharesmb), NULL, NULL,
			    0, B_FALSE) == 0);

			if (strcmp(nfs_mnt_prop, "off") == 0 &&
			    strcmp(sharesmb, "off") == 0) {
				(void) fprintf(stderr, gettext("cannot "
				    "unshare '%s': legacy share\n"),
				    zfs_get_name(zhp));
				(void) fprintf(stderr, gettext("use "
				    "unshare(1M) to unshare this "
				    "filesystem\n"));
				ret = 1;
			} else if (!zfs_is_shared(zhp)) {
				(void) fprintf(stderr, gettext("cannot "
				    "unshare '%s': not currently "
				    "shared\n"), zfs_get_name(zhp));
				ret = 1;
			} else if (zfs_unshareall(zhp) != 0) {
				ret = 1;
			}
			break;

		case OP_MOUNT:
			if (strcmp(nfs_mnt_prop, "legacy") == 0) {
				(void) fprintf(stderr, gettext("cannot "
				    "unmount '%s': legacy "
				    "mountpoint\n"), zfs_get_name(zhp));
				(void) fprintf(stderr, gettext("use "
				    "umount(1M) to unmount this "
				    "filesystem\n"));
				ret = 1;
			} else if (!zfs_is_mounted(zhp, NULL)) {
				(void) fprintf(stderr, gettext("cannot "
				    "unmount '%s': not currently "
				    "mounted\n"),
				    zfs_get_name(zhp));
				ret = 1;
			} else if (zfs_unmountall(zhp, flags) != 0) {
				ret = 1;
			}
			break;
		}

		zfs_close(zhp);
	}

	return (ret);
}

/*
 * zfs unmount -a
 * zfs unmount filesystem
 *
 * Unmount all filesystems, or a specific ZFS filesystem.
 */
static int
zfs_do_unmount(int argc, char **argv)
{
	return (unshare_unmount(OP_MOUNT, argc, argv));
}

/*
 * zfs unshare -a
 * zfs unshare filesystem
 *
 * Unshare all filesystems, or a specific ZFS filesystem.
 */
static int
zfs_do_unshare(int argc, char **argv)
{
	return (unshare_unmount(OP_SHARE, argc, argv));
}

/*
 * Called when invoked as /etc/fs/zfs/mount.  Do the mount if the mountpoint is
 * 'legacy'.  Otherwise, complain that use should be using 'zfs mount'.
 */
static int
manual_mount(int argc, char **argv)
{
	zfs_handle_t *zhp;
	char mountpoint[ZFS_MAXPROPLEN];
	char mntopts[MNT_LINE_MAX] = { '\0' };
	int ret = 0;
	int c;
	int flags = 0;
	char *dataset, *path;
	boolean_t ignoremp = B_FALSE;

	/* check options */
	while ((c = getopt(argc, argv, ":mo:O")) != -1) {
		switch (c) {
		case 'o':
			if (strcmp(optarg, "ignoremountpoint") == 0) {
				ignoremp = B_TRUE;
			} else {
				(void) strlcpy(mntopts, optarg,
				    sizeof (mntopts));
			}
			break;
		case 'O':
			flags |= MS_OVERLAY;
			break;
		case 'm':
			flags |= MS_NOMNTTAB;
			break;
		case ':':
			(void) fprintf(stderr, gettext("missing argument for "
			    "'%c' option\n"), optopt);
			usage(B_FALSE);
			break;
		case '?':
			(void) fprintf(stderr, gettext("invalid option '%c'\n"),
			    optopt);
			(void) fprintf(stderr, gettext("usage: mount [-o opts] "
			    "<path>\n"));
			return (2);
		}
	}

	argc -= optind;
	argv += optind;

	/* check that we only have two arguments */
	if (argc != 2) {
		if (argc == 0)
			(void) fprintf(stderr, gettext("missing dataset "
			    "argument\n"));
		else if (argc == 1)
			(void) fprintf(stderr,
			    gettext("missing mountpoint argument\n"));
		else
			(void) fprintf(stderr, gettext("too many arguments\n"));
		(void) fprintf(stderr, "usage: mount <dataset> <mountpoint>\n");
		return (2);
	}

	dataset = argv[0];
	path = argv[1];

	/* try to open the dataset */
	if ((zhp = zfs_open(g_zfs, dataset, ZFS_TYPE_FILESYSTEM)) == NULL)
		return (1);

	(void) zfs_prop_get(zhp, ZFS_PROP_MOUNTPOINT, mountpoint,
	    sizeof (mountpoint), NULL, NULL, 0, B_FALSE);

	/*
	 * Unless we're explicitly forced by the user, check for legacy
	 * mountpoint and complain appropriately.
	 */
	ret = 0;
	if (ignoremp || strcmp(mountpoint, ZFS_MOUNTPOINT_LEGACY) == 0) {
		if (mount(dataset, path, MS_OPTIONSTR | flags, MNTTYPE_ZFS,
		    NULL, 0, mntopts, sizeof (mntopts)) != 0) {
			(void) fprintf(stderr, gettext("mount failed: %s\n"),
			    strerror(errno));
			ret = 1;
		}
	} else {
		(void) fprintf(stderr, gettext("filesystem '%s' cannot be "
		    "mounted using 'mount -F zfs'\n"), dataset);
		(void) fprintf(stderr, gettext("Use 'zfs set mountpoint=%s' "
		    "instead.\n"), path);
		(void) fprintf(stderr, gettext("If you must use 'mount -F zfs' "
		    "or /etc/vfstab, use 'zfs set mountpoint=legacy'\n"));
		(void) fprintf(stderr, gettext("or specify '-o "
		    "ignoremountpoint'.\n"));
		(void) fprintf(stderr, gettext("See zfs(1M) for more "
		    "information.\n"));
		ret = 1;
	}

	return (ret);
}

/*
 * Called when invoked as /etc/fs/zfs/umount.  Unlike a manual mount, we allow
 * unmounts of non-legacy filesystems, as this is the dominant administrative
 * interface.
 */
static int
manual_unmount(int argc, char **argv)
{
	int flags = 0;
	int c;

	/* check options */
	while ((c = getopt(argc, argv, "f")) != -1) {
		switch (c) {
		case 'f':
			flags = MS_FORCE;
			break;
		case '?':
			(void) fprintf(stderr, gettext("invalid option '%c'\n"),
			    optopt);
			(void) fprintf(stderr, gettext("usage: unmount [-f] "
			    "<path>\n"));
			return (2);
		}
	}

	argc -= optind;
	argv += optind;

	/* check arguments */
	if (argc != 1) {
		if (argc == 0)
			(void) fprintf(stderr, gettext("missing path "
			    "argument\n"));
		else
			(void) fprintf(stderr, gettext("too many arguments\n"));
		(void) fprintf(stderr, gettext("usage: unmount [-f] <path>\n"));
		return (2);
	}

	return (unshare_unmount_path(OP_MOUNT, argv[0], flags, B_TRUE));
}

static int
find_command_idx(char *command, int *idx)
{
	int i;

	for (i = 0; i < NCOMMAND; i++) {
		if (command_table[i].name == NULL)
			continue;

		if (strcmp(command, command_table[i].name) == 0) {
			*idx = i;
			return (0);
		}
	}
	return (1);
}

static int
zfs_do_diff(int argc, char **argv)
{
	zfs_handle_t *zhp;
	int flags = 0;
	char *tosnap = NULL;
	char *fromsnap = NULL;
	char *atp, *copy;
	int err = 0;
	int c;

	while ((c = getopt(argc, argv, "FHt")) != -1) {
		switch (c) {
		case 'F':
			flags |= ZFS_DIFF_CLASSIFY;
			break;
		case 'H':
			flags |= ZFS_DIFF_PARSEABLE;
			break;
		case 't':
			flags |= ZFS_DIFF_TIMESTAMP;
			break;
		default:
			(void) fprintf(stderr,
			    gettext("invalid option '%c'\n"), optopt);
			usage(B_FALSE);
		}
	}

	argc -= optind;
	argv += optind;

	if (argc < 1) {
		(void) fprintf(stderr,
		gettext("must provide at least one snapshot name\n"));
		usage(B_FALSE);
	}

	if (argc > 2) {
		(void) fprintf(stderr, gettext("too many arguments\n"));
		usage(B_FALSE);
	}

	fromsnap = argv[0];
	tosnap = (argc == 2) ? argv[1] : NULL;

	copy = NULL;
	if (*fromsnap != '@')
		copy = strdup(fromsnap);
	else if (tosnap)
		copy = strdup(tosnap);
	if (copy == NULL)
		usage(B_FALSE);

	if (atp = strchr(copy, '@'))
		*atp = '\0';

	if ((zhp = zfs_open(g_zfs, copy, ZFS_TYPE_FILESYSTEM)) == NULL)
		return (1);

	free(copy);

	/*
	 * Ignore SIGPIPE so that the library can give us
	 * information on any failure
	 */
	(void) sigignore(SIGPIPE);

	err = zfs_show_diffs(zhp, STDOUT_FILENO, fromsnap, tosnap, flags);

	zfs_close(zhp);

	return (err != 0);
}

/*
 * mooch -f <clone_file>=<origin_file> ... <clone_directory>
 * mooch -d <clone_directory>
 *
 * Establishes a "mooch mapping".  This feature allows for very compact
 * representation of files which are byteswapped versions of other
 * files.  The workflow for this use case is as follows:
 *
 * Write files.
 * Create snapshot.
 * Create clone of snapshot.
 * Establish mooch mapping.
 * Create files which will be byteswapped versions of files from origin.
 * Write byteswaped files.
 * Remove mooch mapping.
 *
 * Note that ZFS does not create or fill in the byteswapped files, it
 * simply stores their contents more compactly.  Files must be byte
 * swapped in an application-dependent way.  The common use case is for
 * database files, which are stored in endian-specific formats but can
 * be converted to different endianness by the database software.
 *
 * The "mooch mapping" indicates that when a file with the name
 * clone_file is created in the clone_directory, it will be a
 * byteswapped version of the origin_file.  The origin_file should be
 * the path to the file in the origin snapshot, e.g.
 * /pool/origin_fs/.zfs/snapshot/origin_snap/filename.
 *
 * The mooch mapping for a directory is removed by using the -d flag.
 *
 * The mooch_byteswap pool feature must be enabled to use this
 * subcommand.
 */
static int
zfs_do_mooch(int argc, char **argv)
{
	const char *dir_name;
	int err, fd;
	nvlist_t *files = fnvlist_alloc();
	boolean_t delete = B_FALSE;
	char c;

	while ((c = getopt(argc, argv, ":f:d")) != -1) {
		switch (c) {
		case 'f': {
			char *filename = optarg;
			char *origin_filename;

			origin_filename = strchr(filename, '=');
			if (origin_filename == NULL) {
				(void) fprintf(stderr, gettext("missing "
				    "'=' for -f option\n"));
				return (-1);
			}
			*origin_filename = '\0';
			origin_filename++;
			uint64_t ino;
			err = zfs_get_inode(origin_filename, &ino);
			if (err != 0) {
				(void) fprintf(stderr,
				    gettext("can't stat file %s: %s\n"),
				    origin_filename, strerror(err));
				return (1);
			}
			fnvlist_add_uint64(files, filename, ino);
			break;
		}
		case 'd':
			delete = B_TRUE;
			break;
		case '?':
			(void) fprintf(stderr, gettext("invalid option '%c'\n"),
			    optopt);
			usage(B_FALSE);
		}
	}

	argc -= optind;
	argv += optind;

	/* check number of arguments */
	if (argc != 1) {
		(void) fprintf(stderr,
		gettext("wrong number of arguments\n"));
		usage(B_FALSE);
	}

	dir_name = argv[0];

	fd = open(dir_name, O_RDONLY);
	if (fd == -1) {
		(void) fprintf(stderr, gettext("can't open directory %s: %s\n"),
		    dir_name, strerror(errno));
		return (1);
	}

	if (delete)
		err = zfs_mooch_byteswap(fd, NULL);
	else
		err = zfs_mooch_byteswap(fd, files);
	if (err != 0) {
		(void) fprintf(stderr, gettext("can't mooch: %s\n"),
		    strerror(err));
	}

	if (err == 0) {
		(void) printf("mapping established for directory %s.\n"
		    "create files now.  hit ^c when finished\n",
		    dir_name);

		/* CONSTCOND */
		while (B_TRUE)
			(void) sleep(10);
	}

	(void) close(fd);

	return (err != 0);
}

/*
 * zfs bookmark <fs@snap> <fs#bmark>
 *
 * Creates a bookmark with the given name from the given snapshot.
 */
static int
zfs_do_bookmark(int argc, char **argv)
{
	char snapname[ZFS_MAXNAMELEN];
	zfs_handle_t *zhp;
	nvlist_t *nvl;
	int ret = 0;
	int c;

	/* check options */
	while ((c = getopt(argc, argv, "")) != -1) {
		switch (c) {
		case '?':
			(void) fprintf(stderr,
			    gettext("invalid option '%c'\n"), optopt);
			goto usage;
		}
	}

	argc -= optind;
	argv += optind;

	/* check number of arguments */
	if (argc < 1) {
		(void) fprintf(stderr, gettext("missing snapshot argument\n"));
		goto usage;
	}
	if (argc < 2) {
		(void) fprintf(stderr, gettext("missing bookmark argument\n"));
		goto usage;
	}

	if (strchr(argv[1], '#') == NULL) {
		(void) fprintf(stderr,
		    gettext("invalid bookmark name '%s' -- "
		    "must contain a '#'\n"), argv[1]);
		goto usage;
	}

	if (argv[0][0] == '@') {
		/*
		 * Snapshot name begins with @.
		 * Default to same fs as bookmark.
		 */
		(void) strncpy(snapname, argv[1], sizeof (snapname));
		*strchr(snapname, '#') = '\0';
		(void) strlcat(snapname, argv[0], sizeof (snapname));
	} else {
		(void) strncpy(snapname, argv[0], sizeof (snapname));
	}
	zhp = zfs_open(g_zfs, snapname, ZFS_TYPE_SNAPSHOT);
	if (zhp == NULL)
		goto usage;
	zfs_close(zhp);


	nvl = fnvlist_alloc();
	fnvlist_add_string(nvl, argv[1], snapname);
	ret = lzc_bookmark(nvl, NULL);
	fnvlist_free(nvl);

	if (ret != 0) {
		const char *err_msg;
		char errbuf[1024];

		(void) snprintf(errbuf, sizeof (errbuf),
		    dgettext(TEXT_DOMAIN,
		    "cannot create bookmark '%s'"), argv[1]);

		switch (ret) {
		case EXDEV:
			err_msg = "bookmark is in a different pool";
			break;
		case EEXIST:
			err_msg = "bookmark exists";
			break;
		case EINVAL:
			err_msg = "invalid argument";
			break;
		case ENOTSUP:
			err_msg = "bookmark feature not enabled";
			break;
		case ENOSPC:
			err_msg = "out of space";
			break;
		default:
			err_msg = "unknown error";
			break;
		}
		(void) fprintf(stderr, "%s: %s\n", errbuf,
		    dgettext(TEXT_DOMAIN, err_msg));
	}

	return (ret != 0);

usage:
	usage(B_FALSE);
	return (-1);
}

int
main(int argc, char **argv)
{
	int ret = 0;
	int i;
	char *progname;
	char *cmdname;

	(void) setlocale(LC_ALL, "");
	(void) textdomain(TEXT_DOMAIN);

	opterr = 0;

	if ((g_zfs = libzfs_init()) == NULL) {
		(void) fprintf(stderr, gettext("internal error: failed to "
		    "initialize ZFS library\n"));
		return (1);
	}

	zfs_save_arguments(argc, argv, history_str, sizeof (history_str));

	libzfs_print_on_error(g_zfs, B_TRUE);

	if ((mnttab_file = fopen(MNTTAB, "r")) == NULL) {
		(void) fprintf(stderr, gettext("internal error: unable to "
		    "open %s\n"), MNTTAB);
		return (1);
	}

	/*
	 * This command also doubles as the /etc/fs mount and unmount program.
	 * Determine if we should take this behavior based on argv[0].
	 */
	progname = basename(argv[0]);
	if (strcmp(progname, "mount") == 0) {
		ret = manual_mount(argc, argv);
	} else if (strcmp(progname, "umount") == 0) {
		ret = manual_unmount(argc, argv);
	} else {
		/*
		 * Make sure the user has specified some command.
		 */
		if (argc < 2) {
			(void) fprintf(stderr, gettext("missing command\n"));
			usage(B_FALSE);
		}

		cmdname = argv[1];

		/*
		 * The 'umount' command is an alias for 'unmount'
		 */
		if (strcmp(cmdname, "umount") == 0)
			cmdname = "unmount";

		/*
		 * The 'recv' command is an alias for 'receive'
		 */
		if (strcmp(cmdname, "recv") == 0)
			cmdname = "receive";

		/*
		 * The 'snap' command is an alias for 'snapshot'
		 */
		if (strcmp(cmdname, "snap") == 0)
			cmdname = "snapshot";

		/*
		 * Special case '-?'
		 */
		if (strcmp(cmdname, "-?") == 0)
			usage(B_TRUE);

		/*
		 * Run the appropriate command.
		 */
		libzfs_mnttab_cache(g_zfs, B_TRUE);
		if (find_command_idx(cmdname, &i) == 0) {
			current_command = &command_table[i];
			ret = command_table[i].func(argc - 1, argv + 1);
		} else if (strchr(cmdname, '=') != NULL) {
			verify(find_command_idx("set", &i) == 0);
			current_command = &command_table[i];
			ret = command_table[i].func(argc, argv);
		} else {
			(void) fprintf(stderr, gettext("unrecognized "
			    "command '%s'\n"), cmdname);
			usage(B_FALSE);
		}
		libzfs_mnttab_cache(g_zfs, B_FALSE);
	}

	(void) fclose(mnttab_file);

	if (ret == 0 && log_history)
		(void) zpool_log_history(g_zfs, history_str);

	libzfs_fini(g_zfs);

	/*
	 * The 'ZFS_ABORT' environment variable causes us to dump core on exit
	 * for the purposes of running ::findleaks.
	 */
	if (getenv("ZFS_ABORT") != NULL) {
		(void) printf("dumping core by request\n");
		abort();
	}

	return (ret);
}<|MERGE_RESOLUTION|>--- conflicted
+++ resolved
@@ -262,18 +262,11 @@
 	case HELP_ROLLBACK:
 		return (gettext("\trollback [-rRf] <snapshot>\n"));
 	case HELP_SEND:
-<<<<<<< HEAD
-		return (gettext("\tsend [-DnPpRbve] [-[iI] snapshot] "
+		return (gettext("\tsend [-DnPpRbvLe] [-[iI] snapshot] "
 		    "<snapshot>\n"
-		    "\tsend [-e] [-i snapshot|bookmark] "
+		    "\tsend [-Le] [-i snapshot|bookmark] "
 		    "<filesystem|volume|snapshot>\n"
 		    "\tsend [-nvPe] -t <receive_resume_token>\n"));
-=======
-		return (gettext("\tsend [-DnPpRvLe] [-[iI] snapshot] "
-		    "<snapshot>\n"
-		    "\tsend [-Le] [-i snapshot|bookmark] "
-		    "<filesystem|volume|snapshot>\n"));
->>>>>>> b5152584
 	case HELP_SET:
 		return (gettext("\tset <property=value> ... "
 		    "<filesystem|volume|snapshot> ...\n"));
@@ -3674,11 +3667,7 @@
 	boolean_t extraverbose = B_FALSE;
 
 	/* check options */
-<<<<<<< HEAD
-	while ((c = getopt(argc, argv, ":i:I:RbDpvnPet:")) != -1) {
-=======
-	while ((c = getopt(argc, argv, ":i:I:RDpvnPLe")) != -1) {
->>>>>>> b5152584
+	while ((c = getopt(argc, argv, ":i:I:RbDpvnPLet:")) != -1) {
 		switch (c) {
 		case 'i':
 			if (fromname)
