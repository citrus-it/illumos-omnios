--- conflicted
+++ resolved
@@ -22,12 +22,8 @@
 /*
  * Copyright (c) 2005, 2010, Oracle and/or its affiliates. All rights reserved.
  * Copyright 2012 Nexenta Systems, Inc. All rights reserved.
-<<<<<<< HEAD
  * Copyright (c) 2012 by Delphix. All rights reserved.
-=======
- * Copyright (c) 2011 by Delphix. All rights reserved.
  * Copyright 2012 Milan Jurik. All rights reserved.
->>>>>>> 52524f69
  */
 
 #include <alloca.h>
@@ -3475,12 +3471,7 @@
 static int
 zfs_do_snapshot(int argc, char **argv)
 {
-<<<<<<< HEAD
-	int ret;
-=======
-	boolean_t recursive = B_FALSE;
 	int ret = 0;
->>>>>>> 52524f69
 	char c;
 	nvlist_t *props;
 	snap_cbdata_t sd = { 0 };
