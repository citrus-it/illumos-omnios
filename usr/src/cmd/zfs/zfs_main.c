/*
 * CDDL HEADER START
 *
 * The contents of this file are subject to the terms of the
 * Common Development and Distribution License (the "License").
 * You may not use this file except in compliance with the License.
 *
 * You can obtain a copy of the license at usr/src/OPENSOLARIS.LICENSE
 * or http://www.opensolaris.org/os/licensing.
 * See the License for the specific language governing permissions
 * and limitations under the License.
 *
 * When distributing Covered Code, include this CDDL HEADER in each
 * file and include the License file at usr/src/OPENSOLARIS.LICENSE.
 * If applicable, add the following below this CDDL HEADER, with the
 * fields enclosed by brackets "[]" replaced with your own identifying
 * information: Portions Copyright [yyyy] [name of copyright owner]
 *
 * CDDL HEADER END
 */

/*
 * Copyright (c) 2005, 2010, Oracle and/or its affiliates. All rights reserved.
 * Copyright (c) 2011, 2015 by Delphix. All rights reserved.
 * Copyright 2012 Milan Jurik. All rights reserved.
 * Copyright (c) 2012, Joyent, Inc. All rights reserved.
 * Copyright (c) 2013 Steven Hartland.  All rights reserved.
 * Copyright 2015 Nexenta Systems, Inc.  All rights reserved.
 */

#include <assert.h>
#include <ctype.h>
#include <errno.h>
#include <libgen.h>
#include <libintl.h>
#include <libuutil.h>
#include <libnvpair.h>
#include <locale.h>
#include <stddef.h>
#include <stdio.h>
#include <stdlib.h>
#include <strings.h>
#include <unistd.h>
#include <fcntl.h>
#include <zone.h>
#include <grp.h>
#include <pwd.h>
#include <signal.h>
#include <sys/list.h>
#include <sys/mkdev.h>
#include <sys/mntent.h>
#include <sys/mnttab.h>
#include <sys/mount.h>
#include <sys/stat.h>
#include <sys/fs/zfs.h>
#include <sys/types.h>
#include <time.h>

#include <libzfs.h>
#include <libzfs_core.h>
#include <zfs_prop.h>
#include <zfs_deleg.h>
#include <libuutil.h>
#include <aclutils.h>
#include <directory.h>
#include <idmap.h>

#include "zfs_iter.h"
#include "zfs_util.h"
#include "zfs_comutil.h"

libzfs_handle_t *g_zfs;

static FILE *mnttab_file;
static char history_str[HIS_MAX_RECORD_LEN];
static boolean_t log_history = B_TRUE;

static int zfs_do_clone(int argc, char **argv);
static int zfs_do_create(int argc, char **argv);
static int zfs_do_destroy(int argc, char **argv);
static int zfs_do_get(int argc, char **argv);
static int zfs_do_inherit(int argc, char **argv);
static int zfs_do_list(int argc, char **argv);
static int zfs_do_mount(int argc, char **argv);
static int zfs_do_rename(int argc, char **argv);
static int zfs_do_rollback(int argc, char **argv);
static int zfs_do_set(int argc, char **argv);
static int zfs_do_upgrade(int argc, char **argv);
static int zfs_do_snapshot(int argc, char **argv);
static int zfs_do_unmount(int argc, char **argv);
static int zfs_do_share(int argc, char **argv);
static int zfs_do_unshare(int argc, char **argv);
static int zfs_do_send(int argc, char **argv);
static int zfs_do_receive(int argc, char **argv);
static int zfs_do_promote(int argc, char **argv);
static int zfs_do_userspace(int argc, char **argv);
static int zfs_do_allow(int argc, char **argv);
static int zfs_do_unallow(int argc, char **argv);
static int zfs_do_hold(int argc, char **argv);
static int zfs_do_holds(int argc, char **argv);
static int zfs_do_release(int argc, char **argv);
static int zfs_do_diff(int argc, char **argv);
static int zfs_do_bookmark(int argc, char **argv);

/*
 * Enable a reasonable set of defaults for libumem debugging on DEBUG builds.
 */

#ifdef DEBUG
const char *
_umem_debug_init(void)
{
	return ("default,verbose"); /* $UMEM_DEBUG setting */
}

const char *
_umem_logging_init(void)
{
	return ("fail,contents"); /* $UMEM_LOGGING setting */
}
#endif

typedef enum {
	HELP_CLONE,
	HELP_CREATE,
	HELP_DESTROY,
	HELP_GET,
	HELP_INHERIT,
	HELP_UPGRADE,
	HELP_LIST,
	HELP_MOUNT,
	HELP_PROMOTE,
	HELP_RECEIVE,
	HELP_RENAME,
	HELP_ROLLBACK,
	HELP_SEND,
	HELP_SET,
	HELP_SHARE,
	HELP_SNAPSHOT,
	HELP_UNMOUNT,
	HELP_UNSHARE,
	HELP_ALLOW,
	HELP_UNALLOW,
	HELP_USERSPACE,
	HELP_GROUPSPACE,
	HELP_HOLD,
	HELP_HOLDS,
	HELP_RELEASE,
	HELP_DIFF,
	HELP_BOOKMARK,
} zfs_help_t;

typedef struct zfs_command {
	const char	*name;
	int		(*func)(int argc, char **argv);
	zfs_help_t	usage;
} zfs_command_t;

/*
 * Master command table.  Each ZFS command has a name, associated function, and
 * usage message.  The usage messages need to be internationalized, so we have
 * to have a function to return the usage message based on a command index.
 *
 * These commands are organized according to how they are displayed in the usage
 * message.  An empty command (one with a NULL name) indicates an empty line in
 * the generic usage message.
 */
static zfs_command_t command_table[] = {
	{ "create",	zfs_do_create,		HELP_CREATE		},
	{ "destroy",	zfs_do_destroy,		HELP_DESTROY		},
	{ NULL },
	{ "snapshot",	zfs_do_snapshot,	HELP_SNAPSHOT		},
	{ "rollback",	zfs_do_rollback,	HELP_ROLLBACK		},
	{ "clone",	zfs_do_clone,		HELP_CLONE		},
	{ "promote",	zfs_do_promote,		HELP_PROMOTE		},
	{ "rename",	zfs_do_rename,		HELP_RENAME		},
	{ "bookmark",	zfs_do_bookmark,	HELP_BOOKMARK		},
	{ NULL },
	{ "list",	zfs_do_list,		HELP_LIST		},
	{ NULL },
	{ "set",	zfs_do_set,		HELP_SET		},
	{ "get",	zfs_do_get,		HELP_GET		},
	{ "inherit",	zfs_do_inherit,		HELP_INHERIT		},
	{ "upgrade",	zfs_do_upgrade,		HELP_UPGRADE		},
	{ "userspace",	zfs_do_userspace,	HELP_USERSPACE		},
	{ "groupspace",	zfs_do_userspace,	HELP_GROUPSPACE		},
	{ NULL },
	{ "mount",	zfs_do_mount,		HELP_MOUNT		},
	{ "unmount",	zfs_do_unmount,		HELP_UNMOUNT		},
	{ "share",	zfs_do_share,		HELP_SHARE		},
	{ "unshare",	zfs_do_unshare,		HELP_UNSHARE		},
	{ NULL },
	{ "send",	zfs_do_send,		HELP_SEND		},
	{ "receive",	zfs_do_receive,		HELP_RECEIVE		},
	{ NULL },
	{ "allow",	zfs_do_allow,		HELP_ALLOW		},
	{ NULL },
	{ "unallow",	zfs_do_unallow,		HELP_UNALLOW		},
	{ NULL },
	{ "hold",	zfs_do_hold,		HELP_HOLD		},
	{ "holds",	zfs_do_holds,		HELP_HOLDS		},
	{ "release",	zfs_do_release,		HELP_RELEASE		},
	{ "diff",	zfs_do_diff,		HELP_DIFF		},
};

#define	NCOMMAND	(sizeof (command_table) / sizeof (command_table[0]))

zfs_command_t *current_command;

static const char *
get_usage(zfs_help_t idx)
{
	switch (idx) {
	case HELP_CLONE:
		return (gettext("\tclone [-p] [-o property=value] ... "
		    "<snapshot> <filesystem|volume>\n"));
	case HELP_CREATE:
		return (gettext("\tcreate [-p] [-o property=value] ... "
		    "<filesystem>\n"
		    "\tcreate [-ps] [-b blocksize] [-o property=value] ... "
		    "-V <size> <volume>\n"));
	case HELP_DESTROY:
		return (gettext("\tdestroy [-fnpRrv] <filesystem|volume>\n"
		    "\tdestroy [-dnpRrv] "
		    "<filesystem|volume>@<snap>[%<snap>][,...]\n"
		    "\tdestroy <filesystem|volume>#<bookmark>\n"));
	case HELP_GET:
		return (gettext("\tget [-rHp] [-d max] "
		    "[-o \"all\" | field[,...]]\n"
		    "\t    [-t type[,...]] [-s source[,...]]\n"
		    "\t    <\"all\" | property[,...]> "
		    "[filesystem|volume|snapshot] ...\n"));
	case HELP_INHERIT:
		return (gettext("\tinherit [-rS] <property> "
		    "<filesystem|volume|snapshot> ...\n"));
	case HELP_UPGRADE:
		return (gettext("\tupgrade [-v]\n"
		    "\tupgrade [-r] [-V version] <-a | filesystem ...>\n"));
	case HELP_LIST:
		return (gettext("\tlist [-Hp] [-r|-d max] [-o property[,...]] "
		    "[-s property]...\n\t    [-S property]... [-t type[,...]] "
		    "[filesystem|volume|snapshot|autosnapshot] ...\n"));
	case HELP_MOUNT:
		return (gettext("\tmount\n"
		    "\tmount [-vO] [-o opts] <-a | filesystem>\n"));
	case HELP_PROMOTE:
		return (gettext("\tpromote <clone-filesystem>\n"));
	case HELP_RECEIVE:
		return (gettext("\treceive [-vnsFu] <filesystem|volume|"
		    "snapshot>\n"
<<<<<<< HEAD
		    "\treceive [-vnsFu] [-d |-e] [-o <property=value>]... "
		    "[-x <property>]... [-l <filesystem|volume>] ...  "
		    "<filesystem|volume|snapshot>\n"
=======
		    "\treceive [-vnsFu] [-o origin=<snapshot>] [-d | -e] "
		    "<filesystem>\n"
>>>>>>> e7e978b1
		    "\treceive -A <filesystem|volume>\n"));
	case HELP_RENAME:
		return (gettext("\trename [-f] <filesystem|volume|snapshot> "
		    "<filesystem|volume|snapshot>\n"
		    "\trename [-f] -p <filesystem|volume> <filesystem|volume>\n"
		    "\trename -r <snapshot> <snapshot>\n"));
	case HELP_ROLLBACK:
		return (gettext("\trollback [-rRf] <snapshot>\n"));
	case HELP_SEND:
		return (gettext("\tsend [-DnPpRvLes] [-[iI] snapshot] "
		    "<snapshot>\n"
		    "\tsend [-Le] [-i snapshot|bookmark] "
		    "<filesystem|volume|snapshot>\n"
		    "\tsend [-nvPe] -t <receive_resume_token>\n"));
	case HELP_SET:
		return (gettext("\tset <property=value> ... "
		    "<filesystem|volume|snapshot> ...\n"));
	case HELP_SHARE:
		return (gettext("\tshare <-a | filesystem>\n"));
	case HELP_SNAPSHOT:
		return (gettext("\tsnapshot [-r] [-o property=value] ... "
		    "<filesystem|volume>@<snap> ...\n"));
	case HELP_UNMOUNT:
		return (gettext("\tunmount [-f] "
		    "<-a | filesystem|mountpoint>\n"));
	case HELP_UNSHARE:
		return (gettext("\tunshare "
		    "<-a | filesystem|mountpoint>\n"));
	case HELP_ALLOW:
		return (gettext("\tallow <filesystem|volume>\n"
		    "\tallow [-ldug] "
		    "<\"everyone\"|user|group>[,...] <perm|@setname>[,...]\n"
		    "\t    <filesystem|volume>\n"
		    "\tallow [-ld] -e <perm|@setname>[,...] "
		    "<filesystem|volume>\n"
		    "\tallow -c <perm|@setname>[,...] <filesystem|volume>\n"
		    "\tallow -s @setname <perm|@setname>[,...] "
		    "<filesystem|volume>\n"));
	case HELP_UNALLOW:
		return (gettext("\tunallow [-rldug] "
		    "<\"everyone\"|user|group>[,...]\n"
		    "\t    [<perm|@setname>[,...]] <filesystem|volume>\n"
		    "\tunallow [-rld] -e [<perm|@setname>[,...]] "
		    "<filesystem|volume>\n"
		    "\tunallow [-r] -c [<perm|@setname>[,...]] "
		    "<filesystem|volume>\n"
		    "\tunallow [-r] -s @setname [<perm|@setname>[,...]] "
		    "<filesystem|volume>\n"));
	case HELP_USERSPACE:
		return (gettext("\tuserspace [-Hinp] [-o field[,...]] "
		    "[-s field] ...\n"
		    "\t    [-S field] ... [-t type[,...]] "
		    "<filesystem|snapshot>\n"));
	case HELP_GROUPSPACE:
		return (gettext("\tgroupspace [-Hinp] [-o field[,...]] "
		    "[-s field] ...\n"
		    "\t    [-S field] ... [-t type[,...]] "
		    "<filesystem|snapshot>\n"));
	case HELP_HOLD:
		return (gettext("\thold [-r] <tag> <snapshot> ...\n"));
	case HELP_HOLDS:
		return (gettext("\tholds [-r] <snapshot> ...\n"));
	case HELP_RELEASE:
		return (gettext("\trelease [-r] <tag> <snapshot> ...\n"));
	case HELP_DIFF:
		return (gettext("\tdiff [-FHt] <snapshot> "
		    "[snapshot|filesystem]\n"));
	case HELP_BOOKMARK:
		return (gettext("\tbookmark <snapshot> <bookmark>\n"));
	}

	abort();
	/* NOTREACHED */
}

void
nomem(void)
{
	(void) fprintf(stderr, gettext("internal error: out of memory\n"));
	exit(1);
}

/*
 * Utility function to guarantee malloc() success.
 */

void *
safe_malloc(size_t size)
{
	void *data;

	if ((data = calloc(1, size)) == NULL)
		nomem();

	return (data);
}

static char *
safe_strdup(char *str)
{
	char *dupstr = strdup(str);

	if (dupstr == NULL)
		nomem();

	return (dupstr);
}

/*
 * Callback routine that will print out information for each of
 * the properties.
 */
static int
usage_prop_cb(int prop, void *cb)
{
	FILE *fp = cb;

	(void) fprintf(fp, "\t%-15s ", zfs_prop_to_name(prop));

	if (zfs_prop_readonly(prop))
		(void) fprintf(fp, " NO    ");
	else
		(void) fprintf(fp, "YES    ");

	if (zfs_prop_inheritable(prop))
		(void) fprintf(fp, "  YES   ");
	else
		(void) fprintf(fp, "   NO   ");

	if (zfs_prop_values(prop) == NULL)
		(void) fprintf(fp, "-\n");
	else
		(void) fprintf(fp, "%s\n", zfs_prop_values(prop));

	return (ZPROP_CONT);
}

/*
 * Display usage message.  If we're inside a command, display only the usage for
 * that command.  Otherwise, iterate over the entire command table and display
 * a complete usage message.
 */
static void
usage(boolean_t requested)
{
	int i;
	boolean_t show_properties = B_FALSE;
	FILE *fp = requested ? stdout : stderr;

	if (current_command == NULL) {

		(void) fprintf(fp, gettext("usage: zfs command args ...\n"));
		(void) fprintf(fp,
		    gettext("where 'command' is one of the following:\n\n"));

		for (i = 0; i < NCOMMAND; i++) {
			if (command_table[i].name == NULL)
				(void) fprintf(fp, "\n");
			else
				(void) fprintf(fp, "%s",
				    get_usage(command_table[i].usage));
		}

		(void) fprintf(fp, gettext("\nEach dataset is of the form: "
		    "pool/[dataset/]*dataset[@name]\n"));
	} else {
		(void) fprintf(fp, gettext("usage:\n"));
		(void) fprintf(fp, "%s", get_usage(current_command->usage));
	}

	if (current_command != NULL &&
	    (strcmp(current_command->name, "set") == 0 ||
	    strcmp(current_command->name, "get") == 0 ||
	    strcmp(current_command->name, "inherit") == 0 ||
	    strcmp(current_command->name, "list") == 0))
		show_properties = B_TRUE;

	if (show_properties) {
		(void) fprintf(fp,
		    gettext("\nThe following properties are supported:\n"));

		(void) fprintf(fp, "\n\t%-14s %s  %s   %s\n\n",
		    "PROPERTY", "EDIT", "INHERIT", "VALUES");

		/* Iterate over all properties */
		(void) zprop_iter(usage_prop_cb, fp, B_FALSE, B_TRUE,
		    ZFS_TYPE_DATASET);

		(void) fprintf(fp, "\t%-15s ", "userused@...");
		(void) fprintf(fp, " NO       NO   <size>\n");
		(void) fprintf(fp, "\t%-15s ", "groupused@...");
		(void) fprintf(fp, " NO       NO   <size>\n");
		(void) fprintf(fp, "\t%-15s ", "userquota@...");
		(void) fprintf(fp, "YES       NO   <size> | none\n");
		(void) fprintf(fp, "\t%-15s ", "groupquota@...");
		(void) fprintf(fp, "YES       NO   <size> | none\n");
		(void) fprintf(fp, "\t%-15s ", "written@<snap>");
		(void) fprintf(fp, " NO       NO   <size>\n");

		(void) fprintf(fp, gettext("\nSizes are specified in bytes "
		    "with standard units such as K, M, G, etc.\n"));
		(void) fprintf(fp, gettext("\nUser-defined properties can "
		    "be specified by using a name containing a colon (:).\n"));
		(void) fprintf(fp, gettext("\nThe {user|group}{used|quota}@ "
		    "properties must be appended with\n"
		    "a user or group specifier of one of these forms:\n"
		    "    POSIX name      (eg: \"matt\")\n"
		    "    POSIX id        (eg: \"126829\")\n"
		    "    SMB name@domain (eg: \"matt@sun\")\n"
		    "    SMB SID         (eg: \"S-1-234-567-89\")\n"));
	} else {
		(void) fprintf(fp,
		    gettext("\nFor the property list, run: %s\n"),
		    "zfs set|get");
		(void) fprintf(fp,
		    gettext("\nFor the delegated permission list, run: %s\n"),
		    "zfs allow|unallow");
	}

	/*
	 * See comments at end of main().
	 */
	if (getenv("ZFS_ABORT") != NULL) {
		(void) printf("dumping core by request\n");
		abort();
	}

	exit(requested ? 0 : 2);
}

/*
<<<<<<< HEAD
 * Add parameter to the list if it's not in there already
 */
static void
add_unique_option(nvlist_t *props, char *propname)
{
	if (nvlist_lookup_string(props, propname, NULL) != 0) {
		if (nvlist_add_boolean(props, propname) != 0) {
			nomem();
		}
	}
}

/*
=======
>>>>>>> e7e978b1
 * Take a property=value argument string and add it to the given nvlist.
 * Modifies the argument inplace.
 */
static int
parseprop(nvlist_t *props, char *propname)
{
	char *propval, *strval;

	if ((propval = strchr(propname, '=')) == NULL) {
		(void) fprintf(stderr, gettext("missing "
		    "'=' for property=value argument\n"));
		return (-1);
	}
	*propval = '\0';
	propval++;
	if (nvlist_lookup_string(props, propname, &strval) == 0) {
		(void) fprintf(stderr, gettext("property '%s' "
		    "specified multiple times\n"), propname);
		return (-1);
	}
	if (nvlist_add_string(props, propname, propval) != 0)
		nomem();
	return (0);
}

static int
parse_depth(char *opt, int *flags)
{
	char *tmp;
	int depth;

	depth = (int)strtol(opt, &tmp, 0);
	if (*tmp) {
		(void) fprintf(stderr,
		    gettext("%s is not an integer\n"), opt);
		usage(B_FALSE);
	}
	if (depth < 0) {
		(void) fprintf(stderr,
		    gettext("Depth can not be negative.\n"));
		usage(B_FALSE);
	}
	*flags |= (ZFS_ITER_DEPTH_LIMIT|ZFS_ITER_RECURSE);
	return (depth);
}

#define	PROGRESS_DELAY 2		/* seconds */

static char *pt_reverse = "\b\b\b\b\b\b\b\b\b\b\b\b\b\b\b\b\b\b\b\b\b\b\b\b\b";
static time_t pt_begin;
static char *pt_header = NULL;
static boolean_t pt_shown;

static void
start_progress_timer(void)
{
	pt_begin = time(NULL) + PROGRESS_DELAY;
	pt_shown = B_FALSE;
}

static void
set_progress_header(char *header)
{
	assert(pt_header == NULL);
	pt_header = safe_strdup(header);
	if (pt_shown) {
		(void) printf("%s: ", header);
		(void) fflush(stdout);
	}
}

static void
update_progress(char *update)
{
	if (!pt_shown && time(NULL) > pt_begin) {
		int len = strlen(update);

		(void) printf("%s: %s%*.*s", pt_header, update, len, len,
		    pt_reverse);
		(void) fflush(stdout);
		pt_shown = B_TRUE;
	} else if (pt_shown) {
		int len = strlen(update);

		(void) printf("%s%*.*s", update, len, len, pt_reverse);
		(void) fflush(stdout);
	}
}

static void
finish_progress(char *done)
{
	if (pt_shown) {
		(void) printf("%s\n", done);
		(void) fflush(stdout);
	}
	free(pt_header);
	pt_header = NULL;
}

/*
 * Check if the dataset is mountable and should be automatically mounted.
 */
static boolean_t
should_auto_mount(zfs_handle_t *zhp)
{
	if (!zfs_prop_valid_for_type(ZFS_PROP_CANMOUNT, zfs_get_type(zhp)))
		return (B_FALSE);
	return (zfs_prop_get_int(zhp, ZFS_PROP_CANMOUNT) == ZFS_CANMOUNT_ON);
}

/*
 * zfs clone [-p] [-o prop=value] ... <snap> <fs | vol>
 *
 * Given an existing dataset, create a writable copy whose initial contents
 * are the same as the source.  The newly created dataset maintains a
 * dependency on the original; the original cannot be destroyed so long as
 * the clone exists.
 *
 * The '-p' flag creates all the non-existing ancestors of the target first.
 */
static int
zfs_do_clone(int argc, char **argv)
{
	zfs_handle_t *zhp = NULL;
	boolean_t parents = B_FALSE;
	nvlist_t *props;
	int ret = 0;
	int c;

	if (nvlist_alloc(&props, NV_UNIQUE_NAME, 0) != 0)
		nomem();

	/* check options */
	while ((c = getopt(argc, argv, "o:p")) != -1) {
		switch (c) {
		case 'o':
			if (parseprop(props, optarg) != 0)
				return (1);
			break;
		case 'p':
			parents = B_TRUE;
			break;
		case '?':
			(void) fprintf(stderr, gettext("invalid option '%c'\n"),
			    optopt);
			goto usage;
		}
	}

	argc -= optind;
	argv += optind;

	/* check number of arguments */
	if (argc < 1) {
		(void) fprintf(stderr, gettext("missing source dataset "
		    "argument\n"));
		goto usage;
	}
	if (argc < 2) {
		(void) fprintf(stderr, gettext("missing target dataset "
		    "argument\n"));
		goto usage;
	}
	if (argc > 2) {
		(void) fprintf(stderr, gettext("too many arguments\n"));
		goto usage;
	}

	/* open the source dataset */
	if ((zhp = zfs_open(g_zfs, argv[0], ZFS_TYPE_SNAPSHOT)) == NULL)
		return (1);

	if (parents && zfs_name_valid(argv[1], ZFS_TYPE_FILESYSTEM |
	    ZFS_TYPE_VOLUME)) {
		/*
		 * Now create the ancestors of the target dataset.  If the
		 * target already exists and '-p' option was used we should not
		 * complain.
		 */
		if (zfs_dataset_exists(g_zfs, argv[1], ZFS_TYPE_FILESYSTEM |
		    ZFS_TYPE_VOLUME))
			return (0);
		if (zfs_create_ancestors(g_zfs, argv[1]) != 0)
			return (1);
	}

	/* pass to libzfs */
	ret = zfs_clone(zhp, argv[1], props);

	/* create the mountpoint if necessary */
	if (ret == 0) {
		zfs_handle_t *clone;

		clone = zfs_open(g_zfs, argv[1], ZFS_TYPE_DATASET);
		if (clone != NULL) {
			/*
			 * If the user doesn't want the dataset
			 * automatically mounted, then skip the mount/share
			 * step.
			 */
			if (should_auto_mount(clone)) {
				if ((ret = zfs_mount(clone, NULL, 0)) != 0) {
					(void) fprintf(stderr, gettext("clone "
					    "successfully created, "
					    "but not mounted\n"));
				} else if ((ret = zfs_share(clone)) != 0) {
					(void) fprintf(stderr, gettext("clone "
					    "successfully created, "
					    "but not shared\n"));
				}
			}
			zfs_close(clone);
		}
	}

	zfs_close(zhp);
	nvlist_free(props);

	return (!!ret);

usage:
	if (zhp)
		zfs_close(zhp);
	nvlist_free(props);
	usage(B_FALSE);
	return (-1);
}

/*
 * zfs create [-p] [-o prop=value] ... fs
 * zfs create [-ps] [-b blocksize] [-o prop=value] ... -V vol size
 *
 * Create a new dataset.  This command can be used to create filesystems
 * and volumes.  Snapshot creation is handled by 'zfs snapshot'.
 * For volumes, the user must specify a size to be used.
 *
 * The '-s' flag applies only to volumes, and indicates that we should not try
 * to set the reservation for this volume.  By default we set a reservation
 * equal to the size for any volume.  For pools with SPA_VERSION >=
 * SPA_VERSION_REFRESERVATION, we set a refreservation instead.
 *
 * The '-p' flag creates all the non-existing ancestors of the target first.
 */
static int
zfs_do_create(int argc, char **argv)
{
	zfs_type_t type = ZFS_TYPE_FILESYSTEM;
	zfs_handle_t *zhp = NULL;
	uint64_t volsize;
	int c;
	boolean_t noreserve = B_FALSE;
	boolean_t bflag = B_FALSE;
	boolean_t parents = B_FALSE;
	int ret = 1;
	nvlist_t *props;
	uint64_t intval;

	if (nvlist_alloc(&props, NV_UNIQUE_NAME, 0) != 0)
		nomem();

	/* check options */
	while ((c = getopt(argc, argv, ":V:b:so:p")) != -1) {
		switch (c) {
		case 'V':
			type = ZFS_TYPE_VOLUME;
			if (zfs_nicestrtonum(g_zfs, optarg, &intval) != 0) {
				(void) fprintf(stderr, gettext("bad volume "
				    "size '%s': %s\n"), optarg,
				    libzfs_error_description(g_zfs));
				goto error;
			}

			if (nvlist_add_uint64(props,
			    zfs_prop_to_name(ZFS_PROP_VOLSIZE), intval) != 0)
				nomem();
			volsize = intval;
			break;
		case 'p':
			parents = B_TRUE;
			break;
		case 'b':
			bflag = B_TRUE;
			if (zfs_nicestrtonum(g_zfs, optarg, &intval) != 0) {
				(void) fprintf(stderr, gettext("bad volume "
				    "block size '%s': %s\n"), optarg,
				    libzfs_error_description(g_zfs));
				goto error;
			}

			if (nvlist_add_uint64(props,
			    zfs_prop_to_name(ZFS_PROP_VOLBLOCKSIZE),
			    intval) != 0)
				nomem();
			break;
		case 'o':
			if (parseprop(props, optarg) != 0)
				goto error;
			break;
		case 's':
			noreserve = B_TRUE;
			break;
		case ':':
			(void) fprintf(stderr, gettext("missing size "
			    "argument\n"));
			goto badusage;
		case '?':
			(void) fprintf(stderr, gettext("invalid option '%c'\n"),
			    optopt);
			goto badusage;
		}
	}

	if ((bflag || noreserve) && type != ZFS_TYPE_VOLUME) {
		(void) fprintf(stderr, gettext("'-s' and '-b' can only be "
		    "used when creating a volume\n"));
		goto badusage;
	}

	argc -= optind;
	argv += optind;

	/* check number of arguments */
	if (argc == 0) {
		(void) fprintf(stderr, gettext("missing %s argument\n"),
		    zfs_type_to_name(type));
		goto badusage;
	}
	if (argc > 1) {
		(void) fprintf(stderr, gettext("too many arguments\n"));
		goto badusage;
	}

	if (type == ZFS_TYPE_VOLUME && !noreserve) {
		zpool_handle_t *zpool_handle;
		nvlist_t *real_props;
		uint64_t spa_version;
		char *p;
		zfs_prop_t resv_prop;
		char *strval;
		char msg[1024];

		if (p = strchr(argv[0], '/'))
			*p = '\0';
		zpool_handle = zpool_open(g_zfs, argv[0]);
		if (p != NULL)
			*p = '/';
		if (zpool_handle == NULL)
			goto error;
		spa_version = zpool_get_prop_int(zpool_handle,
		    ZPOOL_PROP_VERSION, NULL);
		if (spa_version >= SPA_VERSION_REFRESERVATION)
			resv_prop = ZFS_PROP_REFRESERVATION;
		else
			resv_prop = ZFS_PROP_RESERVATION;

		(void) snprintf(msg, sizeof (msg),
		    gettext("cannot create '%s'"), argv[0]);
		if (props && (real_props = zfs_valid_proplist(g_zfs, type,
		    props, 0, NULL, zpool_handle, msg)) == NULL) {
			zpool_close(zpool_handle);
			goto error;
		}
		zpool_close(zpool_handle);

		volsize = zvol_volsize_to_reservation(volsize, real_props);
		nvlist_free(real_props);

		if (nvlist_lookup_string(props, zfs_prop_to_name(resv_prop),
		    &strval) != 0) {
			if (nvlist_add_uint64(props,
			    zfs_prop_to_name(resv_prop), volsize) != 0) {
				nvlist_free(props);
				nomem();
			}
		}
	}

	if (parents && zfs_name_valid(argv[0], type)) {
		/*
		 * Now create the ancestors of target dataset.  If the target
		 * already exists and '-p' option was used we should not
		 * complain.
		 */
		if (zfs_dataset_exists(g_zfs, argv[0], type)) {
			ret = 0;
			goto error;
		}
		if (zfs_create_ancestors(g_zfs, argv[0]) != 0)
			goto error;
	}

	/* pass to libzfs */
	if (zfs_create(g_zfs, argv[0], type, props) != 0)
		goto error;

	if ((zhp = zfs_open(g_zfs, argv[0], ZFS_TYPE_DATASET)) == NULL)
		goto error;

	ret = 0;

	/*
	 * Mount and/or share the new filesystem as appropriate.  We provide a
	 * verbose error message to let the user know that their filesystem was
	 * in fact created, even if we failed to mount or share it.
	 * If the user doesn't want the dataset automatically mounted,
	 * then skip the mount/share step altogether.
	 */
	if (should_auto_mount(zhp)) {
		if (zfs_mount(zhp, NULL, 0) != 0) {
			(void) fprintf(stderr, gettext("filesystem "
			    "successfully created, but not mounted\n"));
			ret = 1;
		} else if (zfs_share(zhp) != 0) {
			(void) fprintf(stderr, gettext("filesystem "
			    "successfully created, but not shared\n"));
			ret = 1;
		}
	}

error:
	if (zhp)
		zfs_close(zhp);
	nvlist_free(props);
	return (ret);
badusage:
	nvlist_free(props);
	usage(B_FALSE);
	return (2);
}

/*
 * zfs destroy [-rRf] <fs, vol>
 * zfs destroy [-rRd] <snap>
 *
 *	-r	Recursively destroy all children
 *	-R	Recursively destroy all dependents, including clones
 *	-f	Force unmounting of any dependents
 *	-d	If we can't destroy now, mark for deferred destruction
 *
 * Destroys the given dataset.  By default, it will unmount any filesystems,
 * and refuse to destroy a dataset that has any dependents.  A dependent can
 * either be a child, or a clone of a child.
 */
typedef struct destroy_cbdata {
	boolean_t	cb_first;
	boolean_t	cb_force;
	boolean_t	cb_recurse;
	boolean_t	cb_error;
	boolean_t	cb_doclones;
	zfs_handle_t	*cb_target;
	boolean_t	cb_defer_destroy;
	boolean_t	cb_verbose;
	boolean_t	cb_parsable;
	boolean_t	cb_dryrun;
	nvlist_t	*cb_nvl;
	nvlist_t	*cb_batchedsnaps;

	/* first snap in contiguous run */
	char		*cb_firstsnap;
	/* previous snap in contiguous run */
	char		*cb_prevsnap;
	int64_t		cb_snapused;
	char		*cb_snapspec;
	char		*cb_bookmark;
} destroy_cbdata_t;

/*
 * Check for any dependents based on the '-r' or '-R' flags.
 */
static int
destroy_check_dependent(zfs_handle_t *zhp, void *data)
{
	destroy_cbdata_t *cbp = data;
	const char *tname = zfs_get_name(cbp->cb_target);
	const char *name = zfs_get_name(zhp);

	if (strncmp(tname, name, strlen(tname)) == 0 &&
	    (name[strlen(tname)] == '/' || name[strlen(tname)] == '@')) {
		/*
		 * This is a direct descendant, not a clone somewhere else in
		 * the hierarchy.
		 */
		if (cbp->cb_recurse)
			goto out;

		if (cbp->cb_first) {
			(void) fprintf(stderr, gettext("cannot destroy '%s': "
			    "%s has children\n"),
			    zfs_get_name(cbp->cb_target),
			    zfs_type_to_name(zfs_get_type(cbp->cb_target)));
			(void) fprintf(stderr, gettext("use '-r' to destroy "
			    "the following datasets:\n"));
			cbp->cb_first = B_FALSE;
			cbp->cb_error = B_TRUE;
		}

		(void) fprintf(stderr, "%s\n", zfs_get_name(zhp));
	} else {
		/*
		 * This is a clone.  We only want to report this if the '-r'
		 * wasn't specified, or the target is a snapshot.
		 */
		if (!cbp->cb_recurse &&
		    zfs_get_type(cbp->cb_target) != ZFS_TYPE_SNAPSHOT)
			goto out;

		if (cbp->cb_first) {
			(void) fprintf(stderr, gettext("cannot destroy '%s': "
			    "%s has dependent clones\n"),
			    zfs_get_name(cbp->cb_target),
			    zfs_type_to_name(zfs_get_type(cbp->cb_target)));
			(void) fprintf(stderr, gettext("use '-R' to destroy "
			    "the following datasets:\n"));
			cbp->cb_first = B_FALSE;
			cbp->cb_error = B_TRUE;
			cbp->cb_dryrun = B_TRUE;
		}

		(void) fprintf(stderr, "%s\n", zfs_get_name(zhp));
	}

out:
	zfs_close(zhp);
	return (0);
}

static int
destroy_callback(zfs_handle_t *zhp, void *data)
{
	destroy_cbdata_t *cb = data;
	const char *name = zfs_get_name(zhp);

	if (cb->cb_verbose) {
		if (cb->cb_parsable) {
			(void) printf("destroy\t%s\n", name);
		} else if (cb->cb_dryrun) {
			(void) printf(gettext("would destroy %s\n"),
			    name);
		} else {
			(void) printf(gettext("will destroy %s\n"),
			    name);
		}
	}

	/*
	 * Ignore pools (which we've already flagged as an error before getting
	 * here).
	 */
	if (strchr(zfs_get_name(zhp), '/') == NULL &&
	    zfs_get_type(zhp) == ZFS_TYPE_FILESYSTEM) {
		zfs_close(zhp);
		return (0);
	}
	if (cb->cb_dryrun) {
		zfs_close(zhp);
		return (0);
	}

	/*
	 * We batch up all contiguous snapshots (even of different
	 * filesystems) and destroy them with one ioctl.  We can't
	 * simply do all snap deletions and then all fs deletions,
	 * because we must delete a clone before its origin.
	 */
	if (zfs_get_type(zhp) == ZFS_TYPE_SNAPSHOT ||
	    zfs_get_type(zhp) == ZFS_TYPE_AUTOSNAP) {
		fnvlist_add_boolean(cb->cb_batchedsnaps, name);
	} else {
		int error = zfs_destroy_snaps_nvl(g_zfs,
		    cb->cb_batchedsnaps, B_FALSE);
		fnvlist_free(cb->cb_batchedsnaps);
		cb->cb_batchedsnaps = fnvlist_alloc();

		if (error != 0 ||
		    zfs_unmount(zhp, NULL, cb->cb_force ? MS_FORCE : 0) != 0 ||
		    zfs_destroy(zhp, cb->cb_defer_destroy) != 0) {
			zfs_close(zhp);
			return (-1);
		}
	}

	zfs_close(zhp);
	return (0);
}

static int
destroy_print_cb(zfs_handle_t *zhp, void *arg)
{
	destroy_cbdata_t *cb = arg;
	const char *name = zfs_get_name(zhp);
	int err = 0;

	if (nvlist_exists(cb->cb_nvl, name)) {
		if (cb->cb_firstsnap == NULL)
			cb->cb_firstsnap = strdup(name);
		if (cb->cb_prevsnap != NULL)
			free(cb->cb_prevsnap);
		/* this snap continues the current range */
		cb->cb_prevsnap = strdup(name);
		if (cb->cb_firstsnap == NULL || cb->cb_prevsnap == NULL)
			nomem();
		if (cb->cb_verbose) {
			if (cb->cb_parsable) {
				(void) printf("destroy\t%s\n", name);
			} else if (cb->cb_dryrun) {
				(void) printf(gettext("would destroy %s\n"),
				    name);
			} else {
				(void) printf(gettext("will destroy %s\n"),
				    name);
			}
		}
	} else if (cb->cb_firstsnap != NULL) {
		/* end of this range */
		uint64_t used = 0;
		err = lzc_snaprange_space(cb->cb_firstsnap,
		    cb->cb_prevsnap, &used);
		cb->cb_snapused += used;
		free(cb->cb_firstsnap);
		cb->cb_firstsnap = NULL;
		free(cb->cb_prevsnap);
		cb->cb_prevsnap = NULL;
	}
	zfs_close(zhp);
	return (err);
}

static int
destroy_print_snapshots(zfs_handle_t *fs_zhp, destroy_cbdata_t *cb)
{
	int err = 0;
	assert(cb->cb_firstsnap == NULL);
	assert(cb->cb_prevsnap == NULL);
	err = zfs_iter_snapshots_sorted(fs_zhp, destroy_print_cb, cb);
	if (cb->cb_firstsnap != NULL) {
		uint64_t used = 0;
		if (err == 0) {
			err = lzc_snaprange_space(cb->cb_firstsnap,
			    cb->cb_prevsnap, &used);
		}
		cb->cb_snapused += used;
		free(cb->cb_firstsnap);
		cb->cb_firstsnap = NULL;
		free(cb->cb_prevsnap);
		cb->cb_prevsnap = NULL;
	}
	return (err);
}

static int
snapshot_to_nvl_cb(zfs_handle_t *zhp, void *arg)
{
	destroy_cbdata_t *cb = arg;
	int err = 0;

	/* Check for clones. */
	if (!cb->cb_doclones && !cb->cb_defer_destroy) {
		cb->cb_target = zhp;
		cb->cb_first = B_TRUE;
		err = zfs_iter_dependents(zhp, B_TRUE,
		    destroy_check_dependent, cb);
	}

	if (err == 0) {
		if (nvlist_add_boolean(cb->cb_nvl, zfs_get_name(zhp)))
			nomem();
	}
	zfs_close(zhp);
	return (err);
}

static int
gather_snapshots(zfs_handle_t *zhp, void *arg)
{
	destroy_cbdata_t *cb = arg;
	int err = 0;

	err = zfs_iter_snapspec(zhp, cb->cb_snapspec, snapshot_to_nvl_cb, cb);
	if (err == ENOENT)
		err = 0;
	if (err != 0)
		goto out;

	if (cb->cb_verbose) {
		err = destroy_print_snapshots(zhp, cb);
		if (err != 0)
			goto out;
	}

	if (cb->cb_recurse)
		err = zfs_iter_filesystems(zhp, gather_snapshots, cb);

out:
	zfs_close(zhp);
	return (err);
}

static int
destroy_clones(destroy_cbdata_t *cb)
{
	nvpair_t *pair;
	for (pair = nvlist_next_nvpair(cb->cb_nvl, NULL);
	    pair != NULL;
	    pair = nvlist_next_nvpair(cb->cb_nvl, pair)) {
		zfs_handle_t *zhp = zfs_open(g_zfs, nvpair_name(pair),
		    ZFS_TYPE_SNAPSHOT);
		if (zhp != NULL) {
			boolean_t defer = cb->cb_defer_destroy;
			int err = 0;

			/*
			 * We can't defer destroy non-snapshots, so set it to
			 * false while destroying the clones.
			 */
			cb->cb_defer_destroy = B_FALSE;
			err = zfs_iter_dependents(zhp, B_FALSE,
			    destroy_callback, cb);
			cb->cb_defer_destroy = defer;
			zfs_close(zhp);
			if (err != 0)
				return (err);
		}
	}
	return (0);
}

static int
unmount_callback(zfs_handle_t *zhp, void *arg)
{
	destroy_cbdata_t *cb = arg;
	int err = 0;

	if (zfs_is_mounted(zhp, NULL))
		err = zfs_unmount(zhp, NULL, cb->cb_force ? MS_FORCE : 0);

	zfs_close(zhp);

	return (err);
}

static int
zfs_do_destroy(int argc, char **argv)
{
	destroy_cbdata_t cb = { 0 };
	int rv = 0;
	int err = 0;
	int c;
	zfs_handle_t *zhp = NULL;
	char *at, *pound;
	zfs_type_t type = ZFS_TYPE_DATASET;

	/* check options */
	while ((c = getopt(argc, argv, "vpndfrR")) != -1) {
		switch (c) {
		case 'v':
			cb.cb_verbose = B_TRUE;
			break;
		case 'p':
			cb.cb_verbose = B_TRUE;
			cb.cb_parsable = B_TRUE;
			break;
		case 'n':
			cb.cb_dryrun = B_TRUE;
			break;
		case 'd':
			cb.cb_defer_destroy = B_TRUE;
			type = ZFS_TYPE_SNAPSHOT;
			break;
		case 'f':
			cb.cb_force = B_TRUE;
			break;
		case 'r':
			cb.cb_recurse = B_TRUE;
			break;
		case 'R':
			cb.cb_recurse = B_TRUE;
			cb.cb_doclones = B_TRUE;
			break;
		case '?':
		default:
			(void) fprintf(stderr, gettext("invalid option '%c'\n"),
			    optopt);
			usage(B_FALSE);
		}
	}

	argc -= optind;
	argv += optind;

	/* check number of arguments */
	if (argc == 0) {
		(void) fprintf(stderr, gettext("missing dataset argument\n"));
		usage(B_FALSE);
	}
	if (argc > 1) {
		(void) fprintf(stderr, gettext("too many arguments\n"));
		usage(B_FALSE);
	}

	at = strchr(argv[0], '@');
	pound = strchr(argv[0], '#');
	if (at != NULL) {

		/* Build the list of snaps to destroy in cb_nvl. */
		cb.cb_nvl = fnvlist_alloc();

		*at = '\0';
		zhp = zfs_open(g_zfs, argv[0],
		    ZFS_TYPE_FILESYSTEM | ZFS_TYPE_VOLUME);
		if (zhp == NULL)
			return (1);

		cb.cb_snapspec = at + 1;
		if (gather_snapshots(zfs_handle_dup(zhp), &cb) != 0 ||
		    cb.cb_error) {
			rv = 1;
			goto out;
		}

		if (nvlist_empty(cb.cb_nvl)) {
			(void) fprintf(stderr, gettext("could not find any "
			    "snapshots to destroy; check snapshot names.\n"));
			rv = 1;
			goto out;
		}

		if (cb.cb_verbose) {
			char buf[16];
			zfs_nicenum(cb.cb_snapused, buf, sizeof (buf));
			if (cb.cb_parsable) {
				(void) printf("reclaim\t%llu\n",
				    cb.cb_snapused);
			} else if (cb.cb_dryrun) {
				(void) printf(gettext("would reclaim %s\n"),
				    buf);
			} else {
				(void) printf(gettext("will reclaim %s\n"),
				    buf);
			}
		}

		if (!cb.cb_dryrun) {
			if (cb.cb_doclones) {
				cb.cb_batchedsnaps = fnvlist_alloc();
				err = destroy_clones(&cb);
				if (err == 0) {
					err = zfs_destroy_snaps_nvl(g_zfs,
					    cb.cb_batchedsnaps, B_FALSE);
				}
				if (err != 0) {
					rv = 1;
					goto out;
				}
			}
			if (err == 0) {
				err = zfs_destroy_snaps_nvl(g_zfs, cb.cb_nvl,
				    cb.cb_defer_destroy);
			}
		}

		if (err != 0)
			rv = 1;
	} else if (pound != NULL) {
		int err;
		nvlist_t *nvl;

		if (cb.cb_dryrun) {
			(void) fprintf(stderr,
			    "dryrun is not supported with bookmark\n");
			return (-1);
		}

		if (cb.cb_defer_destroy) {
			(void) fprintf(stderr,
			    "defer destroy is not supported with bookmark\n");
			return (-1);
		}

		if (cb.cb_recurse) {
			(void) fprintf(stderr,
			    "recursive is not supported with bookmark\n");
			return (-1);
		}

		if (!zfs_bookmark_exists(argv[0])) {
			(void) fprintf(stderr, gettext("bookmark '%s' "
			    "does not exist.\n"), argv[0]);
			return (1);
		}

		nvl = fnvlist_alloc();
		fnvlist_add_boolean(nvl, argv[0]);

		err = lzc_destroy_bookmarks(nvl, NULL);
		if (err != 0) {
			(void) zfs_standard_error(g_zfs, err,
			    "cannot destroy bookmark");
		}

		nvlist_free(cb.cb_nvl);

		return (err);
	} else {
		/* Open the given dataset */
		if ((zhp = zfs_open(g_zfs, argv[0], type)) == NULL)
			return (1);

		cb.cb_target = zhp;

		err = zfs_check_krrp(g_zfs, argv[0]);

		/*
		 * ENOTSUP means that autosnaper doesn't handle this dataset
		 * and the basic detruction can be used.
		 */
		if (err != ENOTSUP) {
			rv = 1;
			if (!cb.cb_recurse || !cb.cb_doclones) {
				(void) fprintf(stderr,
				    gettext("cannot destroy '%s': "
				    "dataset under autosnap can be destroyed "
				    "with -R only\n"), zfs_get_name(zhp));
			} else if (err == ECHILD) {
				(void) fprintf(stderr,
				    gettext("cannot destroy '%s': "
				    "dataset has children under krrp\n"),
				    zfs_get_name(zhp));
			} else if (err == EBUSY) {
				(void) fprintf(stderr,
				    gettext("cannot destroy '%s': "
				    "dataset is root of a krrp task\n"),
				    zfs_get_name(zhp));
			} else if (err && err != EUSERS) {
				(void) fprintf(stderr,
				    gettext("cannot destroy '%s': "
				    "unexpected error : %d\n"),
				    zfs_get_name(zhp), err);
			} else {
				/*
				 * err == 0 || err == EUSERS means the ds can
				 * be destroyed with atomical destroy
				 */
				err = zfs_iter_dependents(zhp, B_FALSE,
				    unmount_callback, &cb);
				if (!err) {
					err = unmount_callback(
					    zfs_handle_dup(zhp), &cb);
				}
				if (!err) {
					err = zfs_destroy_atomically(
					    zhp, B_TRUE);
				}

				if (!err)
					rv = 0;
			}
			goto out;
		}

		err = 0;

		/*
		 * Perform an explicit check for pools before going any further.
		 */
		if (!cb.cb_recurse && strchr(zfs_get_name(zhp), '/') == NULL &&
		    zfs_get_type(zhp) == ZFS_TYPE_FILESYSTEM) {
			(void) fprintf(stderr, gettext("cannot destroy '%s': "
			    "operation does not apply to pools\n"),
			    zfs_get_name(zhp));
			(void) fprintf(stderr, gettext("use 'zfs destroy -r "
			    "%s' to destroy all datasets in the pool\n"),
			    zfs_get_name(zhp));
			(void) fprintf(stderr, gettext("use 'zpool destroy %s' "
			    "to destroy the pool itself\n"), zfs_get_name(zhp));
			rv = 1;
			goto out;
		}

		/*
		 * Check for any dependents and/or clones.
		 */
		cb.cb_first = B_TRUE;
		if (!cb.cb_doclones &&
		    zfs_iter_dependents(zhp, B_TRUE, destroy_check_dependent,
		    &cb) != 0) {
			rv = 1;
			goto out;
		}

		if (cb.cb_error) {
			rv = 1;
			goto out;
		}

		cb.cb_batchedsnaps = fnvlist_alloc();
		if (zfs_iter_dependents(zhp, B_FALSE, destroy_callback,
		    &cb) != 0) {
			rv = 1;
			goto out;
		}

		/*
		 * Do the real thing.  The callback will close the
		 * handle regardless of whether it succeeds or not.
		 */
		err = destroy_callback(zhp, &cb);
		zhp = NULL;
		if (err == 0) {
			err = zfs_destroy_snaps_nvl(g_zfs,
			    cb.cb_batchedsnaps, cb.cb_defer_destroy);
		}
		if (err != 0)
			rv = 1;
	}

out:
	fnvlist_free(cb.cb_batchedsnaps);
	fnvlist_free(cb.cb_nvl);
	if (zhp != NULL)
		zfs_close(zhp);
	return (rv);
}

static boolean_t
is_recvd_column(zprop_get_cbdata_t *cbp)
{
	int i;
	zfs_get_column_t col;

	for (i = 0; i < ZFS_GET_NCOLS &&
	    (col = cbp->cb_columns[i]) != GET_COL_NONE; i++)
		if (col == GET_COL_RECVD)
			return (B_TRUE);
	return (B_FALSE);
}

/*
 * zfs get [-rHp] [-o all | field[,field]...] [-s source[,source]...]
 *	< all | property[,property]... > < fs | snap | vol > ...
 *
 *	-r	recurse over any child datasets
 *	-H	scripted mode.  Headers are stripped, and fields are separated
 *		by tabs instead of spaces.
 *	-o	Set of fields to display.  One of "name,property,value,
 *		received,source". Default is "name,property,value,source".
 *		"all" is an alias for all five.
 *	-s	Set of sources to allow.  One of
 *		"local,default,inherited,received,temporary,none".  Default is
 *		all six.
 *	-p	Display values in parsable (literal) format.
 *
 *  Prints properties for the given datasets.  The user can control which
 *  columns to display as well as which property types to allow.
 */

/*
 * Invoked to display the properties for a single dataset.
 */
static int
get_callback(zfs_handle_t *zhp, void *data)
{
	char buf[ZFS_MAXPROPLEN];
	char rbuf[ZFS_MAXPROPLEN];
	zprop_source_t sourcetype;
	char source[ZFS_MAXNAMELEN];
	zprop_get_cbdata_t *cbp = data;
	nvlist_t *user_props = zfs_get_user_props(zhp);
	zprop_list_t *pl = cbp->cb_proplist;
	nvlist_t *propval;
	char *strval;
	char *sourceval;
	boolean_t received = is_recvd_column(cbp);

	for (; pl != NULL; pl = pl->pl_next) {
		char *recvdval = NULL;
		/*
		 * Skip the special fake placeholder.  This will also skip over
		 * the name property when 'all' is specified.
		 */
		if (pl->pl_prop == ZFS_PROP_NAME &&
		    pl == cbp->cb_proplist)
			continue;

		if (pl->pl_prop != ZPROP_INVAL) {
			if (zfs_prop_get(zhp, pl->pl_prop, buf,
			    sizeof (buf), &sourcetype, source,
			    sizeof (source),
			    cbp->cb_literal) != 0) {
				if (pl->pl_all)
					continue;
				if (!zfs_prop_valid_for_type(pl->pl_prop,
				    ZFS_TYPE_DATASET)) {
					(void) fprintf(stderr,
					    gettext("No such property '%s'\n"),
					    zfs_prop_to_name(pl->pl_prop));
					continue;
				}
				sourcetype = ZPROP_SRC_NONE;
				(void) strlcpy(buf, "-", sizeof (buf));
			}

			if (received && (zfs_prop_get_recvd(zhp,
			    zfs_prop_to_name(pl->pl_prop), rbuf, sizeof (rbuf),
			    cbp->cb_literal) == 0))
				recvdval = rbuf;

			zprop_print_one_property(zfs_get_name(zhp), cbp,
			    zfs_prop_to_name(pl->pl_prop),
			    buf, sourcetype, source, recvdval);
		} else if (zfs_prop_userquota(pl->pl_user_prop)) {
			sourcetype = ZPROP_SRC_LOCAL;

			if (zfs_prop_get_userquota(zhp, pl->pl_user_prop,
			    buf, sizeof (buf), cbp->cb_literal) != 0) {
				sourcetype = ZPROP_SRC_NONE;
				(void) strlcpy(buf, "-", sizeof (buf));
			}

			zprop_print_one_property(zfs_get_name(zhp), cbp,
			    pl->pl_user_prop, buf, sourcetype, source, NULL);
		} else if (zfs_prop_written(pl->pl_user_prop)) {
			sourcetype = ZPROP_SRC_LOCAL;

			if (zfs_prop_get_written(zhp, pl->pl_user_prop,
			    buf, sizeof (buf), cbp->cb_literal) != 0) {
				sourcetype = ZPROP_SRC_NONE;
				(void) strlcpy(buf, "-", sizeof (buf));
			}

			zprop_print_one_property(zfs_get_name(zhp), cbp,
			    pl->pl_user_prop, buf, sourcetype, source, NULL);
		} else {
			if (nvlist_lookup_nvlist(user_props,
			    pl->pl_user_prop, &propval) != 0) {
				if (pl->pl_all)
					continue;
				sourcetype = ZPROP_SRC_NONE;
				strval = "-";
			} else {
				verify(nvlist_lookup_string(propval,
				    ZPROP_VALUE, &strval) == 0);
				verify(nvlist_lookup_string(propval,
				    ZPROP_SOURCE, &sourceval) == 0);

				if (strcmp(sourceval,
				    zfs_get_name(zhp)) == 0) {
					sourcetype = ZPROP_SRC_LOCAL;
				} else if (strcmp(sourceval,
				    ZPROP_SOURCE_VAL_RECVD) == 0) {
					sourcetype = ZPROP_SRC_RECEIVED;
				} else {
					sourcetype = ZPROP_SRC_INHERITED;
					(void) strlcpy(source,
					    sourceval, sizeof (source));
				}
			}

			if (received && (zfs_prop_get_recvd(zhp,
			    pl->pl_user_prop, rbuf, sizeof (rbuf),
			    cbp->cb_literal) == 0))
				recvdval = rbuf;

			zprop_print_one_property(zfs_get_name(zhp), cbp,
			    pl->pl_user_prop, strval, sourcetype,
			    source, recvdval);
		}
	}

	return (0);
}

static int
zfs_do_get(int argc, char **argv)
{
	zprop_get_cbdata_t cb = { 0 };
	int i, c, flags = ZFS_ITER_ARGS_CAN_BE_PATHS;
	int types = ZFS_TYPE_DATASET;
	char *value, *fields;
	int ret = 0;
	int limit = 0;
	zprop_list_t fake_name = { 0 };

	/*
	 * Set up default columns and sources.
	 */
	cb.cb_sources = ZPROP_SRC_ALL;
	cb.cb_columns[0] = GET_COL_NAME;
	cb.cb_columns[1] = GET_COL_PROPERTY;
	cb.cb_columns[2] = GET_COL_VALUE;
	cb.cb_columns[3] = GET_COL_SOURCE;
	cb.cb_type = ZFS_TYPE_DATASET;

	/* check options */
	while ((c = getopt(argc, argv, ":d:o:s:rt:Hp")) != -1) {
		switch (c) {
		case 'p':
			cb.cb_literal = B_TRUE;
			break;
		case 'd':
			limit = parse_depth(optarg, &flags);
			break;
		case 'r':
			flags |= ZFS_ITER_RECURSE;
			break;
		case 'H':
			cb.cb_scripted = B_TRUE;
			break;
		case ':':
			(void) fprintf(stderr, gettext("missing argument for "
			    "'%c' option\n"), optopt);
			usage(B_FALSE);
			break;
		case 'o':
			/*
			 * Process the set of columns to display.  We zero out
			 * the structure to give us a blank slate.
			 */
			bzero(&cb.cb_columns, sizeof (cb.cb_columns));
			i = 0;
			while (*optarg != '\0') {
				static char *col_subopts[] =
				    { "name", "property", "value", "received",
				    "source", "all", NULL };

				if (i == ZFS_GET_NCOLS) {
					(void) fprintf(stderr, gettext("too "
					    "many fields given to -o "
					    "option\n"));
					usage(B_FALSE);
				}

				switch (getsubopt(&optarg, col_subopts,
				    &value)) {
				case 0:
					cb.cb_columns[i++] = GET_COL_NAME;
					break;
				case 1:
					cb.cb_columns[i++] = GET_COL_PROPERTY;
					break;
				case 2:
					cb.cb_columns[i++] = GET_COL_VALUE;
					break;
				case 3:
					cb.cb_columns[i++] = GET_COL_RECVD;
					flags |= ZFS_ITER_RECVD_PROPS;
					break;
				case 4:
					cb.cb_columns[i++] = GET_COL_SOURCE;
					break;
				case 5:
					if (i > 0) {
						(void) fprintf(stderr,
						    gettext("\"all\" conflicts "
						    "with specific fields "
						    "given to -o option\n"));
						usage(B_FALSE);
					}
					cb.cb_columns[0] = GET_COL_NAME;
					cb.cb_columns[1] = GET_COL_PROPERTY;
					cb.cb_columns[2] = GET_COL_VALUE;
					cb.cb_columns[3] = GET_COL_RECVD;
					cb.cb_columns[4] = GET_COL_SOURCE;
					flags |= ZFS_ITER_RECVD_PROPS;
					i = ZFS_GET_NCOLS;
					break;
				default:
					(void) fprintf(stderr,
					    gettext("invalid column name "
					    "'%s'\n"), value);
					usage(B_FALSE);
				}
			}
			break;

		case 's':
			cb.cb_sources = 0;
			while (*optarg != '\0') {
				static char *source_subopts[] = {
					"local", "default", "inherited",
					"received", "temporary", "none",
					NULL };

				switch (getsubopt(&optarg, source_subopts,
				    &value)) {
				case 0:
					cb.cb_sources |= ZPROP_SRC_LOCAL;
					break;
				case 1:
					cb.cb_sources |= ZPROP_SRC_DEFAULT;
					break;
				case 2:
					cb.cb_sources |= ZPROP_SRC_INHERITED;
					break;
				case 3:
					cb.cb_sources |= ZPROP_SRC_RECEIVED;
					break;
				case 4:
					cb.cb_sources |= ZPROP_SRC_TEMPORARY;
					break;
				case 5:
					cb.cb_sources |= ZPROP_SRC_NONE;
					break;
				default:
					(void) fprintf(stderr,
					    gettext("invalid source "
					    "'%s'\n"), value);
					usage(B_FALSE);
				}
			}
			break;

		case 't':
			types = 0;
			flags &= ~ZFS_ITER_PROP_LISTSNAPS;
			while (*optarg != '\0') {
				static char *type_subopts[] = { "filesystem",
				    "volume", "snapshot", "bookmark",
				    "all", NULL };

				switch (getsubopt(&optarg, type_subopts,
				    &value)) {
				case 0:
					types |= ZFS_TYPE_FILESYSTEM;
					break;
				case 1:
					types |= ZFS_TYPE_VOLUME;
					break;
				case 2:
					types |= ZFS_TYPE_SNAPSHOT;
					break;
				case 3:
					types |= ZFS_TYPE_BOOKMARK;
					break;
				case 4:
					types = ZFS_TYPE_DATASET |
					    ZFS_TYPE_BOOKMARK;
					break;

				default:
					(void) fprintf(stderr,
					    gettext("invalid type '%s'\n"),
					    value);
					usage(B_FALSE);
				}
			}
			break;

		case '?':
			(void) fprintf(stderr, gettext("invalid option '%c'\n"),
			    optopt);
			usage(B_FALSE);
		}
	}

	argc -= optind;
	argv += optind;

	if (argc < 1) {
		(void) fprintf(stderr, gettext("missing property "
		    "argument\n"));
		usage(B_FALSE);
	}

	fields = argv[0];

	if (zprop_get_list(g_zfs, fields, &cb.cb_proplist, ZFS_TYPE_DATASET)
	    != 0)
		usage(B_FALSE);

	argc--;
	argv++;

	/*
	 * As part of zfs_expand_proplist(), we keep track of the maximum column
	 * width for each property.  For the 'NAME' (and 'SOURCE') columns, we
	 * need to know the maximum name length.  However, the user likely did
	 * not specify 'name' as one of the properties to fetch, so we need to
	 * make sure we always include at least this property for
	 * print_get_headers() to work properly.
	 */
	if (cb.cb_proplist != NULL) {
		fake_name.pl_prop = ZFS_PROP_NAME;
		fake_name.pl_width = strlen(gettext("NAME"));
		fake_name.pl_next = cb.cb_proplist;
		cb.cb_proplist = &fake_name;
	}

	cb.cb_first = B_TRUE;

	/* run for each object */
	ret = zfs_for_each(argc, argv, flags, types, NULL,
	    &cb.cb_proplist, limit, get_callback, &cb);

	if (cb.cb_proplist == &fake_name)
		zprop_free_list(fake_name.pl_next);
	else
		zprop_free_list(cb.cb_proplist);

	return (ret);
}

/*
 * inherit [-rS] <property> <fs|vol> ...
 *
 *	-r	Recurse over all children
 *	-S	Revert to received value, if any
 *
 * For each dataset specified on the command line, inherit the given property
 * from its parent.  Inheriting a property at the pool level will cause it to
 * use the default value.  The '-r' flag will recurse over all children, and is
 * useful for setting a property on a hierarchy-wide basis, regardless of any
 * local modifications for each dataset.
 */

typedef struct inherit_cbdata {
	const char *cb_propname;
	boolean_t cb_received;
} inherit_cbdata_t;

static int
inherit_recurse_cb(zfs_handle_t *zhp, void *data)
{
	inherit_cbdata_t *cb = data;
	zfs_prop_t prop = zfs_name_to_prop(cb->cb_propname);

	/*
	 * If we're doing it recursively, then ignore properties that
	 * are not valid for this type of dataset.
	 */
	if (prop != ZPROP_INVAL &&
	    !zfs_prop_valid_for_type(prop, zfs_get_type(zhp)))
		return (0);

	return (zfs_prop_inherit(zhp, cb->cb_propname, cb->cb_received) != 0);
}

static int
inherit_cb(zfs_handle_t *zhp, void *data)
{
	inherit_cbdata_t *cb = data;

	return (zfs_prop_inherit(zhp, cb->cb_propname, cb->cb_received) != 0);
}

static int
zfs_do_inherit(int argc, char **argv)
{
	int c;
	zfs_prop_t prop;
	inherit_cbdata_t cb = { 0 };
	char *propname;
	int ret = 0;
	int flags = 0;
	boolean_t received = B_FALSE;

	/* check options */
	while ((c = getopt(argc, argv, "rS")) != -1) {
		switch (c) {
		case 'r':
			flags |= ZFS_ITER_RECURSE;
			break;
		case 'S':
			received = B_TRUE;
			break;
		case '?':
		default:
			(void) fprintf(stderr, gettext("invalid option '%c'\n"),
			    optopt);
			usage(B_FALSE);
		}
	}

	argc -= optind;
	argv += optind;

	/* check number of arguments */
	if (argc < 1) {
		(void) fprintf(stderr, gettext("missing property argument\n"));
		usage(B_FALSE);
	}
	if (argc < 2) {
		(void) fprintf(stderr, gettext("missing dataset argument\n"));
		usage(B_FALSE);
	}

	propname = argv[0];
	argc--;
	argv++;

	if ((prop = zfs_name_to_prop(propname)) != ZPROP_INVAL) {
		if (zfs_prop_readonly(prop)) {
			(void) fprintf(stderr, gettext(
			    "%s property is read-only\n"),
			    propname);
			return (1);
		}
		if (!zfs_prop_inheritable(prop) && !received) {
			(void) fprintf(stderr, gettext("'%s' property cannot "
			    "be inherited\n"), propname);
			if (prop == ZFS_PROP_QUOTA ||
			    prop == ZFS_PROP_RESERVATION ||
			    prop == ZFS_PROP_REFQUOTA ||
			    prop == ZFS_PROP_REFRESERVATION) {
				(void) fprintf(stderr, gettext("use 'zfs set "
				    "%s=none' to clear\n"), propname);
				(void) fprintf(stderr, gettext("use 'zfs "
				    "inherit -S %s' to revert to received "
				    "value\n"), propname);
			}
			return (1);
		}
		if (received && (prop == ZFS_PROP_VOLSIZE ||
		    prop == ZFS_PROP_VERSION)) {
			(void) fprintf(stderr, gettext("'%s' property cannot "
			    "be reverted to a received value\n"), propname);
			return (1);
		}
	} else if (!zfs_prop_user(propname)) {
		(void) fprintf(stderr, gettext("invalid property '%s'\n"),
		    propname);
		usage(B_FALSE);
	}

	cb.cb_propname = propname;
	cb.cb_received = received;

	if (flags & ZFS_ITER_RECURSE) {
		ret = zfs_for_each(argc, argv, flags, ZFS_TYPE_DATASET,
		    NULL, NULL, 0, inherit_recurse_cb, &cb);
	} else {
		ret = zfs_for_each(argc, argv, flags, ZFS_TYPE_DATASET,
		    NULL, NULL, 0, inherit_cb, &cb);
	}

	return (ret);
}

typedef struct upgrade_cbdata {
	uint64_t cb_numupgraded;
	uint64_t cb_numsamegraded;
	uint64_t cb_numfailed;
	uint64_t cb_version;
	boolean_t cb_newer;
	boolean_t cb_foundone;
	char cb_lastfs[ZFS_MAXNAMELEN];
} upgrade_cbdata_t;

static int
same_pool(zfs_handle_t *zhp, const char *name)
{
	int len1 = strcspn(name, "/@");
	const char *zhname = zfs_get_name(zhp);
	int len2 = strcspn(zhname, "/@");

	if (len1 != len2)
		return (B_FALSE);
	return (strncmp(name, zhname, len1) == 0);
}

static int
upgrade_list_callback(zfs_handle_t *zhp, void *data)
{
	upgrade_cbdata_t *cb = data;
	int version = zfs_prop_get_int(zhp, ZFS_PROP_VERSION);

	/* list if it's old/new */
	if ((!cb->cb_newer && version < ZPL_VERSION) ||
	    (cb->cb_newer && version > ZPL_VERSION)) {
		char *str;
		if (cb->cb_newer) {
			str = gettext("The following filesystems are "
			    "formatted using a newer software version and\n"
			    "cannot be accessed on the current system.\n\n");
		} else {
			str = gettext("The following filesystems are "
			    "out of date, and can be upgraded.  After being\n"
			    "upgraded, these filesystems (and any 'zfs send' "
			    "streams generated from\n"
			    "subsequent snapshots) will no longer be "
			    "accessible by older software versions.\n\n");
		}

		if (!cb->cb_foundone) {
			(void) puts(str);
			(void) printf(gettext("VER  FILESYSTEM\n"));
			(void) printf(gettext("---  ------------\n"));
			cb->cb_foundone = B_TRUE;
		}

		(void) printf("%2u   %s\n", version, zfs_get_name(zhp));
	}

	return (0);
}

static int
upgrade_set_callback(zfs_handle_t *zhp, void *data)
{
	upgrade_cbdata_t *cb = data;
	int version = zfs_prop_get_int(zhp, ZFS_PROP_VERSION);
	int needed_spa_version;
	int spa_version;

	if (zfs_spa_version(zhp, &spa_version) < 0)
		return (-1);

	needed_spa_version = zfs_spa_version_map(cb->cb_version);

	if (needed_spa_version < 0)
		return (-1);

	if (spa_version < needed_spa_version) {
		/* can't upgrade */
		(void) printf(gettext("%s: can not be "
		    "upgraded; the pool version needs to first "
		    "be upgraded\nto version %d\n\n"),
		    zfs_get_name(zhp), needed_spa_version);
		cb->cb_numfailed++;
		return (0);
	}

	/* upgrade */
	if (version < cb->cb_version) {
		char verstr[16];
		(void) snprintf(verstr, sizeof (verstr),
		    "%llu", cb->cb_version);
		if (cb->cb_lastfs[0] && !same_pool(zhp, cb->cb_lastfs)) {
			/*
			 * If they did "zfs upgrade -a", then we could
			 * be doing ioctls to different pools.  We need
			 * to log this history once to each pool, and bypass
			 * the normal history logging that happens in main().
			 */
			(void) zpool_log_history(g_zfs, history_str);
			verify(zpool_stage_history(g_zfs, history_str) == 0);
			log_history = B_FALSE;
		}
		if (zfs_prop_set(zhp, "version", verstr) == 0)
			cb->cb_numupgraded++;
		else
			cb->cb_numfailed++;
		(void) strcpy(cb->cb_lastfs, zfs_get_name(zhp));
	} else if (version > cb->cb_version) {
		/* can't downgrade */
		(void) printf(gettext("%s: can not be downgraded; "
		    "it is already at version %u\n"),
		    zfs_get_name(zhp), version);
		cb->cb_numfailed++;
	} else {
		cb->cb_numsamegraded++;
	}
	return (0);
}

/*
 * zfs upgrade
 * zfs upgrade -v
 * zfs upgrade [-r] [-V <version>] <-a | filesystem>
 */
static int
zfs_do_upgrade(int argc, char **argv)
{
	boolean_t all = B_FALSE;
	boolean_t showversions = B_FALSE;
	int ret = 0;
	upgrade_cbdata_t cb = { 0 };
	char c;
	int flags = ZFS_ITER_ARGS_CAN_BE_PATHS;

	/* check options */
	while ((c = getopt(argc, argv, "rvV:a")) != -1) {
		switch (c) {
		case 'r':
			flags |= ZFS_ITER_RECURSE;
			break;
		case 'v':
			showversions = B_TRUE;
			break;
		case 'V':
			if (zfs_prop_string_to_index(ZFS_PROP_VERSION,
			    optarg, &cb.cb_version) != 0) {
				(void) fprintf(stderr,
				    gettext("invalid version %s\n"), optarg);
				usage(B_FALSE);
			}
			break;
		case 'a':
			all = B_TRUE;
			break;
		case '?':
		default:
			(void) fprintf(stderr, gettext("invalid option '%c'\n"),
			    optopt);
			usage(B_FALSE);
		}
	}

	argc -= optind;
	argv += optind;

	if ((!all && !argc) && ((flags & ZFS_ITER_RECURSE) | cb.cb_version))
		usage(B_FALSE);
	if (showversions && (flags & ZFS_ITER_RECURSE || all ||
	    cb.cb_version || argc))
		usage(B_FALSE);
	if ((all || argc) && (showversions))
		usage(B_FALSE);
	if (all && argc)
		usage(B_FALSE);

	if (showversions) {
		/* Show info on available versions. */
		(void) printf(gettext("The following filesystem versions are "
		    "supported:\n\n"));
		(void) printf(gettext("VER  DESCRIPTION\n"));
		(void) printf("---  -----------------------------------------"
		    "---------------\n");
		(void) printf(gettext(" 1   Initial ZFS filesystem version\n"));
		(void) printf(gettext(" 2   Enhanced directory entries\n"));
		(void) printf(gettext(" 3   Case insensitive and filesystem "
		    "user identifier (FUID)\n"));
		(void) printf(gettext(" 4   userquota, groupquota "
		    "properties\n"));
		(void) printf(gettext(" 5   System attributes\n"));
		(void) printf(gettext("\nFor more information on a particular "
		    "version, including supported releases,\n"));
		(void) printf("see the ZFS Administration Guide.\n\n");
		ret = 0;
	} else if (argc || all) {
		/* Upgrade filesystems */
		if (cb.cb_version == 0)
			cb.cb_version = ZPL_VERSION;
		ret = zfs_for_each(argc, argv, flags, ZFS_TYPE_FILESYSTEM,
		    NULL, NULL, 0, upgrade_set_callback, &cb);
		(void) printf(gettext("%llu filesystems upgraded\n"),
		    cb.cb_numupgraded);
		if (cb.cb_numsamegraded) {
			(void) printf(gettext("%llu filesystems already at "
			    "this version\n"),
			    cb.cb_numsamegraded);
		}
		if (cb.cb_numfailed != 0)
			ret = 1;
	} else {
		/* List old-version filesytems */
		boolean_t found;
		(void) printf(gettext("This system is currently running "
		    "ZFS filesystem version %llu.\n\n"), ZPL_VERSION);

		flags |= ZFS_ITER_RECURSE;
		ret = zfs_for_each(0, NULL, flags, ZFS_TYPE_FILESYSTEM,
		    NULL, NULL, 0, upgrade_list_callback, &cb);

		found = cb.cb_foundone;
		cb.cb_foundone = B_FALSE;
		cb.cb_newer = B_TRUE;

		ret = zfs_for_each(0, NULL, flags, ZFS_TYPE_FILESYSTEM,
		    NULL, NULL, 0, upgrade_list_callback, &cb);

		if (!cb.cb_foundone && !found) {
			(void) printf(gettext("All filesystems are "
			    "formatted with the current version.\n"));
		}
	}

	return (ret);
}

/*
 * zfs userspace [-Hinp] [-o field[,...]] [-s field [-s field]...]
 *               [-S field [-S field]...] [-t type[,...]] filesystem | snapshot
 * zfs groupspace [-Hinp] [-o field[,...]] [-s field [-s field]...]
 *                [-S field [-S field]...] [-t type[,...]] filesystem | snapshot
 *
 *	-H      Scripted mode; elide headers and separate columns by tabs.
 *	-i	Translate SID to POSIX ID.
 *	-n	Print numeric ID instead of user/group name.
 *	-o      Control which fields to display.
 *	-p	Use exact (parsable) numeric output.
 *	-s      Specify sort columns, descending order.
 *	-S      Specify sort columns, ascending order.
 *	-t      Control which object types to display.
 *
 *	Displays space consumed by, and quotas on, each user in the specified
 *	filesystem or snapshot.
 */

/* us_field_types, us_field_hdr and us_field_names should be kept in sync */
enum us_field_types {
	USFIELD_TYPE,
	USFIELD_NAME,
	USFIELD_USED,
	USFIELD_QUOTA
};
static char *us_field_hdr[] = { "TYPE", "NAME", "USED", "QUOTA" };
static char *us_field_names[] = { "type", "name", "used", "quota" };
#define	USFIELD_LAST	(sizeof (us_field_names) / sizeof (char *))

#define	USTYPE_PSX_GRP	(1 << 0)
#define	USTYPE_PSX_USR	(1 << 1)
#define	USTYPE_SMB_GRP	(1 << 2)
#define	USTYPE_SMB_USR	(1 << 3)
#define	USTYPE_ALL	\
	(USTYPE_PSX_GRP | USTYPE_PSX_USR | USTYPE_SMB_GRP | USTYPE_SMB_USR)

static int us_type_bits[] = {
	USTYPE_PSX_GRP,
	USTYPE_PSX_USR,
	USTYPE_SMB_GRP,
	USTYPE_SMB_USR,
	USTYPE_ALL
};
static char *us_type_names[] = { "posixgroup", "posixuser", "smbgroup",
	"smbuser", "all" };

typedef struct us_node {
	nvlist_t	*usn_nvl;
	uu_avl_node_t	usn_avlnode;
	uu_list_node_t	usn_listnode;
} us_node_t;

typedef struct us_cbdata {
	nvlist_t	**cb_nvlp;
	uu_avl_pool_t	*cb_avl_pool;
	uu_avl_t	*cb_avl;
	boolean_t	cb_numname;
	boolean_t	cb_nicenum;
	boolean_t	cb_sid2posix;
	zfs_userquota_prop_t cb_prop;
	zfs_sort_column_t *cb_sortcol;
	size_t		cb_width[USFIELD_LAST];
} us_cbdata_t;

static boolean_t us_populated = B_FALSE;

typedef struct {
	zfs_sort_column_t *si_sortcol;
	boolean_t	si_numname;
} us_sort_info_t;

static int
us_field_index(char *field)
{
	int i;

	for (i = 0; i < USFIELD_LAST; i++) {
		if (strcmp(field, us_field_names[i]) == 0)
			return (i);
	}

	return (-1);
}

static int
us_compare(const void *larg, const void *rarg, void *unused)
{
	const us_node_t *l = larg;
	const us_node_t *r = rarg;
	us_sort_info_t *si = (us_sort_info_t *)unused;
	zfs_sort_column_t *sortcol = si->si_sortcol;
	boolean_t numname = si->si_numname;
	nvlist_t *lnvl = l->usn_nvl;
	nvlist_t *rnvl = r->usn_nvl;
	int rc = 0;
	boolean_t lvb, rvb;

	for (; sortcol != NULL; sortcol = sortcol->sc_next) {
		char *lvstr = "";
		char *rvstr = "";
		uint32_t lv32 = 0;
		uint32_t rv32 = 0;
		uint64_t lv64 = 0;
		uint64_t rv64 = 0;
		zfs_prop_t prop = sortcol->sc_prop;
		const char *propname = NULL;
		boolean_t reverse = sortcol->sc_reverse;

		switch (prop) {
		case ZFS_PROP_TYPE:
			propname = "type";
			(void) nvlist_lookup_uint32(lnvl, propname, &lv32);
			(void) nvlist_lookup_uint32(rnvl, propname, &rv32);
			if (rv32 != lv32)
				rc = (rv32 < lv32) ? 1 : -1;
			break;
		case ZFS_PROP_NAME:
			propname = "name";
			if (numname) {
				(void) nvlist_lookup_uint64(lnvl, propname,
				    &lv64);
				(void) nvlist_lookup_uint64(rnvl, propname,
				    &rv64);
				if (rv64 != lv64)
					rc = (rv64 < lv64) ? 1 : -1;
			} else {
				(void) nvlist_lookup_string(lnvl, propname,
				    &lvstr);
				(void) nvlist_lookup_string(rnvl, propname,
				    &rvstr);
				rc = strcmp(lvstr, rvstr);
			}
			break;
		case ZFS_PROP_USED:
		case ZFS_PROP_QUOTA:
			if (!us_populated)
				break;
			if (prop == ZFS_PROP_USED)
				propname = "used";
			else
				propname = "quota";
			(void) nvlist_lookup_uint64(lnvl, propname, &lv64);
			(void) nvlist_lookup_uint64(rnvl, propname, &rv64);
			if (rv64 != lv64)
				rc = (rv64 < lv64) ? 1 : -1;
			break;
		}

		if (rc != 0) {
			if (rc < 0)
				return (reverse ? 1 : -1);
			else
				return (reverse ? -1 : 1);
		}
	}

	/*
	 * If entries still seem to be the same, check if they are of the same
	 * type (smbentity is added only if we are doing SID to POSIX ID
	 * translation where we can have duplicate type/name combinations).
	 */
	if (nvlist_lookup_boolean_value(lnvl, "smbentity", &lvb) == 0 &&
	    nvlist_lookup_boolean_value(rnvl, "smbentity", &rvb) == 0 &&
	    lvb != rvb)
		return (lvb < rvb ? -1 : 1);

	return (0);
}

static inline const char *
us_type2str(unsigned field_type)
{
	switch (field_type) {
	case USTYPE_PSX_USR:
		return ("POSIX User");
	case USTYPE_PSX_GRP:
		return ("POSIX Group");
	case USTYPE_SMB_USR:
		return ("SMB User");
	case USTYPE_SMB_GRP:
		return ("SMB Group");
	default:
		return ("Undefined");
	}
}

static int
userspace_cb(void *arg, const char *domain, uid_t rid, uint64_t space)
{
	us_cbdata_t *cb = (us_cbdata_t *)arg;
	zfs_userquota_prop_t prop = cb->cb_prop;
	char *name = NULL;
	char *propname;
	char sizebuf[32];
	us_node_t *node;
	uu_avl_pool_t *avl_pool = cb->cb_avl_pool;
	uu_avl_t *avl = cb->cb_avl;
	uu_avl_index_t idx;
	nvlist_t *props;
	us_node_t *n;
	zfs_sort_column_t *sortcol = cb->cb_sortcol;
	unsigned type;
	const char *typestr;
	size_t namelen;
	size_t typelen;
	size_t sizelen;
	int typeidx, nameidx, sizeidx;
	us_sort_info_t sortinfo = { sortcol, cb->cb_numname };
	boolean_t smbentity = B_FALSE;

	if (nvlist_alloc(&props, NV_UNIQUE_NAME, 0) != 0)
		nomem();
	node = safe_malloc(sizeof (us_node_t));
	uu_avl_node_init(node, &node->usn_avlnode, avl_pool);
	node->usn_nvl = props;

	if (domain != NULL && domain[0] != '\0') {
		/* SMB */
		char sid[ZFS_MAXNAMELEN + 32];
		uid_t id;
		int err;
		int flag = IDMAP_REQ_FLG_USE_CACHE;

		smbentity = B_TRUE;

		(void) snprintf(sid, sizeof (sid), "%s-%u", domain, rid);

		if (prop == ZFS_PROP_GROUPUSED || prop == ZFS_PROP_GROUPQUOTA) {
			type = USTYPE_SMB_GRP;
			err = sid_to_id(sid, B_FALSE, &id);
		} else {
			type = USTYPE_SMB_USR;
			err = sid_to_id(sid, B_TRUE, &id);
		}

		if (err == 0) {
			rid = id;
			if (!cb->cb_sid2posix) {
				if (type == USTYPE_SMB_USR) {
					(void) idmap_getwinnamebyuid(rid, flag,
					    &name, NULL);
				} else {
					(void) idmap_getwinnamebygid(rid, flag,
					    &name, NULL);
				}
				if (name == NULL)
					name = sid;
			}
		}
	}

	if (cb->cb_sid2posix || domain == NULL || domain[0] == '\0') {
		/* POSIX or -i */
		if (prop == ZFS_PROP_GROUPUSED || prop == ZFS_PROP_GROUPQUOTA) {
			type = USTYPE_PSX_GRP;
			if (!cb->cb_numname) {
				struct group *g;

				if ((g = getgrgid(rid)) != NULL)
					name = g->gr_name;
			}
		} else {
			type = USTYPE_PSX_USR;
			if (!cb->cb_numname) {
				struct passwd *p;

				if ((p = getpwuid(rid)) != NULL)
					name = p->pw_name;
			}
		}
	}

	/*
	 * Make sure that the type/name combination is unique when doing
	 * SID to POSIX ID translation (hence changing the type from SMB to
	 * POSIX).
	 */
	if (cb->cb_sid2posix &&
	    nvlist_add_boolean_value(props, "smbentity", smbentity) != 0)
		nomem();

	/* Calculate/update width of TYPE field */
	typestr = us_type2str(type);
	typelen = strlen(gettext(typestr));
	typeidx = us_field_index("type");
	if (typelen > cb->cb_width[typeidx])
		cb->cb_width[typeidx] = typelen;
	if (nvlist_add_uint32(props, "type", type) != 0)
		nomem();

	/* Calculate/update width of NAME field */
	if ((cb->cb_numname && cb->cb_sid2posix) || name == NULL) {
		if (nvlist_add_uint64(props, "name", rid) != 0)
			nomem();
		namelen = snprintf(NULL, 0, "%u", rid);
	} else {
		if (nvlist_add_string(props, "name", name) != 0)
			nomem();
		namelen = strlen(name);
	}
	nameidx = us_field_index("name");
	if (namelen > cb->cb_width[nameidx])
		cb->cb_width[nameidx] = namelen;

	/*
	 * Check if this type/name combination is in the list and update it;
	 * otherwise add new node to the list.
	 */
	if ((n = uu_avl_find(avl, node, &sortinfo, &idx)) == NULL) {
		uu_avl_insert(avl, node, idx);
	} else {
		nvlist_free(props);
		free(node);
		node = n;
		props = node->usn_nvl;
	}

	/* Calculate/update width of USED/QUOTA fields */
	if (cb->cb_nicenum)
		zfs_nicenum(space, sizebuf, sizeof (sizebuf));
	else
		(void) snprintf(sizebuf, sizeof (sizebuf), "%llu", space);
	sizelen = strlen(sizebuf);
	if (prop == ZFS_PROP_USERUSED || prop == ZFS_PROP_GROUPUSED) {
		propname = "used";
		if (!nvlist_exists(props, "quota"))
			(void) nvlist_add_uint64(props, "quota", 0);
	} else {
		propname = "quota";
		if (!nvlist_exists(props, "used"))
			(void) nvlist_add_uint64(props, "used", 0);
	}
	sizeidx = us_field_index(propname);
	if (sizelen > cb->cb_width[sizeidx])
		cb->cb_width[sizeidx] = sizelen;

	if (nvlist_add_uint64(props, propname, space) != 0)
		nomem();

	return (0);
}

static void
print_us_node(boolean_t scripted, boolean_t parsable, int *fields, int types,
    size_t *width, us_node_t *node)
{
	nvlist_t *nvl = node->usn_nvl;
	char valstr[ZFS_MAXNAMELEN];
	boolean_t first = B_TRUE;
	int cfield = 0;
	int field;
	uint32_t ustype;

	/* Check type */
	(void) nvlist_lookup_uint32(nvl, "type", &ustype);
	if (!(ustype & types))
		return;

	while ((field = fields[cfield]) != USFIELD_LAST) {
		nvpair_t *nvp = NULL;
		data_type_t type;
		uint32_t val32;
		uint64_t val64;
		char *strval = NULL;

		while ((nvp = nvlist_next_nvpair(nvl, nvp)) != NULL) {
			if (strcmp(nvpair_name(nvp),
			    us_field_names[field]) == 0)
				break;
		}

		type = nvpair_type(nvp);
		switch (type) {
		case DATA_TYPE_UINT32:
			(void) nvpair_value_uint32(nvp, &val32);
			break;
		case DATA_TYPE_UINT64:
			(void) nvpair_value_uint64(nvp, &val64);
			break;
		case DATA_TYPE_STRING:
			(void) nvpair_value_string(nvp, &strval);
			break;
		default:
			(void) fprintf(stderr, "invalid data type\n");
		}

		switch (field) {
		case USFIELD_TYPE:
			strval = (char *)us_type2str(val32);
			break;
		case USFIELD_NAME:
			if (type == DATA_TYPE_UINT64) {
				(void) sprintf(valstr, "%llu", val64);
				strval = valstr;
			}
			break;
		case USFIELD_USED:
		case USFIELD_QUOTA:
			if (type == DATA_TYPE_UINT64) {
				if (parsable) {
					(void) sprintf(valstr, "%llu", val64);
				} else {
					zfs_nicenum(val64, valstr,
					    sizeof (valstr));
				}
				if (field == USFIELD_QUOTA &&
				    strcmp(valstr, "0") == 0)
					strval = "none";
				else
					strval = valstr;
			}
			break;
		}

		if (!first) {
			if (scripted)
				(void) printf("\t");
			else
				(void) printf("  ");
		}
		if (scripted)
			(void) printf("%s", strval);
		else if (field == USFIELD_TYPE || field == USFIELD_NAME)
			(void) printf("%-*s", width[field], strval);
		else
			(void) printf("%*s", width[field], strval);

		first = B_FALSE;
		cfield++;
	}

	(void) printf("\n");
}

static void
print_us(boolean_t scripted, boolean_t parsable, int *fields, int types,
    size_t *width, boolean_t rmnode, uu_avl_t *avl)
{
	us_node_t *node;
	const char *col;
	int cfield = 0;
	int field;

	if (!scripted) {
		boolean_t first = B_TRUE;

		while ((field = fields[cfield]) != USFIELD_LAST) {
			col = gettext(us_field_hdr[field]);
			if (field == USFIELD_TYPE || field == USFIELD_NAME) {
				(void) printf(first ? "%-*s" : "  %-*s",
				    width[field], col);
			} else {
				(void) printf(first ? "%*s" : "  %*s",
				    width[field], col);
			}
			first = B_FALSE;
			cfield++;
		}
		(void) printf("\n");
	}

	for (node = uu_avl_first(avl); node; node = uu_avl_next(avl, node)) {
		print_us_node(scripted, parsable, fields, types, width, node);
		if (rmnode)
			nvlist_free(node->usn_nvl);
	}
}

static int
zfs_do_userspace(int argc, char **argv)
{
	zfs_handle_t *zhp;
	zfs_userquota_prop_t p;
	uu_avl_pool_t *avl_pool;
	uu_avl_t *avl_tree;
	uu_avl_walk_t *walk;
	char *delim;
	char deffields[] = "type,name,used,quota";
	char *ofield = NULL;
	char *tfield = NULL;
	int cfield = 0;
	int fields[256];
	int i;
	boolean_t scripted = B_FALSE;
	boolean_t prtnum = B_FALSE;
	boolean_t parsable = B_FALSE;
	boolean_t sid2posix = B_FALSE;
	int ret = 0;
	int c;
	zfs_sort_column_t *sortcol = NULL;
	int types = USTYPE_PSX_USR | USTYPE_SMB_USR;
	us_cbdata_t cb;
	us_node_t *node;
	us_node_t *rmnode;
	uu_list_pool_t *listpool;
	uu_list_t *list;
	uu_avl_index_t idx = 0;
	uu_list_index_t idx2 = 0;

	if (argc < 2)
		usage(B_FALSE);

	if (strcmp(argv[0], "groupspace") == 0)
		/* Toggle default group types */
		types = USTYPE_PSX_GRP | USTYPE_SMB_GRP;

	while ((c = getopt(argc, argv, "nHpo:s:S:t:i")) != -1) {
		switch (c) {
		case 'n':
			prtnum = B_TRUE;
			break;
		case 'H':
			scripted = B_TRUE;
			break;
		case 'p':
			parsable = B_TRUE;
			break;
		case 'o':
			ofield = optarg;
			break;
		case 's':
		case 'S':
			if (zfs_add_sort_column(&sortcol, optarg,
			    c == 's' ? B_FALSE : B_TRUE) != 0) {
				(void) fprintf(stderr,
				    gettext("invalid field '%s'\n"), optarg);
				usage(B_FALSE);
			}
			break;
		case 't':
			tfield = optarg;
			break;
		case 'i':
			sid2posix = B_TRUE;
			break;
		case ':':
			(void) fprintf(stderr, gettext("missing argument for "
			    "'%c' option\n"), optopt);
			usage(B_FALSE);
			break;
		case '?':
			(void) fprintf(stderr, gettext("invalid option '%c'\n"),
			    optopt);
			usage(B_FALSE);
		}
	}

	argc -= optind;
	argv += optind;

	if (argc < 1) {
		(void) fprintf(stderr, gettext("missing dataset name\n"));
		usage(B_FALSE);
	}
	if (argc > 1) {
		(void) fprintf(stderr, gettext("too many arguments\n"));
		usage(B_FALSE);
	}

	/* Use default output fields if not specified using -o */
	if (ofield == NULL)
		ofield = deffields;
	do {
		if ((delim = strchr(ofield, ',')) != NULL)
			*delim = '\0';
		if ((fields[cfield++] = us_field_index(ofield)) == -1) {
			(void) fprintf(stderr, gettext("invalid type '%s' "
			    "for -o option\n"), ofield);
			return (-1);
		}
		if (delim != NULL)
			ofield = delim + 1;
	} while (delim != NULL);
	fields[cfield] = USFIELD_LAST;

	/* Override output types (-t option) */
	if (tfield != NULL) {
		types = 0;

		do {
			boolean_t found = B_FALSE;

			if ((delim = strchr(tfield, ',')) != NULL)
				*delim = '\0';
			for (i = 0; i < sizeof (us_type_bits) / sizeof (int);
			    i++) {
				if (strcmp(tfield, us_type_names[i]) == 0) {
					found = B_TRUE;
					types |= us_type_bits[i];
					break;
				}
			}
			if (!found) {
				(void) fprintf(stderr, gettext("invalid type "
				    "'%s' for -t option\n"), tfield);
				return (-1);
			}
			if (delim != NULL)
				tfield = delim + 1;
		} while (delim != NULL);
	}

	if ((zhp = zfs_open(g_zfs, argv[0], ZFS_TYPE_DATASET)) == NULL)
		return (1);

	if ((avl_pool = uu_avl_pool_create("us_avl_pool", sizeof (us_node_t),
	    offsetof(us_node_t, usn_avlnode), us_compare, UU_DEFAULT)) == NULL)
		nomem();
	if ((avl_tree = uu_avl_create(avl_pool, NULL, UU_DEFAULT)) == NULL)
		nomem();

	/* Always add default sorting columns */
	(void) zfs_add_sort_column(&sortcol, "type", B_FALSE);
	(void) zfs_add_sort_column(&sortcol, "name", B_FALSE);

	cb.cb_sortcol = sortcol;
	cb.cb_numname = prtnum;
	cb.cb_nicenum = !parsable;
	cb.cb_avl_pool = avl_pool;
	cb.cb_avl = avl_tree;
	cb.cb_sid2posix = sid2posix;

	for (i = 0; i < USFIELD_LAST; i++)
		cb.cb_width[i] = strlen(gettext(us_field_hdr[i]));

	for (p = 0; p < ZFS_NUM_USERQUOTA_PROPS; p++) {
		if (((p == ZFS_PROP_USERUSED || p == ZFS_PROP_USERQUOTA) &&
		    !(types & (USTYPE_PSX_USR | USTYPE_SMB_USR))) ||
		    ((p == ZFS_PROP_GROUPUSED || p == ZFS_PROP_GROUPQUOTA) &&
		    !(types & (USTYPE_PSX_GRP | USTYPE_SMB_GRP))))
			continue;
		cb.cb_prop = p;
		if ((ret = zfs_userspace(zhp, p, userspace_cb, &cb)) != 0)
			return (ret);
	}

	/* Sort the list */
	if ((node = uu_avl_first(avl_tree)) == NULL)
		return (0);

	us_populated = B_TRUE;

	listpool = uu_list_pool_create("tmplist", sizeof (us_node_t),
	    offsetof(us_node_t, usn_listnode), NULL, UU_DEFAULT);
	list = uu_list_create(listpool, NULL, UU_DEFAULT);
	uu_list_node_init(node, &node->usn_listnode, listpool);

	while (node != NULL) {
		rmnode = node;
		node = uu_avl_next(avl_tree, node);
		uu_avl_remove(avl_tree, rmnode);
		if (uu_list_find(list, rmnode, NULL, &idx2) == NULL)
			uu_list_insert(list, rmnode, idx2);
	}

	for (node = uu_list_first(list); node != NULL;
	    node = uu_list_next(list, node)) {
		us_sort_info_t sortinfo = { sortcol, cb.cb_numname };

		if (uu_avl_find(avl_tree, node, &sortinfo, &idx) == NULL)
			uu_avl_insert(avl_tree, node, idx);
	}

	uu_list_destroy(list);
	uu_list_pool_destroy(listpool);

	/* Print and free node nvlist memory */
	print_us(scripted, parsable, fields, types, cb.cb_width, B_TRUE,
	    cb.cb_avl);

	zfs_free_sort_columns(sortcol);

	/* Clean up the AVL tree */
	if ((walk = uu_avl_walk_start(cb.cb_avl, UU_WALK_ROBUST)) == NULL)
		nomem();

	while ((node = uu_avl_walk_next(walk)) != NULL) {
		uu_avl_remove(cb.cb_avl, node);
		free(node);
	}

	uu_avl_walk_end(walk);
	uu_avl_destroy(avl_tree);
	uu_avl_pool_destroy(avl_pool);

	return (ret);
}

/*
 * list [-Hp][-r|-d max] [-o property[,...]] [-s property] ... [-S property] ...
 *      [-t type[,...]] [filesystem|volume|snapshot] ...
 *
 *	-H	Scripted mode; elide headers and separate columns by tabs.
 *	-p	Display values in parsable (literal) format.
 *	-r	Recurse over all children.
 *	-d	Limit recursion by depth.
 *	-o	Control which fields to display.
 *	-s	Specify sort columns, descending order.
 *	-S	Specify sort columns, ascending order.
 *	-t	Control which object types to display.
 *
 * When given no arguments, list all filesystems in the system.
 * Otherwise, list the specified datasets, optionally recursing down them if
 * '-r' is specified.
 */
typedef struct list_cbdata {
	boolean_t	cb_first;
	boolean_t	cb_literal;
	boolean_t	cb_scripted;
	zprop_list_t	*cb_proplist;
} list_cbdata_t;

/*
 * Given a list of columns to display, output appropriate headers for each one.
 */
static void
print_header(list_cbdata_t *cb)
{
	zprop_list_t *pl = cb->cb_proplist;
	char headerbuf[ZFS_MAXPROPLEN];
	const char *header;
	int i;
	boolean_t first = B_TRUE;
	boolean_t right_justify;

	for (; pl != NULL; pl = pl->pl_next) {
		if (!first) {
			(void) printf("  ");
		} else {
			first = B_FALSE;
		}

		right_justify = B_FALSE;
		if (pl->pl_prop != ZPROP_INVAL) {
			header = zfs_prop_column_name(pl->pl_prop);
			right_justify = zfs_prop_align_right(pl->pl_prop);
		} else {
			for (i = 0; pl->pl_user_prop[i] != '\0'; i++)
				headerbuf[i] = toupper(pl->pl_user_prop[i]);
			headerbuf[i] = '\0';
			header = headerbuf;
		}

		if (pl->pl_next == NULL && !right_justify)
			(void) printf("%s", header);
		else if (right_justify)
			(void) printf("%*s", pl->pl_width, header);
		else
			(void) printf("%-*s", pl->pl_width, header);
	}

	(void) printf("\n");
}

/*
 * Given a dataset and a list of fields, print out all the properties according
 * to the described layout.
 */
static void
print_dataset(zfs_handle_t *zhp, list_cbdata_t *cb)
{
	zprop_list_t *pl = cb->cb_proplist;
	boolean_t first = B_TRUE;
	char property[ZFS_MAXPROPLEN];
	nvlist_t *userprops = zfs_get_user_props(zhp);
	nvlist_t *propval;
	char *propstr;
	boolean_t right_justify;

	for (; pl != NULL; pl = pl->pl_next) {
		if (!first) {
			if (cb->cb_scripted)
				(void) printf("\t");
			else
				(void) printf("  ");
		} else {
			first = B_FALSE;
		}

		if (pl->pl_prop != ZPROP_INVAL) {
			if (zfs_prop_get(zhp, pl->pl_prop, property,
			    sizeof (property), NULL, NULL, 0,
			    cb->cb_literal) != 0)
				propstr = "-";
			else
				propstr = property;
			right_justify = zfs_prop_align_right(pl->pl_prop);
		} else if (zfs_prop_userquota(pl->pl_user_prop)) {
			if (zfs_prop_get_userquota(zhp, pl->pl_user_prop,
			    property, sizeof (property), cb->cb_literal) != 0)
				propstr = "-";
			else
				propstr = property;
			right_justify = B_TRUE;
		} else if (zfs_prop_written(pl->pl_user_prop)) {
			if (zfs_prop_get_written(zhp, pl->pl_user_prop,
			    property, sizeof (property), cb->cb_literal) != 0)
				propstr = "-";
			else
				propstr = property;
			right_justify = B_TRUE;
		} else {
			if (nvlist_lookup_nvlist(userprops,
			    pl->pl_user_prop, &propval) != 0)
				propstr = "-";
			else
				verify(nvlist_lookup_string(propval,
				    ZPROP_VALUE, &propstr) == 0);
			right_justify = B_FALSE;
		}

		/*
		 * If this is being called in scripted mode, or if this is the
		 * last column and it is left-justified, don't include a width
		 * format specifier.
		 */
		if (cb->cb_scripted || (pl->pl_next == NULL && !right_justify))
			(void) printf("%s", propstr);
		else if (right_justify)
			(void) printf("%*s", pl->pl_width, propstr);
		else
			(void) printf("%-*s", pl->pl_width, propstr);
	}

	(void) printf("\n");
}

/*
 * Generic callback function to list a dataset or snapshot.
 */
static int
list_callback(zfs_handle_t *zhp, void *data)
{
	list_cbdata_t *cbp = data;

	if (cbp->cb_first) {
		if (!cbp->cb_scripted)
			print_header(cbp);
		cbp->cb_first = B_FALSE;
	}

	print_dataset(zhp, cbp);

	return (0);
}

static int
zfs_do_list(int argc, char **argv)
{
	int c;
	static char default_fields[] =
	    "name,used,available,referenced,mountpoint";
	int types = ZFS_TYPE_DATASET;
	boolean_t types_specified = B_FALSE;
	char *fields = NULL;
	list_cbdata_t cb = { 0 };
	char *value;
	int limit = 0;
	int ret = 0;
	zfs_sort_column_t *sortcol = NULL;
	int flags = ZFS_ITER_PROP_LISTSNAPS | ZFS_ITER_ARGS_CAN_BE_PATHS;

	/* check options */
	while ((c = getopt(argc, argv, "HS:d:o:prs:t:")) != -1) {
		switch (c) {
		case 'o':
			fields = optarg;
			break;
		case 'p':
			cb.cb_literal = B_TRUE;
			flags |= ZFS_ITER_LITERAL_PROPS;
			break;
		case 'd':
			limit = parse_depth(optarg, &flags);
			break;
		case 'r':
			flags |= ZFS_ITER_RECURSE;
			break;
		case 'H':
			cb.cb_scripted = B_TRUE;
			break;
		case 's':
			if (zfs_add_sort_column(&sortcol, optarg,
			    B_FALSE) != 0) {
				(void) fprintf(stderr,
				    gettext("invalid property '%s'\n"), optarg);
				usage(B_FALSE);
			}
			break;
		case 'S':
			if (zfs_add_sort_column(&sortcol, optarg,
			    B_TRUE) != 0) {
				(void) fprintf(stderr,
				    gettext("invalid property '%s'\n"), optarg);
				usage(B_FALSE);
			}
			break;
		case 't':
			types = 0;
			types_specified = B_TRUE;
			flags &= ~ZFS_ITER_PROP_LISTSNAPS;
			while (*optarg != '\0') {
				static char *type_subopts[] = { "filesystem",
				    "volume", "snapshot", "snap", "bookmark",
				    "all", "autosnapshot", NULL };

				switch (getsubopt(&optarg, type_subopts,
				    &value)) {
				case 0:
					types |= ZFS_TYPE_FILESYSTEM;
					break;
				case 1:
					types |= ZFS_TYPE_VOLUME;
					break;
				case 2:
				case 3:
					types |= ZFS_TYPE_SNAPSHOT;
					break;
				case 4:
					types |= ZFS_TYPE_BOOKMARK;
					break;
				case 5:
					types = ZFS_TYPE_DATASET |
					    ZFS_TYPE_BOOKMARK |
					    ZFS_TYPE_AUTOSNAP;
					break;
				case 6:
					types |= ZFS_TYPE_AUTOSNAP;
					break;
				default:
					(void) fprintf(stderr,
					    gettext("invalid type '%s'\n"),
					    value);
					usage(B_FALSE);
				}
			}
			break;
		case ':':
			(void) fprintf(stderr, gettext("missing argument for "
			    "'%c' option\n"), optopt);
			usage(B_FALSE);
			break;
		case '?':
			(void) fprintf(stderr, gettext("invalid option '%c'\n"),
			    optopt);
			usage(B_FALSE);
		}
	}

	argc -= optind;
	argv += optind;

	if (fields == NULL)
		fields = default_fields;

	/*
	 * If "-o space" and no types were specified, don't display snapshots.
	 */
	if (strcmp(fields, "space") == 0 && types_specified == B_FALSE)
		types &= ~ZFS_TYPE_SNAPSHOT;

	/*
	 * If the user specifies '-o all', the zprop_get_list() doesn't
	 * normally include the name of the dataset.  For 'zfs list', we always
	 * want this property to be first.
	 */
	if (zprop_get_list(g_zfs, fields, &cb.cb_proplist, ZFS_TYPE_DATASET)
	    != 0)
		usage(B_FALSE);

	cb.cb_first = B_TRUE;

	ret = zfs_for_each(argc, argv, flags, types, sortcol, &cb.cb_proplist,
	    limit, list_callback, &cb);

	zprop_free_list(cb.cb_proplist);
	zfs_free_sort_columns(sortcol);

	if (ret == 0 && cb.cb_first && !cb.cb_scripted)
		(void) printf(gettext("no datasets available\n"));

	return (ret);
}

/*
 * zfs rename [-f] <fs | snap | vol> <fs | snap | vol>
 * zfs rename [-f] -p <fs | vol> <fs | vol>
 * zfs rename -r <snap> <snap>
 *
 * Renames the given dataset to another of the same type.
 *
 * The '-p' flag creates all the non-existing ancestors of the target first.
 */
/* ARGSUSED */
static int
zfs_do_rename(int argc, char **argv)
{
	zfs_handle_t *zhp;
	int c;
	int ret = 0;
	boolean_t recurse = B_FALSE;
	boolean_t parents = B_FALSE;
	boolean_t force_unmount = B_FALSE;

	/* check options */
	while ((c = getopt(argc, argv, "prf")) != -1) {
		switch (c) {
		case 'p':
			parents = B_TRUE;
			break;
		case 'r':
			recurse = B_TRUE;
			break;
		case 'f':
			force_unmount = B_TRUE;
			break;
		case '?':
		default:
			(void) fprintf(stderr, gettext("invalid option '%c'\n"),
			    optopt);
			usage(B_FALSE);
		}
	}

	argc -= optind;
	argv += optind;

	/* check number of arguments */
	if (argc < 1) {
		(void) fprintf(stderr, gettext("missing source dataset "
		    "argument\n"));
		usage(B_FALSE);
	}
	if (argc < 2) {
		(void) fprintf(stderr, gettext("missing target dataset "
		    "argument\n"));
		usage(B_FALSE);
	}
	if (argc > 2) {
		(void) fprintf(stderr, gettext("too many arguments\n"));
		usage(B_FALSE);
	}

	if (recurse && parents) {
		(void) fprintf(stderr, gettext("-p and -r options are mutually "
		    "exclusive\n"));
		usage(B_FALSE);
	}

	if (recurse && strchr(argv[0], '@') == 0) {
		(void) fprintf(stderr, gettext("source dataset for recursive "
		    "rename must be a snapshot\n"));
		usage(B_FALSE);
	}

	if ((zhp = zfs_open(g_zfs, argv[0], parents ? ZFS_TYPE_FILESYSTEM |
	    ZFS_TYPE_VOLUME : ZFS_TYPE_DATASET)) == NULL)
		return (1);

	/* If we were asked and the name looks good, try to create ancestors. */
	if (parents && zfs_name_valid(argv[1], zfs_get_type(zhp)) &&
	    zfs_create_ancestors(g_zfs, argv[1]) != 0) {
		zfs_close(zhp);
		return (1);
	}

	ret = (zfs_rename(zhp, argv[1], recurse, force_unmount) != 0);

	zfs_close(zhp);
	return (ret);
}

/*
 * zfs promote <fs>
 *
 * Promotes the given clone fs to be the parent
 */
/* ARGSUSED */
static int
zfs_do_promote(int argc, char **argv)
{
	zfs_handle_t *zhp;
	int ret = 0;

	/* check options */
	if (argc > 1 && argv[1][0] == '-') {
		(void) fprintf(stderr, gettext("invalid option '%c'\n"),
		    argv[1][1]);
		usage(B_FALSE);
	}

	/* check number of arguments */
	if (argc < 2) {
		(void) fprintf(stderr, gettext("missing clone filesystem"
		    " argument\n"));
		usage(B_FALSE);
	}
	if (argc > 2) {
		(void) fprintf(stderr, gettext("too many arguments\n"));
		usage(B_FALSE);
	}

	zhp = zfs_open(g_zfs, argv[1], ZFS_TYPE_FILESYSTEM | ZFS_TYPE_VOLUME);
	if (zhp == NULL)
		return (1);

	ret = (zfs_promote(zhp) != 0);


	zfs_close(zhp);
	return (ret);
}

/*
 * zfs rollback [-rRf] <snapshot>
 *
 *	-r	Delete any intervening snapshots before doing rollback
 *	-R	Delete any snapshots and their clones
 *	-f	ignored for backwards compatability
 *
 * Given a filesystem, rollback to a specific snapshot, discarding any changes
 * since then and making it the active dataset.  If more recent snapshots exist,
 * the command will complain unless the '-r' flag is given.
 */
typedef struct rollback_cbdata {
	uint64_t	cb_create;
	boolean_t	cb_first;
	int		cb_doclones;
	char		*cb_target;
	int		cb_error;
	boolean_t	cb_recurse;
} rollback_cbdata_t;

static int
rollback_check_dependent(zfs_handle_t *zhp, void *data)
{
	rollback_cbdata_t *cbp = data;

	if (cbp->cb_first && cbp->cb_recurse) {
		(void) fprintf(stderr, gettext("cannot rollback to "
		    "'%s': clones of previous snapshots exist\n"),
		    cbp->cb_target);
		(void) fprintf(stderr, gettext("use '-R' to "
		    "force deletion of the following clones and "
		    "dependents:\n"));
		cbp->cb_first = 0;
		cbp->cb_error = 1;
	}

	(void) fprintf(stderr, "%s\n", zfs_get_name(zhp));

	zfs_close(zhp);
	return (0);
}

/*
 * Report any snapshots more recent than the one specified.  Used when '-r' is
 * not specified.  We reuse this same callback for the snapshot dependents - if
 * 'cb_dependent' is set, then this is a dependent and we should report it
 * without checking the transaction group.
 */
static int
rollback_check(zfs_handle_t *zhp, void *data)
{
	rollback_cbdata_t *cbp = data;

	if (cbp->cb_doclones) {
		zfs_close(zhp);
		return (0);
	}

	if (zfs_prop_get_int(zhp, ZFS_PROP_CREATETXG) > cbp->cb_create) {
		if (cbp->cb_first && !cbp->cb_recurse) {
			(void) fprintf(stderr, gettext("cannot "
			    "rollback to '%s': more recent snapshots "
			    "or bookmarks exist\n"),
			    cbp->cb_target);
			(void) fprintf(stderr, gettext("use '-r' to "
			    "force deletion of the following "
			    "snapshots and bookmarks:\n"));
			cbp->cb_first = 0;
			cbp->cb_error = 1;
		}

		if (cbp->cb_recurse) {
			if (zfs_iter_dependents(zhp, B_TRUE,
			    rollback_check_dependent, cbp) != 0) {
				zfs_close(zhp);
				return (-1);
			}
		} else {
			(void) fprintf(stderr, "%s\n",
			    zfs_get_name(zhp));
		}
	}
	zfs_close(zhp);
	return (0);
}

static int
zfs_do_rollback(int argc, char **argv)
{
	int ret = 0;
	int c;
	boolean_t force = B_FALSE;
	rollback_cbdata_t cb = { 0 };
	zfs_handle_t *zhp, *snap;
	char parentname[ZFS_MAXNAMELEN];
	char *delim;

	/* check options */
	while ((c = getopt(argc, argv, "rRf")) != -1) {
		switch (c) {
		case 'r':
			cb.cb_recurse = 1;
			break;
		case 'R':
			cb.cb_recurse = 1;
			cb.cb_doclones = 1;
			break;
		case 'f':
			force = B_TRUE;
			break;
		case '?':
			(void) fprintf(stderr, gettext("invalid option '%c'\n"),
			    optopt);
			usage(B_FALSE);
		}
	}

	argc -= optind;
	argv += optind;

	/* check number of arguments */
	if (argc < 1) {
		(void) fprintf(stderr, gettext("missing dataset argument\n"));
		usage(B_FALSE);
	}
	if (argc > 1) {
		(void) fprintf(stderr, gettext("too many arguments\n"));
		usage(B_FALSE);
	}

	/* open the snapshot */
	if ((snap = zfs_open(g_zfs, argv[0], ZFS_TYPE_SNAPSHOT)) == NULL)
		return (1);

	/* open the parent dataset */
	(void) strlcpy(parentname, argv[0], sizeof (parentname));
	verify((delim = strrchr(parentname, '@')) != NULL);
	*delim = '\0';
	if ((zhp = zfs_open(g_zfs, parentname, ZFS_TYPE_DATASET)) == NULL) {
		zfs_close(snap);
		return (1);
	}

	/*
	 * Check for more recent snapshots and/or clones based on the presence
	 * of '-r' and '-R'.
	 */
	cb.cb_target = argv[0];
	cb.cb_create = zfs_prop_get_int(snap, ZFS_PROP_CREATETXG);
	cb.cb_first = B_TRUE;
	cb.cb_error = 0;
	if ((ret = zfs_iter_snapshots(zhp, rollback_check, &cb)) != 0)
		goto out;
	if ((ret = zfs_iter_bookmarks(zhp, rollback_check, &cb)) != 0)
		goto out;

	if ((ret = cb.cb_error) != 0)
		goto out;

	/*
	 * Rollback parent to the given snapshot.
	 */
	ret = zfs_rollback(zhp, snap, force);

out:
	zfs_close(snap);
	zfs_close(zhp);

	if (ret == 0)
		return (0);
	else
		return (1);
}

/*
 * zfs set property=value ... { fs | snap | vol } ...
 *
 * Sets the given properties for all datasets specified on the command line.
 */

static int
set_callback(zfs_handle_t *zhp, void *data)
{
	nvlist_t *props = data;

	if (zfs_prop_set_list(zhp, props) != 0) {
		switch (libzfs_errno(g_zfs)) {
		case EZFS_MOUNTFAILED:
			(void) fprintf(stderr, gettext("property may be set "
			    "but unable to remount filesystem\n"));
			break;
		case EZFS_SHARENFSFAILED:
			(void) fprintf(stderr, gettext("property may be set "
			    "but unable to reshare filesystem\n"));
			break;
		}
		return (1);
	}
	return (0);
}

static int
zfs_do_set(int argc, char **argv)
{
	nvlist_t *props = NULL;
	int ds_start = -1; /* argv idx of first dataset arg */
	int ret = 0;

	/* check for options */
	if (argc > 1 && argv[1][0] == '-') {
		(void) fprintf(stderr, gettext("invalid option '%c'\n"),
		    argv[1][1]);
		usage(B_FALSE);
	}

	/* check number of arguments */
	if (argc < 2) {
		(void) fprintf(stderr, gettext("missing arguments\n"));
		usage(B_FALSE);
	}
	if (argc < 3) {
		if (strchr(argv[1], '=') == NULL) {
			(void) fprintf(stderr, gettext("missing property=value "
			    "argument(s)\n"));
		} else {
			(void) fprintf(stderr, gettext("missing dataset "
			    "name(s)\n"));
		}
		usage(B_FALSE);
	}

	/* validate argument order:  prop=val args followed by dataset args */
	for (int i = 1; i < argc; i++) {
		if (strchr(argv[i], '=') != NULL) {
			if (ds_start > 0) {
				/* out-of-order prop=val argument */
				(void) fprintf(stderr, gettext("invalid "
				    "argument order\n"), i);
				usage(B_FALSE);
			}
		} else if (ds_start < 0) {
			ds_start = i;
		}
	}
	if (ds_start < 0) {
		(void) fprintf(stderr, gettext("missing dataset name(s)\n"));
		usage(B_FALSE);
	}

	/* Populate a list of property settings */
	if (nvlist_alloc(&props, NV_UNIQUE_NAME, 0) != 0)
		nomem();
	for (int i = 1; i < ds_start; i++) {
		if ((ret = parseprop(props, argv[i])) != 0)
			goto error;
	}

	ret = zfs_for_each(argc - ds_start, argv + ds_start, 0,
	    ZFS_TYPE_DATASET, NULL, NULL, 0, set_callback, props);

error:
	nvlist_free(props);
	return (ret);
}

typedef struct snap_cbdata {
	nvlist_t *sd_nvl;
	boolean_t sd_recursive;
	const char *sd_snapname;
} snap_cbdata_t;

static int
zfs_snapshot_cb(zfs_handle_t *zhp, void *arg)
{
	snap_cbdata_t *sd = arg;
	char *name;
	int rv = 0;
	int error;

	if (sd->sd_recursive &&
	    zfs_prop_get_int(zhp, ZFS_PROP_INCONSISTENT) != 0) {
		zfs_close(zhp);
		return (0);
	}

	error = asprintf(&name, "%s@%s", zfs_get_name(zhp), sd->sd_snapname);
	if (error == -1)
		nomem();
	fnvlist_add_boolean(sd->sd_nvl, name);
	free(name);

	if (sd->sd_recursive)
		rv = zfs_iter_filesystems(zhp, zfs_snapshot_cb, sd);
	zfs_close(zhp);
	return (rv);
}

/*
 * zfs snapshot [-r] [-o prop=value] ... <fs@snap>
 *
 * Creates a snapshot with the given name.  While functionally equivalent to
 * 'zfs create', it is a separate command to differentiate intent.
 */
static int
zfs_do_snapshot(int argc, char **argv)
{
	int ret = 0;
	char c;
	nvlist_t *props;
	snap_cbdata_t sd = { 0 };
	boolean_t multiple_snaps = B_FALSE;

	if (nvlist_alloc(&props, NV_UNIQUE_NAME, 0) != 0)
		nomem();
	if (nvlist_alloc(&sd.sd_nvl, NV_UNIQUE_NAME, 0) != 0)
		nomem();

	/* check options */
	while ((c = getopt(argc, argv, "ro:")) != -1) {
		switch (c) {
		case 'o':
			if (parseprop(props, optarg) != 0)
				return (1);
			break;
		case 'r':
			sd.sd_recursive = B_TRUE;
			multiple_snaps = B_TRUE;
			break;
		case '?':
			(void) fprintf(stderr, gettext("invalid option '%c'\n"),
			    optopt);
			goto usage;
		}
	}

	argc -= optind;
	argv += optind;

	/* check number of arguments */
	if (argc < 1) {
		(void) fprintf(stderr, gettext("missing snapshot argument\n"));
		goto usage;
	}

	if (argc > 1)
		multiple_snaps = B_TRUE;
	for (; argc > 0; argc--, argv++) {
		char *atp;
		zfs_handle_t *zhp;

		atp = strchr(argv[0], '@');
		if (atp == NULL)
			goto usage;
		*atp = '\0';
		sd.sd_snapname = atp + 1;
		zhp = zfs_open(g_zfs, argv[0],
		    ZFS_TYPE_FILESYSTEM | ZFS_TYPE_VOLUME);
		if (zhp == NULL)
			goto usage;
		if (zfs_snapshot_cb(zhp, &sd) != 0)
			goto usage;
	}

	ret = zfs_snapshot_nvl(g_zfs, sd.sd_nvl, props);
	nvlist_free(sd.sd_nvl);
	nvlist_free(props);
	if (ret != 0 && multiple_snaps)
		(void) fprintf(stderr, gettext("no snapshots were created\n"));
	return (ret != 0);

usage:
	nvlist_free(sd.sd_nvl);
	nvlist_free(props);
	usage(B_FALSE);
	return (-1);
}

/*
 * Send a backup stream to stdout.
 */
static int
zfs_do_send(int argc, char **argv)
{
	char *fromname = NULL;
	char *toname = NULL;
	char *resume_token = NULL;
	char *cp;
	zfs_handle_t *zhp;
	sendflags_t flags = { 0 };
	int c, err;
	nvlist_t *dbgnv = NULL;
	boolean_t extraverbose = B_FALSE;

	/* check options */
<<<<<<< HEAD
	while ((c = getopt(argc, argv, ":i:I:RDpvnPLest:")) != -1) {
=======
	while ((c = getopt(argc, argv, ":i:I:RDpvnPLet:")) != -1) {
>>>>>>> e7e978b1
		switch (c) {
		case 'i':
			if (fromname)
				usage(B_FALSE);
			fromname = optarg;
			break;
		case 'I':
			if (fromname)
				usage(B_FALSE);
			fromname = optarg;
			flags.doall = B_TRUE;
			break;
		case 'R':
			flags.replicate = B_TRUE;
			break;
		case 'p':
			flags.props = B_TRUE;
			break;
		case 'P':
			flags.parsable = B_TRUE;
			flags.verbose = B_TRUE;
			break;
		case 'v':
			if (flags.verbose)
				extraverbose = B_TRUE;
			flags.verbose = B_TRUE;
			flags.progress = B_TRUE;
			break;
		case 'D':
			flags.dedup = B_TRUE;
			break;
		case 'n':
			flags.dryrun = B_TRUE;
			break;
		case 'L':
			flags.largeblock = B_TRUE;
			break;
		case 'e':
			flags.embed_data = B_TRUE;
			break;
<<<<<<< HEAD
		case 's':
			flags.sendsize = B_TRUE;
			break;
=======
>>>>>>> e7e978b1
		case 't':
			resume_token = optarg;
			break;
		case ':':
			(void) fprintf(stderr, gettext("missing argument for "
			    "'%c' option\n"), optopt);
			usage(B_FALSE);
			break;
		case '?':
			(void) fprintf(stderr, gettext("invalid option '%c'\n"),
			    optopt);
			usage(B_FALSE);
		}
	}

	argc -= optind;
	argv += optind;

	if (resume_token != NULL) {
		if (fromname != NULL || flags.replicate || flags.props ||
		    flags.dedup) {
			(void) fprintf(stderr,
			    gettext("invalid flags combined with -t\n"));
			usage(B_FALSE);
		}
		if (argc != 0) {
			(void) fprintf(stderr, gettext("no additional "
			    "arguments are permitted with -t\n"));
			usage(B_FALSE);
		}
	} else {
		if (argc < 1) {
			(void) fprintf(stderr,
			    gettext("missing snapshot argument\n"));
			usage(B_FALSE);
		}
		if (argc > 1) {
			(void) fprintf(stderr, gettext("too many arguments\n"));
			usage(B_FALSE);
		}
	}

	if (flags.sendsize) {
		int fd = open("/dev/null", O_WRONLY|O_LARGEFILE);
		if (fd < 0) {
			perror("failed to open /dev/null");
			return (1);
		}
		if ((dup2(fd, STDOUT_FILENO)) < 0) {
			perror("failed to dup2(/dev/null,STDOUT_FILENO)");
			return (1);
		}
	} else if (!flags.dryrun && isatty(STDOUT_FILENO)) {
		(void) fprintf(stderr,
		    gettext("Error: Stream can not be written to a terminal.\n"
		    "You must redirect standard output.\n"));
		return (1);
	}

	if (resume_token != NULL) {
		return (zfs_send_resume(g_zfs, &flags, STDOUT_FILENO,
		    resume_token));
	}

	/*
	 * Special case sending a filesystem, or from a bookmark.
	 */
	if (strchr(argv[0], '@') == NULL ||
	    (fromname && strchr(fromname, '#') != NULL)) {
		char frombuf[ZFS_MAXNAMELEN];
		enum lzc_send_flags lzc_flags = 0;

		if (flags.replicate || flags.doall || flags.props ||
		    flags.dedup || flags.dryrun || flags.verbose ||
		    flags.progress) {
			(void) fprintf(stderr,
			    gettext("Error: "
			    "Unsupported flag with filesystem or bookmark.\n"));
			return (1);
		}

		zhp = zfs_open(g_zfs, argv[0], ZFS_TYPE_DATASET);
		if (zhp == NULL)
			return (1);

		if (flags.largeblock)
			lzc_flags |= LZC_SEND_FLAG_LARGE_BLOCK;
		if (flags.embed_data)
			lzc_flags |= LZC_SEND_FLAG_EMBED_DATA;

		if (fromname != NULL &&
		    (fromname[0] == '#' || fromname[0] == '@')) {
			/*
			 * Incremental source name begins with # or @.
			 * Default to same fs as target.
			 */
			(void) strncpy(frombuf, argv[0], sizeof (frombuf));
			cp = strchr(frombuf, '@');
			if (cp != NULL)
				*cp = '\0';
			(void) strlcat(frombuf, fromname, sizeof (frombuf));
			fromname = frombuf;
		}
		err = zfs_send_one(zhp, fromname, STDOUT_FILENO, lzc_flags);
		zfs_close(zhp);
		return (err != 0);
	}

	cp = strchr(argv[0], '@');
	*cp = '\0';
	toname = cp + 1;
	zhp = zfs_open(g_zfs, argv[0], ZFS_TYPE_FILESYSTEM | ZFS_TYPE_VOLUME);
	if (zhp == NULL)
		return (1);

	/*
	 * If they specified the full path to the snapshot, chop off
	 * everything except the short name of the snapshot, but special
	 * case if they specify the origin.
	 */
	if (fromname && (cp = strchr(fromname, '@')) != NULL) {
		char origin[ZFS_MAXNAMELEN];
		zprop_source_t src;

		(void) zfs_prop_get(zhp, ZFS_PROP_ORIGIN,
		    origin, sizeof (origin), &src, NULL, 0, B_FALSE);

		if (strcmp(origin, fromname) == 0) {
			fromname = NULL;
			flags.fromorigin = B_TRUE;
		} else {
			*cp = '\0';
			if (cp != fromname && strcmp(argv[0], fromname)) {
				(void) fprintf(stderr,
				    gettext("incremental source must be "
				    "in same filesystem\n"));
				usage(B_FALSE);
			}
			fromname = cp + 1;
			if (strchr(fromname, '@') || strchr(fromname, '/')) {
				(void) fprintf(stderr,
				    gettext("invalid incremental source\n"));
				usage(B_FALSE);
			}
		}
	}

	if (flags.replicate && fromname == NULL)
		flags.doall = B_TRUE;

	err = zfs_send(zhp, fromname, toname, &flags, STDOUT_FILENO, NULL, 0,
	    extraverbose ? &dbgnv : NULL);

	if (extraverbose && dbgnv != NULL) {
		/*
		 * dump_nvlist prints to stdout, but that's been
		 * redirected to a file.  Make it print to stderr
		 * instead.
		 */
		(void) dup2(STDERR_FILENO, STDOUT_FILENO);
		dump_nvlist(dbgnv, 0);
		nvlist_free(dbgnv);
	}
	zfs_close(zhp);

	return (err != 0);
}

/*
 * Restore a backup stream from stdin.
 */
static int
zfs_do_receive(int argc, char **argv)
{
	int c, err;
	nvlist_t *exprops, *limitds;
	recvflags_t flags = { 0 };
	boolean_t abort_resumable = B_FALSE;

<<<<<<< HEAD
	if (nvlist_alloc(&exprops, NV_UNIQUE_NAME, 0) != 0)
		nomem();
	if (nvlist_alloc(&limitds, NV_UNIQUE_NAME, 0) != 0)
		nomem();

	/* check options */
	while ((c = getopt(argc, argv, ":del:no:uvx:FsA")) != -1) {
=======
	nvlist_t *props;
	nvpair_t *nvp = NULL;

	if (nvlist_alloc(&props, NV_UNIQUE_NAME, 0) != 0)
		nomem();

	/* check options */
	while ((c = getopt(argc, argv, ":o:denuvFsA")) != -1) {
>>>>>>> e7e978b1
		switch (c) {
		case 'o':
			if (parseprop(props, optarg) != 0)
				return (1);
			break;
		case 'd':
			flags.isprefix = B_TRUE;
			break;
		case 'e':
			flags.isprefix = B_TRUE;
			flags.istail = B_TRUE;
			break;
		case 'l':
			add_unique_option(limitds, optarg);
			break;
		case 'n':
			flags.dryrun = B_TRUE;
			break;
		case 'o':
			if (parseprop(exprops, optarg) != 0) {
				err = 1;
				goto recverror;
			}
			break;
		case 'u':
			flags.nomount = B_TRUE;
			break;
		case 'v':
			flags.verbose = B_TRUE;
			break;
<<<<<<< HEAD
		case 'x':
			add_unique_option(exprops, optarg);
			break;
=======
>>>>>>> e7e978b1
		case 's':
			flags.resumable = B_TRUE;
			break;
		case 'F':
			flags.force = B_TRUE;
			break;
		case 'A':
			abort_resumable = B_TRUE;
			break;
		case ':':
			(void) fprintf(stderr, gettext("missing argument for "
			    "'%c' option\n"), optopt);
			usage(B_FALSE);
			break;
		case '?':
			(void) fprintf(stderr, gettext("invalid option '%c'\n"),
			    optopt);
			usage(B_FALSE);
		}
	}

	argc -= optind;
	argv += optind;

	/* check number of arguments */
	if (argc < 1) {
		(void) fprintf(stderr, gettext("missing snapshot argument\n"));
		usage(B_FALSE);
	}
	if (argc > 1) {
		(void) fprintf(stderr, gettext("too many arguments\n"));
		usage(B_FALSE);
	}

<<<<<<< HEAD
=======
	while ((nvp = nvlist_next_nvpair(props, nvp))) {
		if (strcmp(nvpair_name(nvp), "origin") != 0) {
			(void) fprintf(stderr, gettext("invalid option"));
			usage(B_FALSE);
		}
	}

>>>>>>> e7e978b1
	if (abort_resumable) {
		if (flags.isprefix || flags.istail || flags.dryrun ||
		    flags.resumable || flags.nomount) {
			(void) fprintf(stderr, gettext("invalid option"));
			usage(B_FALSE);
		}

		char namebuf[ZFS_MAXNAMELEN];
		(void) snprintf(namebuf, sizeof (namebuf),
		    "%s/%%recv", argv[0]);

		if (zfs_dataset_exists(g_zfs, namebuf,
		    ZFS_TYPE_FILESYSTEM | ZFS_TYPE_VOLUME)) {
			zfs_handle_t *zhp = zfs_open(g_zfs,
			    namebuf, ZFS_TYPE_FILESYSTEM | ZFS_TYPE_VOLUME);
			if (zhp == NULL)
				return (1);
			err = zfs_destroy(zhp, B_FALSE);
		} else {
			zfs_handle_t *zhp = zfs_open(g_zfs,
			    argv[0], ZFS_TYPE_FILESYSTEM | ZFS_TYPE_VOLUME);
			if (zhp == NULL)
				usage(B_FALSE);
			if (!zfs_prop_get_int(zhp, ZFS_PROP_INCONSISTENT) ||
			    zfs_prop_get(zhp, ZFS_PROP_RECEIVE_RESUME_TOKEN,
			    NULL, 0, NULL, NULL, 0, B_TRUE) == -1) {
				(void) fprintf(stderr,
				    gettext("'%s' does not have any "
				    "resumable receive state to abort\n"),
				    argv[0]);
				return (1);
			}
			err = zfs_destroy(zhp, B_FALSE);
		}

		return (err != 0);
	}

	if (isatty(STDIN_FILENO)) {
		(void) fprintf(stderr,
		    gettext("Error: Backup stream can not be read "
		    "from a terminal.\n"
		    "You must redirect standard input.\n"));
		return (1);
	}
<<<<<<< HEAD

	err = zfs_receive(g_zfs, argv[0], &flags, STDIN_FILENO, exprops,
	    limitds, NULL);

recverror:
	nvlist_free(exprops);
	nvlist_free(limitds);
=======
	err = zfs_receive(g_zfs, argv[0], props, &flags, STDIN_FILENO, NULL);
>>>>>>> e7e978b1

	return (err != 0);
}

/*
 * allow/unallow stuff
 */
/* copied from zfs/sys/dsl_deleg.h */
#define	ZFS_DELEG_PERM_CREATE		"create"
#define	ZFS_DELEG_PERM_DESTROY		"destroy"
#define	ZFS_DELEG_PERM_SNAPSHOT		"snapshot"
#define	ZFS_DELEG_PERM_ROLLBACK		"rollback"
#define	ZFS_DELEG_PERM_CLONE		"clone"
#define	ZFS_DELEG_PERM_PROMOTE		"promote"
#define	ZFS_DELEG_PERM_RENAME		"rename"
#define	ZFS_DELEG_PERM_MOUNT		"mount"
#define	ZFS_DELEG_PERM_SHARE		"share"
#define	ZFS_DELEG_PERM_SEND		"send"
#define	ZFS_DELEG_PERM_RECEIVE		"receive"
#define	ZFS_DELEG_PERM_ALLOW		"allow"
#define	ZFS_DELEG_PERM_USERPROP		"userprop"
#define	ZFS_DELEG_PERM_VSCAN		"vscan" /* ??? */
#define	ZFS_DELEG_PERM_USERQUOTA	"userquota"
#define	ZFS_DELEG_PERM_GROUPQUOTA	"groupquota"
#define	ZFS_DELEG_PERM_USERUSED		"userused"
#define	ZFS_DELEG_PERM_GROUPUSED	"groupused"
#define	ZFS_DELEG_PERM_HOLD		"hold"
#define	ZFS_DELEG_PERM_RELEASE		"release"
#define	ZFS_DELEG_PERM_DIFF		"diff"
#define	ZFS_DELEG_PERM_BOOKMARK		"bookmark"

#define	ZFS_NUM_DELEG_NOTES ZFS_DELEG_NOTE_NONE

static zfs_deleg_perm_tab_t zfs_deleg_perm_tbl[] = {
	{ ZFS_DELEG_PERM_ALLOW, ZFS_DELEG_NOTE_ALLOW },
	{ ZFS_DELEG_PERM_CLONE, ZFS_DELEG_NOTE_CLONE },
	{ ZFS_DELEG_PERM_CREATE, ZFS_DELEG_NOTE_CREATE },
	{ ZFS_DELEG_PERM_DESTROY, ZFS_DELEG_NOTE_DESTROY },
	{ ZFS_DELEG_PERM_DIFF, ZFS_DELEG_NOTE_DIFF},
	{ ZFS_DELEG_PERM_HOLD, ZFS_DELEG_NOTE_HOLD },
	{ ZFS_DELEG_PERM_MOUNT, ZFS_DELEG_NOTE_MOUNT },
	{ ZFS_DELEG_PERM_PROMOTE, ZFS_DELEG_NOTE_PROMOTE },
	{ ZFS_DELEG_PERM_RECEIVE, ZFS_DELEG_NOTE_RECEIVE },
	{ ZFS_DELEG_PERM_RELEASE, ZFS_DELEG_NOTE_RELEASE },
	{ ZFS_DELEG_PERM_RENAME, ZFS_DELEG_NOTE_RENAME },
	{ ZFS_DELEG_PERM_ROLLBACK, ZFS_DELEG_NOTE_ROLLBACK },
	{ ZFS_DELEG_PERM_SEND, ZFS_DELEG_NOTE_SEND },
	{ ZFS_DELEG_PERM_SHARE, ZFS_DELEG_NOTE_SHARE },
	{ ZFS_DELEG_PERM_SNAPSHOT, ZFS_DELEG_NOTE_SNAPSHOT },
	{ ZFS_DELEG_PERM_BOOKMARK, ZFS_DELEG_NOTE_BOOKMARK },

	{ ZFS_DELEG_PERM_GROUPQUOTA, ZFS_DELEG_NOTE_GROUPQUOTA },
	{ ZFS_DELEG_PERM_GROUPUSED, ZFS_DELEG_NOTE_GROUPUSED },
	{ ZFS_DELEG_PERM_USERPROP, ZFS_DELEG_NOTE_USERPROP },
	{ ZFS_DELEG_PERM_USERQUOTA, ZFS_DELEG_NOTE_USERQUOTA },
	{ ZFS_DELEG_PERM_USERUSED, ZFS_DELEG_NOTE_USERUSED },
	{ NULL, ZFS_DELEG_NOTE_NONE }
};

/* permission structure */
typedef struct deleg_perm {
	zfs_deleg_who_type_t	dp_who_type;
	const char		*dp_name;
	boolean_t		dp_local;
	boolean_t		dp_descend;
} deleg_perm_t;

/* */
typedef struct deleg_perm_node {
	deleg_perm_t		dpn_perm;

	uu_avl_node_t		dpn_avl_node;
} deleg_perm_node_t;

typedef struct fs_perm fs_perm_t;

/* permissions set */
typedef struct who_perm {
	zfs_deleg_who_type_t	who_type;
	const char		*who_name;		/* id */
	char			who_ug_name[256];	/* user/group name */
	fs_perm_t		*who_fsperm;		/* uplink */

	uu_avl_t		*who_deleg_perm_avl;	/* permissions */
} who_perm_t;

/* */
typedef struct who_perm_node {
	who_perm_t	who_perm;
	uu_avl_node_t	who_avl_node;
} who_perm_node_t;

typedef struct fs_perm_set fs_perm_set_t;
/* fs permissions */
struct fs_perm {
	const char		*fsp_name;

	uu_avl_t		*fsp_sc_avl;	/* sets,create */
	uu_avl_t		*fsp_uge_avl;	/* user,group,everyone */

	fs_perm_set_t		*fsp_set;	/* uplink */
};

/* */
typedef struct fs_perm_node {
	fs_perm_t	fspn_fsperm;
	uu_avl_t	*fspn_avl;

	uu_list_node_t	fspn_list_node;
} fs_perm_node_t;

/* top level structure */
struct fs_perm_set {
	uu_list_pool_t	*fsps_list_pool;
	uu_list_t	*fsps_list; /* list of fs_perms */

	uu_avl_pool_t	*fsps_named_set_avl_pool;
	uu_avl_pool_t	*fsps_who_perm_avl_pool;
	uu_avl_pool_t	*fsps_deleg_perm_avl_pool;
};

static inline const char *
deleg_perm_type(zfs_deleg_note_t note)
{
	/* subcommands */
	switch (note) {
		/* SUBCOMMANDS */
		/* OTHER */
	case ZFS_DELEG_NOTE_GROUPQUOTA:
	case ZFS_DELEG_NOTE_GROUPUSED:
	case ZFS_DELEG_NOTE_USERPROP:
	case ZFS_DELEG_NOTE_USERQUOTA:
	case ZFS_DELEG_NOTE_USERUSED:
		/* other */
		return (gettext("other"));
	default:
		return (gettext("subcommand"));
	}
}

static int inline
who_type2weight(zfs_deleg_who_type_t who_type)
{
	int res;
	switch (who_type) {
		case ZFS_DELEG_NAMED_SET_SETS:
		case ZFS_DELEG_NAMED_SET:
			res = 0;
			break;
		case ZFS_DELEG_CREATE_SETS:
		case ZFS_DELEG_CREATE:
			res = 1;
			break;
		case ZFS_DELEG_USER_SETS:
		case ZFS_DELEG_USER:
			res = 2;
			break;
		case ZFS_DELEG_GROUP_SETS:
		case ZFS_DELEG_GROUP:
			res = 3;
			break;
		case ZFS_DELEG_EVERYONE_SETS:
		case ZFS_DELEG_EVERYONE:
			res = 4;
			break;
		default:
			res = -1;
	}

	return (res);
}

/* ARGSUSED */
static int
who_perm_compare(const void *larg, const void *rarg, void *unused)
{
	const who_perm_node_t *l = larg;
	const who_perm_node_t *r = rarg;
	zfs_deleg_who_type_t ltype = l->who_perm.who_type;
	zfs_deleg_who_type_t rtype = r->who_perm.who_type;
	int lweight = who_type2weight(ltype);
	int rweight = who_type2weight(rtype);
	int res = lweight - rweight;
	if (res == 0)
		res = strncmp(l->who_perm.who_name, r->who_perm.who_name,
		    ZFS_MAX_DELEG_NAME-1);

	if (res == 0)
		return (0);
	if (res > 0)
		return (1);
	else
		return (-1);
}

/* ARGSUSED */
static int
deleg_perm_compare(const void *larg, const void *rarg, void *unused)
{
	const deleg_perm_node_t *l = larg;
	const deleg_perm_node_t *r = rarg;
	int res =  strncmp(l->dpn_perm.dp_name, r->dpn_perm.dp_name,
	    ZFS_MAX_DELEG_NAME-1);

	if (res == 0)
		return (0);

	if (res > 0)
		return (1);
	else
		return (-1);
}

static inline void
fs_perm_set_init(fs_perm_set_t *fspset)
{
	bzero(fspset, sizeof (fs_perm_set_t));

	if ((fspset->fsps_list_pool = uu_list_pool_create("fsps_list_pool",
	    sizeof (fs_perm_node_t), offsetof(fs_perm_node_t, fspn_list_node),
	    NULL, UU_DEFAULT)) == NULL)
		nomem();
	if ((fspset->fsps_list = uu_list_create(fspset->fsps_list_pool, NULL,
	    UU_DEFAULT)) == NULL)
		nomem();

	if ((fspset->fsps_named_set_avl_pool = uu_avl_pool_create(
	    "named_set_avl_pool", sizeof (who_perm_node_t), offsetof(
	    who_perm_node_t, who_avl_node), who_perm_compare,
	    UU_DEFAULT)) == NULL)
		nomem();

	if ((fspset->fsps_who_perm_avl_pool = uu_avl_pool_create(
	    "who_perm_avl_pool", sizeof (who_perm_node_t), offsetof(
	    who_perm_node_t, who_avl_node), who_perm_compare,
	    UU_DEFAULT)) == NULL)
		nomem();

	if ((fspset->fsps_deleg_perm_avl_pool = uu_avl_pool_create(
	    "deleg_perm_avl_pool", sizeof (deleg_perm_node_t), offsetof(
	    deleg_perm_node_t, dpn_avl_node), deleg_perm_compare, UU_DEFAULT))
	    == NULL)
		nomem();
}

static inline void fs_perm_fini(fs_perm_t *);
static inline void who_perm_fini(who_perm_t *);

static inline void
fs_perm_set_fini(fs_perm_set_t *fspset)
{
	fs_perm_node_t *node = uu_list_first(fspset->fsps_list);

	while (node != NULL) {
		fs_perm_node_t *next_node =
		    uu_list_next(fspset->fsps_list, node);
		fs_perm_t *fsperm = &node->fspn_fsperm;
		fs_perm_fini(fsperm);
		uu_list_remove(fspset->fsps_list, node);
		free(node);
		node = next_node;
	}

	uu_avl_pool_destroy(fspset->fsps_named_set_avl_pool);
	uu_avl_pool_destroy(fspset->fsps_who_perm_avl_pool);
	uu_avl_pool_destroy(fspset->fsps_deleg_perm_avl_pool);
}

static inline void
deleg_perm_init(deleg_perm_t *deleg_perm, zfs_deleg_who_type_t type,
    const char *name)
{
	deleg_perm->dp_who_type = type;
	deleg_perm->dp_name = name;
}

static inline void
who_perm_init(who_perm_t *who_perm, fs_perm_t *fsperm,
    zfs_deleg_who_type_t type, const char *name)
{
	uu_avl_pool_t	*pool;
	pool = fsperm->fsp_set->fsps_deleg_perm_avl_pool;

	bzero(who_perm, sizeof (who_perm_t));

	if ((who_perm->who_deleg_perm_avl = uu_avl_create(pool, NULL,
	    UU_DEFAULT)) == NULL)
		nomem();

	who_perm->who_type = type;
	who_perm->who_name = name;
	who_perm->who_fsperm = fsperm;
}

static inline void
who_perm_fini(who_perm_t *who_perm)
{
	deleg_perm_node_t *node = uu_avl_first(who_perm->who_deleg_perm_avl);

	while (node != NULL) {
		deleg_perm_node_t *next_node =
		    uu_avl_next(who_perm->who_deleg_perm_avl, node);

		uu_avl_remove(who_perm->who_deleg_perm_avl, node);
		free(node);
		node = next_node;
	}

	uu_avl_destroy(who_perm->who_deleg_perm_avl);
}

static inline void
fs_perm_init(fs_perm_t *fsperm, fs_perm_set_t *fspset, const char *fsname)
{
	uu_avl_pool_t	*nset_pool = fspset->fsps_named_set_avl_pool;
	uu_avl_pool_t	*who_pool = fspset->fsps_who_perm_avl_pool;

	bzero(fsperm, sizeof (fs_perm_t));

	if ((fsperm->fsp_sc_avl = uu_avl_create(nset_pool, NULL, UU_DEFAULT))
	    == NULL)
		nomem();

	if ((fsperm->fsp_uge_avl = uu_avl_create(who_pool, NULL, UU_DEFAULT))
	    == NULL)
		nomem();

	fsperm->fsp_set = fspset;
	fsperm->fsp_name = fsname;
}

static inline void
fs_perm_fini(fs_perm_t *fsperm)
{
	who_perm_node_t *node = uu_avl_first(fsperm->fsp_sc_avl);
	while (node != NULL) {
		who_perm_node_t *next_node = uu_avl_next(fsperm->fsp_sc_avl,
		    node);
		who_perm_t *who_perm = &node->who_perm;
		who_perm_fini(who_perm);
		uu_avl_remove(fsperm->fsp_sc_avl, node);
		free(node);
		node = next_node;
	}

	node = uu_avl_first(fsperm->fsp_uge_avl);
	while (node != NULL) {
		who_perm_node_t *next_node = uu_avl_next(fsperm->fsp_uge_avl,
		    node);
		who_perm_t *who_perm = &node->who_perm;
		who_perm_fini(who_perm);
		uu_avl_remove(fsperm->fsp_uge_avl, node);
		free(node);
		node = next_node;
	}

	uu_avl_destroy(fsperm->fsp_sc_avl);
	uu_avl_destroy(fsperm->fsp_uge_avl);
}

static void inline
set_deleg_perm_node(uu_avl_t *avl, deleg_perm_node_t *node,
    zfs_deleg_who_type_t who_type, const char *name, char locality)
{
	uu_avl_index_t idx = 0;

	deleg_perm_node_t *found_node = NULL;
	deleg_perm_t	*deleg_perm = &node->dpn_perm;

	deleg_perm_init(deleg_perm, who_type, name);

	if ((found_node = uu_avl_find(avl, node, NULL, &idx))
	    == NULL)
		uu_avl_insert(avl, node, idx);
	else {
		node = found_node;
		deleg_perm = &node->dpn_perm;
	}


	switch (locality) {
	case ZFS_DELEG_LOCAL:
		deleg_perm->dp_local = B_TRUE;
		break;
	case ZFS_DELEG_DESCENDENT:
		deleg_perm->dp_descend = B_TRUE;
		break;
	case ZFS_DELEG_NA:
		break;
	default:
		assert(B_FALSE); /* invalid locality */
	}
}

static inline int
parse_who_perm(who_perm_t *who_perm, nvlist_t *nvl, char locality)
{
	nvpair_t *nvp = NULL;
	fs_perm_set_t *fspset = who_perm->who_fsperm->fsp_set;
	uu_avl_t *avl = who_perm->who_deleg_perm_avl;
	zfs_deleg_who_type_t who_type = who_perm->who_type;

	while ((nvp = nvlist_next_nvpair(nvl, nvp)) != NULL) {
		const char *name = nvpair_name(nvp);
		data_type_t type = nvpair_type(nvp);
		uu_avl_pool_t *avl_pool = fspset->fsps_deleg_perm_avl_pool;
		deleg_perm_node_t *node =
		    safe_malloc(sizeof (deleg_perm_node_t));

		assert(type == DATA_TYPE_BOOLEAN);

		uu_avl_node_init(node, &node->dpn_avl_node, avl_pool);
		set_deleg_perm_node(avl, node, who_type, name, locality);
	}

	return (0);
}

static inline int
parse_fs_perm(fs_perm_t *fsperm, nvlist_t *nvl)
{
	nvpair_t *nvp = NULL;
	fs_perm_set_t *fspset = fsperm->fsp_set;

	while ((nvp = nvlist_next_nvpair(nvl, nvp)) != NULL) {
		nvlist_t *nvl2 = NULL;
		const char *name = nvpair_name(nvp);
		uu_avl_t *avl = NULL;
		uu_avl_pool_t *avl_pool;
		zfs_deleg_who_type_t perm_type = name[0];
		char perm_locality = name[1];
		const char *perm_name = name + 3;
		boolean_t is_set = B_TRUE;
		who_perm_t *who_perm = NULL;

		assert('$' == name[2]);

		if (nvpair_value_nvlist(nvp, &nvl2) != 0)
			return (-1);

		switch (perm_type) {
		case ZFS_DELEG_CREATE:
		case ZFS_DELEG_CREATE_SETS:
		case ZFS_DELEG_NAMED_SET:
		case ZFS_DELEG_NAMED_SET_SETS:
			avl_pool = fspset->fsps_named_set_avl_pool;
			avl = fsperm->fsp_sc_avl;
			break;
		case ZFS_DELEG_USER:
		case ZFS_DELEG_USER_SETS:
		case ZFS_DELEG_GROUP:
		case ZFS_DELEG_GROUP_SETS:
		case ZFS_DELEG_EVERYONE:
		case ZFS_DELEG_EVERYONE_SETS:
			avl_pool = fspset->fsps_who_perm_avl_pool;
			avl = fsperm->fsp_uge_avl;
			break;
		}

		if (is_set) {
			who_perm_node_t *found_node = NULL;
			who_perm_node_t *node = safe_malloc(
			    sizeof (who_perm_node_t));
			who_perm = &node->who_perm;
			uu_avl_index_t idx = 0;

			uu_avl_node_init(node, &node->who_avl_node, avl_pool);
			who_perm_init(who_perm, fsperm, perm_type, perm_name);

			if ((found_node = uu_avl_find(avl, node, NULL, &idx))
			    == NULL) {
				if (avl == fsperm->fsp_uge_avl) {
					uid_t rid = 0;
					struct passwd *p = NULL;
					struct group *g = NULL;
					const char *nice_name = NULL;

					switch (perm_type) {
					case ZFS_DELEG_USER_SETS:
					case ZFS_DELEG_USER:
						rid = atoi(perm_name);
						p = getpwuid(rid);
						if (p)
							nice_name = p->pw_name;
						break;
					case ZFS_DELEG_GROUP_SETS:
					case ZFS_DELEG_GROUP:
						rid = atoi(perm_name);
						g = getgrgid(rid);
						if (g)
							nice_name = g->gr_name;
						break;
					}

					if (nice_name != NULL)
						(void) strlcpy(
						    node->who_perm.who_ug_name,
						    nice_name, 256);
				}

				uu_avl_insert(avl, node, idx);
			} else {
				node = found_node;
				who_perm = &node->who_perm;
			}
		}

		(void) parse_who_perm(who_perm, nvl2, perm_locality);
	}

	return (0);
}

static inline int
parse_fs_perm_set(fs_perm_set_t *fspset, nvlist_t *nvl)
{
	nvpair_t *nvp = NULL;
	uu_avl_index_t idx = 0;

	while ((nvp = nvlist_next_nvpair(nvl, nvp)) != NULL) {
		nvlist_t *nvl2 = NULL;
		const char *fsname = nvpair_name(nvp);
		data_type_t type = nvpair_type(nvp);
		fs_perm_t *fsperm = NULL;
		fs_perm_node_t *node = safe_malloc(sizeof (fs_perm_node_t));
		if (node == NULL)
			nomem();

		fsperm = &node->fspn_fsperm;

		assert(DATA_TYPE_NVLIST == type);

		uu_list_node_init(node, &node->fspn_list_node,
		    fspset->fsps_list_pool);

		idx = uu_list_numnodes(fspset->fsps_list);
		fs_perm_init(fsperm, fspset, fsname);

		if (nvpair_value_nvlist(nvp, &nvl2) != 0)
			return (-1);

		(void) parse_fs_perm(fsperm, nvl2);

		uu_list_insert(fspset->fsps_list, node, idx);
	}

	return (0);
}

static inline const char *
deleg_perm_comment(zfs_deleg_note_t note)
{
	const char *str = "";

	/* subcommands */
	switch (note) {
		/* SUBCOMMANDS */
	case ZFS_DELEG_NOTE_ALLOW:
		str = gettext("Must also have the permission that is being"
		    "\n\t\t\t\tallowed");
		break;
	case ZFS_DELEG_NOTE_CLONE:
		str = gettext("Must also have the 'create' ability and 'mount'"
		    "\n\t\t\t\tability in the origin file system");
		break;
	case ZFS_DELEG_NOTE_CREATE:
		str = gettext("Must also have the 'mount' ability");
		break;
	case ZFS_DELEG_NOTE_DESTROY:
		str = gettext("Must also have the 'mount' ability");
		break;
	case ZFS_DELEG_NOTE_DIFF:
		str = gettext("Allows lookup of paths within a dataset;"
		    "\n\t\t\t\tgiven an object number. Ordinary users need this"
		    "\n\t\t\t\tin order to use zfs diff");
		break;
	case ZFS_DELEG_NOTE_HOLD:
		str = gettext("Allows adding a user hold to a snapshot");
		break;
	case ZFS_DELEG_NOTE_MOUNT:
		str = gettext("Allows mount/umount of ZFS datasets");
		break;
	case ZFS_DELEG_NOTE_PROMOTE:
		str = gettext("Must also have the 'mount'\n\t\t\t\tand"
		    " 'promote' ability in the origin file system");
		break;
	case ZFS_DELEG_NOTE_RECEIVE:
		str = gettext("Must also have the 'mount' and 'create'"
		    " ability");
		break;
	case ZFS_DELEG_NOTE_RELEASE:
		str = gettext("Allows releasing a user hold which\n\t\t\t\t"
		    "might destroy the snapshot");
		break;
	case ZFS_DELEG_NOTE_RENAME:
		str = gettext("Must also have the 'mount' and 'create'"
		    "\n\t\t\t\tability in the new parent");
		break;
	case ZFS_DELEG_NOTE_ROLLBACK:
		str = gettext("");
		break;
	case ZFS_DELEG_NOTE_SEND:
		str = gettext("");
		break;
	case ZFS_DELEG_NOTE_SHARE:
		str = gettext("Allows sharing file systems over NFS or SMB"
		    "\n\t\t\t\tprotocols");
		break;
	case ZFS_DELEG_NOTE_SNAPSHOT:
		str = gettext("");
		break;
/*
 *	case ZFS_DELEG_NOTE_VSCAN:
 *		str = gettext("");
 *		break;
 */
		/* OTHER */
	case ZFS_DELEG_NOTE_GROUPQUOTA:
		str = gettext("Allows accessing any groupquota@... property");
		break;
	case ZFS_DELEG_NOTE_GROUPUSED:
		str = gettext("Allows reading any groupused@... property");
		break;
	case ZFS_DELEG_NOTE_USERPROP:
		str = gettext("Allows changing any user property");
		break;
	case ZFS_DELEG_NOTE_USERQUOTA:
		str = gettext("Allows accessing any userquota@... property");
		break;
	case ZFS_DELEG_NOTE_USERUSED:
		str = gettext("Allows reading any userused@... property");
		break;
		/* other */
	default:
		str = "";
	}

	return (str);
}

struct allow_opts {
	boolean_t local;
	boolean_t descend;
	boolean_t user;
	boolean_t group;
	boolean_t everyone;
	boolean_t create;
	boolean_t set;
	boolean_t recursive; /* unallow only */
	boolean_t prt_usage;

	boolean_t prt_perms;
	char *who;
	char *perms;
	const char *dataset;
};

static inline int
prop_cmp(const void *a, const void *b)
{
	const char *str1 = *(const char **)a;
	const char *str2 = *(const char **)b;
	return (strcmp(str1, str2));
}

static void
allow_usage(boolean_t un, boolean_t requested, const char *msg)
{
	const char *opt_desc[] = {
		"-h", gettext("show this help message and exit"),
		"-l", gettext("set permission locally"),
		"-d", gettext("set permission for descents"),
		"-u", gettext("set permission for user"),
		"-g", gettext("set permission for group"),
		"-e", gettext("set permission for everyone"),
		"-c", gettext("set create time permission"),
		"-s", gettext("define permission set"),
		/* unallow only */
		"-r", gettext("remove permissions recursively"),
	};
	size_t unallow_size = sizeof (opt_desc) / sizeof (char *);
	size_t allow_size = unallow_size - 2;
	const char *props[ZFS_NUM_PROPS];
	int i;
	size_t count = 0;
	FILE *fp = requested ? stdout : stderr;
	zprop_desc_t *pdtbl = zfs_prop_get_table();
	const char *fmt = gettext("%-16s %-14s\t%s\n");

	(void) fprintf(fp, gettext("Usage: %s\n"), get_usage(un ? HELP_UNALLOW :
	    HELP_ALLOW));
	(void) fprintf(fp, gettext("Options:\n"));
	for (int i = 0; i < (un ? unallow_size : allow_size); i++) {
		const char *opt = opt_desc[i++];
		const char *optdsc = opt_desc[i];
		(void) fprintf(fp, gettext("  %-10s  %s\n"), opt, optdsc);
	}

	(void) fprintf(fp, gettext("\nThe following permissions are "
	    "supported:\n\n"));
	(void) fprintf(fp, fmt, gettext("NAME"), gettext("TYPE"),
	    gettext("NOTES"));
	for (i = 0; i < ZFS_NUM_DELEG_NOTES; i++) {
		const char *perm_name = zfs_deleg_perm_tbl[i].z_perm;
		zfs_deleg_note_t perm_note = zfs_deleg_perm_tbl[i].z_note;
		const char *perm_type = deleg_perm_type(perm_note);
		const char *perm_comment = deleg_perm_comment(perm_note);
		(void) fprintf(fp, fmt, perm_name, perm_type, perm_comment);
	}

	for (i = 0; i < ZFS_NUM_PROPS; i++) {
		zprop_desc_t *pd = &pdtbl[i];
		if (pd->pd_visible != B_TRUE)
			continue;

		if (pd->pd_attr == PROP_READONLY)
			continue;

		props[count++] = pd->pd_name;
	}
	props[count] = NULL;

	qsort(props, count, sizeof (char *), prop_cmp);

	for (i = 0; i < count; i++)
		(void) fprintf(fp, fmt, props[i], gettext("property"), "");

	if (msg != NULL)
		(void) fprintf(fp, gettext("\nzfs: error: %s"), msg);

	exit(requested ? 0 : 2);
}

static inline const char *
munge_args(int argc, char **argv, boolean_t un, size_t expected_argc,
    char **permsp)
{
	if (un && argc == expected_argc - 1)
		*permsp = NULL;
	else if (argc == expected_argc)
		*permsp = argv[argc - 2];
	else
		allow_usage(un, B_FALSE,
		    gettext("wrong number of parameters\n"));

	return (argv[argc - 1]);
}

static void
parse_allow_args(int argc, char **argv, boolean_t un, struct allow_opts *opts)
{
	int uge_sum = opts->user + opts->group + opts->everyone;
	int csuge_sum = opts->create + opts->set + uge_sum;
	int ldcsuge_sum = csuge_sum + opts->local + opts->descend;
	int all_sum = un ? ldcsuge_sum + opts->recursive : ldcsuge_sum;

	if (uge_sum > 1)
		allow_usage(un, B_FALSE,
		    gettext("-u, -g, and -e are mutually exclusive\n"));

	if (opts->prt_usage)
		if (argc == 0 && all_sum == 0)
			allow_usage(un, B_TRUE, NULL);
		else
			usage(B_FALSE);

	if (opts->set) {
		if (csuge_sum > 1)
			allow_usage(un, B_FALSE,
			    gettext("invalid options combined with -s\n"));

		opts->dataset = munge_args(argc, argv, un, 3, &opts->perms);
		if (argv[0][0] != '@')
			allow_usage(un, B_FALSE,
			    gettext("invalid set name: missing '@' prefix\n"));
		opts->who = argv[0];
	} else if (opts->create) {
		if (ldcsuge_sum > 1)
			allow_usage(un, B_FALSE,
			    gettext("invalid options combined with -c\n"));
		opts->dataset = munge_args(argc, argv, un, 2, &opts->perms);
	} else if (opts->everyone) {
		if (csuge_sum > 1)
			allow_usage(un, B_FALSE,
			    gettext("invalid options combined with -e\n"));
		opts->dataset = munge_args(argc, argv, un, 2, &opts->perms);
	} else if (uge_sum == 0 && argc > 0 && strcmp(argv[0], "everyone")
	    == 0) {
		opts->everyone = B_TRUE;
		argc--;
		argv++;
		opts->dataset = munge_args(argc, argv, un, 2, &opts->perms);
	} else if (argc == 1 && !un) {
		opts->prt_perms = B_TRUE;
		opts->dataset = argv[argc-1];
	} else {
		opts->dataset = munge_args(argc, argv, un, 3, &opts->perms);
		opts->who = argv[0];
	}

	if (!opts->local && !opts->descend) {
		opts->local = B_TRUE;
		opts->descend = B_TRUE;
	}
}

static void
store_allow_perm(zfs_deleg_who_type_t type, boolean_t local, boolean_t descend,
    const char *who, char *perms, nvlist_t *top_nvl)
{
	int i;
	char ld[2] = { '\0', '\0' };
	char who_buf[ZFS_MAXNAMELEN+32];
	char base_type;
	char set_type;
	nvlist_t *base_nvl = NULL;
	nvlist_t *set_nvl = NULL;
	nvlist_t *nvl;

	if (nvlist_alloc(&base_nvl, NV_UNIQUE_NAME, 0) != 0)
		nomem();
	if (nvlist_alloc(&set_nvl, NV_UNIQUE_NAME, 0) !=  0)
		nomem();

	switch (type) {
	case ZFS_DELEG_NAMED_SET_SETS:
	case ZFS_DELEG_NAMED_SET:
		set_type = ZFS_DELEG_NAMED_SET_SETS;
		base_type = ZFS_DELEG_NAMED_SET;
		ld[0] = ZFS_DELEG_NA;
		break;
	case ZFS_DELEG_CREATE_SETS:
	case ZFS_DELEG_CREATE:
		set_type = ZFS_DELEG_CREATE_SETS;
		base_type = ZFS_DELEG_CREATE;
		ld[0] = ZFS_DELEG_NA;
		break;
	case ZFS_DELEG_USER_SETS:
	case ZFS_DELEG_USER:
		set_type = ZFS_DELEG_USER_SETS;
		base_type = ZFS_DELEG_USER;
		if (local)
			ld[0] = ZFS_DELEG_LOCAL;
		if (descend)
			ld[1] = ZFS_DELEG_DESCENDENT;
		break;
	case ZFS_DELEG_GROUP_SETS:
	case ZFS_DELEG_GROUP:
		set_type = ZFS_DELEG_GROUP_SETS;
		base_type = ZFS_DELEG_GROUP;
		if (local)
			ld[0] = ZFS_DELEG_LOCAL;
		if (descend)
			ld[1] = ZFS_DELEG_DESCENDENT;
		break;
	case ZFS_DELEG_EVERYONE_SETS:
	case ZFS_DELEG_EVERYONE:
		set_type = ZFS_DELEG_EVERYONE_SETS;
		base_type = ZFS_DELEG_EVERYONE;
		if (local)
			ld[0] = ZFS_DELEG_LOCAL;
		if (descend)
			ld[1] = ZFS_DELEG_DESCENDENT;
	}

	if (perms != NULL) {
		char *curr = perms;
		char *end = curr + strlen(perms);

		while (curr < end) {
			char *delim = strchr(curr, ',');
			if (delim == NULL)
				delim = end;
			else
				*delim = '\0';

			if (curr[0] == '@')
				nvl = set_nvl;
			else
				nvl = base_nvl;

			(void) nvlist_add_boolean(nvl, curr);
			if (delim != end)
				*delim = ',';
			curr = delim + 1;
		}

		for (i = 0; i < 2; i++) {
			char locality = ld[i];
			if (locality == 0)
				continue;

			if (!nvlist_empty(base_nvl)) {
				if (who != NULL)
					(void) snprintf(who_buf,
					    sizeof (who_buf), "%c%c$%s",
					    base_type, locality, who);
				else
					(void) snprintf(who_buf,
					    sizeof (who_buf), "%c%c$",
					    base_type, locality);

				(void) nvlist_add_nvlist(top_nvl, who_buf,
				    base_nvl);
			}


			if (!nvlist_empty(set_nvl)) {
				if (who != NULL)
					(void) snprintf(who_buf,
					    sizeof (who_buf), "%c%c$%s",
					    set_type, locality, who);
				else
					(void) snprintf(who_buf,
					    sizeof (who_buf), "%c%c$",
					    set_type, locality);

				(void) nvlist_add_nvlist(top_nvl, who_buf,
				    set_nvl);
			}
		}
	} else {
		for (i = 0; i < 2; i++) {
			char locality = ld[i];
			if (locality == 0)
				continue;

			if (who != NULL)
				(void) snprintf(who_buf, sizeof (who_buf),
				    "%c%c$%s", base_type, locality, who);
			else
				(void) snprintf(who_buf, sizeof (who_buf),
				    "%c%c$", base_type, locality);
			(void) nvlist_add_boolean(top_nvl, who_buf);

			if (who != NULL)
				(void) snprintf(who_buf, sizeof (who_buf),
				    "%c%c$%s", set_type, locality, who);
			else
				(void) snprintf(who_buf, sizeof (who_buf),
				    "%c%c$", set_type, locality);
			(void) nvlist_add_boolean(top_nvl, who_buf);
		}
	}
}

static int
construct_fsacl_list(boolean_t un, struct allow_opts *opts, nvlist_t **nvlp)
{
	if (nvlist_alloc(nvlp, NV_UNIQUE_NAME, 0) != 0)
		nomem();

	if (opts->set) {
		store_allow_perm(ZFS_DELEG_NAMED_SET, opts->local,
		    opts->descend, opts->who, opts->perms, *nvlp);
	} else if (opts->create) {
		store_allow_perm(ZFS_DELEG_CREATE, opts->local,
		    opts->descend, NULL, opts->perms, *nvlp);
	} else if (opts->everyone) {
		store_allow_perm(ZFS_DELEG_EVERYONE, opts->local,
		    opts->descend, NULL, opts->perms, *nvlp);
	} else {
		char *curr = opts->who;
		char *end = curr + strlen(curr);

		while (curr < end) {
			const char *who;
			zfs_deleg_who_type_t who_type;
			char *endch;
			char *delim = strchr(curr, ',');
			char errbuf[256];
			char id[64];
			struct passwd *p = NULL;
			struct group *g = NULL;

			uid_t rid;
			if (delim == NULL)
				delim = end;
			else
				*delim = '\0';

			rid = (uid_t)strtol(curr, &endch, 0);
			if (opts->user) {
				who_type = ZFS_DELEG_USER;
				if (*endch != '\0')
					p = getpwnam(curr);
				else
					p = getpwuid(rid);

				if (p != NULL)
					rid = p->pw_uid;
				else {
					(void) snprintf(errbuf, 256, gettext(
					    "invalid user %s"), curr);
					allow_usage(un, B_TRUE, errbuf);
				}
			} else if (opts->group) {
				who_type = ZFS_DELEG_GROUP;
				if (*endch != '\0')
					g = getgrnam(curr);
				else
					g = getgrgid(rid);

				if (g != NULL)
					rid = g->gr_gid;
				else {
					(void) snprintf(errbuf, 256, gettext(
					    "invalid group %s"),  curr);
					allow_usage(un, B_TRUE, errbuf);
				}
			} else {
				if (*endch != '\0') {
					p = getpwnam(curr);
				} else {
					p = getpwuid(rid);
				}

				if (p == NULL)
					if (*endch != '\0') {
						g = getgrnam(curr);
					} else {
						g = getgrgid(rid);
					}

				if (p != NULL) {
					who_type = ZFS_DELEG_USER;
					rid = p->pw_uid;
				} else if (g != NULL) {
					who_type = ZFS_DELEG_GROUP;
					rid = g->gr_gid;
				} else {
					(void) snprintf(errbuf, 256, gettext(
					    "invalid user/group %s"), curr);
					allow_usage(un, B_TRUE, errbuf);
				}
			}

			(void) sprintf(id, "%u", rid);
			who = id;

			store_allow_perm(who_type, opts->local,
			    opts->descend, who, opts->perms, *nvlp);
			curr = delim + 1;
		}
	}

	return (0);
}

static void
print_set_creat_perms(uu_avl_t *who_avl)
{
	const char *sc_title[] = {
		gettext("Permission sets:\n"),
		gettext("Create time permissions:\n"),
		NULL
	};
	const char **title_ptr = sc_title;
	who_perm_node_t *who_node = NULL;
	int prev_weight = -1;

	for (who_node = uu_avl_first(who_avl); who_node != NULL;
	    who_node = uu_avl_next(who_avl, who_node)) {
		uu_avl_t *avl = who_node->who_perm.who_deleg_perm_avl;
		zfs_deleg_who_type_t who_type = who_node->who_perm.who_type;
		const char *who_name = who_node->who_perm.who_name;
		int weight = who_type2weight(who_type);
		boolean_t first = B_TRUE;
		deleg_perm_node_t *deleg_node;

		if (prev_weight != weight) {
			(void) printf(*title_ptr++);
			prev_weight = weight;
		}

		if (who_name == NULL || strnlen(who_name, 1) == 0)
			(void) printf("\t");
		else
			(void) printf("\t%s ", who_name);

		for (deleg_node = uu_avl_first(avl); deleg_node != NULL;
		    deleg_node = uu_avl_next(avl, deleg_node)) {
			if (first) {
				(void) printf("%s",
				    deleg_node->dpn_perm.dp_name);
				first = B_FALSE;
			} else
				(void) printf(",%s",
				    deleg_node->dpn_perm.dp_name);
		}

		(void) printf("\n");
	}
}

static void inline
print_uge_deleg_perms(uu_avl_t *who_avl, boolean_t local, boolean_t descend,
    const char *title)
{
	who_perm_node_t *who_node = NULL;
	boolean_t prt_title = B_TRUE;
	uu_avl_walk_t *walk;

	if ((walk = uu_avl_walk_start(who_avl, UU_WALK_ROBUST)) == NULL)
		nomem();

	while ((who_node = uu_avl_walk_next(walk)) != NULL) {
		const char *who_name = who_node->who_perm.who_name;
		const char *nice_who_name = who_node->who_perm.who_ug_name;
		uu_avl_t *avl = who_node->who_perm.who_deleg_perm_avl;
		zfs_deleg_who_type_t who_type = who_node->who_perm.who_type;
		char delim = ' ';
		deleg_perm_node_t *deleg_node;
		boolean_t prt_who = B_TRUE;

		for (deleg_node = uu_avl_first(avl);
		    deleg_node != NULL;
		    deleg_node = uu_avl_next(avl, deleg_node)) {
			if (local != deleg_node->dpn_perm.dp_local ||
			    descend != deleg_node->dpn_perm.dp_descend)
				continue;

			if (prt_who) {
				const char *who = NULL;
				if (prt_title) {
					prt_title = B_FALSE;
					(void) printf(title);
				}

				switch (who_type) {
				case ZFS_DELEG_USER_SETS:
				case ZFS_DELEG_USER:
					who = gettext("user");
					if (nice_who_name)
						who_name  = nice_who_name;
					break;
				case ZFS_DELEG_GROUP_SETS:
				case ZFS_DELEG_GROUP:
					who = gettext("group");
					if (nice_who_name)
						who_name  = nice_who_name;
					break;
				case ZFS_DELEG_EVERYONE_SETS:
				case ZFS_DELEG_EVERYONE:
					who = gettext("everyone");
					who_name = NULL;
				}

				prt_who = B_FALSE;
				if (who_name == NULL)
					(void) printf("\t%s", who);
				else
					(void) printf("\t%s %s", who, who_name);
			}

			(void) printf("%c%s", delim,
			    deleg_node->dpn_perm.dp_name);
			delim = ',';
		}

		if (!prt_who)
			(void) printf("\n");
	}

	uu_avl_walk_end(walk);
}

static void
print_fs_perms(fs_perm_set_t *fspset)
{
	fs_perm_node_t *node = NULL;
	char buf[ZFS_MAXNAMELEN+32];
	const char *dsname = buf;

	for (node = uu_list_first(fspset->fsps_list); node != NULL;
	    node = uu_list_next(fspset->fsps_list, node)) {
		uu_avl_t *sc_avl = node->fspn_fsperm.fsp_sc_avl;
		uu_avl_t *uge_avl = node->fspn_fsperm.fsp_uge_avl;
		int left = 0;

		(void) snprintf(buf, ZFS_MAXNAMELEN+32,
		    gettext("---- Permissions on %s "),
		    node->fspn_fsperm.fsp_name);
		(void) printf(dsname);
		left = 70 - strlen(buf);
		while (left-- > 0)
			(void) printf("-");
		(void) printf("\n");

		print_set_creat_perms(sc_avl);
		print_uge_deleg_perms(uge_avl, B_TRUE, B_FALSE,
		    gettext("Local permissions:\n"));
		print_uge_deleg_perms(uge_avl, B_FALSE, B_TRUE,
		    gettext("Descendent permissions:\n"));
		print_uge_deleg_perms(uge_avl, B_TRUE, B_TRUE,
		    gettext("Local+Descendent permissions:\n"));
	}
}

static fs_perm_set_t fs_perm_set = { NULL, NULL, NULL, NULL };

struct deleg_perms {
	boolean_t un;
	nvlist_t *nvl;
};

static int
set_deleg_perms(zfs_handle_t *zhp, void *data)
{
	struct deleg_perms *perms = (struct deleg_perms *)data;
	zfs_type_t zfs_type = zfs_get_type(zhp);

	if (zfs_type != ZFS_TYPE_FILESYSTEM && zfs_type != ZFS_TYPE_VOLUME)
		return (0);

	return (zfs_set_fsacl(zhp, perms->un, perms->nvl));
}

static int
zfs_do_allow_unallow_impl(int argc, char **argv, boolean_t un)
{
	zfs_handle_t *zhp;
	nvlist_t *perm_nvl = NULL;
	nvlist_t *update_perm_nvl = NULL;
	int error = 1;
	int c;
	struct allow_opts opts = { 0 };

	const char *optstr = un ? "ldugecsrh" : "ldugecsh";

	/* check opts */
	while ((c = getopt(argc, argv, optstr)) != -1) {
		switch (c) {
		case 'l':
			opts.local = B_TRUE;
			break;
		case 'd':
			opts.descend = B_TRUE;
			break;
		case 'u':
			opts.user = B_TRUE;
			break;
		case 'g':
			opts.group = B_TRUE;
			break;
		case 'e':
			opts.everyone = B_TRUE;
			break;
		case 's':
			opts.set = B_TRUE;
			break;
		case 'c':
			opts.create = B_TRUE;
			break;
		case 'r':
			opts.recursive = B_TRUE;
			break;
		case ':':
			(void) fprintf(stderr, gettext("missing argument for "
			    "'%c' option\n"), optopt);
			usage(B_FALSE);
			break;
		case 'h':
			opts.prt_usage = B_TRUE;
			break;
		case '?':
			(void) fprintf(stderr, gettext("invalid option '%c'\n"),
			    optopt);
			usage(B_FALSE);
		}
	}

	argc -= optind;
	argv += optind;

	/* check arguments */
	parse_allow_args(argc, argv, un, &opts);

	/* try to open the dataset */
	if ((zhp = zfs_open(g_zfs, opts.dataset, ZFS_TYPE_FILESYSTEM |
	    ZFS_TYPE_VOLUME)) == NULL) {
		(void) fprintf(stderr, "Failed to open dataset: %s\n",
		    opts.dataset);
		return (-1);
	}

	if (zfs_get_fsacl(zhp, &perm_nvl) != 0)
		goto cleanup2;

	fs_perm_set_init(&fs_perm_set);
	if (parse_fs_perm_set(&fs_perm_set, perm_nvl) != 0) {
		(void) fprintf(stderr, "Failed to parse fsacl permissions\n");
		goto cleanup1;
	}

	if (opts.prt_perms)
		print_fs_perms(&fs_perm_set);
	else {
		(void) construct_fsacl_list(un, &opts, &update_perm_nvl);
		if (zfs_set_fsacl(zhp, un, update_perm_nvl) != 0)
			goto cleanup0;

		if (un && opts.recursive) {
			struct deleg_perms data = { un, update_perm_nvl };
			if (zfs_iter_filesystems(zhp, set_deleg_perms,
			    &data) != 0)
				goto cleanup0;
		}
	}

	error = 0;

cleanup0:
	nvlist_free(perm_nvl);
	if (update_perm_nvl != NULL)
		nvlist_free(update_perm_nvl);
cleanup1:
	fs_perm_set_fini(&fs_perm_set);
cleanup2:
	zfs_close(zhp);

	return (error);
}

static int
zfs_do_allow(int argc, char **argv)
{
	return (zfs_do_allow_unallow_impl(argc, argv, B_FALSE));
}

static int
zfs_do_unallow(int argc, char **argv)
{
	return (zfs_do_allow_unallow_impl(argc, argv, B_TRUE));
}

static int
zfs_do_hold_rele_impl(int argc, char **argv, boolean_t holding)
{
	int errors = 0;
	int i;
	const char *tag;
	boolean_t recursive = B_FALSE;
	const char *opts = holding ? "rt" : "r";
	int c;

	/* check options */
	while ((c = getopt(argc, argv, opts)) != -1) {
		switch (c) {
		case 'r':
			recursive = B_TRUE;
			break;
		case '?':
			(void) fprintf(stderr, gettext("invalid option '%c'\n"),
			    optopt);
			usage(B_FALSE);
		}
	}

	argc -= optind;
	argv += optind;

	/* check number of arguments */
	if (argc < 2)
		usage(B_FALSE);

	tag = argv[0];
	--argc;
	++argv;

	if (holding && tag[0] == '.') {
		/* tags starting with '.' are reserved for libzfs */
		(void) fprintf(stderr, gettext("tag may not start with '.'\n"));
		usage(B_FALSE);
	}

	for (i = 0; i < argc; ++i) {
		zfs_handle_t *zhp;
		char parent[ZFS_MAXNAMELEN];
		const char *delim;
		char *path = argv[i];

		delim = strchr(path, '@');
		if (delim == NULL) {
			(void) fprintf(stderr,
			    gettext("'%s' is not a snapshot\n"), path);
			++errors;
			continue;
		}
		(void) strncpy(parent, path, delim - path);
		parent[delim - path] = '\0';

		zhp = zfs_open(g_zfs, parent,
		    ZFS_TYPE_FILESYSTEM | ZFS_TYPE_VOLUME);
		if (zhp == NULL) {
			++errors;
			continue;
		}
		if (holding) {
			if (zfs_hold(zhp, delim+1, tag, recursive, -1) != 0)
				++errors;
		} else {
			if (zfs_release(zhp, delim+1, tag, recursive) != 0)
				++errors;
		}
		zfs_close(zhp);
	}

	return (errors != 0);
}

/*
 * zfs hold [-r] [-t] <tag> <snap> ...
 *
 *	-r	Recursively hold
 *
 * Apply a user-hold with the given tag to the list of snapshots.
 */
static int
zfs_do_hold(int argc, char **argv)
{
	return (zfs_do_hold_rele_impl(argc, argv, B_TRUE));
}

/*
 * zfs release [-r] <tag> <snap> ...
 *
 *	-r	Recursively release
 *
 * Release a user-hold with the given tag from the list of snapshots.
 */
static int
zfs_do_release(int argc, char **argv)
{
	return (zfs_do_hold_rele_impl(argc, argv, B_FALSE));
}

typedef struct holds_cbdata {
	boolean_t	cb_recursive;
	const char	*cb_snapname;
	nvlist_t	**cb_nvlp;
	size_t		cb_max_namelen;
	size_t		cb_max_taglen;
} holds_cbdata_t;

#define	STRFTIME_FMT_STR "%a %b %e %k:%M %Y"
#define	DATETIME_BUF_LEN (32)
/*
 *
 */
static void
print_holds(boolean_t scripted, size_t nwidth, size_t tagwidth, nvlist_t *nvl)
{
	int i;
	nvpair_t *nvp = NULL;
	char *hdr_cols[] = { "NAME", "TAG", "TIMESTAMP" };
	const char *col;

	if (!scripted) {
		for (i = 0; i < 3; i++) {
			col = gettext(hdr_cols[i]);
			if (i < 2)
				(void) printf("%-*s  ", i ? tagwidth : nwidth,
				    col);
			else
				(void) printf("%s\n", col);
		}
	}

	while ((nvp = nvlist_next_nvpair(nvl, nvp)) != NULL) {
		char *zname = nvpair_name(nvp);
		nvlist_t *nvl2;
		nvpair_t *nvp2 = NULL;
		(void) nvpair_value_nvlist(nvp, &nvl2);
		while ((nvp2 = nvlist_next_nvpair(nvl2, nvp2)) != NULL) {
			char tsbuf[DATETIME_BUF_LEN];
			char *tagname = nvpair_name(nvp2);
			uint64_t val = 0;
			time_t time;
			struct tm t;
			char sep = scripted ? '\t' : ' ';
			size_t sepnum = scripted ? 1 : 2;

			(void) nvpair_value_uint64(nvp2, &val);
			time = (time_t)val;
			(void) localtime_r(&time, &t);
			(void) strftime(tsbuf, DATETIME_BUF_LEN,
			    gettext(STRFTIME_FMT_STR), &t);

			(void) printf("%-*s%*c%-*s%*c%s\n", nwidth, zname,
			    sepnum, sep, tagwidth, tagname, sepnum, sep, tsbuf);
		}
	}
}

/*
 * Generic callback function to list a dataset or snapshot.
 */
static int
holds_callback(zfs_handle_t *zhp, void *data)
{
	holds_cbdata_t *cbp = data;
	nvlist_t *top_nvl = *cbp->cb_nvlp;
	nvlist_t *nvl = NULL;
	nvpair_t *nvp = NULL;
	const char *zname = zfs_get_name(zhp);
	size_t znamelen = strnlen(zname, ZFS_MAXNAMELEN);

	if (cbp->cb_recursive) {
		const char *snapname;
		char *delim  = strchr(zname, '@');
		if (delim == NULL)
			return (0);

		snapname = delim + 1;
		if (strcmp(cbp->cb_snapname, snapname))
			return (0);
	}

	if (zfs_get_holds(zhp, &nvl) != 0)
		return (-1);

	if (znamelen > cbp->cb_max_namelen)
		cbp->cb_max_namelen  = znamelen;

	while ((nvp = nvlist_next_nvpair(nvl, nvp)) != NULL) {
		const char *tag = nvpair_name(nvp);
		size_t taglen = strnlen(tag, MAXNAMELEN);
		if (taglen > cbp->cb_max_taglen)
			cbp->cb_max_taglen  = taglen;
	}

	return (nvlist_add_nvlist(top_nvl, zname, nvl));
}

/*
 * zfs holds [-r] <snap> ...
 *
 *	-r	Recursively hold
 */
static int
zfs_do_holds(int argc, char **argv)
{
	int errors = 0;
	int c;
	int i;
	boolean_t scripted = B_FALSE;
	boolean_t recursive = B_FALSE;
	const char *opts = "rH";
	nvlist_t *nvl;

	int types = ZFS_TYPE_SNAPSHOT;
	holds_cbdata_t cb = { 0 };

	int limit = 0;
	int ret = 0;
	int flags = 0;

	/* check options */
	while ((c = getopt(argc, argv, opts)) != -1) {
		switch (c) {
		case 'r':
			recursive = B_TRUE;
			break;
		case 'H':
			scripted = B_TRUE;
			break;
		case '?':
			(void) fprintf(stderr, gettext("invalid option '%c'\n"),
			    optopt);
			usage(B_FALSE);
		}
	}

	if (recursive) {
		types |= ZFS_TYPE_FILESYSTEM | ZFS_TYPE_VOLUME;
		flags |= ZFS_ITER_RECURSE;
	}

	argc -= optind;
	argv += optind;

	/* check number of arguments */
	if (argc < 1)
		usage(B_FALSE);

	if (nvlist_alloc(&nvl, NV_UNIQUE_NAME, 0) != 0)
		nomem();

	for (i = 0; i < argc; ++i) {
		char *snapshot = argv[i];
		const char *delim;
		const char *snapname;

		delim = strchr(snapshot, '@');
		if (delim == NULL) {
			(void) fprintf(stderr,
			    gettext("'%s' is not a snapshot\n"), snapshot);
			++errors;
			continue;
		}
		snapname = delim + 1;
		if (recursive)
			snapshot[delim - snapshot] = '\0';

		cb.cb_recursive = recursive;
		cb.cb_snapname = snapname;
		cb.cb_nvlp = &nvl;

		/*
		 *  1. collect holds data, set format options
		 */
		ret = zfs_for_each(argc, argv, flags, types, NULL, NULL, limit,
		    holds_callback, &cb);
		if (ret != 0)
			++errors;
	}

	/*
	 *  2. print holds data
	 */
	print_holds(scripted, cb.cb_max_namelen, cb.cb_max_taglen, nvl);

	if (nvlist_empty(nvl))
		(void) printf(gettext("no datasets available\n"));

	nvlist_free(nvl);

	return (0 != errors);
}

#define	CHECK_SPINNER 30
#define	SPINNER_TIME 3		/* seconds */
#define	MOUNT_TIME 5		/* seconds */

static int
get_one_dataset(zfs_handle_t *zhp, void *data)
{
	static char *spin[] = { "-", "\\", "|", "/" };
	static int spinval = 0;
	static int spincheck = 0;
	static time_t last_spin_time = (time_t)0;
	get_all_cb_t *cbp = data;
	zfs_type_t type = zfs_get_type(zhp);

	if (cbp->cb_verbose) {
		if (--spincheck < 0) {
			time_t now = time(NULL);
			if (last_spin_time + SPINNER_TIME < now) {
				update_progress(spin[spinval++ % 4]);
				last_spin_time = now;
			}
			spincheck = CHECK_SPINNER;
		}
	}

	/*
	 * Interate over any nested datasets.
	 */
	if (zfs_iter_filesystems(zhp, get_one_dataset, data) != 0) {
		zfs_close(zhp);
		return (1);
	}

	/*
	 * Skip any datasets whose type does not match.
	 */
	if ((type & ZFS_TYPE_FILESYSTEM) == 0) {
		zfs_close(zhp);
		return (0);
	}
	libzfs_add_handle(cbp, zhp);
	assert(cbp->cb_used <= cbp->cb_alloc);

	return (0);
}

static void
get_all_datasets(zfs_handle_t ***dslist, size_t *count, boolean_t verbose)
{
	get_all_cb_t cb = { 0 };
	cb.cb_verbose = verbose;
	cb.cb_getone = get_one_dataset;

	if (verbose)
		set_progress_header(gettext("Reading ZFS config"));
	(void) zfs_iter_root(g_zfs, get_one_dataset, &cb);

	*dslist = cb.cb_handles;
	*count = cb.cb_used;

	if (verbose)
		finish_progress(gettext("done."));
}

/*
 * Generic callback for sharing or mounting filesystems.  Because the code is so
 * similar, we have a common function with an extra parameter to determine which
 * mode we are using.
 */
#define	OP_SHARE	0x1
#define	OP_MOUNT	0x2

/*
 * Share or mount a dataset.
 */
static int
share_mount_one(zfs_handle_t *zhp, int op, int flags, char *protocol,
    boolean_t explicit, const char *options)
{
	char mountpoint[ZFS_MAXPROPLEN];
	char shareopts[ZFS_MAXPROPLEN];
	char smbshareopts[ZFS_MAXPROPLEN];
	const char *cmdname = op == OP_SHARE ? "share" : "mount";
	struct mnttab mnt;
	uint64_t zoned, canmount;
	boolean_t shared_nfs, shared_smb;

	assert(zfs_get_type(zhp) & ZFS_TYPE_FILESYSTEM);

	/*
	 * Check to make sure we can mount/share this dataset.  If we
	 * are in the global zone and the filesystem is exported to a
	 * local zone, or if we are in a local zone and the
	 * filesystem is not exported, then it is an error.
	 */
	zoned = zfs_prop_get_int(zhp, ZFS_PROP_ZONED);

	if (zoned && getzoneid() == GLOBAL_ZONEID) {
		if (!explicit)
			return (0);

		(void) fprintf(stderr, gettext("cannot %s '%s': "
		    "dataset is exported to a local zone\n"), cmdname,
		    zfs_get_name(zhp));
		return (1);

	} else if (!zoned && getzoneid() != GLOBAL_ZONEID) {
		if (!explicit)
			return (0);

		(void) fprintf(stderr, gettext("cannot %s '%s': "
		    "permission denied\n"), cmdname,
		    zfs_get_name(zhp));
		return (1);
	}

	/*
	 * Ignore any filesystems which don't apply to us. This
	 * includes those with a legacy mountpoint, or those with
	 * legacy share options.
	 */
	verify(zfs_prop_get(zhp, ZFS_PROP_MOUNTPOINT, mountpoint,
	    sizeof (mountpoint), NULL, NULL, 0, B_FALSE) == 0);
	verify(zfs_prop_get(zhp, ZFS_PROP_SHARENFS, shareopts,
	    sizeof (shareopts), NULL, NULL, 0, B_FALSE) == 0);
	verify(zfs_prop_get(zhp, ZFS_PROP_SHARESMB, smbshareopts,
	    sizeof (smbshareopts), NULL, NULL, 0, B_FALSE) == 0);

	if (op == OP_SHARE && strcmp(shareopts, "off") == 0 &&
	    strcmp(smbshareopts, "off") == 0) {
		if (!explicit)
			return (0);

		(void) fprintf(stderr, gettext("cannot share '%s': "
		    "legacy share\n"), zfs_get_name(zhp));
		(void) fprintf(stderr, gettext("use share(1M) to "
		    "share this filesystem, or set "
		    "sharenfs property on\n"));
		return (1);
	}

	/*
	 * We cannot share or mount legacy filesystems. If the
	 * shareopts is non-legacy but the mountpoint is legacy, we
	 * treat it as a legacy share.
	 */
	if (strcmp(mountpoint, "legacy") == 0) {
		if (!explicit)
			return (0);

		(void) fprintf(stderr, gettext("cannot %s '%s': "
		    "legacy mountpoint\n"), cmdname, zfs_get_name(zhp));
		(void) fprintf(stderr, gettext("use %s(1M) to "
		    "%s this filesystem\n"), cmdname, cmdname);
		return (1);
	}

	if (strcmp(mountpoint, "none") == 0) {
		if (!explicit)
			return (0);

		(void) fprintf(stderr, gettext("cannot %s '%s': no "
		    "mountpoint set\n"), cmdname, zfs_get_name(zhp));
		return (1);
	}

	/*
	 * canmount	explicit	outcome
	 * on		no		pass through
	 * on		yes		pass through
	 * off		no		return 0
	 * off		yes		display error, return 1
	 * noauto	no		return 0
	 * noauto	yes		pass through
	 */
	canmount = zfs_prop_get_int(zhp, ZFS_PROP_CANMOUNT);
	if (canmount == ZFS_CANMOUNT_OFF) {
		if (!explicit)
			return (0);

		(void) fprintf(stderr, gettext("cannot %s '%s': "
		    "'canmount' property is set to 'off'\n"), cmdname,
		    zfs_get_name(zhp));
		return (1);
	} else if (canmount == ZFS_CANMOUNT_NOAUTO && !explicit) {
		return (0);
	}

	/*
	 * If this filesystem is inconsistent and has a receive resume
	 * token, we can not mount it.
	 */
	if (zfs_prop_get_int(zhp, ZFS_PROP_INCONSISTENT) &&
	    zfs_prop_get(zhp, ZFS_PROP_RECEIVE_RESUME_TOKEN,
	    NULL, 0, NULL, NULL, 0, B_TRUE) == 0) {
		if (!explicit)
			return (0);

		(void) fprintf(stderr, gettext("cannot %s '%s': "
		    "Contains partially-completed state from "
		    "\"zfs receive -r\", which can be resumed with "
		    "\"zfs send -t\"\n"),
		    cmdname, zfs_get_name(zhp));
		return (1);
	}

	/*
	 * At this point, we have verified that the mountpoint and/or
	 * shareopts are appropriate for auto management. If the
	 * filesystem is already mounted or shared, return (failing
	 * for explicit requests); otherwise mount or share the
	 * filesystem.
	 */
	switch (op) {
	case OP_SHARE:

		shared_nfs = zfs_is_shared_nfs(zhp, NULL);
		shared_smb = zfs_is_shared_smb(zhp, NULL);

		if (shared_nfs && shared_smb ||
		    (shared_nfs && strcmp(shareopts, "on") == 0 &&
		    strcmp(smbshareopts, "off") == 0) ||
		    (shared_smb && strcmp(smbshareopts, "on") == 0 &&
		    strcmp(shareopts, "off") == 0)) {
			if (!explicit)
				return (0);

			(void) fprintf(stderr, gettext("cannot share "
			    "'%s': filesystem already shared\n"),
			    zfs_get_name(zhp));
			return (1);
		}

		if (!zfs_is_mounted(zhp, NULL) &&
		    zfs_mount(zhp, NULL, 0) != 0)
			return (1);

		if (protocol == NULL) {
			if (zfs_shareall(zhp) != 0)
				return (1);
		} else if (strcmp(protocol, "nfs") == 0) {
			if (zfs_share_nfs(zhp))
				return (1);
		} else if (strcmp(protocol, "smb") == 0) {
			if (zfs_share_smb(zhp))
				return (1);
		} else {
			(void) fprintf(stderr, gettext("cannot share "
			    "'%s': invalid share type '%s' "
			    "specified\n"),
			    zfs_get_name(zhp), protocol);
			return (1);
		}

		break;

	case OP_MOUNT:
		if (options == NULL)
			mnt.mnt_mntopts = "";
		else
			mnt.mnt_mntopts = (char *)options;

		if (!hasmntopt(&mnt, MNTOPT_REMOUNT) &&
		    zfs_is_mounted(zhp, NULL)) {
			if (!explicit)
				return (0);

			(void) fprintf(stderr, gettext("cannot mount "
			    "'%s': filesystem already mounted\n"),
			    zfs_get_name(zhp));
			return (1);
		}

		if (zfs_mount(zhp, options, flags) != 0)
			return (1);
		break;
	}

	return (0);
}

/*
 * Reports progress in the form "(current/total)".  Not thread-safe.
 */
static void
report_mount_progress(int current, int total)
{
	static time_t last_progress_time = 0;
	time_t now = time(NULL);
	char info[32];

	/* report 1..n instead of 0..n-1 */
	++current;

	/* display header if we're here for the first time */
	if (current == 1) {
		set_progress_header(gettext("Mounting ZFS filesystems"));
	} else if (current != total && last_progress_time + MOUNT_TIME >= now) {
		/* too soon to report again */
		return;
	}

	last_progress_time = now;

	(void) sprintf(info, "(%d/%d)", current, total);

	if (current == total)
		finish_progress(info);
	else
		update_progress(info);
}

static void
append_options(char *mntopts, char *newopts)
{
	int len = strlen(mntopts);

	/* original length plus new string to append plus 1 for the comma */
	if (len + 1 + strlen(newopts) >= MNT_LINE_MAX) {
		(void) fprintf(stderr, gettext("the opts argument for "
		    "'%c' option is too long (more than %d chars)\n"),
		    "-o", MNT_LINE_MAX);
		usage(B_FALSE);
	}

	if (*mntopts)
		mntopts[len++] = ',';

	(void) strcpy(&mntopts[len], newopts);
}

static int
share_mount(int op, int argc, char **argv)
{
	int do_all = 0;
	boolean_t verbose = B_FALSE;
	int c, ret = 0;
	char *options = NULL;
	int flags = 0;

	/* check options */
	while ((c = getopt(argc, argv, op == OP_MOUNT ? ":avo:O" : "a"))
	    != -1) {
		switch (c) {
		case 'a':
			do_all = 1;
			break;
		case 'v':
			verbose = B_TRUE;
			break;
		case 'o':
			if (*optarg == '\0') {
				(void) fprintf(stderr, gettext("empty mount "
				    "options (-o) specified\n"));
				usage(B_FALSE);
			}

			if (options == NULL)
				options = safe_malloc(MNT_LINE_MAX + 1);

			/* option validation is done later */
			append_options(options, optarg);
			break;

		case 'O':
			flags |= MS_OVERLAY;
			break;
		case ':':
			(void) fprintf(stderr, gettext("missing argument for "
			    "'%c' option\n"), optopt);
			usage(B_FALSE);
			break;
		case '?':
			(void) fprintf(stderr, gettext("invalid option '%c'\n"),
			    optopt);
			usage(B_FALSE);
		}
	}

	argc -= optind;
	argv += optind;

	/* check number of arguments */
	if (do_all) {
		zfs_handle_t **dslist = NULL;
		size_t i, count = 0;
		char *protocol = NULL;

		if (op == OP_SHARE && argc > 0) {
			if (strcmp(argv[0], "nfs") != 0 &&
			    strcmp(argv[0], "smb") != 0) {
				(void) fprintf(stderr, gettext("share type "
				    "must be 'nfs' or 'smb'\n"));
				usage(B_FALSE);
			}
			protocol = argv[0];
			argc--;
			argv++;
		}

		if (argc != 0) {
			(void) fprintf(stderr, gettext("too many arguments\n"));
			usage(B_FALSE);
		}

		start_progress_timer();
		get_all_datasets(&dslist, &count, verbose);

		if (count == 0)
			return (0);

		qsort(dslist, count, sizeof (void *), libzfs_dataset_cmp);

		for (i = 0; i < count; i++) {
			if (verbose)
				report_mount_progress(i, count);

			if (share_mount_one(dslist[i], op, flags, protocol,
			    B_FALSE, options) != 0)
				ret = 1;
			zfs_close(dslist[i]);
		}

		free(dslist);
	} else if (argc == 0) {
		struct mnttab entry;

		if ((op == OP_SHARE) || (options != NULL)) {
			(void) fprintf(stderr, gettext("missing filesystem "
			    "argument (specify -a for all)\n"));
			usage(B_FALSE);
		}

		/*
		 * When mount is given no arguments, go through /etc/mnttab and
		 * display any active ZFS mounts.  We hide any snapshots, since
		 * they are controlled automatically.
		 */
		rewind(mnttab_file);
		while (getmntent(mnttab_file, &entry) == 0) {
			if (strcmp(entry.mnt_fstype, MNTTYPE_ZFS) != 0 ||
			    strchr(entry.mnt_special, '@') != NULL)
				continue;

			(void) printf("%-30s  %s\n", entry.mnt_special,
			    entry.mnt_mountp);
		}

	} else {
		zfs_handle_t *zhp;

		if (argc > 1) {
			(void) fprintf(stderr,
			    gettext("too many arguments\n"));
			usage(B_FALSE);
		}

		if ((zhp = zfs_open(g_zfs, argv[0],
		    ZFS_TYPE_FILESYSTEM)) == NULL) {
			ret = 1;
		} else {
			ret = share_mount_one(zhp, op, flags, NULL, B_TRUE,
			    options);
			zfs_close(zhp);
		}
	}

	return (ret);
}

/*
 * zfs mount -a [nfs]
 * zfs mount filesystem
 *
 * Mount all filesystems, or mount the given filesystem.
 */
static int
zfs_do_mount(int argc, char **argv)
{
	return (share_mount(OP_MOUNT, argc, argv));
}

/*
 * zfs share -a [nfs | smb]
 * zfs share filesystem
 *
 * Share all filesystems, or share the given filesystem.
 */
static int
zfs_do_share(int argc, char **argv)
{
	return (share_mount(OP_SHARE, argc, argv));
}

typedef struct unshare_unmount_node {
	zfs_handle_t	*un_zhp;
	char		*un_mountp;
	uu_avl_node_t	un_avlnode;
} unshare_unmount_node_t;

/* ARGSUSED */
static int
unshare_unmount_compare(const void *larg, const void *rarg, void *unused)
{
	const unshare_unmount_node_t *l = larg;
	const unshare_unmount_node_t *r = rarg;

	return (strcmp(l->un_mountp, r->un_mountp));
}

/*
 * Convenience routine used by zfs_do_umount() and manual_unmount().  Given an
 * absolute path, find the entry /etc/mnttab, verify that its a ZFS filesystem,
 * and unmount it appropriately.
 */
static int
unshare_unmount_path(int op, char *path, int flags, boolean_t is_manual)
{
	zfs_handle_t *zhp;
	int ret = 0;
	struct stat64 statbuf;
	struct extmnttab entry;
	const char *cmdname = (op == OP_SHARE) ? "unshare" : "unmount";
	ino_t path_inode;

	/*
	 * Search for the path in /etc/mnttab.  Rather than looking for the
	 * specific path, which can be fooled by non-standard paths (i.e. ".."
	 * or "//"), we stat() the path and search for the corresponding
	 * (major,minor) device pair.
	 */
	if (stat64(path, &statbuf) != 0) {
		(void) fprintf(stderr, gettext("cannot %s '%s': %s\n"),
		    cmdname, path, strerror(errno));
		return (1);
	}
	path_inode = statbuf.st_ino;

	/*
	 * Search for the given (major,minor) pair in the mount table.
	 */
	rewind(mnttab_file);
	while ((ret = getextmntent(mnttab_file, &entry, 0)) == 0) {
		if (entry.mnt_major == major(statbuf.st_dev) &&
		    entry.mnt_minor == minor(statbuf.st_dev))
			break;
	}
	if (ret != 0) {
		if (op == OP_SHARE) {
			(void) fprintf(stderr, gettext("cannot %s '%s': not "
			    "currently mounted\n"), cmdname, path);
			return (1);
		}
		(void) fprintf(stderr, gettext("warning: %s not in mnttab\n"),
		    path);
		if ((ret = umount2(path, flags)) != 0)
			(void) fprintf(stderr, gettext("%s: %s\n"), path,
			    strerror(errno));
		return (ret != 0);
	}

	if (strcmp(entry.mnt_fstype, MNTTYPE_ZFS) != 0) {
		(void) fprintf(stderr, gettext("cannot %s '%s': not a ZFS "
		    "filesystem\n"), cmdname, path);
		return (1);
	}

	if ((zhp = zfs_open(g_zfs, entry.mnt_special,
	    ZFS_TYPE_FILESYSTEM)) == NULL)
		return (1);

	ret = 1;
	if (stat64(entry.mnt_mountp, &statbuf) != 0) {
		(void) fprintf(stderr, gettext("cannot %s '%s': %s\n"),
		    cmdname, path, strerror(errno));
		goto out;
	} else if (statbuf.st_ino != path_inode) {
		(void) fprintf(stderr, gettext("cannot "
		    "%s '%s': not a mountpoint\n"), cmdname, path);
		goto out;
	}

	if (op == OP_SHARE) {
		char nfs_mnt_prop[ZFS_MAXPROPLEN];
		char smbshare_prop[ZFS_MAXPROPLEN];

		verify(zfs_prop_get(zhp, ZFS_PROP_SHARENFS, nfs_mnt_prop,
		    sizeof (nfs_mnt_prop), NULL, NULL, 0, B_FALSE) == 0);
		verify(zfs_prop_get(zhp, ZFS_PROP_SHARESMB, smbshare_prop,
		    sizeof (smbshare_prop), NULL, NULL, 0, B_FALSE) == 0);

		if (strcmp(nfs_mnt_prop, "off") == 0 &&
		    strcmp(smbshare_prop, "off") == 0) {
			(void) fprintf(stderr, gettext("cannot unshare "
			    "'%s': legacy share\n"), path);
			(void) fprintf(stderr, gettext("use "
			    "unshare(1M) to unshare this filesystem\n"));
		} else if (!zfs_is_shared(zhp)) {
			(void) fprintf(stderr, gettext("cannot unshare '%s': "
			    "not currently shared\n"), path);
		} else {
			ret = zfs_unshareall_bypath(zhp, path);
		}
	} else {
		char mtpt_prop[ZFS_MAXPROPLEN];

		verify(zfs_prop_get(zhp, ZFS_PROP_MOUNTPOINT, mtpt_prop,
		    sizeof (mtpt_prop), NULL, NULL, 0, B_FALSE) == 0);

		if (is_manual) {
			ret = zfs_unmount(zhp, NULL, flags);
		} else if (strcmp(mtpt_prop, "legacy") == 0) {
			(void) fprintf(stderr, gettext("cannot unmount "
			    "'%s': legacy mountpoint\n"),
			    zfs_get_name(zhp));
			(void) fprintf(stderr, gettext("use umount(1M) "
			    "to unmount this filesystem\n"));
		} else {
			ret = zfs_unmountall(zhp, flags);
		}
	}

out:
	zfs_close(zhp);

	return (ret != 0);
}

/*
 * Generic callback for unsharing or unmounting a filesystem.
 */
static int
unshare_unmount(int op, int argc, char **argv)
{
	int do_all = 0;
	int flags = 0;
	int ret = 0;
	int c;
	zfs_handle_t *zhp;
	char nfs_mnt_prop[ZFS_MAXPROPLEN];
	char sharesmb[ZFS_MAXPROPLEN];

	/* check options */
	while ((c = getopt(argc, argv, op == OP_SHARE ? "a" : "af")) != -1) {
		switch (c) {
		case 'a':
			do_all = 1;
			break;
		case 'f':
			flags = MS_FORCE;
			break;
		case '?':
			(void) fprintf(stderr, gettext("invalid option '%c'\n"),
			    optopt);
			usage(B_FALSE);
		}
	}

	argc -= optind;
	argv += optind;

	if (do_all) {
		/*
		 * We could make use of zfs_for_each() to walk all datasets in
		 * the system, but this would be very inefficient, especially
		 * since we would have to linearly search /etc/mnttab for each
		 * one.  Instead, do one pass through /etc/mnttab looking for
		 * zfs entries and call zfs_unmount() for each one.
		 *
		 * Things get a little tricky if the administrator has created
		 * mountpoints beneath other ZFS filesystems.  In this case, we
		 * have to unmount the deepest filesystems first.  To accomplish
		 * this, we place all the mountpoints in an AVL tree sorted by
		 * the special type (dataset name), and walk the result in
		 * reverse to make sure to get any snapshots first.
		 */
		struct mnttab entry;
		uu_avl_pool_t *pool;
		uu_avl_t *tree;
		unshare_unmount_node_t *node;
		uu_avl_index_t idx;
		uu_avl_walk_t *walk;

		if (argc != 0) {
			(void) fprintf(stderr, gettext("too many arguments\n"));
			usage(B_FALSE);
		}

		if (((pool = uu_avl_pool_create("unmount_pool",
		    sizeof (unshare_unmount_node_t),
		    offsetof(unshare_unmount_node_t, un_avlnode),
		    unshare_unmount_compare, UU_DEFAULT)) == NULL) ||
		    ((tree = uu_avl_create(pool, NULL, UU_DEFAULT)) == NULL))
			nomem();

		rewind(mnttab_file);
		while (getmntent(mnttab_file, &entry) == 0) {

			/* ignore non-ZFS entries */
			if (strcmp(entry.mnt_fstype, MNTTYPE_ZFS) != 0)
				continue;

			/* ignore snapshots */
			if (strchr(entry.mnt_special, '@') != NULL)
				continue;

			if ((zhp = zfs_open(g_zfs, entry.mnt_special,
			    ZFS_TYPE_FILESYSTEM)) == NULL) {
				ret = 1;
				continue;
			}

			switch (op) {
			case OP_SHARE:
				verify(zfs_prop_get(zhp, ZFS_PROP_SHARENFS,
				    nfs_mnt_prop,
				    sizeof (nfs_mnt_prop),
				    NULL, NULL, 0, B_FALSE) == 0);
				if (strcmp(nfs_mnt_prop, "off") != 0)
					break;
				verify(zfs_prop_get(zhp, ZFS_PROP_SHARESMB,
				    nfs_mnt_prop,
				    sizeof (nfs_mnt_prop),
				    NULL, NULL, 0, B_FALSE) == 0);
				if (strcmp(nfs_mnt_prop, "off") == 0)
					continue;
				break;
			case OP_MOUNT:
				/* Ignore legacy mounts */
				verify(zfs_prop_get(zhp, ZFS_PROP_MOUNTPOINT,
				    nfs_mnt_prop,
				    sizeof (nfs_mnt_prop),
				    NULL, NULL, 0, B_FALSE) == 0);
				if (strcmp(nfs_mnt_prop, "legacy") == 0)
					continue;
				/* Ignore canmount=noauto mounts */
				if (zfs_prop_get_int(zhp, ZFS_PROP_CANMOUNT) ==
				    ZFS_CANMOUNT_NOAUTO)
					continue;
			default:
				break;
			}

			node = safe_malloc(sizeof (unshare_unmount_node_t));
			node->un_zhp = zhp;
			node->un_mountp = safe_strdup(entry.mnt_mountp);

			uu_avl_node_init(node, &node->un_avlnode, pool);

			if (uu_avl_find(tree, node, NULL, &idx) == NULL) {
				uu_avl_insert(tree, node, idx);
			} else {
				zfs_close(node->un_zhp);
				free(node->un_mountp);
				free(node);
			}
		}

		/*
		 * Walk the AVL tree in reverse, unmounting each filesystem and
		 * removing it from the AVL tree in the process.
		 */
		if ((walk = uu_avl_walk_start(tree,
		    UU_WALK_REVERSE | UU_WALK_ROBUST)) == NULL)
			nomem();

		while ((node = uu_avl_walk_next(walk)) != NULL) {
			uu_avl_remove(tree, node);

			switch (op) {
			case OP_SHARE:
				if (zfs_unshareall_bypath(node->un_zhp,
				    node->un_mountp) != 0)
					ret = 1;
				break;

			case OP_MOUNT:
				if (zfs_unmount(node->un_zhp,
				    node->un_mountp, flags) != 0)
					ret = 1;
				break;
			}

			zfs_close(node->un_zhp);
			free(node->un_mountp);
			free(node);
		}

		uu_avl_walk_end(walk);
		uu_avl_destroy(tree);
		uu_avl_pool_destroy(pool);

	} else {
		if (argc != 1) {
			if (argc == 0)
				(void) fprintf(stderr,
				    gettext("missing filesystem argument\n"));
			else
				(void) fprintf(stderr,
				    gettext("too many arguments\n"));
			usage(B_FALSE);
		}

		/*
		 * We have an argument, but it may be a full path or a ZFS
		 * filesystem.  Pass full paths off to unmount_path() (shared by
		 * manual_unmount), otherwise open the filesystem and pass to
		 * zfs_unmount().
		 */
		if (argv[0][0] == '/')
			return (unshare_unmount_path(op, argv[0],
			    flags, B_FALSE));

		if ((zhp = zfs_open(g_zfs, argv[0],
		    ZFS_TYPE_FILESYSTEM)) == NULL)
			return (1);

		verify(zfs_prop_get(zhp, op == OP_SHARE ?
		    ZFS_PROP_SHARENFS : ZFS_PROP_MOUNTPOINT,
		    nfs_mnt_prop, sizeof (nfs_mnt_prop), NULL,
		    NULL, 0, B_FALSE) == 0);

		switch (op) {
		case OP_SHARE:
			verify(zfs_prop_get(zhp, ZFS_PROP_SHARENFS,
			    nfs_mnt_prop,
			    sizeof (nfs_mnt_prop),
			    NULL, NULL, 0, B_FALSE) == 0);
			verify(zfs_prop_get(zhp, ZFS_PROP_SHARESMB,
			    sharesmb, sizeof (sharesmb), NULL, NULL,
			    0, B_FALSE) == 0);

			if (strcmp(nfs_mnt_prop, "off") == 0 &&
			    strcmp(sharesmb, "off") == 0) {
				(void) fprintf(stderr, gettext("cannot "
				    "unshare '%s': legacy share\n"),
				    zfs_get_name(zhp));
				(void) fprintf(stderr, gettext("use "
				    "unshare(1M) to unshare this "
				    "filesystem\n"));
				ret = 1;
			} else if (!zfs_is_shared(zhp)) {
				(void) fprintf(stderr, gettext("cannot "
				    "unshare '%s': not currently "
				    "shared\n"), zfs_get_name(zhp));
				ret = 1;
			} else if (zfs_unshareall(zhp) != 0) {
				ret = 1;
			}
			break;

		case OP_MOUNT:
			if (strcmp(nfs_mnt_prop, "legacy") == 0) {
				(void) fprintf(stderr, gettext("cannot "
				    "unmount '%s': legacy "
				    "mountpoint\n"), zfs_get_name(zhp));
				(void) fprintf(stderr, gettext("use "
				    "umount(1M) to unmount this "
				    "filesystem\n"));
				ret = 1;
			} else if (!zfs_is_mounted(zhp, NULL)) {
				(void) fprintf(stderr, gettext("cannot "
				    "unmount '%s': not currently "
				    "mounted\n"),
				    zfs_get_name(zhp));
				ret = 1;
			} else if (zfs_unmountall(zhp, flags) != 0) {
				ret = 1;
			}
			break;
		}

		zfs_close(zhp);
	}

	return (ret);
}

/*
 * zfs unmount -a
 * zfs unmount filesystem
 *
 * Unmount all filesystems, or a specific ZFS filesystem.
 */
static int
zfs_do_unmount(int argc, char **argv)
{
	return (unshare_unmount(OP_MOUNT, argc, argv));
}

/*
 * zfs unshare -a
 * zfs unshare filesystem
 *
 * Unshare all filesystems, or a specific ZFS filesystem.
 */
static int
zfs_do_unshare(int argc, char **argv)
{
	return (unshare_unmount(OP_SHARE, argc, argv));
}

/*
 * Called when invoked as /etc/fs/zfs/mount.  Do the mount if the mountpoint is
 * 'legacy'.  Otherwise, complain that use should be using 'zfs mount'.
 */
static int
manual_mount(int argc, char **argv)
{
	zfs_handle_t *zhp;
	char mountpoint[ZFS_MAXPROPLEN];
	char mntopts[MNT_LINE_MAX] = { '\0' };
	int ret = 0;
	int c;
	int flags = 0;
	char *dataset, *path;

	/* check options */
	while ((c = getopt(argc, argv, ":mo:O")) != -1) {
		switch (c) {
		case 'o':
			(void) strlcpy(mntopts, optarg, sizeof (mntopts));
			break;
		case 'O':
			flags |= MS_OVERLAY;
			break;
		case 'm':
			flags |= MS_NOMNTTAB;
			break;
		case ':':
			(void) fprintf(stderr, gettext("missing argument for "
			    "'%c' option\n"), optopt);
			usage(B_FALSE);
			break;
		case '?':
			(void) fprintf(stderr, gettext("invalid option '%c'\n"),
			    optopt);
			(void) fprintf(stderr, gettext("usage: mount [-o opts] "
			    "<path>\n"));
			return (2);
		}
	}

	argc -= optind;
	argv += optind;

	/* check that we only have two arguments */
	if (argc != 2) {
		if (argc == 0)
			(void) fprintf(stderr, gettext("missing dataset "
			    "argument\n"));
		else if (argc == 1)
			(void) fprintf(stderr,
			    gettext("missing mountpoint argument\n"));
		else
			(void) fprintf(stderr, gettext("too many arguments\n"));
		(void) fprintf(stderr, "usage: mount <dataset> <mountpoint>\n");
		return (2);
	}

	dataset = argv[0];
	path = argv[1];

	/* try to open the dataset */
	if ((zhp = zfs_open(g_zfs, dataset, ZFS_TYPE_FILESYSTEM)) == NULL)
		return (1);

	(void) zfs_prop_get(zhp, ZFS_PROP_MOUNTPOINT, mountpoint,
	    sizeof (mountpoint), NULL, NULL, 0, B_FALSE);

	/* check for legacy mountpoint and complain appropriately */
	ret = 0;
	if (strcmp(mountpoint, ZFS_MOUNTPOINT_LEGACY) == 0) {
		if (mount(dataset, path, MS_OPTIONSTR | flags, MNTTYPE_ZFS,
		    NULL, 0, mntopts, sizeof (mntopts)) != 0) {
			(void) fprintf(stderr, gettext("mount failed: %s\n"),
			    strerror(errno));
			ret = 1;
		}
	} else {
		(void) fprintf(stderr, gettext("filesystem '%s' cannot be "
		    "mounted using 'mount -F zfs'\n"), dataset);
		(void) fprintf(stderr, gettext("Use 'zfs set mountpoint=%s' "
		    "instead.\n"), path);
		(void) fprintf(stderr, gettext("If you must use 'mount -F zfs' "
		    "or /etc/vfstab, use 'zfs set mountpoint=legacy'.\n"));
		(void) fprintf(stderr, gettext("See zfs(1M) for more "
		    "information.\n"));
		ret = 1;
	}

	return (ret);
}

/*
 * Called when invoked as /etc/fs/zfs/umount.  Unlike a manual mount, we allow
 * unmounts of non-legacy filesystems, as this is the dominant administrative
 * interface.
 */
static int
manual_unmount(int argc, char **argv)
{
	int flags = 0;
	int c;

	/* check options */
	while ((c = getopt(argc, argv, "f")) != -1) {
		switch (c) {
		case 'f':
			flags = MS_FORCE;
			break;
		case '?':
			(void) fprintf(stderr, gettext("invalid option '%c'\n"),
			    optopt);
			(void) fprintf(stderr, gettext("usage: unmount [-f] "
			    "<path>\n"));
			return (2);
		}
	}

	argc -= optind;
	argv += optind;

	/* check arguments */
	if (argc != 1) {
		if (argc == 0)
			(void) fprintf(stderr, gettext("missing path "
			    "argument\n"));
		else
			(void) fprintf(stderr, gettext("too many arguments\n"));
		(void) fprintf(stderr, gettext("usage: unmount [-f] <path>\n"));
		return (2);
	}

	return (unshare_unmount_path(OP_MOUNT, argv[0], flags, B_TRUE));
}

static int
find_command_idx(char *command, int *idx)
{
	int i;

	for (i = 0; i < NCOMMAND; i++) {
		if (command_table[i].name == NULL)
			continue;

		if (strcmp(command, command_table[i].name) == 0) {
			*idx = i;
			return (0);
		}
	}
	return (1);
}

static int
zfs_do_diff(int argc, char **argv)
{
	zfs_handle_t *zhp;
	int flags = 0;
	char *tosnap = NULL;
	char *fromsnap = NULL;
	char *atp, *copy;
	int err = 0;
	int c;

	while ((c = getopt(argc, argv, "FHt")) != -1) {
		switch (c) {
		case 'F':
			flags |= ZFS_DIFF_CLASSIFY;
			break;
		case 'H':
			flags |= ZFS_DIFF_PARSEABLE;
			break;
		case 't':
			flags |= ZFS_DIFF_TIMESTAMP;
			break;
		default:
			(void) fprintf(stderr,
			    gettext("invalid option '%c'\n"), optopt);
			usage(B_FALSE);
		}
	}

	argc -= optind;
	argv += optind;

	if (argc < 1) {
		(void) fprintf(stderr,
		gettext("must provide at least one snapshot name\n"));
		usage(B_FALSE);
	}

	if (argc > 2) {
		(void) fprintf(stderr, gettext("too many arguments\n"));
		usage(B_FALSE);
	}

	fromsnap = argv[0];
	tosnap = (argc == 2) ? argv[1] : NULL;

	copy = NULL;
	if (*fromsnap != '@')
		copy = strdup(fromsnap);
	else if (tosnap)
		copy = strdup(tosnap);
	if (copy == NULL)
		usage(B_FALSE);

	if (atp = strchr(copy, '@'))
		*atp = '\0';

	if ((zhp = zfs_open(g_zfs, copy, ZFS_TYPE_FILESYSTEM)) == NULL)
		return (1);

	free(copy);

	/*
	 * Ignore SIGPIPE so that the library can give us
	 * information on any failure
	 */
	(void) sigignore(SIGPIPE);

	err = zfs_show_diffs(zhp, STDOUT_FILENO, fromsnap, tosnap, flags);

	zfs_close(zhp);

	return (err != 0);
}

/*
 * zfs bookmark <fs@snap> <fs#bmark>
 *
 * Creates a bookmark with the given name from the given snapshot.
 */
static int
zfs_do_bookmark(int argc, char **argv)
{
	char snapname[ZFS_MAXNAMELEN];
	zfs_handle_t *zhp;
	nvlist_t *nvl;
	int ret = 0;
	int c;

	/* check options */
	while ((c = getopt(argc, argv, "")) != -1) {
		switch (c) {
		case '?':
			(void) fprintf(stderr,
			    gettext("invalid option '%c'\n"), optopt);
			goto usage;
		}
	}

	argc -= optind;
	argv += optind;

	/* check number of arguments */
	if (argc < 1) {
		(void) fprintf(stderr, gettext("missing snapshot argument\n"));
		goto usage;
	}
	if (argc < 2) {
		(void) fprintf(stderr, gettext("missing bookmark argument\n"));
		goto usage;
	}

	if (strchr(argv[1], '#') == NULL) {
		(void) fprintf(stderr,
		    gettext("invalid bookmark name '%s' -- "
		    "must contain a '#'\n"), argv[1]);
		goto usage;
	}

	if (argv[0][0] == '@') {
		/*
		 * Snapshot name begins with @.
		 * Default to same fs as bookmark.
		 */
		(void) strncpy(snapname, argv[1], sizeof (snapname));
		*strchr(snapname, '#') = '\0';
		(void) strlcat(snapname, argv[0], sizeof (snapname));
	} else {
		(void) strncpy(snapname, argv[0], sizeof (snapname));
	}
	zhp = zfs_open(g_zfs, snapname, ZFS_TYPE_SNAPSHOT);
	if (zhp == NULL)
		goto usage;
	zfs_close(zhp);


	nvl = fnvlist_alloc();
	fnvlist_add_string(nvl, argv[1], snapname);
	ret = lzc_bookmark(nvl, NULL);
	fnvlist_free(nvl);

	if (ret != 0) {
		const char *err_msg;
		char errbuf[1024];

		(void) snprintf(errbuf, sizeof (errbuf),
		    dgettext(TEXT_DOMAIN,
		    "cannot create bookmark '%s'"), argv[1]);

		switch (ret) {
		case EXDEV:
			err_msg = "bookmark is in a different pool";
			break;
		case EEXIST:
			err_msg = "bookmark exists";
			break;
		case EINVAL:
			err_msg = "invalid argument";
			break;
		case ENOTSUP:
			err_msg = "bookmark feature not enabled";
			break;
		case ENOSPC:
			err_msg = "out of space";
			break;
		default:
			err_msg = "unknown error";
			break;
		}
		(void) fprintf(stderr, "%s: %s\n", errbuf,
		    dgettext(TEXT_DOMAIN, err_msg));
	}

	return (ret != 0);

usage:
	usage(B_FALSE);
	return (-1);
}

int
main(int argc, char **argv)
{
	int ret = 0;
	int i;
	char *progname;
	char *cmdname;

	(void) setlocale(LC_ALL, "");
	(void) textdomain(TEXT_DOMAIN);

	opterr = 0;

	if ((g_zfs = libzfs_init()) == NULL) {
		(void) fprintf(stderr, gettext("internal error: failed to "
		    "initialize ZFS library\n"));
		return (1);
	}

	zfs_save_arguments(argc, argv, history_str, sizeof (history_str));
	verify(zpool_stage_history(g_zfs, history_str) == 0);

	libzfs_print_on_error(g_zfs, B_TRUE);

	if ((mnttab_file = fopen(MNTTAB, "r")) == NULL) {
		(void) fprintf(stderr, gettext("internal error: unable to "
		    "open %s\n"), MNTTAB);
		return (1);
	}

	/*
	 * This command also doubles as the /etc/fs mount and unmount program.
	 * Determine if we should take this behavior based on argv[0].
	 */
	progname = basename(argv[0]);
	if (strcmp(progname, "mount") == 0) {
		ret = manual_mount(argc, argv);
	} else if (strcmp(progname, "umount") == 0) {
		ret = manual_unmount(argc, argv);
	} else {
		/*
		 * Make sure the user has specified some command.
		 */
		if (argc < 2) {
			(void) fprintf(stderr, gettext("missing command\n"));
			usage(B_FALSE);
		}

		cmdname = argv[1];

		/*
		 * The 'umount' command is an alias for 'unmount'
		 */
		if (strcmp(cmdname, "umount") == 0)
			cmdname = "unmount";

		/*
		 * The 'recv' command is an alias for 'receive'
		 */
		if (strcmp(cmdname, "recv") == 0)
			cmdname = "receive";

		/*
		 * The 'snap' command is an alias for 'snapshot'
		 */
		if (strcmp(cmdname, "snap") == 0)
			cmdname = "snapshot";

		/*
		 * Special case '-?'
		 */
		if (strcmp(cmdname, "-?") == 0)
			usage(B_TRUE);

		/*
		 * Run the appropriate command.
		 */
		libzfs_mnttab_cache(g_zfs, B_TRUE);
		if (find_command_idx(cmdname, &i) == 0) {
			current_command = &command_table[i];
			ret = command_table[i].func(argc - 1, argv + 1);
		} else if (strchr(cmdname, '=') != NULL) {
			verify(find_command_idx("set", &i) == 0);
			current_command = &command_table[i];
			ret = command_table[i].func(argc, argv);
		} else {
			(void) fprintf(stderr, gettext("unrecognized "
			    "command '%s'\n"), cmdname);
			usage(B_FALSE);
		}
		libzfs_mnttab_cache(g_zfs, B_FALSE);
	}

	(void) fclose(mnttab_file);

	if (ret == 0 && log_history)
		(void) zpool_log_history(g_zfs, history_str);

	libzfs_fini(g_zfs);

	/*
	 * The 'ZFS_ABORT' environment variable causes us to dump core on exit
	 * for the purposes of running ::findleaks.
	 */
	if (getenv("ZFS_ABORT") != NULL) {
		(void) printf("dumping core by request\n");
		abort();
	}

	return (ret);
}<|MERGE_RESOLUTION|>--- conflicted
+++ resolved
@@ -248,14 +248,9 @@
 	case HELP_RECEIVE:
 		return (gettext("\treceive [-vnsFu] <filesystem|volume|"
 		    "snapshot>\n"
-<<<<<<< HEAD
 		    "\treceive [-vnsFu] [-d |-e] [-o <property=value>]... "
 		    "[-x <property>]... [-l <filesystem|volume>] ...  "
 		    "<filesystem|volume|snapshot>\n"
-=======
-		    "\treceive [-vnsFu] [-o origin=<snapshot>] [-d | -e] "
-		    "<filesystem>\n"
->>>>>>> e7e978b1
 		    "\treceive -A <filesystem|volume>\n"));
 	case HELP_RENAME:
 		return (gettext("\trename [-f] <filesystem|volume|snapshot> "
@@ -487,7 +482,6 @@
 }
 
 /*
-<<<<<<< HEAD
  * Add parameter to the list if it's not in there already
  */
 static void
@@ -501,8 +495,6 @@
 }
 
 /*
-=======
->>>>>>> e7e978b1
  * Take a property=value argument string and add it to the given nvlist.
  * Modifies the argument inplace.
  */
@@ -3781,11 +3773,7 @@
 	boolean_t extraverbose = B_FALSE;
 
 	/* check options */
-<<<<<<< HEAD
 	while ((c = getopt(argc, argv, ":i:I:RDpvnPLest:")) != -1) {
-=======
-	while ((c = getopt(argc, argv, ":i:I:RDpvnPLet:")) != -1) {
->>>>>>> e7e978b1
 		switch (c) {
 		case 'i':
 			if (fromname)
@@ -3826,12 +3814,9 @@
 		case 'e':
 			flags.embed_data = B_TRUE;
 			break;
-<<<<<<< HEAD
 		case 's':
 			flags.sendsize = B_TRUE;
 			break;
-=======
->>>>>>> e7e978b1
 		case 't':
 			resume_token = optarg;
 			break;
@@ -4011,7 +3996,6 @@
 	recvflags_t flags = { 0 };
 	boolean_t abort_resumable = B_FALSE;
 
-<<<<<<< HEAD
 	if (nvlist_alloc(&exprops, NV_UNIQUE_NAME, 0) != 0)
 		nomem();
 	if (nvlist_alloc(&limitds, NV_UNIQUE_NAME, 0) != 0)
@@ -4019,52 +4003,35 @@
 
 	/* check options */
 	while ((c = getopt(argc, argv, ":del:no:uvx:FsA")) != -1) {
-=======
-	nvlist_t *props;
-	nvpair_t *nvp = NULL;
-
-	if (nvlist_alloc(&props, NV_UNIQUE_NAME, 0) != 0)
-		nomem();
-
-	/* check options */
-	while ((c = getopt(argc, argv, ":o:denuvFsA")) != -1) {
->>>>>>> e7e978b1
 		switch (c) {
-		case 'o':
-			if (parseprop(props, optarg) != 0)
-				return (1);
-			break;
-		case 'd':
-			flags.isprefix = B_TRUE;
-			break;
-		case 'e':
-			flags.isprefix = B_TRUE;
-			flags.istail = B_TRUE;
-			break;
-		case 'l':
-			add_unique_option(limitds, optarg);
-			break;
-		case 'n':
-			flags.dryrun = B_TRUE;
-			break;
 		case 'o':
 			if (parseprop(exprops, optarg) != 0) {
 				err = 1;
 				goto recverror;
 			}
 			break;
+		case 'd':
+			flags.isprefix = B_TRUE;
+			break;
+		case 'e':
+			flags.isprefix = B_TRUE;
+			flags.istail = B_TRUE;
+			break;
+		case 'l':
+			add_unique_option(limitds, optarg);
+			break;
+		case 'n':
+			flags.dryrun = B_TRUE;
+			break;
 		case 'u':
 			flags.nomount = B_TRUE;
 			break;
 		case 'v':
 			flags.verbose = B_TRUE;
 			break;
-<<<<<<< HEAD
 		case 'x':
 			add_unique_option(exprops, optarg);
 			break;
-=======
->>>>>>> e7e978b1
 		case 's':
 			flags.resumable = B_TRUE;
 			break;
@@ -4099,16 +4066,6 @@
 		usage(B_FALSE);
 	}
 
-<<<<<<< HEAD
-=======
-	while ((nvp = nvlist_next_nvpair(props, nvp))) {
-		if (strcmp(nvpair_name(nvp), "origin") != 0) {
-			(void) fprintf(stderr, gettext("invalid option"));
-			usage(B_FALSE);
-		}
-	}
-
->>>>>>> e7e978b1
 	if (abort_resumable) {
 		if (flags.isprefix || flags.istail || flags.dryrun ||
 		    flags.resumable || flags.nomount) {
@@ -4154,7 +4111,6 @@
 		    "You must redirect standard input.\n"));
 		return (1);
 	}
-<<<<<<< HEAD
 
 	err = zfs_receive(g_zfs, argv[0], &flags, STDIN_FILENO, exprops,
 	    limitds, NULL);
@@ -4162,9 +4118,6 @@
 recverror:
 	nvlist_free(exprops);
 	nvlist_free(limitds);
-=======
-	err = zfs_receive(g_zfs, argv[0], props, &flags, STDIN_FILENO, NULL);
->>>>>>> e7e978b1
 
 	return (err != 0);
 }
