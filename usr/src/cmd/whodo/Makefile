--- conflicted
+++ resolved
@@ -44,13 +44,7 @@
 
 clean clobber:	$(SUBDIRS)
 
-<<<<<<< HEAD
-install:	$(SUBDIRS)
-	-$(RM) $(ROOTUSRSBINPROG)
-	-$(LN) $(ISAEXEC) $(ROOTUSRSBINPROG)
-=======
 install:	$(SUBDIRS) $(ROOTETCPROG)
->>>>>>> f864f99e
 
 $(SUBDIRS):	FRC
 	@cd $@; pwd; $(MAKE) $(TARGET)
