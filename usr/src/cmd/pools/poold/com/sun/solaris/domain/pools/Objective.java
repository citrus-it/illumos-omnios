/*
 * CDDL HEADER START
 *
 * The contents of this file are subject to the terms of the
 * Common Development and Distribution License (the "License").
 * You may not use this file except in compliance with the License.
 *
 * You can obtain a copy of the license at usr/src/OPENSOLARIS.LICENSE
 * or http://www.opensolaris.org/os/licensing.
 * See the License for the specific language governing permissions
 * and limitations under the License.
 *
 * When distributing Covered Code, include this CDDL HEADER in each
 * file and include the License file at usr/src/OPENSOLARIS.LICENSE.
 * If applicable, add the following below this CDDL HEADER, with the
 * fields enclosed by brackets "[]" replaced with your own identifying
 * information: Portions Copyright [yyyy] [name of copyright owner]
 *
 * CDDL HEADER END
 */

/*
 * Copyright 2010 Sun Microsystems, Inc.  All rights reserved.
 * Use is subject to license terms.
 *
 */

package com.sun.solaris.domain.pools;

import java.io.FileInputStream;
import java.io.IOException;
import java.lang.reflect.Field;
import java.text.DecimalFormat;
import java.util.*;
import java.util.logging.*;

import com.sun.solaris.service.logging.Severity;
import com.sun.solaris.service.locality.*;
import com.sun.solaris.service.pools.*;


/**
 * An objective interface. All classes which wish to contribute to the
 * Objective Function (OF hence) calculation must implement this
 * interface. This interface defines a strategy which can be used to
 * make a contribution to the Objective Function calculation.
 *
 * The OF calculation (which is implemented by <code>Poold</code>)
 * consists of determining all possible resource moves across all
 * resources. Once all moves are known, all registered objectives
 * (i.e. instances of this interface) are called and asked to value
 * the move.
 *
 * Note, the output of this method is constrained to be between -1 and
 * 1, representing minimum and maximum desirability of this move in
 * terms of this objective. This is enforced by <code>Poold</code> and
 * an <code>IllegalOFValueException</code> will be thrown if this
 * constraint is broken.
 */
interface Objective
{
	/**
	 * Return the contribution of this objective. The contribution
	 * is constrainted to be a value between -1 and +1 to ensure
	 * that no objective can make a disproportionate contribution
	 * to the total result.
	 *
	 * The more desirable this move appears in terms of this
	 * objective, the closer to +1 will be the value. A value of 0
	 * indicates that the move is neutral in terms of the
	 * objective. A negative value indicates that the move is
	 * undesirable.
	 *
	 * @param conf The configuration which is being examined
	 * @param move The move under consideration
	 * @param elem The element to which the objective applies
	 *
	 * @throws PoolsException if there is an error manipulating
	 * the configuration
	 */
	public double calculate(Configuration conf, Move move, Element elem)
	    throws PoolsException;

	/**
	 * Set the objective's expression to the supplied parameter.
	 *
	 * @param exp An expression for this objective.
	 */
	public void setExpression(Expression exp);

	/**
	 * Get the objective's expression.
	 */
	public Expression getExpression();
}

/**
 * This interface must be implemented by all Objectives which are
 * workload dependent. The examine method is used by a Solver to
 * determine if the objective is still being satisfied.
 */
interface WorkloadDependentObjective extends Objective
{
	/**
	 * This method returns true if the Objective is no longer
	 * satisfied. If the objective is still satisfied, then return
	 * false.
	 *
	 * @param conf The configuration to be examined
	 * @param solver The solving interface used to get utilization
	 * information
	 * @param elem The element to which the objective belongs
	 *
	 * @throws PoolsException if there is an error examining the
	 * pool configuration
	 * @throws StaleMonitorException if there is an error accessing
	 * the element's ResourceMonitor
	 */
	public boolean examine(Configuration conf, Solver solver,
	    Element elem) throws PoolsException, StaleMonitorException;
}

/**
 * This class provides a skeletal implementation of the
 * <code>Objective</code> interface to minimize the effort required
 * to implement this interface.
 *
 * To implement an objective, the programmer need only to extend this
 * class and add the name of the class into the appropriate element
 * objectives property in the <code>poold.properties</code> file.
 */
abstract class AbstractObjective implements Objective
{
	abstract public double calculate(Configuration conf, Move move,
	    Element elem) throws PoolsException;

	/**
	 * The objectives which are recognized by this class
	 */
	private static Map objectives;

	/**
	 * The expression associated with this objective
	 */
	private Expression exp;

	/**
	 * Set the objective's expression to the supplied parameter.
	 *
	 * @param exp An expression for this objective.
	 */
	public void setExpression(Expression exp)
	{
		this.exp = exp;
	}

	/**
	 * Get the objective's expression.
	 */
	public Expression getExpression()
	{
		return (exp);
	}

	/**
	 * A factory method which returns a created objective which is
	 * associated with the supplied expression. The type and the
	 * expression are used to identify valid types of objectives
	 * to which this expression may be applied. If an acceptable
	 * objective cannot be found for the supplied type, then an
	 * <code>IllegalArgumentException</code> will be thrown.
	 *
	 * @param type The element type for which an objective must be
	 * found
	 * @param exp The expression which will be associated with the
	 * objective
	 *
	 * @throws IllegalArgumentExcetion if the supplied expression
	 * cannot be associated with an objective of the supplied type
	 */
	public static Objective getInstance(String type, Expression exp)
	    throws IllegalArgumentException
	{
		Objective ret = null;
		Map typeObjs = null;

		initMapIfNecessary();
		typeObjs = (Map)objectives.get(type);
		if (typeObjs != null) {
			Class objClass = (Class)typeObjs.get(exp.getName());
			if (objClass != null) {
				try {
					ret = (Objective) objClass.
					    newInstance();
				} catch (Exception e) {
					Poold.utility.die(Poold.OPT_LOG, e,
					    true);
				}
				ret.setExpression(exp);
			}
		}
		if (ret == null)
			throw new IllegalArgumentException(
			    "unrecognized objective name for " + type + ": " +
			    exp.toString());
		return (ret);
	}

	/**
	 * Return a string representation of this objective.
	 */
	public String toString()
	{
		return (exp.toString());
	}

	/**
	 * Initialize the implementation map the first time it's
	 * called.
	 */
	private static void initMapIfNecessary()
	{
		/*
		 * Setup the objectives map for the known classes
		 */
		if (objectives == null) {
			objectives = new HashMap();
			Properties props = new Properties();
			try {
				props.load(
				    new FileInputStream(
				    Poold.POOLD_PROPERTIES_PATH));
			} catch (IOException ioe) {
				Poold.utility.die(Poold.CONF_LOG, ioe);
			}
			registerObjectives(props, objectives, "system");
			registerObjectives(props, objectives, "pset");
		}
	}

	/**
	 * Add the objectives contained in the supplied properties to
	 * the set of valid objectives. The objectives are updated
	 * with objectives of the supplied type contained in the
	 * properties.
	 *
	 * @param props The properties containing the objectives
	 * @param objectives The objectives to be updated
	 * @param type The type of objectives to be added
	 */
	private static void registerObjectives(Properties props,
	    Map objectives, String type)
	{
		Map typeObjs = new HashMap();
		String objs = props.getProperty(type + ".objectives");
		String objNames[] = objs.split(",");
		for (int i = 0; i < objNames.length; i++) {
			String objName = objNames[i].trim();
			try {
				Class clazz = Class.forName(objName);
				Field field = clazz.getDeclaredField("name");
				String key = (String) field.get(null);
				typeObjs.put(key, clazz);
			} catch (ClassNotFoundException cnfe) {
				Poold.utility.die(Poold.CONF_LOG, cnfe);
			} catch (NoSuchFieldException nsfe) {
				Poold.utility.die(Poold.CONF_LOG, nsfe);
			} catch (IllegalAccessException iae) {
				Poold.utility.die(Poold.CONF_LOG, iae);
			}
		}
		objectives.put(type, typeObjs);
	}

	/**
	 * Indicates whether some other Objective is "equal to this
	 * one.
	 * @param o the reference object with which to compare.
	 * @return <code>true</code> if this object is the same as the
	 * o argument; <code>false</code> otherwise.
	 * @see	#hashCode()
	 */
	public boolean equals(Object o)
	{
		if (o == this)
			return (true);
		if (!(o instanceof Objective))
			return (false);
		Objective other = (Objective) o;

		return (getExpression().equals(other.getExpression()));
	}

	/**
	 * Returns a hash code value for the object. This method is
	 * supported for the benefit of hashtables such as those provided by
	 * <code>java.util.Hashtable</code>.
	 *
	 * @return a hash code value for this object.
	 * @see	#equals(java.lang.Object)
	 * @see	java.util.Hashtable
	 */
	public int hashCode()
	{
		return (getExpression().hashCode());
	}
}


/**
 * The <code>WeightedLoadObjective</code> class implements a Weighted
 * Load Objective for <code>Poold</code>.
 *
 * The goal is to allocate more resources to those resource partitions
 * which are heavily loaded. The weighting is determined from the
 * objective importance and the pool.importance.
 */
final class WeightedLoadObjective extends AbstractObjective
    implements WorkloadDependentObjective
{
	/**
	 * The name of the class.
	 */
	static final String name = "wt-load";

	/**
	 * The map of calculations made during examination.
	 */
	Map calcMap;

	/**
	 * Determine whether an objective is satisfied. If the
	 * objective is still satisfied, return false; otherwise
	 * return true.
	 *
	 * This objective examination determines if all resource sets
	 * are allocated the share of resources that their utilization
	 * would indicate they should be. This attempts to ensure that
	 * highly utilized resource sets recieve the greater
	 * proportion of available resources.
	 *
	 * @param conf The configuration to be examined
	 * @param solver The solving interface used to get utilization
	 * information
	 * @param elem The element to which the objective belongs
	 *
	 * @throws PoolsException if there is an error examining the
	 * pool configuration
	 * @throws StaleMonitorException if there is an error accessing
	 * the element's ResourceMonitor
	 */
	public boolean examine(Configuration conf, Solver solver,
	    Element elem) throws PoolsException, StaleMonitorException
	{
		Monitor mon = solver.getMonitor();
		Value val = new Value("type", "pset");
		List valueList = new LinkedList();
		calcMap = new HashMap();
		valueList.add(val);

		List resList = conf.getResources(valueList);
		val.close();
		Iterator itRes = resList.iterator();

		Calculation.totalUtil = 0;
		Calculation.resQ = 0;

		while (itRes.hasNext()) {
			Resource res = (Resource) itRes.next();
			List CPUs = res.getComponents(null);

			try {
				Calculation calc = new Calculation(res, CPUs,
				    mon.getUtilization(res),
				    res.getLongProperty("pset.min"),
				    res.getLongProperty("pset.max"));
				calcMap.put(res, calc);
			} catch (StaleMonitorException sme) {
				Poold.MON_LOG.log(Severity.INFO,
				    res.toString() +
				    " not participating in " + toString() +
				    " calculatation as it has no " +
				    "available statistics.");
			}
		}
		Iterator itCalc = calcMap.values().iterator();
		while (itCalc.hasNext()) {
			Calculation calc = (Calculation) itCalc.next();
			if (calc.getShare() != calc.comp.size() &&
			    calc.getShare() >= calc.min) {
				Poold.MON_LOG.log(Severity.INFO,
				    elem.toString() +
				    " utilization objective not satisfied " +
				    toString() + " with desired share " +
				    calc.getShare() + " and actual share " +
				    calc.comp.size());
				return (true);
			}
		}
		return (false);
	}

	/**
	 * Holds data about weighted load calculations. This class is
	 * basically a structure which holds information specific to a
	 * weighted-load calculation
	 */
	static class Calculation {
		/**
		 * The resource on which this calculation is based.
		 */
		Resource res;

		/**
		 * The list of component resources held by this resource.
		 */
		List comp;

		/**
		 * The utilization of this resource.
		 */
		double util;

		/**
		 * The minimum value of this resource's size.
		 */
		long min;

		/**
		 * The maximum value of this resource's size.
		 */
		long max;

		/**
		 * The total utilization of all instances of this class.
		 */
		static double totalUtil;

		/**
		 * The total quantity of resource for all instances of
		 * this class.
		 */
		static int resQ;

		/**
		 * Constructor. The class is immutable and holds
		 * information specific to a set of calculations about
		 * load.
		 *
		 * @param res The resource set
		 * @param comp The resource components
		 * @param util The resource utilization
		 * @param min The minimum qty of resource for this set
		 * @param max The maximum qty of resource for this set
		 */
		public Calculation(Resource res, List comp, double util,
		    long min, long max)
		{
			this.res = res;
			this.comp = comp;
			this.min = min;
			this.max = max;
			this.util = (util / 100) * comp.size();
			Calculation.totalUtil += this.util;
			Calculation.resQ += comp.size();
		}

		/**
		 * Return the share of the total resource for this
		 * resource.
		 */
		long getShare()
		{
			if (util == 0)
				return (0);
			return (Math.round((util / totalUtil) * resQ));
		}

		public String toString()
		{
			StringBuffer buf = new StringBuffer();
			buf.append("res: " + res.toString());
			buf.append(" components: " + comp.toString());
			buf.append(" min: " + min);
			buf.append(" max: " + max);
			buf.append(" util: " + util);
			buf.append(" total resource: " + resQ);
			buf.append(" total utilization: " + totalUtil);
			buf.append(" share: " + getShare());
			return (buf.toString());
		}
	}

	/**
	 * Calculates the value of a configuration in terms of this
	 * objective.
	 *
	 * In the examination step, calculations of each resource's
	 * current and desired share were made. The moves can thus be
	 * assessed in terms of their impact upon the desired
	 * share. The current difference from desired is already
	 * known, so each move will serve to reduce or increase that
	 * difference. Moves that increase the difference have a
	 * negative score, those that reduce it have a positive
	 * score. All scores are normalized to return a value between
	 * -1 and 1.
	 *
	 * @param conf Configuration to be scored.
	 * @param move Move to be scored.
	 * @param elem The element to which the objective applies
	 * @throws PoolsException If an there is an error in execution.
	 */
	public double calculate(Configuration conf, Move move, Element elem)
	    throws PoolsException
	{
		double ret = 0;

		Poold.OPT_LOG.log(Severity.DEBUG,
		    "Calculating objective type: " + name);
		/*
		 * There shouldn't be any empty moves, but if there
		 * are they are rated at 0.
		 */
		if (move.getQty() == 0)
			return (0);

		/*
		 * Find the calculations that represent the source and
		 * target of the move.
		 */
		Calculation src = (Calculation) calcMap.get(move.getFrom());
		Calculation tgt = (Calculation) calcMap.get(move.getTo());

		/*
		 * Use the calculation details to determine the "gap"
		 * i.e. number of discrete resources (for a processor
		 * set these are CPUs), between the desired quantity in
		 * the set which the calculations represent. Do this
		 * both before and after the proposed move.
		 *
		 * The maximum possible improvement is equal to the
		 * total number of resources for each set participating
		 * in the calculation. Since there are two sets we
		 * know the maximum possible improvement is resQ * 2.
		 *
		 * Divide the aggregated change in gap across participating
		 * sets by the maximum possible improvement to obtain
		 * a value which scores the move and which is normalised
		 * between -1 <= ret <= 1.
		 */
		long oldGap = Math.abs(src.getShare() -
		    src.comp.size());
		long newGap = Math.abs(src.getShare() -
		    (src.comp.size() - move.getQty()));
		ret = oldGap - newGap;
		oldGap = Math.abs(tgt.getShare() -
		    tgt.comp.size());
		newGap = Math.abs(tgt.getShare() -
		    (tgt.comp.size() + move.getQty()));
		ret += oldGap - newGap;
		ret /= ((double) Calculation.resQ * 2);

		Poold.MON_LOG.log(Severity.DEBUG, "ret: " + ret);
		return (ret);
	}
}

    /*
     * The following LGroupData and Resulttuple and PSETData classes
     * are used for the purposes of calculating and storing
     * results sets for the LocalityObjective calculate method.
     */

    /*
     * To store data for a Localitygroup.
     *
     * The lgroup is the LocalityGroup.
     * The numcpu is the number of cpu in the LocalityGroup.
     * The factor is a value required in calculating the LocalityGroup quotient.
     *
     * The value of factor will always be a finite number
     * because the LocalityGroup will never be empty.
     */
    final class LGroupData
    {
            private LocalityGroup lgroup;
            private int numcpu = 0;
            private double factor;

            LGroupData(LocalityGroup l) {
                lgroup = l;
                int numcpuinlgroup = lgroup.getCPUIDs().length;
                factor = 2.0 / ((numcpuinlgroup * numcpuinlgroup)
                        + numcpuinlgroup);
            }

            int getNumcpu() {
                return numcpu;
            }

            double getFactor() {
                return factor;
            }

            void incNumcpu() {
                numcpu++;
            }
    }

    /*
     * Stores the results of caclulated locality quotients for a PSET.
     *
     * The AsIsResult is the quotient without any move.
     * The FromResult is the quotient when a cpu is taken from it.
     * The To result is the quotient when a cpu is added to it.
     */
    final class ResultTuple
    {
            private double AsIsResult = 0;
            private double FromResult = 0;
            private double ToResult = 0;

            ResultTuple(double a, double f, double t) {
                setAsIsResult(a);
                setFromResult(f);
                setToResult(t);
            }

            double getAsIsResult() {
                return AsIsResult;
            }

            double getFromResult() {
                return FromResult;
            }

            double getToResult() {
                return ToResult;
            }

            void setAsIsResult(double asis) {
                AsIsResult = asis;
            }

            void setFromResult(double from) {
                FromResult = from;
            }

            void setToResult(double to) {
                ToResult = to;
            }
    }

    /*
     * The PSETData class enables storage and population of the data
     * required for the LocalityObjective calculate() method.
     *
     * The lgroupdata HashMap stores LGroupData objects
     * for each LGroup in the pset.
     * The results HashMap stores resultsTuple objects for each LGroup.
     * The countLgroups() method populates the lgroupdata HashMap.
     * The calcQ() method calculates the quotient for any given
     * value of intersection and lgroup size.
     * The calcResults() method populates the results HashMap.
     */
    final class PSETData
    {
            private Resource pset;
            private Map<LocalityGroup, LGroupData> lgroupdata
                 = new HashMap<LocalityGroup, LGroupData>();
            private Map<LocalityGroup, ResultTuple> results
                 = new HashMap<LocalityGroup, ResultTuple>();
            double AsIsTotal = 0;
            int numlg = 0;

            double getAsIsTotal() {
                return AsIsTotal;
            }

            Map<LocalityGroup, ResultTuple> getResults() {
                return results;
            }

            /*
             * Count the number of cpu in each locality group in this pset
             * and count the number of locality groups in this pset.
             *
             * @param allCPUData Map of all cpu and their LocalityGroup.
             *
             * @throws new PoolsException if no lgroups found, i.e numlg = 0;
             */
            private void countLgroups(Map allCPUData)
                    throws PoolsException
            {
                List cpuList = pset.getComponents(null);
                Iterator cpuIt = cpuList.iterator();
                while (cpuIt.hasNext()) {
                    Component currentCPU = (Component) cpuIt.next();
                    int cpuid = (int) currentCPU.getLongProperty("cpu.sys_id");
                    if (allCPUData.containsKey(Integer.valueOf(cpuid))) {
                        LocalityGroup lg =
<<<<<<< HEAD
                            (LocalityGroup) allCPUData.get(Integer.valueOf(cpuid));
=======
                            (LocalityGroup) allCPUData.get(
                            Integer.valueOf(cpuid));
>>>>>>> 14e8f286
                        if (lgroupdata.containsKey(lg)) {
                            LGroupData cpulgp = (LGroupData) lgroupdata.get(lg);
                            cpulgp.incNumcpu();
                        }
                    }
                }
                Set groups = lgroupdata.keySet();
                Iterator groupsIt = groups.iterator();
                while (groupsIt.hasNext()) {
                    LocalityGroup lg = (LocalityGroup) groupsIt.next();
                    LGroupData cpulgp = (LGroupData) lgroupdata.get(lg);
                    if (cpulgp.getNumcpu() > 0) {
                        numlg++;
                    }
                }
                if (numlg == 0) {
                    throw new PoolsException();
                }
            }

            /**
             * Calculate the final quotient with the given
             * factor and intersection values.
             *
             * @param factor double value of factor for this move.
             * @param intersection int value of intersection for this move.
             */
	    private double calcQ(double factor, int intersection)
            {
                double q = factor * ((intersection * intersection)
                        + intersection) / 2.0;
                return (q);
            }

            /*
             * Calulate results for all locality groups for this pset.
             *
             * The logic considers all cases of pset populations;
             * i) pset is empty; ii) pset has only one cpu;
             * iii) pset more than one  cpu.
             * numlg is never zero so we need not try and catch that here.
             */
            private void calcqA()
                    throws PoolsException
            {
                Set allgroups = (Set) results.keySet();
                Iterator groupIt = (Iterator) allgroups.iterator();
                while (groupIt.hasNext()) {
                    LocalityGroup lgroup = (LocalityGroup) groupIt.next();
                    if (lgroupdata.containsKey(lgroup)) {
                        LGroupData cpulgp =
                                (LGroupData) lgroupdata.get(lgroup);
                        ResultTuple rst = (ResultTuple) results.get(lgroup);
                        if (cpulgp.getNumcpu() == 0) {
                            double toresult =
                                    (AsIsTotal + rst.getToResult())/(numlg + 1);
                            rst.setToResult(toresult);
                        }
                        if (cpulgp.getNumcpu() == 1) {
                            double fromresult =
                                    (AsIsTotal + rst.getFromResult())
                                    /(numlg - 1);
                            rst.setFromResult(fromresult);
                        }
                        if (cpulgp.getNumcpu() > 1) {
                            double toresult = (AsIsTotal
                                    - rst.getAsIsResult()
                                    + rst.getToResult())/(numlg);
                            rst.setToResult(toresult);
                            double fromresult = (AsIsTotal
                                    - rst.getAsIsResult()
                                    + rst.getFromResult())/(numlg);
                            rst.setFromResult(fromresult);
                        }
                        results.put(lgroup, rst);
                    }
                }
            }

            /*
             * Populates the results map for each locality group.
             *
             * numlg is never zero so do not need to try and catch it.
             *
             * @param allLGroups Set of all Locality groups in this config.
             */
            private void calcResults(Set allLGroups)
                    throws PoolsException
            {
                Iterator groupIt = (Iterator) allLGroups.iterator();
                while (groupIt.hasNext()) {
                    int intersection = 0;
                    double factor = 0;
                    LocalityGroup lgroup = (LocalityGroup) groupIt.next();
                    if (lgroup.getCPUIDs().length != 0) {
                        if (lgroupdata.containsKey(lgroup)) {
                            LGroupData cpulgp =
                                    (LGroupData)lgroupdata.get(lgroup);
                            intersection = cpulgp.getNumcpu();
                            factor = cpulgp.getFactor();
                        }
                        ResultTuple thisresult = new ResultTuple(
                            calcQ(factor, intersection),
                            calcQ(factor, intersection-1),
                            calcQ(factor, intersection+1));
                        AsIsTotal += thisresult.getAsIsResult();
                        results.put(lgroup, thisresult);
                    }
                }
                calcqA();
                AsIsTotal /= numlg;
            }

            /*
             * Constructor for PSETData.
             *
             * @param allLGroups Set of all Locality groups in this config.
             * @param allCPUData Map of all cpu and their locality group.
             * @param p Resource (pset) for which the calculations are made.
             *
             * @throws PoolsException if accessing the supplied resource
             * fails.
             */
            PSETData(Set allLGroups, Map allCPUData, Resource p)
                    throws PoolsException
            {
                pset = p;
                Iterator groupIt = (Iterator) allLGroups.iterator();
                while (groupIt.hasNext()) {
                    LocalityGroup lgroup = (LocalityGroup) groupIt.next();
                    if (lgroup.getCPUIDs().length != 0) {
                        LGroupData cpulgp = new LGroupData(lgroup);
                        lgroupdata.put(lgroup, cpulgp);
                    }
                }
                countLgroups(allCPUData);
                calcResults(allLGroups);
            }
        }

/**
 * A locality based objective which will assess moves in terms of
 * their impact on the locality of the sets of resources which are
 * impacted.
 *
 * The objective will assess moves with respect to the type of
 * locality specified in the objective:
 *
 * <ul>
 * <li><p>
 * tight - resource locality is sought
 * <li><p>
 * loose - resource locality is avoided
 * <li><p>
 * none - resource locality has no impact
 * </ul>
 */
final class LocalityObjective extends AbstractObjective
{
	/*
	 * The name of the class.
	 */
	static final String name = "locality";

	/*
	 * The locality domain used to describe locality for this
	 * objective.
	 */
	private LocalityDomain ldom;

        /*
         * The set of LocalityGroups in this ldom.
         */
        private Set allLGroups;

        /*
         * Map of all cpu id and their locality groups
         */
        private Map<Integer, LocalityGroup> allCPUData
                = new HashMap<Integer, LocalityGroup>();

        /*
         * Method to populate the allCPUData cpu locality map.
         */
        private void getCPUData()
	{
            allLGroups = ldom.getGroups();
            Iterator LGroupIt = allLGroups.iterator();
            while (LGroupIt.hasNext()) {
                LocalityGroup lg = (LocalityGroup) LGroupIt.next();
                int cpu_ids[] = lg.getCPUIDs();
                for (int i = 0; i < cpu_ids.length; i++) {
                    allCPUData.put(Integer.valueOf(cpu_ids[i]), lg);
                }
            }

	}

        /*
         * Map to store all PSET LocalityGroup quotient results.
         */
        private Map<Resource, PSETData> allPSETData
                = new HashMap<Resource, PSETData>();

	/**
	 * Prepare the calculation for this objective for the resource to
	 * which it applies.
	 *
	 * @param ldom LocalityDomain containing these resources.
	 * @param res Resource to which this objective is applied.
	 *
	 * @throws PoolsException if accessing the supplied resource
	 * fails.
	 */
	public void prepare(LocalityDomain ldom, Resource res)
	    throws PoolsException
	{
		this.ldom = ldom;
	}

	/*
	 * Calculates the value of a configuration in terms of this
	 * objective.
	 *
	 * Firstly check to see if it is possible to short-cut the
	 * calculation. If not, then start to examine the disposition
	 * of CPUs and locality groups in relation to the processor
	 * set being evaluated. The objective scores moves in terms of
	 * their impact upon the quotient of cpus contained in each
	 * locality group.
	 *
	 * Moves which involve a cpu in the same locality group are equivalent.
	 * i.e for a given pset, the quotient calculation is the same
	 * for a move involving cpu x in localitygroup Z,
	 * as the calculation for cpu y in localitygroup Z,
	 * So we store the quotient calculation of the PSET
	 * i) as it is; ii) a cpu is added; iii) a cpu is removed;
	 *
	 * For each move we encounter, we store the quotient caclulations
	 * on a pset basis, holding a map of results for each pset we evaluate.
	 * The map contains results for each locality group in the system.
	 * The results contains the quotient value for a move of a cpu
	 * to, from and without any move.
	 *
	 * For a given configuration, for each cpu we make one JNI call
	 * to getLongProperty() (which is the most expensive call in this code)
	 * so the time spent in calculate() scales linearly with number of cpu.
	 *
	 * @param conf Configuration to be scored.
	 * @param move Move to be scored.
	 * @param elem The element to which the objective applies
	 * @throws Exception If an there is an error in execution.
	 */
	public double calculate(Configuration conf, Move move, Element elem)
	    throws PoolsException
	{
		KVExpression kve = (KVExpression) getExpression();
		double ret = 0;
		double qA = 0;
		double qB = 0;
		Resource pset = (Resource) elem;
		ComponentMove cm = (ComponentMove) move;
		Poold.MON_LOG.log(Severity.DEBUG,
		    "Calculating objective type: " + name + " for: " + elem);

		/*
		 * If we are set to "none" then we don't care which
		 * configuration so just return 0.
		 */
		if (kve.getValue().compareTo("none") == 0)
			return (ret);
		/*
		 * If the maximum latency is 0, we don't care about
		 * latency.
		 */
		if (ldom.getMaxLatency() == 0)
			return (ret);
		/*
		 * If this element doesn't participate in the move, we
		 * should return 0.
		 */
		if (elem.equals(move.getFrom()) == false &&
		    elem.equals(move.getTo()) == false)
			return (ret);

                /*
                 * Populate the map of cpu - locality data if it is empty.
                 */
                if (allCPUData.isEmpty()) {
                    getCPUData();
                }

                /*
                 * Lookup in the pset results map if the pset entry exists.
                 * If this pset entry exists then use it otherwise add it.
                 */
                PSETData psetlg;

                if (allPSETData.containsKey(pset))
                    psetlg = (PSETData) allPSETData.get(pset);
                else {
                    psetlg = new PSETData(allLGroups, allCPUData, pset);
                    allPSETData.put(pset, psetlg);
                }

                /*
                 * Check the locality group of the cpu involved in this move.
                 * If it is a cpu from a locality group we have already seen,
                 * then we can retrieve the results from the pset results map.
                 */
                List cpulist = (List) cm.getComponents();
                Component cpu = (Component) cpulist.get(0);
		int cpuid = (int) cpu.getLongProperty("cpu.sys_id");
                LocalityGroup lgroup =
                        (LocalityGroup) allCPUData.get(Integer.valueOf(cpuid));
                HashMap allresults = (HashMap) psetlg.getResults();
                ResultTuple result = (ResultTuple) allresults.get(lgroup);

                qB = psetlg.getAsIsTotal();
                if (elem.equals(move.getFrom()))
                    qA = result.getFromResult();
                else
                    qA = result.getToResult();

		ret = qA - qB;

                /*
                 * We return the value based on what locality objective
                 * we want to achieve - tight or loose. The calculations
                 * are based on tightness, so the value is reversed if the
                 * objective specified "loose" locality.
                 */
		if (kve.getValue().compareTo("loose") == 0)
                    ret = 0 - ret;
                Poold.MON_LOG.log(Severity.DEBUG, "ret: " + ret);
		return (ret);
	}
}
/**
 * A resource set utilization based objective which will assess moves
 * in terms of their (likely) impact on the future performance of a
 * resource set with respect to it's specified utilization objective.
 *
 * The utilization objective must be specified in terms of a
 * KVOpExpression, see the class definition for information about the
 * form of these expressions. The objective can be examined in terms
 * of it's compliance with the aid of a monitoring object. The actual
 * assessment of compliance is indicated by the associated monitoring
 * object, with this class simply acting as a co-ordinator of the
 * relevant information.
 */
final class UtilizationObjective extends AbstractObjective
    implements WorkloadDependentObjective
{
	/**
	 * The name of the class.
	 */
	static final String name = "utilization";

	/**
	 * Short run detection.
	 */
	private List zoneList = new LinkedList();

	/**
	 * Format for printing utilization.
	 */
	private static final DecimalFormat uf = new DecimalFormat("0.00");

	/**
	 * Solver used to calculate delta, i.e. gap, between target and
	 * actual utilization values.
	 */
	private Solver gapSolver;

	/**
	 * Determine whether an objective is satisfied. If the
	 * objective is still satisfied, return false; otherwise
	 * return true.
	 *
	 * The assessment of control is made by the monitoring class
	 * using the supplied Expression and resource.
	 *
	 * @param conf The configuration to be examined
	 * @param solver The solving interface used to get utilization
	 * information
	 * @param elem The element to which the objective belongs
	 *
	 * @throws PoolsException if there is an error examining the
	 * pool configuration
	 * @throws StaleMonitorException if there is an error accessing
	 * the element's ResourceMonitor
	 */
	public boolean examine(Configuration conf, Solver solver,
	    Element elem) throws PoolsException, StaleMonitorException
	{
		KVOpExpression kve = (KVOpExpression) getExpression();
		ResourceMonitor mon;

		/*
		 * If there is no resource monitor, then we cannot
		 * make an assessment of the objective's achievability.
		 * Log a message to make clear that this objective is
		 * not being assessed and then indicate that
		 * the objective has been achieved.
		 */
		try {
			mon = solver.getMonitor().get((Resource)elem);
		} catch (StaleMonitorException sme) {
			Poold.MON_LOG.log(Severity.INFO,
			    elem.toString() +
			    " utilization objective not measured " +
			    toString() + " as there are no available " +
			    "statistics.");
			return (false);
		}
		gapSolver = solver;

		double val = solver.getMonitor().getUtilization((Resource)elem);

		StatisticList sl = (StatisticList) mon.get("utilization");
		int zone = sl.getZone(kve, val);

		if (zoneList.size() == 9) {
			zoneList.remove(0);
		}
		zoneList.add(Integer.valueOf(sl.getZoneMean(val)));

		/*
		 * Evaluate whether or not this objective is under
		 * control.
		 */
		if ((zone & StatisticOperations.ZONEZ) ==
		    StatisticOperations.ZONEZ) {
			/*
			 * If the objective is GT or LT, then don't
			 * return true as long as the objective is
			 * satisfied.
			 */
			if (kve.getOp() == KVOpExpression.LT &&
			    (zone & StatisticOperations.ZONET) ==
			    StatisticOperations.ZONELT)
				return (false);

			if (kve.getOp() == KVOpExpression.GT &&
			    (zone & StatisticOperations.ZONET) ==
			    StatisticOperations.ZONEGT)
				return (false);
			Poold.MON_LOG.log(Severity.INFO,
			    elem.toString() +
			    " utilization objective not satisfied " +
			    toString() + " with utilization " + uf.format(val) +
			    " (control zone bounds exceeded)");
			return (true);
		}
		/*
		 * Check if our statistics need to be recalculated.
		 */
		checkShort(mon, elem, val);
		return (false);
	}

	/**
	 * Calculates the value of a configuration in terms of this
	 * objective.
	 *
	 * Every set must be classified with a control zone when this
	 * function is called. The move can be assessed in terms of
	 * the control violation type. zone violations which are minor
	 * are offered a lower contribution than more significant
	 * violations.
	 *
	 * @param conf Configuration to be scored.
	 * @param move Move to be scored.
	 * @param elem The element to which the objective applies
	 * @throws Exception If an there is an error in execution.
	 */
	public double calculate(Configuration conf, Move move, Element elem)
	    throws PoolsException
	{
		KVOpExpression kve = (KVOpExpression) getExpression();
		double ret;

		/*
		 * If the move is from the examined element, then
		 * check to see if the recipient has any
		 * objectives. If not, score the move poorly since we
		 * should never want to transfer resources to a
		 * recipient with no objectives. If there are
		 * objectives, then return the delta between target
		 * performance and actual performance for this
		 * element.
		 *
		 * If the move is to the examined element, then check
		 * to see if the donor has any objectives. If not,
		 * score the move highly, since we want to favour
		 * those resources with objectives. If there are
		 * objectives, return the delta between actual and
		 * target performance.
		 *
		 * If the element is neither the recipient or the
		 * donor of this proposed move, then score the move
		 * neutrally as 0.
		 */
		try {
			double val, gap;
			StatisticList sl;

			if (elem.equals(move.getFrom())) {
				val = gapSolver.getMonitor().
				    getUtilization(move.getFrom());
				sl = (StatisticList) gapSolver.getMonitor().
				    get(move.getFrom()).get("utilization");
				gap = sl.getGap(kve, val) / 100;

				if (gapSolver.getObjectives(move.getTo()) ==
				    null) {
					/*
					 * Moving to a resource with
					 * no objectives should always
					 * be viewed unfavourably. The
					 * degree of favourability is
					 * thus bound between 0 and
					 * -1. If the source gap is
					 * negative, then subtract it
					 * from -1 to get the
					 * score. If positive,
					 * just return -1.
					 */
					    if (gap < 0) {
						    ret = -1 - gap;
					    } else {
						    ret = -1;
					    }
				} else {
					ret = 0 - gap;
				}
			} else if (elem.equals(move.getTo())) {
				val = gapSolver.getMonitor().
				    getUtilization(move.getTo());
				sl = (StatisticList) gapSolver.getMonitor().
				    get(move.getTo()).get("utilization");
				gap = sl.getGap(kve, val) / 100;

				if (gapSolver.getObjectives(move.getFrom()) ==
				    null) {
					/*
					 * Moving from a resource with
					 * no objectives should always
					 * be viewed favourably. The
					 * degree of favourability is
					 * thus bound between 0 and
					 * 1. If the destination gap
					 * is negative, then add to 1
					 * to get the score. If
					 * positive, just return 1.
					 */
					if (gap < 0) {
						ret = 0 - gap;
					} else {
						ret = 1;
					}
				} else {
					ret = 0 + gap;
				}
			} else {
				ret = 0;
			}
		} catch (StaleMonitorException sme) {
			/*
			 * We should always find a monitor,
			 * but if we can't then just assume
			 * this is a neutral move and return
			 * 0.
			 */
			ret = 0;
		}
		Poold.MON_LOG.log(Severity.DEBUG, "ret: " + ret);
		return (ret);
	}

	/**
	 * Check whether or not a set's statistics are still useful
	 * for making decision..
	 *
	 * Each set is controlled in terms of the zones of control
	 * based in terms of standard deviations from a mean. If the
	 * utilization of the set is not fluctuating normally around a
	 * mean, these checks will cause the accumulated statistics to
	 * be discarded and control suspended until a new sufficient
	 * set of data is accumulated.
	 *
	 * @param mon Resource monitor to examine.
	 * @param elem Element to which the resource monitor belongs.
	 * @param val Latest monitored value.
	 */
	private void checkShort(ResourceMonitor mon, Element elem, double val)
	{
		boolean checkOne = true;
		int checkOnePos = 0;
		boolean doCheckOne = false;

		Iterator itZones = zoneList.iterator();
		while (itZones.hasNext()) {
			int zone = ((Integer) itZones.next()).intValue();
			if (doCheckOne) {
				if (checkOne) {
					if ((zone & StatisticOperations.ZONET)
					    != checkOnePos) {
						checkOne = false;
					}
				}
			} else {
				if (zoneList.size() >= 9) {
					checkOnePos = zone &
					    StatisticOperations.ZONET;
					doCheckOne = true;
				}
			}
		}
		if (zoneList.size() >= 9 && checkOne) {
			Poold.MON_LOG.log(Severity.INFO,
			    elem.toString() +
			    " utilization objective statistics reinitialized " +
			    toString() + " with utilization " + uf.format(val) +
			    " (nine points on same side of mean)");
			mon.resetData("utilization");
			zoneList.clear();
		}
	}
}<|MERGE_RESOLUTION|>--- conflicted
+++ resolved
@@ -699,12 +699,8 @@
                     int cpuid = (int) currentCPU.getLongProperty("cpu.sys_id");
                     if (allCPUData.containsKey(Integer.valueOf(cpuid))) {
                         LocalityGroup lg =
-<<<<<<< HEAD
-                            (LocalityGroup) allCPUData.get(Integer.valueOf(cpuid));
-=======
                             (LocalityGroup) allCPUData.get(
                             Integer.valueOf(cpuid));
->>>>>>> 14e8f286
                         if (lgroupdata.containsKey(lg)) {
                             LGroupData cpulgp = (LGroupData) lgroupdata.get(lg);
                             cpulgp.incNumcpu();
