/*
 * CDDL HEADER START
 *
 * The contents of this file are subject to the terms of the
 * Common Development and Distribution License (the "License").
 * You may not use this file except in compliance with the License.
 *
 * You can obtain a copy of the license at usr/src/OPENSOLARIS.LICENSE
 * or http://www.opensolaris.org/os/licensing.
 * See the License for the specific language governing permissions
 * and limitations under the License.
 *
 * When distributing Covered Code, include this CDDL HEADER in each
 * file and include the License file at usr/src/OPENSOLARIS.LICENSE.
 * If applicable, add the following below this CDDL HEADER, with the
 * fields enclosed by brackets "[]" replaced with your own identifying
 * information: Portions Copyright [yyyy] [name of copyright owner]
 *
 * CDDL HEADER END
 */
/*
 * Copyright (c) 2005, 2010, Oracle and/or its affiliates. All rights reserved.
 * Copyright (c) 2011, 2015 by Delphix. All rights reserved.
 * Copyright 2011 Nexenta Systems, Inc.  All rights reserved.
 * Copyright (c) 2013 Steven Hartland. All rights reserved.
 */

/*
 * The objective of this program is to provide a DMU/ZAP/SPA stress test
 * that runs entirely in userland, is easy to use, and easy to extend.
 *
 * The overall design of the ztest program is as follows:
 *
 * (1) For each major functional area (e.g. adding vdevs to a pool,
 *     creating and destroying datasets, reading and writing objects, etc)
 *     we have a simple routine to test that functionality.  These
 *     individual routines do not have to do anything "stressful".
 *
 * (2) We turn these simple functionality tests into a stress test by
 *     running them all in parallel, with as many threads as desired,
 *     and spread across as many datasets, objects, and vdevs as desired.
 *
 * (3) While all this is happening, we inject faults into the pool to
 *     verify that self-healing data really works.
 *
 * (4) Every time we open a dataset, we change its checksum and compression
 *     functions.  Thus even individual objects vary from block to block
 *     in which checksum they use and whether they're compressed.
 *
 * (5) To verify that we never lose on-disk consistency after a crash,
 *     we run the entire test in a child of the main process.
 *     At random times, the child self-immolates with a SIGKILL.
 *     This is the software equivalent of pulling the power cord.
 *     The parent then runs the test again, using the existing
 *     storage pool, as many times as desired. If backwards compatibility
 *     testing is enabled ztest will sometimes run the "older" version
 *     of ztest after a SIGKILL.
 *
 * (6) To verify that we don't have future leaks or temporal incursions,
 *     many of the functional tests record the transaction group number
 *     as part of their data.  When reading old data, they verify that
 *     the transaction group number is less than the current, open txg.
 *     If you add a new test, please do this if applicable.
 *
 * When run with no arguments, ztest runs for about five minutes and
 * produces no output if successful.  To get a little bit of information,
 * specify -V.  To get more information, specify -VV, and so on.
 *
 * To turn this into an overnight stress test, use -T to specify run time.
 *
 * You can ask more more vdevs [-v], datasets [-d], or threads [-t]
 * to increase the pool capacity, fanout, and overall stress level.
 *
 * Use the -k option to set the desired frequency of kills.
 *
 * When ztest invokes itself it passes all relevant information through a
 * temporary file which is mmap-ed in the child process. This allows shared
 * memory to survive the exec syscall. The ztest_shared_hdr_t struct is always
 * stored at offset 0 of this file and contains information on the size and
 * number of shared structures in the file. The information stored in this file
 * must remain backwards compatible with older versions of ztest so that
 * ztest can invoke them during backwards compatibility testing (-B).
 */

#include <sys/zfs_context.h>
#include <sys/spa.h>
#include <sys/dmu.h>
#include <sys/txg.h>
#include <sys/dbuf.h>
#include <sys/zap.h>
#include <sys/dmu_objset.h>
#include <sys/poll.h>
#include <sys/stat.h>
#include <sys/time.h>
#include <sys/wait.h>
#include <sys/mman.h>
#include <sys/resource.h>
#include <sys/zio.h>
#include <sys/zil.h>
#include <sys/zil_impl.h>
#include <sys/vdev_impl.h>
#include <sys/vdev_file.h>
#include <sys/spa_impl.h>
#include <sys/metaslab_impl.h>
#include <sys/dsl_prop.h>
#include <sys/dsl_dataset.h>
#include <sys/dsl_destroy.h>
#include <sys/dsl_scan.h>
#include <sys/zio_checksum.h>
#include <sys/refcount.h>
#include <sys/zfeature.h>
#include <sys/dsl_userhold.h>
#include <stdio.h>
#include <stdio_ext.h>
#include <stdlib.h>
#include <unistd.h>
#include <signal.h>
#include <umem.h>
#include <dlfcn.h>
#include <ctype.h>
#include <math.h>
#include <sys/fs/zfs.h>
#include <libnvpair.h>

static int ztest_fd_data = -1;
static int ztest_fd_rand = -1;

typedef struct ztest_shared_hdr {
	uint64_t	zh_hdr_size;
	uint64_t	zh_opts_size;
	uint64_t	zh_size;
	uint64_t	zh_stats_size;
	uint64_t	zh_stats_count;
	uint64_t	zh_ds_size;
	uint64_t	zh_ds_count;
} ztest_shared_hdr_t;

static ztest_shared_hdr_t *ztest_shared_hdr;

typedef struct ztest_shared_opts {
	char zo_pool[MAXNAMELEN];
	char zo_dir[MAXNAMELEN];
	char zo_alt_ztest[MAXNAMELEN];
	char zo_alt_libpath[MAXNAMELEN];
	uint64_t zo_vdevs;
	uint64_t zo_vdevtime;
	size_t zo_vdev_size;
	int zo_ashift;
	int zo_mirrors;
	int zo_raidz;
	int zo_raidz_parity;
	int zo_datasets;
	int zo_threads;
	uint64_t zo_passtime;
	uint64_t zo_killrate;
	int zo_verbose;
	int zo_init;
	uint64_t zo_time;
	uint64_t zo_maxloops;
	uint64_t zo_metaslab_gang_bang;
} ztest_shared_opts_t;

static const ztest_shared_opts_t ztest_opts_defaults = {
	.zo_pool = { 'z', 't', 'e', 's', 't', '\0' },
	.zo_dir = { '/', 't', 'm', 'p', '\0' },
	.zo_alt_ztest = { '\0' },
	.zo_alt_libpath = { '\0' },
	.zo_vdevs = 5,
	.zo_ashift = SPA_MINBLOCKSHIFT,
	.zo_mirrors = 2,
	.zo_raidz = 4,
	.zo_raidz_parity = 1,
	.zo_vdev_size = SPA_MINDEVSIZE * 4,	/* 256m default size */
	.zo_datasets = 7,
	.zo_threads = 23,
	.zo_passtime = 60,		/* 60 seconds */
	.zo_killrate = 70,		/* 70% kill rate */
	.zo_verbose = 0,
	.zo_init = 1,
	.zo_time = 300,			/* 5 minutes */
	.zo_maxloops = 50,		/* max loops during spa_freeze() */
	.zo_metaslab_gang_bang = 32 << 10
};

extern uint64_t metaslab_gang_bang;
extern uint64_t metaslab_df_alloc_threshold;
extern uint64_t zfs_deadman_synctime_ms;
extern int metaslab_preload_limit;

static ztest_shared_opts_t *ztest_shared_opts;
static ztest_shared_opts_t ztest_opts;

typedef struct ztest_shared_ds {
	uint64_t	zd_seq;
} ztest_shared_ds_t;

static ztest_shared_ds_t *ztest_shared_ds;
#define	ZTEST_GET_SHARED_DS(d) (&ztest_shared_ds[d])

#define	BT_MAGIC	0x123456789abcdefULL
#define	MAXFAULTS() \
	(MAX(zs->zs_mirrors, 1) * (ztest_opts.zo_raidz_parity + 1) - 1)

enum ztest_io_type {
	ZTEST_IO_WRITE_TAG,
	ZTEST_IO_WRITE_PATTERN,
	ZTEST_IO_WRITE_ZEROES,
	ZTEST_IO_TRUNCATE,
	ZTEST_IO_SETATTR,
	ZTEST_IO_REWRITE,
	ZTEST_IO_TYPES
};

typedef struct ztest_block_tag {
	uint64_t	bt_magic;
	uint64_t	bt_objset;
	uint64_t	bt_object;
	uint64_t	bt_offset;
	uint64_t	bt_gen;
	uint64_t	bt_txg;
	uint64_t	bt_crtxg;
} ztest_block_tag_t;

typedef struct bufwad {
	uint64_t	bw_index;
	uint64_t	bw_txg;
	uint64_t	bw_data;
} bufwad_t;

/*
 * XXX -- fix zfs range locks to be generic so we can use them here.
 */
typedef enum {
	RL_READER,
	RL_WRITER,
	RL_APPEND
} rl_type_t;

typedef struct rll {
	void		*rll_writer;
	int		rll_readers;
	mutex_t		rll_lock;
	cond_t		rll_cv;
} rll_t;

typedef struct rl {
	uint64_t	rl_object;
	uint64_t	rl_offset;
	uint64_t	rl_size;
	rll_t		*rl_lock;
} rl_t;

#define	ZTEST_RANGE_LOCKS	64
#define	ZTEST_OBJECT_LOCKS	64

/*
 * Object descriptor.  Used as a template for object lookup/create/remove.
 */
typedef struct ztest_od {
	uint64_t	od_dir;
	uint64_t	od_object;
	dmu_object_type_t od_type;
	dmu_object_type_t od_crtype;
	uint64_t	od_blocksize;
	uint64_t	od_crblocksize;
	uint64_t	od_gen;
	uint64_t	od_crgen;
	char		od_name[MAXNAMELEN];
} ztest_od_t;

/*
 * Per-dataset state.
 */
typedef struct ztest_ds {
	ztest_shared_ds_t *zd_shared;
	objset_t	*zd_os;
	rwlock_t	zd_zilog_lock;
	zilog_t		*zd_zilog;
	ztest_od_t	*zd_od;		/* debugging aid */
	char		zd_name[MAXNAMELEN];
	mutex_t		zd_dirobj_lock;
	rll_t		zd_object_lock[ZTEST_OBJECT_LOCKS];
	rll_t		zd_range_lock[ZTEST_RANGE_LOCKS];
} ztest_ds_t;

/*
 * Per-iteration state.
 */
typedef void ztest_func_t(ztest_ds_t *zd, uint64_t id);

typedef struct ztest_info {
	ztest_func_t	*zi_func;	/* test function */
	uint64_t	zi_iters;	/* iterations per execution */
	uint64_t	*zi_interval;	/* execute every <interval> seconds */
} ztest_info_t;

typedef struct ztest_shared_callstate {
	uint64_t	zc_count;	/* per-pass count */
	uint64_t	zc_time;	/* per-pass time */
	uint64_t	zc_next;	/* next time to call this function */
} ztest_shared_callstate_t;

static ztest_shared_callstate_t *ztest_shared_callstate;
#define	ZTEST_GET_SHARED_CALLSTATE(c) (&ztest_shared_callstate[c])

/*
 * Note: these aren't static because we want dladdr() to work.
 */
ztest_func_t ztest_dmu_read_write;
ztest_func_t ztest_dmu_write_parallel;
ztest_func_t ztest_dmu_object_alloc_free;
ztest_func_t ztest_dmu_commit_callbacks;
ztest_func_t ztest_zap;
ztest_func_t ztest_zap_parallel;
ztest_func_t ztest_zil_commit;
ztest_func_t ztest_zil_remount;
ztest_func_t ztest_dmu_read_write_zcopy;
ztest_func_t ztest_dmu_objset_create_destroy;
ztest_func_t ztest_dmu_prealloc;
ztest_func_t ztest_fzap;
ztest_func_t ztest_dmu_snapshot_create_destroy;
ztest_func_t ztest_dsl_prop_get_set;
ztest_func_t ztest_spa_prop_get_set;
ztest_func_t ztest_spa_create_destroy;
ztest_func_t ztest_fault_inject;
ztest_func_t ztest_ddt_repair;
ztest_func_t ztest_dmu_snapshot_hold;
ztest_func_t ztest_spa_rename;
ztest_func_t ztest_scrub;
ztest_func_t ztest_dsl_dataset_promote_busy;
ztest_func_t ztest_vdev_attach_detach;
ztest_func_t ztest_vdev_LUN_growth;
ztest_func_t ztest_vdev_add_remove;
ztest_func_t ztest_vdev_aux_add_remove;
ztest_func_t ztest_split_pool;
ztest_func_t ztest_reguid;
ztest_func_t ztest_spa_upgrade;
ztest_func_t ztest_mooch_byteswap;
ztest_func_t ztest_device_removal;

uint64_t zopt_always = 0ULL * NANOSEC;		/* all the time */
uint64_t zopt_incessant = 1ULL * NANOSEC / 10;	/* every 1/10 second */
uint64_t zopt_often = 1ULL * NANOSEC;		/* every second */
uint64_t zopt_sometimes = 10ULL * NANOSEC;	/* every 10 seconds */
uint64_t zopt_rarely = 60ULL * NANOSEC;		/* every 60 seconds */

ztest_info_t ztest_info[] = {
	{ ztest_dmu_read_write,			1,	&zopt_always	},
	{ ztest_dmu_write_parallel,		10,	&zopt_always	},
	{ ztest_dmu_object_alloc_free,		1,	&zopt_always	},
	{ ztest_dmu_commit_callbacks,		1,	&zopt_always	},
	{ ztest_zap,				30,	&zopt_always	},
	{ ztest_zap_parallel,			100,	&zopt_always	},
	{ ztest_split_pool,			1,	&zopt_always	},
	{ ztest_zil_commit,			1,	&zopt_incessant	},
	{ ztest_zil_remount,			1,	&zopt_sometimes	},
	{ ztest_dmu_read_write_zcopy,		1,	&zopt_often	},
	{ ztest_dmu_objset_create_destroy,	1,	&zopt_often	},
	{ ztest_dsl_prop_get_set,		1,	&zopt_often	},
	{ ztest_spa_prop_get_set,		1,	&zopt_sometimes	},
#if 0
	{ ztest_dmu_prealloc,			1,	&zopt_sometimes	},
#endif
	{ ztest_fzap,				1,	&zopt_sometimes	},
	{ ztest_dmu_snapshot_create_destroy,	1,	&zopt_sometimes	},
	{ ztest_spa_create_destroy,		1,	&zopt_sometimes	},
	{ ztest_fault_inject,			1,	&zopt_sometimes	},
	{ ztest_ddt_repair,			1,	&zopt_sometimes	},
	{ ztest_dmu_snapshot_hold,		1,	&zopt_sometimes	},
	{ ztest_reguid,				1,	&zopt_rarely	},
	{ ztest_spa_rename,			1,	&zopt_rarely	},
	{ ztest_scrub,				1,	&zopt_rarely	},
	{ ztest_spa_upgrade,			1,	&zopt_rarely	},
	{ ztest_dsl_dataset_promote_busy,	1,	&zopt_rarely	},
	{ ztest_vdev_attach_detach,		1,	&zopt_sometimes	},
	{ ztest_vdev_LUN_growth,		1,	&zopt_rarely	},
	{ ztest_vdev_add_remove,		1,
	    &ztest_opts.zo_vdevtime				},
	{ ztest_vdev_aux_add_remove,		1,
	    &ztest_opts.zo_vdevtime				},
	{ ztest_mooch_byteswap,			1,	&zopt_sometimes	},
	{ ztest_device_removal,			1,	&zopt_sometimes	},
};

#define	ZTEST_FUNCS	(sizeof (ztest_info) / sizeof (ztest_info_t))

/*
 * The following struct is used to hold a list of uncalled commit callbacks.
 * The callbacks are ordered by txg number.
 */
typedef struct ztest_cb_list {
	mutex_t	zcl_callbacks_lock;
	list_t	zcl_callbacks;
} ztest_cb_list_t;

/*
 * Stuff we need to share writably between parent and child.
 */
typedef struct ztest_shared {
	boolean_t	zs_do_init;
	hrtime_t	zs_proc_start;
	hrtime_t	zs_proc_stop;
	hrtime_t	zs_thread_start;
	hrtime_t	zs_thread_stop;
	hrtime_t	zs_thread_kill;
	uint64_t	zs_enospc_count;
	uint64_t	zs_vdev_next_leaf;
	uint64_t	zs_vdev_aux;
	uint64_t	zs_alloc;
	uint64_t	zs_space;
	uint64_t	zs_splits;
	uint64_t	zs_mirrors;
	uint64_t	zs_metaslab_sz;
	uint64_t	zs_metaslab_df_alloc_threshold;
	uint64_t	zs_guid;
} ztest_shared_t;

#define	ID_PARALLEL	-1ULL

static char ztest_dev_template[] = "%s/%s.%llua";
static char ztest_aux_template[] = "%s/%s.%s.%llu";
ztest_shared_t *ztest_shared;

static spa_t *ztest_spa = NULL;
static ztest_ds_t *ztest_ds;

static mutex_t ztest_vdev_lock;

/*
 * The ztest_name_lock protects the pool and dataset namespace used by
 * the individual tests. To modify the namespace, consumers must grab
 * this lock as writer. Grabbing the lock as reader will ensure that the
 * namespace does not change while the lock is held.
 */
static rwlock_t ztest_name_lock;

static boolean_t ztest_dump_core = B_TRUE;
static boolean_t ztest_exiting;

/* Global commit callback list */
static ztest_cb_list_t zcl;

enum ztest_object {
	ZTEST_META_DNODE = 0,
	ZTEST_DIROBJ,
	ZTEST_OBJECTS
};

/*
 * Name of entry in ZTEST_DIROBJ that maps the origin objects referenced.
 */
#define	ZTEST_MOOCH_BYTESWAP_MAP "ZTEST_MOOCH_BYTESWAP_MAP"

static void usage(boolean_t) __NORETURN;

/*
 * These libumem hooks provide a reasonable set of defaults for the allocator's
 * debugging facilities.
 */
const char *
_umem_debug_init()
{
	return ("default,verbose"); /* $UMEM_DEBUG setting */
}

const char *
_umem_logging_init(void)
{
	return ("fail,contents"); /* $UMEM_LOGGING setting */
}

#define	FATAL_MSG_SZ	1024

char *fatal_msg;

static void
fatal(int do_perror, char *message, ...)
{
	va_list args;
	int save_errno = errno;
	char buf[FATAL_MSG_SZ];

	(void) fflush(stdout);

	va_start(args, message);
	(void) sprintf(buf, "ztest: ");
	/* LINTED */
	(void) vsprintf(buf + strlen(buf), message, args);
	va_end(args);
	if (do_perror) {
		(void) snprintf(buf + strlen(buf), FATAL_MSG_SZ - strlen(buf),
		    ": %s", strerror(save_errno));
	}
	(void) fprintf(stderr, "%s\n", buf);
	fatal_msg = buf;			/* to ease debugging */
	if (ztest_dump_core)
		abort();
	exit(3);
}

static int
str2shift(const char *buf)
{
	const char *ends = "BKMGTPEZ";
	int i;

	if (buf[0] == '\0')
		return (0);
	for (i = 0; i < strlen(ends); i++) {
		if (toupper(buf[0]) == ends[i])
			break;
	}
	if (i == strlen(ends)) {
		(void) fprintf(stderr, "ztest: invalid bytes suffix: %s\n",
		    buf);
		usage(B_FALSE);
	}
	if (buf[1] == '\0' || (toupper(buf[1]) == 'B' && buf[2] == '\0')) {
		return (10*i);
	}
	(void) fprintf(stderr, "ztest: invalid bytes suffix: %s\n", buf);
	usage(B_FALSE);
	/* NOTREACHED */
}

static uint64_t
nicenumtoull(const char *buf)
{
	char *end;
	uint64_t val;

	val = strtoull(buf, &end, 0);
	if (end == buf) {
		(void) fprintf(stderr, "ztest: bad numeric value: %s\n", buf);
		usage(B_FALSE);
	} else if (end[0] == '.') {
		double fval = strtod(buf, &end);
		fval *= pow(2, str2shift(end));
		if (fval > UINT64_MAX) {
			(void) fprintf(stderr, "ztest: value too large: %s\n",
			    buf);
			usage(B_FALSE);
		}
		val = (uint64_t)fval;
	} else {
		int shift = str2shift(end);
		if (shift >= 64 || (val << shift) >> shift != val) {
			(void) fprintf(stderr, "ztest: value too large: %s\n",
			    buf);
			usage(B_FALSE);
		}
		val <<= shift;
	}
	return (val);
}

static void
usage(boolean_t requested)
{
	const ztest_shared_opts_t *zo = &ztest_opts_defaults;

	char nice_vdev_size[10];
	char nice_gang_bang[10];
	FILE *fp = requested ? stdout : stderr;

	nicenum(zo->zo_vdev_size, nice_vdev_size);
	nicenum(zo->zo_metaslab_gang_bang, nice_gang_bang);

	(void) fprintf(fp, "Usage: %s\n"
	    "\t[-v vdevs (default: %llu)]\n"
	    "\t[-s size_of_each_vdev (default: %s)]\n"
	    "\t[-a alignment_shift (default: %d)] use 0 for random\n"
	    "\t[-m mirror_copies (default: %d)]\n"
	    "\t[-r raidz_disks (default: %d)]\n"
	    "\t[-R raidz_parity (default: %d)]\n"
	    "\t[-d datasets (default: %d)]\n"
	    "\t[-t threads (default: %d)]\n"
	    "\t[-g gang_block_threshold (default: %s)]\n"
	    "\t[-i init_count (default: %d)] initialize pool i times\n"
	    "\t[-k kill_percentage (default: %llu%%)]\n"
	    "\t[-p pool_name (default: %s)]\n"
	    "\t[-f dir (default: %s)] file directory for vdev files\n"
	    "\t[-V] verbose (use multiple times for ever more blather)\n"
	    "\t[-E] use existing pool instead of creating new one\n"
	    "\t[-T time (default: %llu sec)] total run time\n"
	    "\t[-F freezeloops (default: %llu)] max loops in spa_freeze()\n"
	    "\t[-P passtime (default: %llu sec)] time per pass\n"
	    "\t[-B alt_ztest (default: <none>)] alternate ztest path\n"
	    "\t[-h] (print help)\n"
	    "",
	    zo->zo_pool,
	    (u_longlong_t)zo->zo_vdevs,			/* -v */
	    nice_vdev_size,				/* -s */
	    zo->zo_ashift,				/* -a */
	    zo->zo_mirrors,				/* -m */
	    zo->zo_raidz,				/* -r */
	    zo->zo_raidz_parity,			/* -R */
	    zo->zo_datasets,				/* -d */
	    zo->zo_threads,				/* -t */
	    nice_gang_bang,				/* -g */
	    zo->zo_init,				/* -i */
	    (u_longlong_t)zo->zo_killrate,		/* -k */
	    zo->zo_pool,				/* -p */
	    zo->zo_dir,					/* -f */
	    (u_longlong_t)zo->zo_time,			/* -T */
	    (u_longlong_t)zo->zo_maxloops,		/* -F */
	    (u_longlong_t)zo->zo_passtime);
	exit(requested ? 0 : 1);
}

static void
process_options(int argc, char **argv)
{
	char *path;
	ztest_shared_opts_t *zo = &ztest_opts;

	int opt;
	uint64_t value;
	char altdir[MAXNAMELEN] = { 0 };

	bcopy(&ztest_opts_defaults, zo, sizeof (*zo));

	while ((opt = getopt(argc, argv,
	    "v:s:a:m:r:R:d:t:g:i:k:p:f:VET:P:hF:B:")) != EOF) {
		value = 0;
		switch (opt) {
		case 'v':
		case 's':
		case 'a':
		case 'm':
		case 'r':
		case 'R':
		case 'd':
		case 't':
		case 'g':
		case 'i':
		case 'k':
		case 'T':
		case 'P':
		case 'F':
			value = nicenumtoull(optarg);
		}
		switch (opt) {
		case 'v':
			zo->zo_vdevs = value;
			break;
		case 's':
			zo->zo_vdev_size = MAX(SPA_MINDEVSIZE, value);
			break;
		case 'a':
			zo->zo_ashift = value;
			break;
		case 'm':
			zo->zo_mirrors = value;
			break;
		case 'r':
			zo->zo_raidz = MAX(1, value);
			break;
		case 'R':
			zo->zo_raidz_parity = MIN(MAX(value, 1), 3);
			break;
		case 'd':
			zo->zo_datasets = MAX(1, value);
			break;
		case 't':
			zo->zo_threads = MAX(1, value);
			break;
		case 'g':
			zo->zo_metaslab_gang_bang = MAX(SPA_MINBLOCKSIZE << 1,
			    value);
			break;
		case 'i':
			zo->zo_init = value;
			break;
		case 'k':
			zo->zo_killrate = value;
			break;
		case 'p':
			(void) strlcpy(zo->zo_pool, optarg,
			    sizeof (zo->zo_pool));
			break;
		case 'f':
			path = realpath(optarg, NULL);
			if (path == NULL) {
				(void) fprintf(stderr, "error: %s: %s\n",
				    optarg, strerror(errno));
				usage(B_FALSE);
			} else {
				(void) strlcpy(zo->zo_dir, path,
				    sizeof (zo->zo_dir));
			}
			break;
		case 'V':
			zo->zo_verbose++;
			break;
		case 'E':
			zo->zo_init = 0;
			break;
		case 'T':
			zo->zo_time = value;
			break;
		case 'P':
			zo->zo_passtime = MAX(1, value);
			break;
		case 'F':
			zo->zo_maxloops = MAX(1, value);
			break;
		case 'B':
			(void) strlcpy(altdir, optarg, sizeof (altdir));
			break;
		case 'h':
			usage(B_TRUE);
			break;
		case '?':
		default:
			usage(B_FALSE);
			break;
		}
	}

	zo->zo_raidz_parity = MIN(zo->zo_raidz_parity, zo->zo_raidz - 1);

	zo->zo_vdevtime =
	    (zo->zo_vdevs > 0 ? zo->zo_time * NANOSEC / zo->zo_vdevs :
	    UINT64_MAX >> 2);

	if (strlen(altdir) > 0) {
		char *cmd;
		char *realaltdir;
		char *bin;
		char *ztest;
		char *isa;
		int isalen;

		cmd = umem_alloc(MAXPATHLEN, UMEM_NOFAIL);
		realaltdir = umem_alloc(MAXPATHLEN, UMEM_NOFAIL);

		VERIFY(NULL != realpath(getexecname(), cmd));
		if (0 != access(altdir, F_OK)) {
			ztest_dump_core = B_FALSE;
			fatal(B_TRUE, "invalid alternate ztest path: %s",
			    altdir);
		}
		VERIFY(NULL != realpath(altdir, realaltdir));

		/*
		 * 'cmd' should be of the form "<anything>/usr/bin/<isa>/ztest".
		 * We want to extract <isa> to determine if we should use
		 * 32 or 64 bit binaries.
		 */
		bin = strstr(cmd, "/usr/bin/");
		ztest = strstr(bin, "/ztest");
		isa = bin + 9;
		isalen = ztest - isa;
		(void) snprintf(zo->zo_alt_ztest, sizeof (zo->zo_alt_ztest),
		    "%s/usr/bin/%.*s/ztest", realaltdir, isalen, isa);
		(void) snprintf(zo->zo_alt_libpath, sizeof (zo->zo_alt_libpath),
		    "%s/usr/lib/%.*s", realaltdir, isalen, isa);

		if (0 != access(zo->zo_alt_ztest, X_OK)) {
			ztest_dump_core = B_FALSE;
			fatal(B_TRUE, "invalid alternate ztest: %s",
			    zo->zo_alt_ztest);
		} else if (0 != access(zo->zo_alt_libpath, X_OK)) {
			ztest_dump_core = B_FALSE;
			fatal(B_TRUE, "invalid alternate lib directory %s",
			    zo->zo_alt_libpath);
		}

		umem_free(cmd, MAXPATHLEN);
		umem_free(realaltdir, MAXPATHLEN);
	}
}

static void
ztest_kill(ztest_shared_t *zs)
{
	zs->zs_alloc = metaslab_class_get_alloc(spa_normal_class(ztest_spa));
	zs->zs_space = metaslab_class_get_space(spa_normal_class(ztest_spa));

	/*
	 * Before we kill off ztest, make sure that the config is updated.
	 * See comment above spa_config_sync().
	 */
	mutex_enter(&spa_namespace_lock);
	spa_config_sync(ztest_spa, B_FALSE, B_FALSE);
	mutex_exit(&spa_namespace_lock);

	zfs_dbgmsg_print(FTAG);
	(void) kill(getpid(), SIGKILL);
}

static uint64_t
ztest_random(uint64_t range)
{
	uint64_t r;

	ASSERT3S(ztest_fd_rand, >=, 0);

	if (range == 0)
		return (0);

	if (read(ztest_fd_rand, &r, sizeof (r)) != sizeof (r))
		fatal(1, "short read from /dev/urandom");

	return (r % range);
}

/* ARGSUSED */
static void
ztest_record_enospc(const char *s)
{
	ztest_shared->zs_enospc_count++;
}

static uint64_t
ztest_get_ashift(void)
{
	if (ztest_opts.zo_ashift == 0)
		return (SPA_MINBLOCKSHIFT + ztest_random(5));
	return (ztest_opts.zo_ashift);
}

static nvlist_t *
make_vdev_file(char *path, char *aux, char *pool, size_t size, uint64_t ashift)
{
	char pathbuf[MAXPATHLEN];
	uint64_t vdev;
	nvlist_t *file;

	if (ashift == 0)
		ashift = ztest_get_ashift();

	if (path == NULL) {
		path = pathbuf;

		if (aux != NULL) {
			vdev = ztest_shared->zs_vdev_aux;
			(void) snprintf(path, sizeof (pathbuf),
			    ztest_aux_template, ztest_opts.zo_dir,
			    pool == NULL ? ztest_opts.zo_pool : pool,
			    aux, vdev);
		} else {
			vdev = ztest_shared->zs_vdev_next_leaf++;
			(void) snprintf(path, sizeof (pathbuf),
			    ztest_dev_template, ztest_opts.zo_dir,
			    pool == NULL ? ztest_opts.zo_pool : pool, vdev);
		}
	}

	if (size != 0) {
		int fd = open(path, O_RDWR | O_CREAT | O_TRUNC, 0666);
		if (fd == -1)
			fatal(1, "can't open %s", path);
		if (ftruncate(fd, size) != 0)
			fatal(1, "can't ftruncate %s", path);
		(void) close(fd);
	}

	VERIFY(nvlist_alloc(&file, NV_UNIQUE_NAME, 0) == 0);
	VERIFY(nvlist_add_string(file, ZPOOL_CONFIG_TYPE, VDEV_TYPE_FILE) == 0);
	VERIFY(nvlist_add_string(file, ZPOOL_CONFIG_PATH, path) == 0);
	VERIFY(nvlist_add_uint64(file, ZPOOL_CONFIG_ASHIFT, ashift) == 0);

	return (file);
}

static nvlist_t *
make_vdev_raidz(char *path, char *aux, char *pool, size_t size,
    uint64_t ashift, int r)
{
	nvlist_t *raidz, **child;
	int c;

	if (r < 2)
		return (make_vdev_file(path, aux, pool, size, ashift));
	child = umem_alloc(r * sizeof (nvlist_t *), UMEM_NOFAIL);

	for (c = 0; c < r; c++)
		child[c] = make_vdev_file(path, aux, pool, size, ashift);

	VERIFY(nvlist_alloc(&raidz, NV_UNIQUE_NAME, 0) == 0);
	VERIFY(nvlist_add_string(raidz, ZPOOL_CONFIG_TYPE,
	    VDEV_TYPE_RAIDZ) == 0);
	VERIFY(nvlist_add_uint64(raidz, ZPOOL_CONFIG_NPARITY,
	    ztest_opts.zo_raidz_parity) == 0);
	VERIFY(nvlist_add_nvlist_array(raidz, ZPOOL_CONFIG_CHILDREN,
	    child, r) == 0);

	for (c = 0; c < r; c++)
		nvlist_free(child[c]);

	umem_free(child, r * sizeof (nvlist_t *));

	return (raidz);
}

static nvlist_t *
make_vdev_mirror(char *path, char *aux, char *pool, size_t size,
    uint64_t ashift, int r, int m)
{
	nvlist_t *mirror, **child;
	int c;

	if (m < 1)
		return (make_vdev_raidz(path, aux, pool, size, ashift, r));

	child = umem_alloc(m * sizeof (nvlist_t *), UMEM_NOFAIL);

	for (c = 0; c < m; c++)
		child[c] = make_vdev_raidz(path, aux, pool, size, ashift, r);

	VERIFY(nvlist_alloc(&mirror, NV_UNIQUE_NAME, 0) == 0);
	VERIFY(nvlist_add_string(mirror, ZPOOL_CONFIG_TYPE,
	    VDEV_TYPE_MIRROR) == 0);
	VERIFY(nvlist_add_nvlist_array(mirror, ZPOOL_CONFIG_CHILDREN,
	    child, m) == 0);

	for (c = 0; c < m; c++)
		nvlist_free(child[c]);

	umem_free(child, m * sizeof (nvlist_t *));

	return (mirror);
}

static nvlist_t *
make_vdev_root(char *path, char *aux, char *pool, size_t size, uint64_t ashift,
    int log, int r, int m, int t)
{
	nvlist_t *root, **child;
	int c;

	ASSERT(t > 0);

	child = umem_alloc(t * sizeof (nvlist_t *), UMEM_NOFAIL);

	for (c = 0; c < t; c++) {
		child[c] = make_vdev_mirror(path, aux, pool, size, ashift,
		    r, m);
		VERIFY(nvlist_add_uint64(child[c], ZPOOL_CONFIG_IS_LOG,
		    log) == 0);
	}

	VERIFY(nvlist_alloc(&root, NV_UNIQUE_NAME, 0) == 0);
	VERIFY(nvlist_add_string(root, ZPOOL_CONFIG_TYPE, VDEV_TYPE_ROOT) == 0);
	VERIFY(nvlist_add_nvlist_array(root, aux ? aux : ZPOOL_CONFIG_CHILDREN,
	    child, t) == 0);

	for (c = 0; c < t; c++)
		nvlist_free(child[c]);

	umem_free(child, t * sizeof (nvlist_t *));

	return (root);
}

/*
 * Find a random spa version. Returns back a random spa version in the
 * range [initial_version, SPA_VERSION_FEATURES].
 */
static uint64_t
ztest_random_spa_version(uint64_t initial_version)
{
	uint64_t version = initial_version;

	if (version <= SPA_VERSION_BEFORE_FEATURES) {
		version = version +
		    ztest_random(SPA_VERSION_BEFORE_FEATURES - version + 1);
	}

	if (version > SPA_VERSION_BEFORE_FEATURES)
		version = SPA_VERSION_FEATURES;

	ASSERT(SPA_VERSION_IS_SUPPORTED(version));
	return (version);
}

static int
ztest_random_blocksize(void)
{
<<<<<<< HEAD
	// Choose a block size >= the ashift.
	uint64_t block_shift =
	    ztest_random(SPA_MAXBLOCKSHIFT - ztest_spa->spa_max_ashift + 1);
=======
	uint64_t block_shift;
	/*
	 * Choose a block size >= the ashift.
	 * If the SPA supports new MAXBLOCKSIZE, test up to 1MB blocks.
	 */
	int maxbs = SPA_OLD_MAXBLOCKSHIFT;
	if (spa_maxblocksize(ztest_spa) == SPA_MAXBLOCKSIZE)
		maxbs = 20;
	block_shift = ztest_random(maxbs - ztest_spa_get_ashift() + 1);
>>>>>>> b5152584
	return (1 << (SPA_MINBLOCKSHIFT + block_shift));
}

static int
ztest_random_ibshift(void)
{
	return (DN_MIN_INDBLKSHIFT +
	    ztest_random(DN_MAX_INDBLKSHIFT - DN_MIN_INDBLKSHIFT + 1));
}

static uint64_t
ztest_random_vdev_top(spa_t *spa, boolean_t log_ok)
{
	uint64_t top;
	vdev_t *rvd = spa->spa_root_vdev;
	vdev_t *tvd;

	ASSERT(spa_config_held(spa, SCL_ALL, RW_READER) != 0);

	do {
		top = ztest_random(rvd->vdev_children);
		tvd = rvd->vdev_child[top];
	} while (!vdev_is_concrete(tvd) || (tvd->vdev_islog && !log_ok) ||
	    tvd->vdev_mg == NULL || tvd->vdev_mg->mg_class == NULL);

	return (top);
}

static uint64_t
ztest_random_dsl_prop(zfs_prop_t prop)
{
	uint64_t value;

	do {
		value = zfs_prop_random_value(prop, ztest_random(-1ULL));
	} while (prop == ZFS_PROP_CHECKSUM && value == ZIO_CHECKSUM_OFF);

	return (value);
}

static int
ztest_dsl_prop_set_uint64(char *osname, zfs_prop_t prop, uint64_t value,
    boolean_t inherit)
{
	const char *propname = zfs_prop_to_name(prop);
	const char *valname;
	char setpoint[MAXPATHLEN];
	uint64_t curval;
	int error;

	error = dsl_prop_set_int(osname, propname,
	    (inherit ? ZPROP_SRC_NONE : ZPROP_SRC_LOCAL), value);

	if (error == ENOSPC) {
		ztest_record_enospc(FTAG);
		return (error);
	}
	ASSERT0(error);

	VERIFY0(dsl_prop_get_integer(osname, propname, &curval, setpoint));

	if (ztest_opts.zo_verbose >= 6) {
		VERIFY(zfs_prop_index_to_string(prop, curval, &valname) == 0);
		(void) printf("%s %s = %s at '%s'\n",
		    osname, propname, valname, setpoint);
	}

	return (error);
}

static int
ztest_spa_prop_set_uint64(zpool_prop_t prop, uint64_t value)
{
	spa_t *spa = ztest_spa;
	nvlist_t *props = NULL;
	int error;

	VERIFY(nvlist_alloc(&props, NV_UNIQUE_NAME, 0) == 0);
	VERIFY(nvlist_add_uint64(props, zpool_prop_to_name(prop), value) == 0);

	error = spa_prop_set(spa, props);

	nvlist_free(props);

	if (error == ENOSPC) {
		ztest_record_enospc(FTAG);
		return (error);
	}
	ASSERT0(error);

	return (error);
}

static void
ztest_rll_init(rll_t *rll)
{
	rll->rll_writer = NULL;
	rll->rll_readers = 0;
	VERIFY(_mutex_init(&rll->rll_lock, USYNC_THREAD, NULL) == 0);
	VERIFY(cond_init(&rll->rll_cv, USYNC_THREAD, NULL) == 0);
}

static void
ztest_rll_destroy(rll_t *rll)
{
	ASSERT(rll->rll_writer == NULL);
	ASSERT(rll->rll_readers == 0);
	VERIFY(_mutex_destroy(&rll->rll_lock) == 0);
	VERIFY(cond_destroy(&rll->rll_cv) == 0);
}

static void
ztest_rll_lock(rll_t *rll, rl_type_t type)
{
	VERIFY(mutex_lock(&rll->rll_lock) == 0);

	if (type == RL_READER) {
		while (rll->rll_writer != NULL)
			(void) cond_wait(&rll->rll_cv, &rll->rll_lock);
		rll->rll_readers++;
	} else {
		while (rll->rll_writer != NULL || rll->rll_readers)
			(void) cond_wait(&rll->rll_cv, &rll->rll_lock);
		rll->rll_writer = curthread;
	}

	VERIFY(mutex_unlock(&rll->rll_lock) == 0);
}

static void
ztest_rll_unlock(rll_t *rll)
{
	VERIFY(mutex_lock(&rll->rll_lock) == 0);

	if (rll->rll_writer) {
		ASSERT(rll->rll_readers == 0);
		rll->rll_writer = NULL;
	} else {
		ASSERT(rll->rll_readers != 0);
		ASSERT(rll->rll_writer == NULL);
		rll->rll_readers--;
	}

	if (rll->rll_writer == NULL && rll->rll_readers == 0)
		VERIFY(cond_broadcast(&rll->rll_cv) == 0);

	VERIFY(mutex_unlock(&rll->rll_lock) == 0);
}

static void
ztest_object_lock(ztest_ds_t *zd, uint64_t object, rl_type_t type)
{
	rll_t *rll = &zd->zd_object_lock[object & (ZTEST_OBJECT_LOCKS - 1)];

	ztest_rll_lock(rll, type);
}

static void
ztest_object_unlock(ztest_ds_t *zd, uint64_t object)
{
	rll_t *rll = &zd->zd_object_lock[object & (ZTEST_OBJECT_LOCKS - 1)];

	ztest_rll_unlock(rll);
}

static rl_t *
ztest_range_lock(ztest_ds_t *zd, uint64_t object, uint64_t offset,
    uint64_t size, rl_type_t type)
{
	uint64_t hash = object ^ (offset % (ZTEST_RANGE_LOCKS + 1));
	rll_t *rll = &zd->zd_range_lock[hash & (ZTEST_RANGE_LOCKS - 1)];
	rl_t *rl;

	rl = umem_alloc(sizeof (*rl), UMEM_NOFAIL);
	rl->rl_object = object;
	rl->rl_offset = offset;
	rl->rl_size = size;
	rl->rl_lock = rll;

	ztest_rll_lock(rll, type);

	return (rl);
}

static void
ztest_range_unlock(rl_t *rl)
{
	rll_t *rll = rl->rl_lock;

	ztest_rll_unlock(rll);

	umem_free(rl, sizeof (*rl));
}

static void
ztest_zd_init(ztest_ds_t *zd, ztest_shared_ds_t *szd, objset_t *os)
{
	zd->zd_os = os;
	zd->zd_zilog = dmu_objset_zil(os);
	zd->zd_shared = szd;
	dmu_objset_name(os, zd->zd_name);

	if (zd->zd_shared != NULL)
		zd->zd_shared->zd_seq = 0;

	VERIFY(rwlock_init(&zd->zd_zilog_lock, USYNC_THREAD, NULL) == 0);
	VERIFY(_mutex_init(&zd->zd_dirobj_lock, USYNC_THREAD, NULL) == 0);

	for (int l = 0; l < ZTEST_OBJECT_LOCKS; l++)
		ztest_rll_init(&zd->zd_object_lock[l]);

	for (int l = 0; l < ZTEST_RANGE_LOCKS; l++)
		ztest_rll_init(&zd->zd_range_lock[l]);
}

static void
ztest_zd_fini(ztest_ds_t *zd)
{
	VERIFY(_mutex_destroy(&zd->zd_dirobj_lock) == 0);

	for (int l = 0; l < ZTEST_OBJECT_LOCKS; l++)
		ztest_rll_destroy(&zd->zd_object_lock[l]);

	for (int l = 0; l < ZTEST_RANGE_LOCKS; l++)
		ztest_rll_destroy(&zd->zd_range_lock[l]);
}

#define	TXG_MIGHTWAIT	(ztest_random(10) == 0 ? TXG_NOWAIT : TXG_WAIT)

static uint64_t
ztest_tx_assign(dmu_tx_t *tx, uint64_t txg_how, const char *tag)
{
	uint64_t txg;
	int error;

	/*
	 * Attempt to assign tx to some transaction group.
	 */
	error = dmu_tx_assign(tx, txg_how);
	if (error) {
		if (error == ERESTART) {
			ASSERT(txg_how == TXG_NOWAIT);
			dmu_tx_wait(tx);
		} else {
			ASSERT3U(error, ==, ENOSPC);
			ztest_record_enospc(tag);
		}
		dmu_tx_abort(tx);
		return (0);
	}
	txg = dmu_tx_get_txg(tx);
	ASSERT(txg != 0);
	return (txg);
}

static void
ztest_pattern_set(void *buf, uint64_t size, uint64_t value)
{
	uint64_t *ip = buf;
	uint64_t *ip_end = (uint64_t *)((uintptr_t)buf + (uintptr_t)size);

	while (ip < ip_end)
		*ip++ = value;
}

static boolean_t
ztest_pattern_match(void *buf, uint64_t size, uint64_t value)
{
	uint64_t *ip = buf;
	uint64_t *ip_end = (uint64_t *)((uintptr_t)buf + (uintptr_t)size);
	uint64_t diff = 0;

	while (ip < ip_end)
		diff |= (value - *ip++);

	return (diff == 0);
}

static void
ztest_bt_generate(ztest_block_tag_t *bt, objset_t *os, uint64_t object,
    uint64_t offset, uint64_t gen, uint64_t txg, uint64_t crtxg)
{
	bt->bt_magic = BT_MAGIC;
	bt->bt_objset = dmu_objset_id(os);
	bt->bt_object = object;
	bt->bt_offset = offset;
	bt->bt_gen = gen;
	bt->bt_txg = txg;
	bt->bt_crtxg = crtxg;
}

static void
ztest_bt_verify(ztest_block_tag_t *bt, objset_t *os, uint64_t object,
    uint64_t offset, uint64_t gen, uint64_t txg, uint64_t crtxg)
{
	ASSERT3U(bt->bt_magic, ==, BT_MAGIC);
	ASSERT3U(bt->bt_objset, ==, dmu_objset_id(os));
	ASSERT3U(bt->bt_object, ==, object);
	ASSERT3U(bt->bt_offset, ==, offset);
	ASSERT3U(bt->bt_gen, <=, gen);
	ASSERT3U(bt->bt_txg, <=, txg);
	ASSERT3U(bt->bt_crtxg, ==, crtxg);
}

static ztest_block_tag_t *
ztest_bt_bonus(dmu_buf_t *db)
{
	dmu_object_info_t doi;
	ztest_block_tag_t *bt;

	dmu_object_info_from_db(db, &doi);
	ASSERT3U(doi.doi_bonus_size, <=, db->db_size);
	ASSERT3U(doi.doi_bonus_size, >=, sizeof (*bt));
	bt = (void *)((char *)db->db_data + doi.doi_bonus_size - sizeof (*bt));

	return (bt);
}

/*
 * ZIL logging ops
 */

#define	lrz_type	lr_mode
#define	lrz_blocksize	lr_uid
#define	lrz_ibshift	lr_gid
#define	lrz_bonustype	lr_rdev
#define	lrz_bonuslen	lr_crtime[1]

static void
ztest_log_create(ztest_ds_t *zd, dmu_tx_t *tx, lr_create_t *lr)
{
	char *name = (void *)(lr + 1);		/* name follows lr */
	size_t namesize = strlen(name) + 1;
	itx_t *itx;

	if (zil_replaying(zd->zd_zilog, tx))
		return;

	itx = zil_itx_create(TX_CREATE, sizeof (*lr) + namesize);
	bcopy(&lr->lr_common + 1, &itx->itx_lr + 1,
	    sizeof (*lr) + namesize - sizeof (lr_t));

	zil_itx_assign(zd->zd_zilog, itx, tx);
}

static void
ztest_log_remove(ztest_ds_t *zd, dmu_tx_t *tx, lr_remove_t *lr, uint64_t object)
{
	char *name = (void *)(lr + 1);		/* name follows lr */
	size_t namesize = strlen(name) + 1;
	itx_t *itx;

	if (zil_replaying(zd->zd_zilog, tx))
		return;

	itx = zil_itx_create(TX_REMOVE, sizeof (*lr) + namesize);
	bcopy(&lr->lr_common + 1, &itx->itx_lr + 1,
	    sizeof (*lr) + namesize - sizeof (lr_t));

	itx->itx_oid = object;
	zil_itx_assign(zd->zd_zilog, itx, tx);
}

static void
ztest_log_write(ztest_ds_t *zd, dmu_tx_t *tx, lr_write_t *lr)
{
	itx_t *itx;
	itx_wr_state_t write_state = ztest_random(WR_NUM_STATES);

	if (zil_replaying(zd->zd_zilog, tx))
		return;

	if (lr->lr_length > ZIL_MAX_LOG_DATA)
		write_state = WR_INDIRECT;

	itx = zil_itx_create(TX_WRITE,
	    sizeof (*lr) + (write_state == WR_COPIED ? lr->lr_length : 0));

	if (write_state == WR_COPIED &&
	    dmu_read(zd->zd_os, lr->lr_foid, lr->lr_offset, lr->lr_length,
	    ((lr_write_t *)&itx->itx_lr) + 1, DMU_READ_NO_PREFETCH) != 0) {
		zil_itx_destroy(itx);
		itx = zil_itx_create(TX_WRITE, sizeof (*lr));
		write_state = WR_NEED_COPY;
	}
	itx->itx_private = zd;
	itx->itx_wr_state = write_state;
	itx->itx_sync = (ztest_random(8) == 0);
	itx->itx_sod += (write_state == WR_NEED_COPY ? lr->lr_length : 0);

	bcopy(&lr->lr_common + 1, &itx->itx_lr + 1,
	    sizeof (*lr) - sizeof (lr_t));

	zil_itx_assign(zd->zd_zilog, itx, tx);
}

static void
ztest_log_truncate(ztest_ds_t *zd, dmu_tx_t *tx, lr_truncate_t *lr)
{
	itx_t *itx;

	if (zil_replaying(zd->zd_zilog, tx))
		return;

	itx = zil_itx_create(TX_TRUNCATE, sizeof (*lr));
	bcopy(&lr->lr_common + 1, &itx->itx_lr + 1,
	    sizeof (*lr) - sizeof (lr_t));

	itx->itx_sync = B_FALSE;
	zil_itx_assign(zd->zd_zilog, itx, tx);
}

static void
ztest_log_setattr(ztest_ds_t *zd, dmu_tx_t *tx, lr_setattr_t *lr)
{
	itx_t *itx;

	if (zil_replaying(zd->zd_zilog, tx))
		return;

	itx = zil_itx_create(TX_SETATTR, sizeof (*lr));
	bcopy(&lr->lr_common + 1, &itx->itx_lr + 1,
	    sizeof (*lr) - sizeof (lr_t));

	itx->itx_sync = B_FALSE;
	zil_itx_assign(zd->zd_zilog, itx, tx);
}

/*
 * ZIL replay ops
 */
static int
ztest_replay_create(ztest_ds_t *zd, lr_create_t *lr, boolean_t byteswap)
{
	char *name = (void *)(lr + 1);		/* name follows lr */
	objset_t *os = zd->zd_os;
	ztest_block_tag_t *bbt;
	dmu_buf_t *db;
	dmu_tx_t *tx;
	uint64_t txg;
	int error = 0;

	if (byteswap)
		byteswap_uint64_array(lr, sizeof (*lr));

	ASSERT(lr->lr_doid == ZTEST_DIROBJ);
	ASSERT(name[0] != '\0');

	tx = dmu_tx_create(os);

	dmu_tx_hold_zap(tx, lr->lr_doid, B_TRUE, name);

	if (lr->lrz_type == DMU_OT_ZAP_OTHER) {
		dmu_tx_hold_zap(tx, DMU_NEW_OBJECT, B_TRUE, NULL);
	} else {
		dmu_tx_hold_bonus(tx, DMU_NEW_OBJECT);
	}

	txg = ztest_tx_assign(tx, TXG_WAIT, FTAG);
	if (txg == 0)
		return (ENOSPC);

	ASSERT(dmu_objset_zil(os)->zl_replay == !!lr->lr_foid);

	if (lr->lrz_type == DMU_OT_ZAP_OTHER) {
		if (lr->lr_foid == 0) {
			lr->lr_foid = zap_create(os,
			    lr->lrz_type, lr->lrz_bonustype,
			    lr->lrz_bonuslen, tx);
		} else {
			error = zap_create_claim(os, lr->lr_foid,
			    lr->lrz_type, lr->lrz_bonustype,
			    lr->lrz_bonuslen, tx);
		}
	} else {
		if (lr->lr_foid == 0) {
			lr->lr_foid = dmu_object_alloc(os,
			    lr->lrz_type, 0, lr->lrz_bonustype,
			    lr->lrz_bonuslen, tx);
		} else {
			error = dmu_object_claim(os, lr->lr_foid,
			    lr->lrz_type, 0, lr->lrz_bonustype,
			    lr->lrz_bonuslen, tx);
		}
	}

	if (error) {
		ASSERT3U(error, ==, EEXIST);
		ASSERT(zd->zd_zilog->zl_replay);
		dmu_tx_commit(tx);
		return (error);
	}

	ASSERT(lr->lr_foid != 0);

	if (lr->lrz_type != DMU_OT_ZAP_OTHER)
		VERIFY3U(0, ==, dmu_object_set_blocksize(os, lr->lr_foid,
		    lr->lrz_blocksize, lr->lrz_ibshift, tx));

	VERIFY3U(0, ==, dmu_bonus_hold(os, lr->lr_foid, FTAG, &db));
	bbt = ztest_bt_bonus(db);
	dmu_buf_will_dirty(db, tx);
	ztest_bt_generate(bbt, os, lr->lr_foid, -1ULL, lr->lr_gen, txg, txg);
	dmu_buf_rele(db, FTAG);

	VERIFY3U(0, ==, zap_add(os, lr->lr_doid, name, sizeof (uint64_t), 1,
	    &lr->lr_foid, tx));

	(void) ztest_log_create(zd, tx, lr);

	dmu_tx_commit(tx);

	return (0);
}

static int
ztest_replay_remove(ztest_ds_t *zd, lr_remove_t *lr, boolean_t byteswap)
{
	char *name = (void *)(lr + 1);		/* name follows lr */
	objset_t *os = zd->zd_os;
	dmu_object_info_t doi;
	dmu_tx_t *tx;
	uint64_t object, txg;

	if (byteswap)
		byteswap_uint64_array(lr, sizeof (*lr));

	ASSERT(lr->lr_doid == ZTEST_DIROBJ);
	ASSERT(name[0] != '\0');

	VERIFY3U(0, ==,
	    zap_lookup(os, lr->lr_doid, name, sizeof (object), 1, &object));
	ASSERT(object != 0);

	ztest_object_lock(zd, object, RL_WRITER);

	VERIFY3U(0, ==, dmu_object_info(os, object, &doi));

	tx = dmu_tx_create(os);

	dmu_tx_hold_zap(tx, lr->lr_doid, B_FALSE, name);
	dmu_tx_hold_free(tx, object, 0, DMU_OBJECT_END);

	txg = ztest_tx_assign(tx, TXG_WAIT, FTAG);
	if (txg == 0) {
		ztest_object_unlock(zd, object);
		return (ENOSPC);
	}

	if (doi.doi_type == DMU_OT_ZAP_OTHER) {
		VERIFY3U(0, ==, zap_destroy(os, object, tx));
	} else {
		VERIFY3U(0, ==, dmu_object_free(os, object, tx));
	}

	VERIFY3U(0, ==, zap_remove(os, lr->lr_doid, name, tx));

	(void) ztest_log_remove(zd, tx, lr, object);

	dmu_tx_commit(tx);

	ztest_object_unlock(zd, object);

	return (0);
}

static int
ztest_replay_write(ztest_ds_t *zd, lr_write_t *lr, boolean_t byteswap)
{
	objset_t *os = zd->zd_os;
	void *data = lr + 1;			/* data follows lr */
	uint64_t offset, length;
	ztest_block_tag_t *bt = data;
	ztest_block_tag_t *bbt;
	uint64_t gen, txg, lrtxg, crtxg;
	dmu_object_info_t doi;
	dmu_tx_t *tx;
	dmu_buf_t *db;
	arc_buf_t *abuf = NULL;
	rl_t *rl;

	if (byteswap)
		byteswap_uint64_array(lr, sizeof (*lr));

	offset = lr->lr_offset;
	length = lr->lr_length;

	/* If it's a dmu_sync() block, write the whole block */
	if (lr->lr_common.lrc_reclen == sizeof (lr_write_t)) {
		uint64_t blocksize = BP_GET_LSIZE(&lr->lr_blkptr);
		if (length < blocksize) {
			offset -= offset % blocksize;
			length = blocksize;
		}
	}

	if (bt->bt_magic == BSWAP_64(BT_MAGIC))
		byteswap_uint64_array(bt, sizeof (*bt));

	if (bt->bt_magic != BT_MAGIC)
		bt = NULL;

	ztest_object_lock(zd, lr->lr_foid, RL_READER);
	rl = ztest_range_lock(zd, lr->lr_foid, offset, length, RL_WRITER);

	VERIFY3U(0, ==, dmu_bonus_hold(os, lr->lr_foid, FTAG, &db));

	dmu_object_info_from_db(db, &doi);

	bbt = ztest_bt_bonus(db);
	ASSERT3U(bbt->bt_magic, ==, BT_MAGIC);
	gen = bbt->bt_gen;
	crtxg = bbt->bt_crtxg;
	lrtxg = lr->lr_common.lrc_txg;

	tx = dmu_tx_create(os);

	dmu_tx_hold_write(tx, lr->lr_foid, offset, length);

	if (ztest_random(8) == 0 && length == doi.doi_data_block_size &&
	    P2PHASE(offset, length) == 0)
		abuf = dmu_request_arcbuf(db, length);

	txg = ztest_tx_assign(tx, TXG_WAIT, FTAG);
	if (txg == 0) {
		if (abuf != NULL)
			dmu_return_arcbuf(abuf);
		dmu_buf_rele(db, FTAG);
		ztest_range_unlock(rl);
		ztest_object_unlock(zd, lr->lr_foid);
		return (ENOSPC);
	}

	if (bt != NULL) {
		/*
		 * Usually, verify the old data before writing new data --
		 * but not always, because we also want to verify correct
		 * behavior when the data was not recently read into cache.
		 */
		ASSERT(offset % doi.doi_data_block_size == 0);
		if (ztest_random(4) != 0) {
			int prefetch = ztest_random(2) ?
			    DMU_READ_PREFETCH : DMU_READ_NO_PREFETCH;
			ztest_block_tag_t rbt;

			VERIFY(dmu_read(os, lr->lr_foid, offset,
			    sizeof (rbt), &rbt, prefetch) == 0);
			if (rbt.bt_magic == BT_MAGIC) {
				ztest_bt_verify(&rbt, os, lr->lr_foid,
				    offset, gen, txg, crtxg);
			}
		}

		/*
		 * Writes can appear to be newer than the bonus buffer because
		 * the ztest_get_data() callback does a dmu_read() of the
		 * open-context data, which may be different than the data
		 * as it was when the write was generated.
		 */
		if (zd->zd_zilog->zl_replay) {
			ztest_bt_verify(bt, os, lr->lr_foid, offset,
			    MAX(gen, bt->bt_gen), MAX(txg, lrtxg),
			    bt->bt_crtxg);
		}

		/*
		 * Set the bt's gen/txg to the bonus buffer's gen/txg
		 * so that all of the usual ASSERTs will work.
		 */
		ztest_bt_generate(bt, os, lr->lr_foid, offset, gen, txg, crtxg);
	}

	if (abuf == NULL) {
		dmu_write(os, lr->lr_foid, offset, length, data, tx);
	} else {
		bcopy(data, abuf->b_data, length);
		dmu_assign_arcbuf(db, offset, abuf, tx);
	}

	(void) ztest_log_write(zd, tx, lr);

	dmu_buf_rele(db, FTAG);

	dmu_tx_commit(tx);

	ztest_range_unlock(rl);
	ztest_object_unlock(zd, lr->lr_foid);

	return (0);
}

static int
ztest_replay_truncate(ztest_ds_t *zd, lr_truncate_t *lr, boolean_t byteswap)
{
	objset_t *os = zd->zd_os;
	dmu_tx_t *tx;
	uint64_t txg;
	rl_t *rl;

	if (byteswap)
		byteswap_uint64_array(lr, sizeof (*lr));

	ztest_object_lock(zd, lr->lr_foid, RL_READER);
	rl = ztest_range_lock(zd, lr->lr_foid, lr->lr_offset, lr->lr_length,
	    RL_WRITER);

	tx = dmu_tx_create(os);

	dmu_tx_hold_free(tx, lr->lr_foid, lr->lr_offset, lr->lr_length);

	txg = ztest_tx_assign(tx, TXG_WAIT, FTAG);
	if (txg == 0) {
		ztest_range_unlock(rl);
		ztest_object_unlock(zd, lr->lr_foid);
		return (ENOSPC);
	}

	VERIFY(dmu_free_range(os, lr->lr_foid, lr->lr_offset,
	    lr->lr_length, tx) == 0);

	(void) ztest_log_truncate(zd, tx, lr);

	dmu_tx_commit(tx);

	ztest_range_unlock(rl);
	ztest_object_unlock(zd, lr->lr_foid);

	return (0);
}

static int
ztest_replay_setattr(ztest_ds_t *zd, lr_setattr_t *lr, boolean_t byteswap)
{
	objset_t *os = zd->zd_os;
	dmu_tx_t *tx;
	dmu_buf_t *db;
	ztest_block_tag_t *bbt;
	uint64_t txg, lrtxg, crtxg;

	if (byteswap)
		byteswap_uint64_array(lr, sizeof (*lr));

	ztest_object_lock(zd, lr->lr_foid, RL_WRITER);

	VERIFY3U(0, ==, dmu_bonus_hold(os, lr->lr_foid, FTAG, &db));

	tx = dmu_tx_create(os);
	dmu_tx_hold_bonus(tx, lr->lr_foid);

	txg = ztest_tx_assign(tx, TXG_WAIT, FTAG);
	if (txg == 0) {
		dmu_buf_rele(db, FTAG);
		ztest_object_unlock(zd, lr->lr_foid);
		return (ENOSPC);
	}

	bbt = ztest_bt_bonus(db);
	ASSERT3U(bbt->bt_magic, ==, BT_MAGIC);
	crtxg = bbt->bt_crtxg;
	lrtxg = lr->lr_common.lrc_txg;

	if (zd->zd_zilog->zl_replay) {
		ASSERT(lr->lr_size != 0);
		ASSERT(lr->lr_mode != 0);
		ASSERT(lrtxg != 0);
	} else {
		/*
		 * Randomly change the size and increment the generation.
		 */
		lr->lr_size = (ztest_random(db->db_size / sizeof (*bbt)) + 1) *
		    sizeof (*bbt);
		lr->lr_mode = bbt->bt_gen + 1;
		ASSERT(lrtxg == 0);
	}

	/*
	 * Verify that the current bonus buffer is not newer than our txg.
	 */
	ztest_bt_verify(bbt, os, lr->lr_foid, -1ULL, lr->lr_mode,
	    MAX(txg, lrtxg), crtxg);

	dmu_buf_will_dirty(db, tx);

	ASSERT3U(lr->lr_size, >=, sizeof (*bbt));
	ASSERT3U(lr->lr_size, <=, db->db_size);
	VERIFY0(dmu_set_bonus(db, lr->lr_size, tx));
	bbt = ztest_bt_bonus(db);

	ztest_bt_generate(bbt, os, lr->lr_foid, -1ULL, lr->lr_mode, txg, crtxg);

	dmu_buf_rele(db, FTAG);

	(void) ztest_log_setattr(zd, tx, lr);

	dmu_tx_commit(tx);

	ztest_object_unlock(zd, lr->lr_foid);

	return (0);
}

zil_replay_func_t *ztest_replay_vector[TX_MAX_TYPE] = {
	NULL,			/* 0 no such transaction type */
	ztest_replay_create,	/* TX_CREATE */
	NULL,			/* TX_MKDIR */
	NULL,			/* TX_MKXATTR */
	NULL,			/* TX_SYMLINK */
	ztest_replay_remove,	/* TX_REMOVE */
	NULL,			/* TX_RMDIR */
	NULL,			/* TX_LINK */
	NULL,			/* TX_RENAME */
	ztest_replay_write,	/* TX_WRITE */
	ztest_replay_truncate,	/* TX_TRUNCATE */
	ztest_replay_setattr,	/* TX_SETATTR */
	NULL,			/* TX_ACL */
	NULL,			/* TX_CREATE_ACL */
	NULL,			/* TX_CREATE_ATTR */
	NULL,			/* TX_CREATE_ACL_ATTR */
	NULL,			/* TX_MKDIR_ACL */
	NULL,			/* TX_MKDIR_ATTR */
	NULL,			/* TX_MKDIR_ACL_ATTR */
	NULL,			/* TX_WRITE2 */
};

/*
 * ZIL get_data callbacks
 */

static void
ztest_get_done(zgd_t *zgd, int error)
{
	ztest_ds_t *zd = zgd->zgd_private;
	uint64_t object = zgd->zgd_rl->rl_object;

	if (zgd->zgd_db)
		dmu_buf_rele(zgd->zgd_db, zgd);

	ztest_range_unlock(zgd->zgd_rl);
	ztest_object_unlock(zd, object);

	if (error == 0 && zgd->zgd_bp)
		zil_add_block(zgd->zgd_zilog, zgd->zgd_bp);

	umem_free(zgd, sizeof (*zgd));
}

static int
ztest_get_data(void *arg, lr_write_t *lr, char *buf, zio_t *zio)
{
	ztest_ds_t *zd = arg;
	objset_t *os = zd->zd_os;
	uint64_t object = lr->lr_foid;
	uint64_t offset = lr->lr_offset;
	uint64_t size = lr->lr_length;
	blkptr_t *bp = &lr->lr_blkptr;
	uint64_t txg = lr->lr_common.lrc_txg;
	uint64_t crtxg;
	dmu_object_info_t doi;
	dmu_buf_t *db;
	zgd_t *zgd;
	int error;

	ztest_object_lock(zd, object, RL_READER);
	error = dmu_bonus_hold(os, object, FTAG, &db);
	if (error) {
		ztest_object_unlock(zd, object);
		return (error);
	}

	crtxg = ztest_bt_bonus(db)->bt_crtxg;

	if (crtxg == 0 || crtxg > txg) {
		dmu_buf_rele(db, FTAG);
		ztest_object_unlock(zd, object);
		return (ENOENT);
	}

	dmu_object_info_from_db(db, &doi);
	dmu_buf_rele(db, FTAG);
	db = NULL;

	zgd = umem_zalloc(sizeof (*zgd), UMEM_NOFAIL);
	zgd->zgd_zilog = zd->zd_zilog;
	zgd->zgd_private = zd;

	if (buf != NULL) {	/* immediate write */
		zgd->zgd_rl = ztest_range_lock(zd, object, offset, size,
		    RL_READER);

		error = dmu_read(os, object, offset, size, buf,
		    DMU_READ_NO_PREFETCH);
		ASSERT(error == 0);
	} else {
		size = doi.doi_data_block_size;
		if (ISP2(size)) {
			offset = P2ALIGN(offset, size);
		} else {
			ASSERT(offset < size);
			offset = 0;
		}

		zgd->zgd_rl = ztest_range_lock(zd, object, offset, size,
		    RL_READER);

		error = dmu_buf_hold(os, object, offset, zgd, &db,
		    DMU_READ_NO_PREFETCH);

		if (error == 0) {
			blkptr_t *obp = dmu_buf_get_blkptr(db);
			if (obp) {
				ASSERT(BP_IS_HOLE(bp));
				*bp = *obp;
			}

			zgd->zgd_db = db;
			zgd->zgd_bp = bp;

			ASSERT(db->db_offset == offset);
			ASSERT(db->db_size == size);

			error = dmu_sync(zio, lr->lr_common.lrc_txg,
			    ztest_get_done, zgd);

			if (error == 0)
				return (0);
		}
	}

	ztest_get_done(zgd, error);

	return (error);
}

static void *
ztest_lr_alloc(size_t lrsize, char *name)
{
	char *lr;
	size_t namesize = name ? strlen(name) + 1 : 0;

	lr = umem_zalloc(lrsize + namesize, UMEM_NOFAIL);

	if (name)
		bcopy(name, lr + lrsize, namesize);

	return (lr);
}

void
ztest_lr_free(void *lr, size_t lrsize, char *name)
{
	size_t namesize = name ? strlen(name) + 1 : 0;

	umem_free(lr, lrsize + namesize);
}

/*
 * Lookup a bunch of objects.  Returns the number of objects not found.
 */
static int
ztest_lookup(ztest_ds_t *zd, ztest_od_t *od, int count)
{
	int missing = 0;
	int error;

	ASSERT(_mutex_held(&zd->zd_dirobj_lock));

	for (int i = 0; i < count; i++, od++) {
		od->od_object = 0;
		error = zap_lookup(zd->zd_os, od->od_dir, od->od_name,
		    sizeof (uint64_t), 1, &od->od_object);
		if (error) {
			ASSERT(error == ENOENT);
			ASSERT(od->od_object == 0);
			missing++;
		} else {
			dmu_buf_t *db;
			ztest_block_tag_t *bbt;
			dmu_object_info_t doi;

			ASSERT(od->od_object != 0);
			ASSERT(missing == 0);	/* there should be no gaps */

			ztest_object_lock(zd, od->od_object, RL_READER);
			VERIFY3U(0, ==, dmu_bonus_hold(zd->zd_os,
			    od->od_object, FTAG, &db));
			dmu_object_info_from_db(db, &doi);
			bbt = ztest_bt_bonus(db);
			ASSERT3U(bbt->bt_magic, ==, BT_MAGIC);
			od->od_type = doi.doi_type;
			od->od_blocksize = doi.doi_data_block_size;
			od->od_gen = bbt->bt_gen;
			dmu_buf_rele(db, FTAG);
			ztest_object_unlock(zd, od->od_object);
		}
	}

	return (missing);
}

static int
ztest_create(ztest_ds_t *zd, ztest_od_t *od, int count)
{
	int missing = 0;

	ASSERT(_mutex_held(&zd->zd_dirobj_lock));

	for (int i = 0; i < count; i++, od++) {
		if (missing) {
			od->od_object = 0;
			missing++;
			continue;
		}

		lr_create_t *lr = ztest_lr_alloc(sizeof (*lr), od->od_name);

		lr->lr_doid = od->od_dir;
		lr->lr_foid = 0;	/* 0 to allocate, > 0 to claim */
		lr->lrz_type = od->od_crtype;
		lr->lrz_blocksize = od->od_crblocksize;
		lr->lrz_ibshift = ztest_random_ibshift();
		lr->lrz_bonustype = DMU_OT_UINT64_OTHER;
		lr->lrz_bonuslen = dmu_bonus_max();
		lr->lr_gen = od->od_crgen;
		lr->lr_crtime[0] = time(NULL);

		if (ztest_replay_create(zd, lr, B_FALSE) != 0) {
			ASSERT(missing == 0);
			od->od_object = 0;
			missing++;
		} else {
			od->od_object = lr->lr_foid;
			od->od_type = od->od_crtype;
			od->od_blocksize = od->od_crblocksize;
			od->od_gen = od->od_crgen;
			ASSERT(od->od_object != 0);
		}

		ztest_lr_free(lr, sizeof (*lr), od->od_name);
	}

	return (missing);
}

static int
ztest_remove(ztest_ds_t *zd, ztest_od_t *od, int count)
{
	int missing = 0;
	int error;

	ASSERT(_mutex_held(&zd->zd_dirobj_lock));

	od += count - 1;

	for (int i = count - 1; i >= 0; i--, od--) {
		if (missing) {
			missing++;
			continue;
		}

		/*
		 * No object was found.
		 */
		if (od->od_object == 0)
			continue;

		lr_remove_t *lr = ztest_lr_alloc(sizeof (*lr), od->od_name);

		lr->lr_doid = od->od_dir;

		if ((error = ztest_replay_remove(zd, lr, B_FALSE)) != 0) {
			ASSERT3U(error, ==, ENOSPC);
			missing++;
		} else {
			od->od_object = 0;
		}
		ztest_lr_free(lr, sizeof (*lr), od->od_name);
	}

	return (missing);
}

static int
ztest_write(ztest_ds_t *zd, uint64_t object, uint64_t offset, uint64_t size,
    void *data)
{
	lr_write_t *lr;
	int error;

	lr = ztest_lr_alloc(sizeof (*lr) + size, NULL);

	lr->lr_foid = object;
	lr->lr_offset = offset;
	lr->lr_length = size;
	lr->lr_blkoff = 0;
	BP_ZERO(&lr->lr_blkptr);

	bcopy(data, lr + 1, size);

	error = ztest_replay_write(zd, lr, B_FALSE);

	ztest_lr_free(lr, sizeof (*lr) + size, NULL);

	return (error);
}

static int
ztest_truncate(ztest_ds_t *zd, uint64_t object, uint64_t offset, uint64_t size)
{
	lr_truncate_t *lr;
	int error;

	lr = ztest_lr_alloc(sizeof (*lr), NULL);

	lr->lr_foid = object;
	lr->lr_offset = offset;
	lr->lr_length = size;

	error = ztest_replay_truncate(zd, lr, B_FALSE);

	ztest_lr_free(lr, sizeof (*lr), NULL);

	return (error);
}

static int
ztest_setattr(ztest_ds_t *zd, uint64_t object)
{
	lr_setattr_t *lr;
	int error;

	lr = ztest_lr_alloc(sizeof (*lr), NULL);

	lr->lr_foid = object;
	lr->lr_size = 0;
	lr->lr_mode = 0;

	error = ztest_replay_setattr(zd, lr, B_FALSE);

	ztest_lr_free(lr, sizeof (*lr), NULL);

	return (error);
}

static void
ztest_prealloc(ztest_ds_t *zd, uint64_t object, uint64_t offset, uint64_t size)
{
	objset_t *os = zd->zd_os;
	dmu_tx_t *tx;
	uint64_t txg;
	rl_t *rl;

	txg_wait_synced(dmu_objset_pool(os), 0);

	ztest_object_lock(zd, object, RL_READER);
	rl = ztest_range_lock(zd, object, offset, size, RL_WRITER);

	tx = dmu_tx_create(os);

	dmu_tx_hold_write(tx, object, offset, size);

	txg = ztest_tx_assign(tx, TXG_WAIT, FTAG);

	if (txg != 0) {
		dmu_prealloc(os, object, offset, size, tx);
		dmu_tx_commit(tx);
		txg_wait_synced(dmu_objset_pool(os), txg);
	} else {
		(void) dmu_free_long_range(os, object, offset, size);
	}

	ztest_range_unlock(rl);
	ztest_object_unlock(zd, object);
}

static void
ztest_io(ztest_ds_t *zd, uint64_t object, uint64_t offset)
{
	int err;
	ztest_block_tag_t wbt;
	dmu_object_info_t doi;
	enum ztest_io_type io_type;
	uint64_t blocksize;
	void *data;

	VERIFY(dmu_object_info(zd->zd_os, object, &doi) == 0);
	blocksize = doi.doi_data_block_size;
	data = umem_alloc(blocksize, UMEM_NOFAIL);

	/*
	 * Pick an i/o type at random, biased toward writing block tags.
	 */
	io_type = ztest_random(ZTEST_IO_TYPES);
	if (ztest_random(2) == 0)
		io_type = ZTEST_IO_WRITE_TAG;

	(void) rw_rdlock(&zd->zd_zilog_lock);

	switch (io_type) {

	case ZTEST_IO_WRITE_TAG:
		ztest_bt_generate(&wbt, zd->zd_os, object, offset, 0, 0, 0);
		(void) ztest_write(zd, object, offset, sizeof (wbt), &wbt);
		break;

	case ZTEST_IO_WRITE_PATTERN:
		(void) memset(data, 'a' + (object + offset) % 5, blocksize);
		if (ztest_random(2) == 0) {
			/*
			 * Induce fletcher2 collisions to ensure that
			 * zio_ddt_collision() detects and resolves them
			 * when using fletcher2-verify for deduplication.
			 */
			((uint64_t *)data)[0] ^= 1ULL << 63;
			((uint64_t *)data)[4] ^= 1ULL << 63;
		}
		(void) ztest_write(zd, object, offset, blocksize, data);
		break;

	case ZTEST_IO_WRITE_ZEROES:
		bzero(data, blocksize);
		(void) ztest_write(zd, object, offset, blocksize, data);
		break;

	case ZTEST_IO_TRUNCATE:
		(void) ztest_truncate(zd, object, offset, blocksize);
		break;

	case ZTEST_IO_SETATTR:
		(void) ztest_setattr(zd, object);
		break;

	case ZTEST_IO_REWRITE:
		(void) rw_rdlock(&ztest_name_lock);
		err = ztest_dsl_prop_set_uint64(zd->zd_name,
		    ZFS_PROP_CHECKSUM, spa_dedup_checksum(ztest_spa),
		    B_FALSE);
		VERIFY(err == 0 || err == ENOSPC);
		err = ztest_dsl_prop_set_uint64(zd->zd_name,
		    ZFS_PROP_COMPRESSION,
		    ztest_random_dsl_prop(ZFS_PROP_COMPRESSION),
		    B_FALSE);
		VERIFY(err == 0 || err == ENOSPC);
		(void) rw_unlock(&ztest_name_lock);

		VERIFY0(dmu_read(zd->zd_os, object, offset, blocksize, data,
		    DMU_READ_NO_PREFETCH));

		(void) ztest_write(zd, object, offset, blocksize, data);
		break;
	}

	(void) rw_unlock(&zd->zd_zilog_lock);

	umem_free(data, blocksize);
}

/*
 * Initialize an object description template.
 */
static void
ztest_od_init(ztest_od_t *od, uint64_t id, char *tag, uint64_t index,
    dmu_object_type_t type, uint64_t blocksize, uint64_t gen)
{
	od->od_dir = ZTEST_DIROBJ;
	od->od_object = 0;

	od->od_crtype = type;
	od->od_crblocksize = blocksize ? blocksize : ztest_random_blocksize();
	od->od_crgen = gen;

	od->od_type = DMU_OT_NONE;
	od->od_blocksize = 0;
	od->od_gen = 0;

	(void) snprintf(od->od_name, sizeof (od->od_name), "%s(%lld)[%llu]",
	    tag, (int64_t)id, index);
}

/*
 * Lookup or create the objects for a test using the od template.
 * If the objects do not all exist, or if 'remove' is specified,
 * remove any existing objects and create new ones.  Otherwise,
 * use the existing objects.
 */
static int
ztest_object_init(ztest_ds_t *zd, ztest_od_t *od, size_t size, boolean_t remove)
{
	int count = size / sizeof (*od);
	int rv = 0;

	VERIFY(mutex_lock(&zd->zd_dirobj_lock) == 0);
	if ((ztest_lookup(zd, od, count) != 0 || remove) &&
	    (ztest_remove(zd, od, count) != 0 ||
	    ztest_create(zd, od, count) != 0))
		rv = -1;
	zd->zd_od = od;
	VERIFY(mutex_unlock(&zd->zd_dirobj_lock) == 0);

	return (rv);
}

/* ARGSUSED */
void
ztest_zil_commit(ztest_ds_t *zd, uint64_t id)
{
	zilog_t *zilog = zd->zd_zilog;

	(void) rw_rdlock(&zd->zd_zilog_lock);

	zil_commit(zilog, ztest_random(ZTEST_OBJECTS));

	/*
	 * Remember the committed values in zd, which is in parent/child
	 * shared memory.  If we die, the next iteration of ztest_run()
	 * will verify that the log really does contain this record.
	 */
	mutex_enter(&zilog->zl_lock);
	ASSERT(zd->zd_shared != NULL);
	ASSERT3U(zd->zd_shared->zd_seq, <=, zilog->zl_commit_lr_seq);
	zd->zd_shared->zd_seq = zilog->zl_commit_lr_seq;
	mutex_exit(&zilog->zl_lock);

	(void) rw_unlock(&zd->zd_zilog_lock);
}

/*
 * This function is designed to simulate the operations that occur during a
 * mount/unmount operation.  We hold the dataset across these operations in an
 * attempt to expose any implicit assumptions about ZIL management.
 */
/* ARGSUSED */
void
ztest_zil_remount(ztest_ds_t *zd, uint64_t id)
{
	objset_t *os = zd->zd_os;

	/*
	 * We grab the zd_dirobj_lock to ensure that no other thread is
	 * updating the zil (i.e. adding in-memory log records) and the
	 * zd_zilog_lock to block any I/O.
	 */
	VERIFY0(mutex_lock(&zd->zd_dirobj_lock));
	(void) rw_wrlock(&zd->zd_zilog_lock);

	/* zfsvfs_teardown() */
	zil_close(zd->zd_zilog);

	/* zfsvfs_setup() */
	VERIFY(zil_open(os, ztest_get_data) == zd->zd_zilog);
	zil_replay(os, zd, ztest_replay_vector);

	(void) rw_unlock(&zd->zd_zilog_lock);
	VERIFY(mutex_unlock(&zd->zd_dirobj_lock) == 0);
}

/*
 * Verify that we can't destroy an active pool, create an existing pool,
 * or create a pool with a bad vdev spec.
 */
/* ARGSUSED */
void
ztest_spa_create_destroy(ztest_ds_t *zd, uint64_t id)
{
	ztest_shared_opts_t *zo = &ztest_opts;
	spa_t *spa;
	nvlist_t *nvroot;

	/*
	 * Attempt to create using a bad file.
	 */
	nvroot = make_vdev_root("/dev/bogus", NULL, NULL, 0, 0, 0, 0, 0, 1);
	VERIFY3U(ENOENT, ==,
	    spa_create("ztest_bad_file", nvroot, NULL, NULL));
	nvlist_free(nvroot);

	/*
	 * Attempt to create using a bad mirror.
	 */
	nvroot = make_vdev_root("/dev/bogus", NULL, NULL, 0, 0, 0, 0, 2, 1);
	VERIFY3U(ENOENT, ==,
	    spa_create("ztest_bad_mirror", nvroot, NULL, NULL));
	nvlist_free(nvroot);

	/*
	 * Attempt to create an existing pool.  It shouldn't matter
	 * what's in the nvroot; we should fail with EEXIST.
	 */
	(void) rw_rdlock(&ztest_name_lock);
	nvroot = make_vdev_root("/dev/bogus", NULL, NULL, 0, 0, 0, 0, 0, 1);
	VERIFY3U(EEXIST, ==, spa_create(zo->zo_pool, nvroot, NULL, NULL));
	nvlist_free(nvroot);
	VERIFY3U(0, ==, spa_open(zo->zo_pool, &spa, FTAG));
	VERIFY3U(EBUSY, ==, spa_destroy(zo->zo_pool));
	spa_close(spa, FTAG);

	(void) rw_unlock(&ztest_name_lock);
}

/* ARGSUSED */
void
ztest_spa_upgrade(ztest_ds_t *zd, uint64_t id)
{
	spa_t *spa;
	uint64_t initial_version = SPA_VERSION_INITIAL;
	uint64_t version, newversion;
	nvlist_t *nvroot, *props;
	char *name;

	VERIFY0(mutex_lock(&ztest_vdev_lock));
	name = kmem_asprintf("%s_upgrade", ztest_opts.zo_pool);

	/*
	 * Clean up from previous runs.
	 */
	(void) spa_destroy(name);

	nvroot = make_vdev_root(NULL, NULL, name, ztest_opts.zo_vdev_size, 0,
	    0, ztest_opts.zo_raidz, ztest_opts.zo_mirrors, 1);

	/*
	 * If we're configuring a RAIDZ device then make sure that the
	 * the initial version is capable of supporting that feature.
	 */
	switch (ztest_opts.zo_raidz_parity) {
	case 0:
	case 1:
		initial_version = SPA_VERSION_INITIAL;
		break;
	case 2:
		initial_version = SPA_VERSION_RAIDZ2;
		break;
	case 3:
		initial_version = SPA_VERSION_RAIDZ3;
		break;
	}

	/*
	 * Create a pool with a spa version that can be upgraded. Pick
	 * a value between initial_version and SPA_VERSION_BEFORE_FEATURES.
	 */
	do {
		version = ztest_random_spa_version(initial_version);
	} while (version > SPA_VERSION_BEFORE_FEATURES);

	props = fnvlist_alloc();
	fnvlist_add_uint64(props,
	    zpool_prop_to_name(ZPOOL_PROP_VERSION), version);
	VERIFY0(spa_create(name, nvroot, props, NULL));
	fnvlist_free(nvroot);
	fnvlist_free(props);

	VERIFY0(spa_open(name, &spa, FTAG));
	VERIFY3U(spa_version(spa), ==, version);
	newversion = ztest_random_spa_version(version + 1);

	if (ztest_opts.zo_verbose >= 4) {
		(void) printf("upgrading spa version from %llu to %llu\n",
		    (u_longlong_t)version, (u_longlong_t)newversion);
	}

	spa_upgrade(spa, newversion);
	VERIFY3U(spa_version(spa), >, version);
	VERIFY3U(spa_version(spa), ==, fnvlist_lookup_uint64(spa->spa_config,
	    zpool_prop_to_name(ZPOOL_PROP_VERSION)));
	spa_close(spa, FTAG);

	strfree(name);
	VERIFY0(mutex_unlock(&ztest_vdev_lock));
}

static vdev_t *
vdev_lookup_by_path(vdev_t *vd, const char *path)
{
	vdev_t *mvd;

	if (vd->vdev_path != NULL && strcmp(path, vd->vdev_path) == 0)
		return (vd);

	for (int c = 0; c < vd->vdev_children; c++)
		if ((mvd = vdev_lookup_by_path(vd->vdev_child[c], path)) !=
		    NULL)
			return (mvd);

	return (NULL);
}

/*
 * Find the first available hole which can be used as a top-level.
 */
int
find_vdev_hole(spa_t *spa)
{
	vdev_t *rvd = spa->spa_root_vdev;
	int c;

	ASSERT(spa_config_held(spa, SCL_VDEV, RW_READER) == SCL_VDEV);

	for (c = 0; c < rvd->vdev_children; c++) {
		vdev_t *cvd = rvd->vdev_child[c];

		if (cvd->vdev_ishole)
			break;
	}
	return (c);
}

/*
 * Verify that vdev_add() works as expected.
 */
/* ARGSUSED */
void
ztest_vdev_add_remove(ztest_ds_t *zd, uint64_t id)
{
	ztest_shared_t *zs = ztest_shared;
	spa_t *spa = ztest_spa;
	uint64_t leaves;
	uint64_t guid;
	nvlist_t *nvroot;
	int error;

	VERIFY(mutex_lock(&ztest_vdev_lock) == 0);
	leaves = MAX(zs->zs_mirrors + zs->zs_splits, 1) * ztest_opts.zo_raidz;

	spa_config_enter(spa, SCL_VDEV, FTAG, RW_READER);

	ztest_shared->zs_vdev_next_leaf = find_vdev_hole(spa) * leaves;

	/*
	 * If we have slogs then remove them 1/4 of the time.
	 */
	if (spa_has_slogs(spa) && ztest_random(4) == 0) {
		/*
		 * Grab the guid from the head of the log class rotor.
		 */
		guid = spa_log_class(spa)->mc_rotor->mg_vd->vdev_guid;

		spa_config_exit(spa, SCL_VDEV, FTAG);

		/*
		 * We have to grab the zs_name_lock as writer to
		 * prevent a race between removing a slog (dmu_objset_find)
		 * and destroying a dataset. Removing the slog will
		 * grab a reference on the dataset which may cause
		 * dmu_objset_destroy() to fail with EBUSY thus
		 * leaving the dataset in an inconsistent state.
		 */
		VERIFY(rw_wrlock(&ztest_name_lock) == 0);
		error = spa_vdev_remove(spa, guid, B_FALSE);
		VERIFY(rw_unlock(&ztest_name_lock) == 0);

		if (error && error != EEXIST)
			fatal(0, "spa_vdev_remove() = %d", error);
	} else {
		spa_config_exit(spa, SCL_VDEV, FTAG);

		/*
		 * Make 1/4 of the devices be log devices.
		 */
		nvroot = make_vdev_root(NULL, NULL, NULL,
		    ztest_opts.zo_vdev_size, 0,
		    ztest_random(4) == 0, ztest_opts.zo_raidz,
		    zs->zs_mirrors, 1);

		error = spa_vdev_add(spa, nvroot);
		nvlist_free(nvroot);

		if (error == ENOSPC)
			ztest_record_enospc("spa_vdev_add");
		else if (error != 0)
			fatal(0, "spa_vdev_add() = %d", error);
	}

	VERIFY(mutex_unlock(&ztest_vdev_lock) == 0);
}

/*
 * Verify that adding/removing aux devices (l2arc, hot spare) works as expected.
 */
/* ARGSUSED */
void
ztest_vdev_aux_add_remove(ztest_ds_t *zd, uint64_t id)
{
	ztest_shared_t *zs = ztest_shared;
	spa_t *spa = ztest_spa;
	vdev_t *rvd = spa->spa_root_vdev;
	spa_aux_vdev_t *sav;
	char *aux;
	uint64_t guid = 0;
	int error;

	if (ztest_random(2) == 0) {
		sav = &spa->spa_spares;
		aux = ZPOOL_CONFIG_SPARES;
	} else {
		sav = &spa->spa_l2cache;
		aux = ZPOOL_CONFIG_L2CACHE;
	}

	VERIFY(mutex_lock(&ztest_vdev_lock) == 0);

	spa_config_enter(spa, SCL_VDEV, FTAG, RW_READER);

	if (sav->sav_count != 0 && ztest_random(4) == 0) {
		/*
		 * Pick a random device to remove.
		 */
		guid = sav->sav_vdevs[ztest_random(sav->sav_count)]->vdev_guid;
	} else {
		/*
		 * Find an unused device we can add.
		 */
		zs->zs_vdev_aux = 0;
		for (;;) {
			char path[MAXPATHLEN];
			int c;
			(void) snprintf(path, sizeof (path), ztest_aux_template,
			    ztest_opts.zo_dir, ztest_opts.zo_pool, aux,
			    zs->zs_vdev_aux);
			for (c = 0; c < sav->sav_count; c++)
				if (strcmp(sav->sav_vdevs[c]->vdev_path,
				    path) == 0)
					break;
			if (c == sav->sav_count &&
			    vdev_lookup_by_path(rvd, path) == NULL)
				break;
			zs->zs_vdev_aux++;
		}
	}

	spa_config_exit(spa, SCL_VDEV, FTAG);

	if (guid == 0) {
		/*
		 * Add a new device.
		 */
		nvlist_t *nvroot = make_vdev_root(NULL, aux, NULL,
		    (ztest_opts.zo_vdev_size * 5) / 4, 0, 0, 0, 0, 1);
		error = spa_vdev_add(spa, nvroot);
		if (error != 0)
			fatal(0, "spa_vdev_add(%p) = %d", nvroot, error);
		nvlist_free(nvroot);
	} else {
		/*
		 * Remove an existing device.  Sometimes, dirty its
		 * vdev state first to make sure we handle removal
		 * of devices that have pending state changes.
		 */
		if (ztest_random(2) == 0)
			(void) vdev_online(spa, guid, 0, NULL);

		error = spa_vdev_remove(spa, guid, B_FALSE);
		if (error != 0 && error != EBUSY)
			fatal(0, "spa_vdev_remove(%llu) = %d", guid, error);
	}

	VERIFY(mutex_unlock(&ztest_vdev_lock) == 0);
}

/*
 * split a pool if it has mirror tlvdevs
 */
/* ARGSUSED */
void
ztest_split_pool(ztest_ds_t *zd, uint64_t id)
{
	ztest_shared_t *zs = ztest_shared;
	spa_t *spa = ztest_spa;
	vdev_t *rvd = spa->spa_root_vdev;
	nvlist_t *tree, **child, *config, *split, **schild;
	uint_t c, children, schildren = 0, lastlogid = 0;
	int error = 0;

	VERIFY(mutex_lock(&ztest_vdev_lock) == 0);

	/* ensure we have a useable config; mirrors of raidz aren't supported */
	if (zs->zs_mirrors < 3 || ztest_opts.zo_raidz > 1) {
		VERIFY(mutex_unlock(&ztest_vdev_lock) == 0);
		return;
	}

	/* clean up the old pool, if any */
	(void) spa_destroy("splitp");

	spa_config_enter(spa, SCL_VDEV, FTAG, RW_READER);

	/* generate a config from the existing config */
	mutex_enter(&spa->spa_props_lock);
	VERIFY(nvlist_lookup_nvlist(spa->spa_config, ZPOOL_CONFIG_VDEV_TREE,
	    &tree) == 0);
	mutex_exit(&spa->spa_props_lock);

	VERIFY(nvlist_lookup_nvlist_array(tree, ZPOOL_CONFIG_CHILDREN, &child,
	    &children) == 0);

	schild = malloc(rvd->vdev_children * sizeof (nvlist_t *));
	for (c = 0; c < children; c++) {
		vdev_t *tvd = rvd->vdev_child[c];
		nvlist_t **mchild;
		uint_t mchildren;

		if (tvd->vdev_islog || tvd->vdev_ops == &vdev_hole_ops) {
			VERIFY(nvlist_alloc(&schild[schildren], NV_UNIQUE_NAME,
			    0) == 0);
			VERIFY(nvlist_add_string(schild[schildren],
			    ZPOOL_CONFIG_TYPE, VDEV_TYPE_HOLE) == 0);
			VERIFY(nvlist_add_uint64(schild[schildren],
			    ZPOOL_CONFIG_IS_HOLE, 1) == 0);
			if (lastlogid == 0)
				lastlogid = schildren;
			++schildren;
			continue;
		}
		lastlogid = 0;
		VERIFY(nvlist_lookup_nvlist_array(child[c],
		    ZPOOL_CONFIG_CHILDREN, &mchild, &mchildren) == 0);
		VERIFY(nvlist_dup(mchild[0], &schild[schildren++], 0) == 0);
	}

	/* OK, create a config that can be used to split */
	VERIFY(nvlist_alloc(&split, NV_UNIQUE_NAME, 0) == 0);
	VERIFY(nvlist_add_string(split, ZPOOL_CONFIG_TYPE,
	    VDEV_TYPE_ROOT) == 0);
	VERIFY(nvlist_add_nvlist_array(split, ZPOOL_CONFIG_CHILDREN, schild,
	    lastlogid != 0 ? lastlogid : schildren) == 0);

	VERIFY(nvlist_alloc(&config, NV_UNIQUE_NAME, 0) == 0);
	VERIFY(nvlist_add_nvlist(config, ZPOOL_CONFIG_VDEV_TREE, split) == 0);

	for (c = 0; c < schildren; c++)
		nvlist_free(schild[c]);
	free(schild);
	nvlist_free(split);

	spa_config_exit(spa, SCL_VDEV, FTAG);

	(void) rw_wrlock(&ztest_name_lock);
	error = spa_vdev_split_mirror(spa, "splitp", config, NULL, B_FALSE);
	(void) rw_unlock(&ztest_name_lock);

	nvlist_free(config);

	if (error == 0) {
		(void) printf("successful split - results:\n");
		mutex_enter(&spa_namespace_lock);
		show_pool_stats(spa);
		show_pool_stats(spa_lookup("splitp"));
		mutex_exit(&spa_namespace_lock);
		++zs->zs_splits;
		--zs->zs_mirrors;
	}
	VERIFY(mutex_unlock(&ztest_vdev_lock) == 0);

}

/*
 * Verify that we can attach and detach devices.
 */
/* ARGSUSED */
void
ztest_vdev_attach_detach(ztest_ds_t *zd, uint64_t id)
{
	ztest_shared_t *zs = ztest_shared;
	spa_t *spa = ztest_spa;
	spa_aux_vdev_t *sav = &spa->spa_spares;
	vdev_t *rvd = spa->spa_root_vdev;
	vdev_t *oldvd, *newvd, *pvd;
	nvlist_t *root;
	uint64_t leaves;
	uint64_t leaf, top;
	uint64_t ashift = ztest_get_ashift();
	uint64_t oldguid, pguid;
	uint64_t oldsize, newsize;
	char oldpath[MAXPATHLEN], newpath[MAXPATHLEN];
	int replacing;
	int oldvd_has_siblings = B_FALSE;
	int newvd_is_spare = B_FALSE;
	int oldvd_is_log;
	int error, expected_error;

	VERIFY(mutex_lock(&ztest_vdev_lock) == 0);
	leaves = MAX(zs->zs_mirrors, 1) * ztest_opts.zo_raidz;

	spa_config_enter(spa, SCL_VDEV, FTAG, RW_READER);

	/*
	 * If a vdev is in the process of being removed, its removal may
	 * finish while we are in progress, leading to an unexpected error
	 * value.  Don't bother trying to attach while we are in the middle
	 * of removal.
	 */
	if (spa->spa_vdev_removal != NULL) {
		spa_config_exit(spa, SCL_VDEV, FTAG);
		VERIFY(mutex_unlock(&ztest_vdev_lock) == 0);
		return;
	}

	/*
	 * Decide whether to do an attach or a replace.
	 */
	replacing = ztest_random(2);

	/*
	 * Pick a random top-level vdev.
	 */
	top = ztest_random_vdev_top(spa, B_TRUE);

	/*
	 * Pick a random leaf within it.
	 */
	leaf = ztest_random(leaves);

	/*
	 * Locate this vdev.
	 */
	oldvd = rvd->vdev_child[top];
	if (zs->zs_mirrors >= 1) {
		ASSERT(oldvd->vdev_ops == &vdev_mirror_ops);
		ASSERT(oldvd->vdev_children >= zs->zs_mirrors);
		oldvd = oldvd->vdev_child[leaf / ztest_opts.zo_raidz];
	}
	if (ztest_opts.zo_raidz > 1) {
		ASSERT(oldvd->vdev_ops == &vdev_raidz_ops);
		ASSERT(oldvd->vdev_children == ztest_opts.zo_raidz);
		oldvd = oldvd->vdev_child[leaf % ztest_opts.zo_raidz];
	}

	/*
	 * If we're already doing an attach or replace, oldvd may be a
	 * mirror vdev -- in which case, pick a random child.
	 */
	while (oldvd->vdev_children != 0) {
		oldvd_has_siblings = B_TRUE;
		ASSERT(oldvd->vdev_children >= 2);
		oldvd = oldvd->vdev_child[ztest_random(oldvd->vdev_children)];
	}

	oldguid = oldvd->vdev_guid;
	oldsize = vdev_get_min_asize(oldvd);
	oldvd_is_log = oldvd->vdev_top->vdev_islog;
	(void) strcpy(oldpath, oldvd->vdev_path);
	pvd = oldvd->vdev_parent;
	pguid = pvd->vdev_guid;

	/*
	 * If oldvd has siblings, then half of the time, detach it.
	 */
	if (oldvd_has_siblings && ztest_random(2) == 0) {
		spa_config_exit(spa, SCL_VDEV, FTAG);
		error = spa_vdev_detach(spa, oldguid, pguid, B_FALSE);
		if (error != 0 && error != ENODEV && error != EBUSY &&
		    error != ENOTSUP)
			fatal(0, "detach (%s) returned %d", oldpath, error);
		VERIFY(mutex_unlock(&ztest_vdev_lock) == 0);
		return;
	}

	/*
	 * For the new vdev, choose with equal probability between the two
	 * standard paths (ending in either 'a' or 'b') or a random hot spare.
	 */
	if (sav->sav_count != 0 && ztest_random(3) == 0) {
		newvd = sav->sav_vdevs[ztest_random(sav->sav_count)];
		newvd_is_spare = B_TRUE;
		(void) strcpy(newpath, newvd->vdev_path);
	} else {
		(void) snprintf(newpath, sizeof (newpath), ztest_dev_template,
		    ztest_opts.zo_dir, ztest_opts.zo_pool,
		    top * leaves + leaf);
		if (ztest_random(2) == 0)
			newpath[strlen(newpath) - 1] = 'b';
		newvd = vdev_lookup_by_path(rvd, newpath);
	}

	if (newvd) {
		newsize = vdev_get_min_asize(newvd);
	} else {
		/*
		 * Make newsize a little bigger or smaller than oldsize.
		 * If it's smaller, the attach should fail.
		 * If it's larger, and we're doing a replace,
		 * we should get dynamic LUN growth when we're done.
		 */
		newsize = 10 * oldsize / (9 + ztest_random(3));
	}

	/*
	 * If pvd is not a mirror or root, the attach should fail with ENOTSUP,
	 * unless it's a replace; in that case any non-replacing parent is OK.
	 *
	 * If newvd is already part of the pool, it should fail with EBUSY.
	 *
	 * If newvd is too small, it should fail with EOVERFLOW.
	 */
	if (pvd->vdev_ops != &vdev_mirror_ops &&
	    pvd->vdev_ops != &vdev_root_ops && (!replacing ||
	    pvd->vdev_ops == &vdev_replacing_ops ||
	    pvd->vdev_ops == &vdev_spare_ops))
		expected_error = ENOTSUP;
	else if (newvd_is_spare && (!replacing || oldvd_is_log))
		expected_error = ENOTSUP;
	else if (newvd == oldvd)
		expected_error = replacing ? 0 : EBUSY;
	else if (vdev_lookup_by_path(rvd, newpath) != NULL)
		expected_error = EBUSY;
	else if (newsize < oldsize)
		expected_error = EOVERFLOW;
	else if (ashift > oldvd->vdev_top->vdev_ashift)
		expected_error = EDOM;
	else
		expected_error = 0;

	spa_config_exit(spa, SCL_VDEV, FTAG);

	/*
	 * Build the nvlist describing newpath.
	 */
	root = make_vdev_root(newpath, NULL, NULL, newvd == NULL ? newsize : 0,
	    ashift, 0, 0, 0, 1);

	error = spa_vdev_attach(spa, oldguid, root, replacing);

	nvlist_free(root);

	/*
	 * If our parent was the replacing vdev, but the replace completed,
	 * then instead of failing with ENOTSUP we may either succeed,
	 * fail with ENODEV, or fail with EOVERFLOW.
	 */
	if (expected_error == ENOTSUP &&
	    (error == 0 || error == ENODEV || error == EOVERFLOW))
		expected_error = error;

	/*
	 * If someone grew the LUN, the replacement may be too small.
	 */
	if (error == EOVERFLOW || error == EBUSY)
		expected_error = error;

	/* XXX workaround 6690467 */
	if (error != expected_error && expected_error != EBUSY) {
		fatal(0, "attach (%s %llu, %s %llu, %d) "
		    "returned %d, expected %d",
		    oldpath, oldsize, newpath,
		    newsize, replacing, error, expected_error);
	}

	VERIFY(mutex_unlock(&ztest_vdev_lock) == 0);
}

/* ARGSUSED */
void
ztest_device_removal(ztest_ds_t *zd, uint64_t id)
{
	spa_t *spa = ztest_spa;
	vdev_t *vd;
	uint64_t guid;

	VERIFY(mutex_lock(&ztest_vdev_lock) == 0);

	spa_config_enter(spa, SCL_VDEV, FTAG, RW_READER);
	vd = vdev_lookup_top(spa, ztest_random_vdev_top(spa, B_FALSE));
	guid = vd->vdev_guid;
	spa_config_exit(spa, SCL_VDEV, FTAG);

	(void) spa_vdev_remove(spa, guid, B_FALSE);

	VERIFY(mutex_unlock(&ztest_vdev_lock) == 0);
}

/*
 * Callback function which expands the physical size of the vdev.
 */
vdev_t *
grow_vdev(vdev_t *vd, void *arg)
{
	spa_t *spa = vd->vdev_spa;
	size_t *newsize = arg;
	size_t fsize;
	int fd;

	ASSERT(spa_config_held(spa, SCL_STATE, RW_READER) == SCL_STATE);
	ASSERT(vd->vdev_ops->vdev_op_leaf);

	if ((fd = open(vd->vdev_path, O_RDWR)) == -1)
		return (vd);

	fsize = lseek(fd, 0, SEEK_END);
	(void) ftruncate(fd, *newsize);

	if (ztest_opts.zo_verbose >= 6) {
		(void) printf("%s grew from %lu to %lu bytes\n",
		    vd->vdev_path, (ulong_t)fsize, (ulong_t)*newsize);
	}
	(void) close(fd);
	return (NULL);
}

/*
 * Callback function which expands a given vdev by calling vdev_online().
 */
/* ARGSUSED */
vdev_t *
online_vdev(vdev_t *vd, void *arg)
{
	spa_t *spa = vd->vdev_spa;
	vdev_t *tvd = vd->vdev_top;
	uint64_t guid = vd->vdev_guid;
	uint64_t generation = spa->spa_config_generation + 1;
	vdev_state_t newstate = VDEV_STATE_UNKNOWN;
	int error;

	ASSERT(spa_config_held(spa, SCL_STATE, RW_READER) == SCL_STATE);
	ASSERT(vd->vdev_ops->vdev_op_leaf);

	/* Calling vdev_online will initialize the new metaslabs */
	spa_config_exit(spa, SCL_STATE, spa);
	error = vdev_online(spa, guid, ZFS_ONLINE_EXPAND, &newstate);
	spa_config_enter(spa, SCL_STATE, spa, RW_READER);

	/*
	 * If vdev_online returned an error or the underlying vdev_open
	 * failed then we abort the expand. The only way to know that
	 * vdev_open fails is by checking the returned newstate.
	 */
	if (error || newstate != VDEV_STATE_HEALTHY) {
		if (ztest_opts.zo_verbose >= 5) {
			(void) printf("Unable to expand vdev, state %llu, "
			    "error %d\n", (u_longlong_t)newstate, error);
		}
		return (vd);
	}
	ASSERT3U(newstate, ==, VDEV_STATE_HEALTHY);

	/*
	 * Since we dropped the lock we need to ensure that we're
	 * still talking to the original vdev. It's possible this
	 * vdev may have been detached/replaced while we were
	 * trying to online it.
	 */
	if (generation != spa->spa_config_generation) {
		if (ztest_opts.zo_verbose >= 5) {
			(void) printf("vdev configuration has changed, "
			    "guid %llu, state %llu, expected gen %llu, "
			    "got gen %llu\n",
			    (u_longlong_t)guid,
			    (u_longlong_t)tvd->vdev_state,
			    (u_longlong_t)generation,
			    (u_longlong_t)spa->spa_config_generation);
		}
		return (vd);
	}
	return (NULL);
}

/*
 * Traverse the vdev tree calling the supplied function.
 * We continue to walk the tree until we either have walked all
 * children or we receive a non-NULL return from the callback.
 * If a NULL callback is passed, then we just return back the first
 * leaf vdev we encounter.
 */
vdev_t *
vdev_walk_tree(vdev_t *vd, vdev_t *(*func)(vdev_t *, void *), void *arg)
{
	if (vd->vdev_ops->vdev_op_leaf) {
		if (func == NULL)
			return (vd);
		else
			return (func(vd, arg));
	}

	for (uint_t c = 0; c < vd->vdev_children; c++) {
		vdev_t *cvd = vd->vdev_child[c];
		if ((cvd = vdev_walk_tree(cvd, func, arg)) != NULL)
			return (cvd);
	}
	return (NULL);
}

/*
 * Verify that dynamic LUN growth works as expected.
 */
/* ARGSUSED */
void
ztest_vdev_LUN_growth(ztest_ds_t *zd, uint64_t id)
{
	spa_t *spa = ztest_spa;
	vdev_t *vd, *tvd;
	metaslab_class_t *mc;
	metaslab_group_t *mg;
	size_t psize, newsize;
	uint64_t top;
	uint64_t old_class_space, new_class_space, old_ms_count, new_ms_count;

	VERIFY(mutex_lock(&ztest_vdev_lock) == 0);
	spa_config_enter(spa, SCL_STATE, spa, RW_READER);

	/*
	 * If there is a vdev removal in progress, it could complete while
	 * we are running, in which case we would not be able to verify
	 * that the metaslab_class space increased (because it decreases
	 * when the device removal completes).
	 */
	if (spa->spa_vdev_removal != NULL) {
		spa_config_exit(spa, SCL_STATE, FTAG);
		VERIFY(mutex_unlock(&ztest_vdev_lock) == 0);
		return;
	}

	top = ztest_random_vdev_top(spa, B_TRUE);

	tvd = spa->spa_root_vdev->vdev_child[top];
	mg = tvd->vdev_mg;
	mc = mg->mg_class;
	old_ms_count = tvd->vdev_ms_count;
	old_class_space = metaslab_class_get_space(mc);

	/*
	 * Determine the size of the first leaf vdev associated with
	 * our top-level device.
	 */
	vd = vdev_walk_tree(tvd, NULL, NULL);
	ASSERT3P(vd, !=, NULL);
	ASSERT(vd->vdev_ops->vdev_op_leaf);

	psize = vd->vdev_psize;

	/*
	 * We only try to expand the vdev if it's healthy, less than 4x its
	 * original size, and it has a valid psize.
	 */
	if (tvd->vdev_state != VDEV_STATE_HEALTHY ||
	    psize == 0 || psize >= 4 * ztest_opts.zo_vdev_size) {
		spa_config_exit(spa, SCL_STATE, spa);
		VERIFY(mutex_unlock(&ztest_vdev_lock) == 0);
		return;
	}
	ASSERT(psize > 0);
	newsize = psize + psize / 8;
	ASSERT3U(newsize, >, psize);

	if (ztest_opts.zo_verbose >= 6) {
		(void) printf("Expanding LUN %s from %lu to %lu\n",
		    vd->vdev_path, (ulong_t)psize, (ulong_t)newsize);
	}

	/*
	 * Growing the vdev is a two step process:
	 *	1). expand the physical size (i.e. relabel)
	 *	2). online the vdev to create the new metaslabs
	 */
	if (vdev_walk_tree(tvd, grow_vdev, &newsize) != NULL ||
	    vdev_walk_tree(tvd, online_vdev, NULL) != NULL ||
	    tvd->vdev_state != VDEV_STATE_HEALTHY) {
		if (ztest_opts.zo_verbose >= 5) {
			(void) printf("Could not expand LUN because "
			    "the vdev configuration changed.\n");
		}
		spa_config_exit(spa, SCL_STATE, spa);
		VERIFY(mutex_unlock(&ztest_vdev_lock) == 0);
		return;
	}

	spa_config_exit(spa, SCL_STATE, spa);

	/*
	 * Expanding the LUN will update the config asynchronously,
	 * thus we must wait for the async thread to complete any
	 * pending tasks before proceeding.
	 */
	for (;;) {
		boolean_t done;
		mutex_enter(&spa->spa_async_lock);
		done = (spa->spa_async_thread == NULL && !spa->spa_async_tasks);
		mutex_exit(&spa->spa_async_lock);
		if (done)
			break;
		txg_wait_synced(spa_get_dsl(spa), 0);
		(void) poll(NULL, 0, 100);
	}

	spa_config_enter(spa, SCL_STATE, spa, RW_READER);

	tvd = spa->spa_root_vdev->vdev_child[top];
	new_ms_count = tvd->vdev_ms_count;
	new_class_space = metaslab_class_get_space(mc);

	if (tvd->vdev_mg != mg || mg->mg_class != mc) {
		if (ztest_opts.zo_verbose >= 5) {
			(void) printf("Could not verify LUN expansion due to "
			    "intervening vdev offline or remove.\n");
		}
		spa_config_exit(spa, SCL_STATE, spa);
		VERIFY(mutex_unlock(&ztest_vdev_lock) == 0);
		return;
	}

	/*
	 * Make sure we were able to grow the vdev.
	 */
	if (new_ms_count <= old_ms_count) {
		fatal(0, "LUN expansion failed: ms_count %llu < %llu\n",
		    old_ms_count, new_ms_count);
	}

	/*
	 * Make sure we were able to grow the pool.
	 */
	if (new_class_space <= old_class_space) {
		fatal(0, "LUN expansion failed: class_space %llu < %llu\n",
		    old_class_space, new_class_space);
	}

	if (ztest_opts.zo_verbose >= 5) {
		char oldnumbuf[6], newnumbuf[6];

		nicenum(old_class_space, oldnumbuf);
		nicenum(new_class_space, newnumbuf);
		(void) printf("%s grew from %s to %s\n",
		    spa->spa_name, oldnumbuf, newnumbuf);
	}

	spa_config_exit(spa, SCL_STATE, spa);
	VERIFY(mutex_unlock(&ztest_vdev_lock) == 0);
}

/*
 * Verify that dmu_objset_{create,destroy,open,close} work as expected.
 */
/* ARGSUSED */
static void
ztest_objset_create_cb(objset_t *os, void *arg, cred_t *cr, dmu_tx_t *tx)
{
	/*
	 * Create the objects common to all ztest datasets.
	 */
	VERIFY(zap_create_claim(os, ZTEST_DIROBJ,
	    DMU_OT_ZAP_OTHER, DMU_OT_NONE, 0, tx) == 0);
}

static int
ztest_dataset_create(char *dsname)
{
	uint64_t zilset = ztest_random(100);
	int err = dmu_objset_create(dsname, DMU_OST_OTHER, 0,
	    ztest_objset_create_cb, NULL);

	if (err || zilset < 80)
		return (err);

	if (ztest_opts.zo_verbose >= 6)
		(void) printf("Setting dataset %s to sync always\n", dsname);
	return (ztest_dsl_prop_set_uint64(dsname, ZFS_PROP_SYNC,
	    ZFS_SYNC_ALWAYS, B_FALSE));
}

/* ARGSUSED */
static int
ztest_objset_destroy_cb(const char *name, void *arg)
{
	objset_t *os;
	dmu_object_info_t doi;
	int error;

	/*
	 * Verify that the dataset contains a directory object.
	 */
	VERIFY0(dmu_objset_own(name, DMU_OST_OTHER, B_TRUE, FTAG, &os));
	error = dmu_object_info(os, ZTEST_DIROBJ, &doi);
	if (error != ENOENT) {
		/* We could have crashed in the middle of destroying it */
		ASSERT0(error);
		ASSERT3U(doi.doi_type, ==, DMU_OT_ZAP_OTHER);
		ASSERT3S(doi.doi_physical_blocks_512, >=, 0);
	}
	dmu_objset_disown(os, FTAG);

	/*
	 * Destroy the dataset.
	 */
	if (strchr(name, '@') != NULL) {
		VERIFY0(dsl_destroy_snapshot(name, B_TRUE));
	} else {
		VERIFY0(dsl_destroy_head(name));
	}
	return (0);
}

static boolean_t
ztest_snapshot_create(char *osname, uint64_t id)
{
	char snapname[MAXNAMELEN];
	int error;

	(void) snprintf(snapname, sizeof (snapname), "%llu", (u_longlong_t)id);

	error = dmu_objset_snapshot_one(osname, snapname);
	if (error == ENOSPC) {
		ztest_record_enospc(FTAG);
		return (B_FALSE);
	}
	if (error != 0 && error != EEXIST) {
		fatal(0, "ztest_snapshot_create(%s@%s) = %d", osname,
		    snapname, error);
	}
	return (B_TRUE);
}

static boolean_t
ztest_snapshot_destroy(char *osname, uint64_t id)
{
	char snapname[MAXNAMELEN];
	int error;

	(void) snprintf(snapname, MAXNAMELEN, "%s@%llu", osname,
	    (u_longlong_t)id);

	error = dsl_destroy_snapshot(snapname, B_FALSE);
	if (error != 0 && error != ENOENT)
		fatal(0, "ztest_snapshot_destroy(%s) = %d", snapname, error);
	return (B_TRUE);
}

/* ARGSUSED */
void
ztest_dmu_objset_create_destroy(ztest_ds_t *zd, uint64_t id)
{
	ztest_ds_t zdtmp;
	int iters;
	int error;
	objset_t *os, *os2;
	char name[MAXNAMELEN];
	zilog_t *zilog;

	(void) rw_rdlock(&ztest_name_lock);

	(void) snprintf(name, MAXNAMELEN, "%s/temp_%llu",
	    ztest_opts.zo_pool, (u_longlong_t)id);

	/*
	 * If this dataset exists from a previous run, process its replay log
	 * half of the time.  If we don't replay it, then dmu_objset_destroy()
	 * (invoked from ztest_objset_destroy_cb()) should just throw it away.
	 */
	if (ztest_random(2) == 0 &&
	    dmu_objset_own(name, DMU_OST_OTHER, B_FALSE, FTAG, &os) == 0) {
		ztest_zd_init(&zdtmp, NULL, os);
		zil_replay(os, &zdtmp, ztest_replay_vector);
		ztest_zd_fini(&zdtmp);
		dmu_objset_disown(os, FTAG);
	}

	/*
	 * There may be an old instance of the dataset we're about to
	 * create lying around from a previous run.  If so, destroy it
	 * and all of its snapshots.
	 */
	(void) dmu_objset_find(name, ztest_objset_destroy_cb, NULL,
	    DS_FIND_CHILDREN | DS_FIND_SNAPSHOTS);

	/*
	 * Verify that the destroyed dataset is no longer in the namespace.
	 */
	VERIFY3U(ENOENT, ==, dmu_objset_own(name, DMU_OST_OTHER, B_TRUE,
	    FTAG, &os));

	/*
	 * Verify that we can create a new dataset.
	 */
	error = ztest_dataset_create(name);
	if (error) {
		if (error == ENOSPC) {
			ztest_record_enospc(FTAG);
			(void) rw_unlock(&ztest_name_lock);
			return;
		}
		fatal(0, "dmu_objset_create(%s) = %d", name, error);
	}

	VERIFY0(dmu_objset_own(name, DMU_OST_OTHER, B_FALSE, FTAG, &os));

	ztest_zd_init(&zdtmp, NULL, os);

	/*
	 * Open the intent log for it.
	 */
	zilog = zil_open(os, ztest_get_data);

	/*
	 * Put some objects in there, do a little I/O to them,
	 * and randomly take a couple of snapshots along the way.
	 */
	iters = ztest_random(5);
	for (int i = 0; i < iters; i++) {
		ztest_dmu_object_alloc_free(&zdtmp, id);
		if (ztest_random(iters) == 0)
			(void) ztest_snapshot_create(name, i);
	}

	/*
	 * Verify that we cannot create an existing dataset.
	 */
	VERIFY3U(EEXIST, ==,
	    dmu_objset_create(name, DMU_OST_OTHER, 0, NULL, NULL));

	/*
	 * Verify that we can hold an objset that is also owned.
	 */
	VERIFY3U(0, ==, dmu_objset_hold(name, FTAG, &os2));
	dmu_objset_rele(os2, FTAG);

	/*
	 * Verify that we cannot own an objset that is already owned.
	 */
	VERIFY3U(EBUSY, ==,
	    dmu_objset_own(name, DMU_OST_OTHER, B_FALSE, FTAG, &os2));

	zil_close(zilog);
	dmu_objset_disown(os, FTAG);
	ztest_zd_fini(&zdtmp);

	(void) rw_unlock(&ztest_name_lock);
}

/*
 * Verify that dmu_snapshot_{create,destroy,open,close} work as expected.
 */
void
ztest_dmu_snapshot_create_destroy(ztest_ds_t *zd, uint64_t id)
{
	(void) rw_rdlock(&ztest_name_lock);
	(void) ztest_snapshot_destroy(zd->zd_name, id);
	(void) ztest_snapshot_create(zd->zd_name, id);
	(void) rw_unlock(&ztest_name_lock);
}

/*
 * Cleanup non-standard snapshots and clones.
 */
void
ztest_dsl_dataset_cleanup(char *osname, uint64_t id)
{
	char snap1name[MAXNAMELEN];
	char clone1name[MAXNAMELEN];
	char snap2name[MAXNAMELEN];
	char clone2name[MAXNAMELEN];
	char snap3name[MAXNAMELEN];
	int error;

	(void) snprintf(snap1name, MAXNAMELEN, "%s@s1_%llu", osname, id);
	(void) snprintf(clone1name, MAXNAMELEN, "%s/c1_%llu", osname, id);
	(void) snprintf(snap2name, MAXNAMELEN, "%s@s2_%llu", clone1name, id);
	(void) snprintf(clone2name, MAXNAMELEN, "%s/c2_%llu", osname, id);
	(void) snprintf(snap3name, MAXNAMELEN, "%s@s3_%llu", clone1name, id);

	error = dsl_destroy_head(clone2name);
	if (error && error != ENOENT)
		fatal(0, "dsl_destroy_head(%s) = %d", clone2name, error);
	error = dsl_destroy_snapshot(snap3name, B_FALSE);
	if (error && error != ENOENT)
		fatal(0, "dsl_destroy_snapshot(%s) = %d", snap3name, error);
	error = dsl_destroy_snapshot(snap2name, B_FALSE);
	if (error && error != ENOENT)
		fatal(0, "dsl_destroy_snapshot(%s) = %d", snap2name, error);
	error = dsl_destroy_head(clone1name);
	if (error && error != ENOENT)
		fatal(0, "dsl_destroy_head(%s) = %d", clone1name, error);
	error = dsl_destroy_snapshot(snap1name, B_FALSE);
	if (error && error != ENOENT)
		fatal(0, "dsl_destroy_snapshot(%s) = %d", snap1name, error);
}

/*
 * Verify dsl_dataset_promote handles EBUSY
 */
void
ztest_dsl_dataset_promote_busy(ztest_ds_t *zd, uint64_t id)
{
	objset_t *os;
	char snap1name[MAXNAMELEN];
	char clone1name[MAXNAMELEN];
	char snap2name[MAXNAMELEN];
	char clone2name[MAXNAMELEN];
	char snap3name[MAXNAMELEN];
	char *osname = zd->zd_name;
	int error;

	(void) rw_rdlock(&ztest_name_lock);

	ztest_dsl_dataset_cleanup(osname, id);

	(void) snprintf(snap1name, MAXNAMELEN, "%s@s1_%llu", osname, id);
	(void) snprintf(clone1name, MAXNAMELEN, "%s/c1_%llu", osname, id);
	(void) snprintf(snap2name, MAXNAMELEN, "%s@s2_%llu", clone1name, id);
	(void) snprintf(clone2name, MAXNAMELEN, "%s/c2_%llu", osname, id);
	(void) snprintf(snap3name, MAXNAMELEN, "%s@s3_%llu", clone1name, id);

	error = dmu_objset_snapshot_one(osname, strchr(snap1name, '@') + 1);
	if (error && error != EEXIST) {
		if (error == ENOSPC) {
			ztest_record_enospc(FTAG);
			goto out;
		}
		fatal(0, "dmu_take_snapshot(%s) = %d", snap1name, error);
	}

	error = dmu_objset_clone(clone1name, snap1name);
	if (error) {
		if (error == ENOSPC) {
			ztest_record_enospc(FTAG);
			goto out;
		}
		fatal(0, "dmu_objset_create(%s) = %d", clone1name, error);
	}

	error = dmu_objset_snapshot_one(clone1name, strchr(snap2name, '@') + 1);
	if (error && error != EEXIST) {
		if (error == ENOSPC) {
			ztest_record_enospc(FTAG);
			goto out;
		}
		fatal(0, "dmu_open_snapshot(%s) = %d", snap2name, error);
	}

	error = dmu_objset_snapshot_one(clone1name, strchr(snap3name, '@') + 1);
	if (error && error != EEXIST) {
		if (error == ENOSPC) {
			ztest_record_enospc(FTAG);
			goto out;
		}
		fatal(0, "dmu_open_snapshot(%s) = %d", snap3name, error);
	}

	error = dmu_objset_clone(clone2name, snap3name);
	if (error) {
		if (error == ENOSPC) {
			ztest_record_enospc(FTAG);
			goto out;
		}
		fatal(0, "dmu_objset_create(%s) = %d", clone2name, error);
	}

	error = dmu_objset_own(snap2name, DMU_OST_ANY, B_TRUE, FTAG, &os);
	if (error)
		fatal(0, "dmu_objset_own(%s) = %d", snap2name, error);
	error = dsl_dataset_promote(clone2name, NULL);
	if (error == ENOSPC) {
		dmu_objset_disown(os, FTAG);
		ztest_record_enospc(FTAG);
		goto out;
	}
	if (error != EBUSY)
		fatal(0, "dsl_dataset_promote(%s), %d, not EBUSY", clone2name,
		    error);
	dmu_objset_disown(os, FTAG);

out:
	ztest_dsl_dataset_cleanup(osname, id);

	(void) rw_unlock(&ztest_name_lock);
}

static int
ztest_get_mooch_obj_refd(objset_t *os, uint64_t obj, uint64_t *objp)
{
	uint64_t moochobj;
	if (obj == ZTEST_DIROBJ)
		return (ENOENT);
	int error = zap_lookup(os, ZTEST_DIROBJ, ZTEST_MOOCH_BYTESWAP_MAP,
	    sizeof (moochobj), 1, &moochobj);
	if (error != 0)
		return (error);
	if (obj == moochobj)
		return (ENOENT);
	return (zap_lookup_int_key(os, moochobj, obj, objp));

}

void
ztest_mooch_byteswap(ztest_ds_t *zd, uint64_t id)
{
	objset_t *clone_os = NULL;
	objset_t *snap_os = NULL;
	char snap1name[MAXNAMELEN];
	char clone1name[MAXNAMELEN];
	char *osname = zd->zd_name;
	int error;
	ztest_od_t od;
	dmu_tx_t *tx;

	(void) rw_rdlock(&ztest_name_lock);
	(void) snprintf(snap1name, MAXNAMELEN, "%s@s1_%llu", osname, id);
	(void) snprintf(clone1name, MAXNAMELEN, "%s/c1_%llu", osname, id);
	ztest_dsl_dataset_cleanup(osname, id);
	(void) rw_unlock(&ztest_name_lock);

	/*
	 * Write data to os.
	 */
	/*
	 * Select a blocksize between 2k and 32k.  Smaller blocksizes
	 * have so much metadata that we can't count on a decent (90%) space
	 * savings due to byteswap mooching.  Larger blocksizes need so many
	 * SKIP records that we can't fit the byteswap records in the blkptr.
	 */
	int bs = 1 << (ztest_random(5) + 11);
	ztest_od_init(&od, id, FTAG, 0, DMU_OT_PLAIN_OTHER, bs, 0);
	if (ztest_object_init(zd, &od, sizeof (od), B_FALSE) != 0)
		return;
	/*
	 * We may reuse an old file which doesn't have the blocksize we
	 * requested, so get the actual blocksize.
	 */
	dmu_object_info_t doi;
	VERIFY0(dmu_object_info(zd->zd_os, od.od_object, &doi));
	bs = doi.doi_data_block_size;

	for (int blkid = 0; blkid < 1000; blkid++) {
		uint64_t buf[SPA_MAXBLOCKSIZE / sizeof (uint64_t)];

		ASSERT3U(sizeof (buf), >=, bs);
		/*
		 * Fill buf with random data.
		 */
		for (int i = 0; i < bs / sizeof (*buf); i++)
			buf[i] = ztest_random(ztest_random(UINT64_MAX));

		(void) rw_rdlock(&zd->zd_zilog_lock);
		error = ztest_write(zd, od.od_object, blkid * bs, bs, buf);
		(void) rw_unlock(&zd->zd_zilog_lock);
		if (error == ENOSPC) {
			ztest_record_enospc(FTAG);
			goto out;
		} else if (error != 0) {
			fatal(0, "ztest_write() = %d", error);
		}
	}

	/*
	 * Create snapshot & clone.
	 */

	(void) rw_rdlock(&ztest_name_lock);

	error = dmu_objset_snapshot_one(osname, strchr(snap1name, '@') + 1);
	if (error && error != EEXIST) {
		if (error == ENOSPC) {
			ztest_record_enospc(FTAG);
			goto out;
		}
		fatal(0, "dmu_take_snapshot(%s) = %d", snap1name, error);
	}

	error = dmu_objset_clone(clone1name, snap1name);
	if (error) {
		if (error == ENOSPC) {
			ztest_record_enospc(FTAG);
			goto out;
		}
		fatal(0, "dmu_objset_create(%s) = %d", clone1name, error);
	}

	error = dmu_objset_own(clone1name, DMU_OST_OTHER,
	    B_FALSE, FTAG, &clone_os);
	if (error) {
		fatal(0, "dmu_objset_own(%s) = %d",
		    clone1name, error);
	}

	error = dmu_objset_own(snap1name, DMU_OST_OTHER,
	    B_TRUE, FTAG, &snap_os);
	if (error) {
		fatal(0, "dmu_objset_own(%s) = %d",
		    snap1name, error);
	}

	/*
	 * Set up mooch map object.
	 */
	tx = dmu_tx_create(clone_os);
	dmu_tx_hold_zap(tx, ZTEST_DIROBJ, B_TRUE,
	    ZTEST_MOOCH_BYTESWAP_MAP);
	dmu_tx_hold_zap(tx, DMU_NEW_OBJECT, B_TRUE, NULL);
	error = dmu_tx_assign(tx, TXG_WAIT);
	if (error == ENOSPC) {
		dmu_tx_abort(tx);
		ztest_record_enospc(FTAG);
		goto out;
	}
	ASSERT0(error);

	uint64_t moochmap = zap_create(clone_os,
	    DMU_OTN_ZAP_METADATA, DMU_OT_NONE, 0, tx);
	VERIFY0(zap_add(clone_os, ZTEST_DIROBJ, ZTEST_MOOCH_BYTESWAP_MAP,
	    8, 1, &moochmap, tx));
	dmu_tx_commit(tx);

	error = dsl_dataset_activate_mooch_byteswap(clone_os);
	if (error == ENOSPC) {
		ztest_record_enospc(FTAG);
		goto out;
	}
	ASSERT0(error);

	/*
	 * Create mooching file and set mooch association.
	 */
	tx = dmu_tx_create(clone_os);
	dmu_tx_hold_bonus(tx, DMU_NEW_OBJECT);
	dmu_tx_hold_zap(tx, moochmap, B_TRUE, NULL);
	error = dmu_tx_assign(tx, TXG_WAIT);
	if (error == ENOSPC) {
		dmu_tx_abort(tx);
		ztest_record_enospc(FTAG);
		goto out;
	}
	ASSERT0(error);
	uint64_t moochobj = dmu_object_alloc(clone_os, DMU_OT_PLAIN_OTHER,
	    bs, DMU_OT_NONE, 0, tx);
	VERIFY0(zap_add_int_key(clone_os, moochmap,
	    moochobj, od.od_object, tx));
	dmu_tx_commit(tx);
	dmu_object_refresh_mooch_obj(clone_os, moochobj);

	/*
	 * Write byteswapped data.
	 */
	for (int blkid = 0; blkid < 1000; blkid++) {
		char buf[SPA_MAXBLOCKSIZE];

		/* read origin object */
		VERIFY0(dmu_read(snap_os, od.od_object,
		    blkid * bs, bs, buf, 0));

		/* swap some bytes */
		for (int off = 0; off < bs; off += ztest_random(bs/10)) {
			int swapsz = 1 << (ztest_random(3) + 1);
			int run = ztest_random(5);
			if (off + swapsz * run > bs)
				break;

#define	SWAPBYTES(a, b) { \
	char tmp = *(a); \
	*(a) = *(b); \
	*(b) = tmp; \
}

			for (int i = 0; i < run; i++) {
				switch (swapsz) {
				case 2: {
					SWAPBYTES(&buf[off + 0], &buf[off + 1]);
					break;
				}
				case 4: {
					SWAPBYTES(&buf[off + 0], &buf[off + 3]);
					SWAPBYTES(&buf[off + 1], &buf[off + 2]);
					break;
				}
				case 8: {
					SWAPBYTES(&buf[off + 0], &buf[off + 7]);
					SWAPBYTES(&buf[off + 1], &buf[off + 6]);
					SWAPBYTES(&buf[off + 2], &buf[off + 5]);
					SWAPBYTES(&buf[off + 3], &buf[off + 4]);
					break;
				}
				}
				off += swapsz;
			}
#undef SWAPBYTES
		}


		/* write to mooching object */
		dmu_tx_t *tx = dmu_tx_create(clone_os);

		dmu_tx_hold_write(tx, moochobj, blkid * bs, bs);
		error = dmu_tx_assign(tx, TXG_WAIT);
		if (error == ENOSPC) {
			dmu_tx_abort(tx);
			ztest_record_enospc(FTAG);
			goto out;
		} else if (error != 0) {
			fatal(0, "ztest_write() = %d", error);
		}
		dmu_write(clone_os, moochobj, blkid * bs, bs, buf, tx);
		dmu_tx_commit(tx);
	}

	/*
	 * Verify that mooching file is < 20% the size of the old file.
	 */
	txg_wait_synced(dmu_objset_pool(zd->zd_os), 0);
	dmu_object_info_t mdoi;
	VERIFY0(dmu_object_info(zd->zd_os, od.od_object, &doi));
	VERIFY0(dmu_object_info(clone_os, moochobj, &mdoi));
	VERIFY3U(mdoi.doi_physical_blocks_512, <,
	    doi.doi_physical_blocks_512 / 5);

out:
	if (clone_os != NULL)
		dmu_objset_disown(clone_os, FTAG);
	if (snap_os != NULL)
		dmu_objset_disown(snap_os, FTAG);

	(void) rw_unlock(&ztest_name_lock);
}

/*
 * Verify that dmu_object_{alloc,free} work as expected.
 */
void
ztest_dmu_object_alloc_free(ztest_ds_t *zd, uint64_t id)
{
	ztest_od_t od[4];
	int batchsize = sizeof (od) / sizeof (od[0]);

	for (int b = 0; b < batchsize; b++)
		ztest_od_init(&od[b], id, FTAG, b, DMU_OT_UINT64_OTHER, 0, 0);

	/*
	 * Destroy the previous batch of objects, create a new batch,
	 * and do some I/O on the new objects.
	 */
	if (ztest_object_init(zd, od, sizeof (od), B_TRUE) != 0)
		return;

	while (ztest_random(4 * batchsize) != 0)
		ztest_io(zd, od[ztest_random(batchsize)].od_object,
		    ztest_random(ZTEST_RANGE_LOCKS) << SPA_MAXBLOCKSHIFT);
}

/*
 * Verify that dmu_{read,write} work as expected.
 */
void
ztest_dmu_read_write(ztest_ds_t *zd, uint64_t id)
{
	objset_t *os = zd->zd_os;
	ztest_od_t od[2];
	dmu_tx_t *tx;
	int i, freeit, error;
	uint64_t n, s, txg;
	bufwad_t *packbuf, *bigbuf, *pack, *bigH, *bigT;
	uint64_t packobj, packoff, packsize, bigobj, bigoff, bigsize;
	uint64_t chunksize = (1000 + ztest_random(1000)) * sizeof (uint64_t);
	uint64_t regions = 997;
	uint64_t stride = 123456789ULL;
	uint64_t width = 40;
	int free_percent = 5;

	/*
	 * This test uses two objects, packobj and bigobj, that are always
	 * updated together (i.e. in the same tx) so that their contents are
	 * in sync and can be compared.  Their contents relate to each other
	 * in a simple way: packobj is a dense array of 'bufwad' structures,
	 * while bigobj is a sparse array of the same bufwads.  Specifically,
	 * for any index n, there are three bufwads that should be identical:
	 *
	 *	packobj, at offset n * sizeof (bufwad_t)
	 *	bigobj, at the head of the nth chunk
	 *	bigobj, at the tail of the nth chunk
	 *
	 * The chunk size is arbitrary. It doesn't have to be a power of two,
	 * and it doesn't have any relation to the object blocksize.
	 * The only requirement is that it can hold at least two bufwads.
	 *
	 * Normally, we write the bufwad to each of these locations.
	 * However, free_percent of the time we instead write zeroes to
	 * packobj and perform a dmu_free_range() on bigobj.  By comparing
	 * bigobj to packobj, we can verify that the DMU is correctly
	 * tracking which parts of an object are allocated and free,
	 * and that the contents of the allocated blocks are correct.
	 */

	/*
	 * Read the directory info.  If it's the first time, set things up.
	 */
	ztest_od_init(&od[0], id, FTAG, 0, DMU_OT_UINT64_OTHER, 0, chunksize);
	ztest_od_init(&od[1], id, FTAG, 1, DMU_OT_UINT64_OTHER, 0, chunksize);

	if (ztest_object_init(zd, od, sizeof (od), B_FALSE) != 0)
		return;

	bigobj = od[0].od_object;
	packobj = od[1].od_object;
	chunksize = od[0].od_gen;
	ASSERT(chunksize == od[1].od_gen);

	/*
	 * Prefetch a random chunk of the big object.
	 * Our aim here is to get some async reads in flight
	 * for blocks that we may free below; the DMU should
	 * handle this race correctly.
	 */
	n = ztest_random(regions) * stride + ztest_random(width);
	s = 1 + ztest_random(2 * width - 1);
	dmu_prefetch(os, bigobj, 0, n * chunksize, s * chunksize,
	    ZIO_PRIORITY_SYNC_READ);

	/*
	 * Pick a random index and compute the offsets into packobj and bigobj.
	 */
	n = ztest_random(regions) * stride + ztest_random(width);
	s = 1 + ztest_random(width - 1);

	packoff = n * sizeof (bufwad_t);
	packsize = s * sizeof (bufwad_t);

	bigoff = n * chunksize;
	bigsize = s * chunksize;

	packbuf = umem_alloc(packsize, UMEM_NOFAIL);
	bigbuf = umem_alloc(bigsize, UMEM_NOFAIL);

	/*
	 * free_percent of the time, free a range of bigobj rather than
	 * overwriting it.
	 */
	freeit = (ztest_random(100) < free_percent);

	/*
	 * Read the current contents of our objects.
	 */
	error = dmu_read(os, packobj, packoff, packsize, packbuf,
	    DMU_READ_PREFETCH);
	ASSERT0(error);
	error = dmu_read(os, bigobj, bigoff, bigsize, bigbuf,
	    DMU_READ_PREFETCH);
	ASSERT0(error);

	/*
	 * Get a tx for the mods to both packobj and bigobj.
	 */
	tx = dmu_tx_create(os);

	dmu_tx_hold_write(tx, packobj, packoff, packsize);

	if (freeit)
		dmu_tx_hold_free(tx, bigobj, bigoff, bigsize);
	else
		dmu_tx_hold_write(tx, bigobj, bigoff, bigsize);

	/* This accounts for setting the checksum/compression. */
	dmu_tx_hold_bonus(tx, bigobj);

	txg = ztest_tx_assign(tx, TXG_MIGHTWAIT, FTAG);
	if (txg == 0) {
		umem_free(packbuf, packsize);
		umem_free(bigbuf, bigsize);
		return;
	}

	enum zio_checksum cksum;
	do {
		cksum = (enum zio_checksum)
		    ztest_random_dsl_prop(ZFS_PROP_CHECKSUM);
	} while (cksum >= ZIO_CHECKSUM_LEGACY_FUNCTIONS);
	dmu_object_set_checksum(os, bigobj, cksum, tx);

	enum zio_compress comp;
	do {
		comp = (enum zio_compress)
		    ztest_random_dsl_prop(ZFS_PROP_COMPRESSION);
	} while (comp >= ZIO_COMPRESS_LEGACY_FUNCTIONS);
	dmu_object_set_compress(os, bigobj, comp, tx);

	/*
	 * For each index from n to n + s, verify that the existing bufwad
	 * in packobj matches the bufwads at the head and tail of the
	 * corresponding chunk in bigobj.  Then update all three bufwads
	 * with the new values we want to write out.
	 */
	for (i = 0; i < s; i++) {
		/* LINTED */
		pack = (bufwad_t *)((char *)packbuf + i * sizeof (bufwad_t));
		/* LINTED */
		bigH = (bufwad_t *)((char *)bigbuf + i * chunksize);
		/* LINTED */
		bigT = (bufwad_t *)((char *)bigH + chunksize) - 1;

		ASSERT((uintptr_t)bigH - (uintptr_t)bigbuf < bigsize);
		ASSERT((uintptr_t)bigT - (uintptr_t)bigbuf < bigsize);

		if (pack->bw_txg > txg)
			fatal(0, "future leak: got %llx, open txg is %llx",
			    pack->bw_txg, txg);

		if (pack->bw_data != 0 && pack->bw_index != n + i)
			fatal(0, "wrong index: got %llx, wanted %llx+%llx",
			    pack->bw_index, n, i);

		if (bcmp(pack, bigH, sizeof (bufwad_t)) != 0)
			fatal(0, "pack/bigH mismatch in %p/%p", pack, bigH);

		if (bcmp(pack, bigT, sizeof (bufwad_t)) != 0)
			fatal(0, "pack/bigT mismatch in %p/%p", pack, bigT);

		if (freeit) {
			bzero(pack, sizeof (bufwad_t));
		} else {
			pack->bw_index = n + i;
			pack->bw_txg = txg;
			pack->bw_data = 1 + ztest_random(-2ULL);
		}
		*bigH = *pack;
		*bigT = *pack;
	}

	/*
	 * We've verified all the old bufwads, and made new ones.
	 * Now write them out.
	 */
	dmu_write(os, packobj, packoff, packsize, packbuf, tx);

	if (freeit) {
		if (ztest_opts.zo_verbose >= 7) {
			(void) printf("freeing offset %llx size %llx"
			    " txg %llx\n",
			    (u_longlong_t)bigoff,
			    (u_longlong_t)bigsize,
			    (u_longlong_t)txg);
		}
		VERIFY(0 == dmu_free_range(os, bigobj, bigoff, bigsize, tx));
	} else {
		if (ztest_opts.zo_verbose >= 7) {
			(void) printf("writing offset %llx size %llx"
			    " txg %llx\n",
			    (u_longlong_t)bigoff,
			    (u_longlong_t)bigsize,
			    (u_longlong_t)txg);
		}
		dmu_write(os, bigobj, bigoff, bigsize, bigbuf, tx);
	}

	dmu_tx_commit(tx);

	/*
	 * Sanity check the stuff we just wrote.
	 */
	{
		void *packcheck = umem_alloc(packsize, UMEM_NOFAIL);
		void *bigcheck = umem_alloc(bigsize, UMEM_NOFAIL);

		VERIFY(0 == dmu_read(os, packobj, packoff,
		    packsize, packcheck, DMU_READ_PREFETCH));
		VERIFY(0 == dmu_read(os, bigobj, bigoff,
		    bigsize, bigcheck, DMU_READ_PREFETCH));

		ASSERT(bcmp(packbuf, packcheck, packsize) == 0);
		ASSERT(bcmp(bigbuf, bigcheck, bigsize) == 0);

		umem_free(packcheck, packsize);
		umem_free(bigcheck, bigsize);
	}

	umem_free(packbuf, packsize);
	umem_free(bigbuf, bigsize);
}

void
compare_and_update_pbbufs(uint64_t s, bufwad_t *packbuf, bufwad_t *bigbuf,
    uint64_t bigsize, uint64_t n, uint64_t chunksize, uint64_t txg)
{
	uint64_t i;
	bufwad_t *pack;
	bufwad_t *bigH;
	bufwad_t *bigT;

	/*
	 * For each index from n to n + s, verify that the existing bufwad
	 * in packobj matches the bufwads at the head and tail of the
	 * corresponding chunk in bigobj.  Then update all three bufwads
	 * with the new values we want to write out.
	 */
	for (i = 0; i < s; i++) {
		/* LINTED */
		pack = (bufwad_t *)((char *)packbuf + i * sizeof (bufwad_t));
		/* LINTED */
		bigH = (bufwad_t *)((char *)bigbuf + i * chunksize);
		/* LINTED */
		bigT = (bufwad_t *)((char *)bigH + chunksize) - 1;

		ASSERT((uintptr_t)bigH - (uintptr_t)bigbuf < bigsize);
		ASSERT((uintptr_t)bigT - (uintptr_t)bigbuf < bigsize);

		if (pack->bw_txg > txg)
			fatal(0, "future leak: got %llx, open txg is %llx",
			    pack->bw_txg, txg);

		if (pack->bw_data != 0 && pack->bw_index != n + i)
			fatal(0, "wrong index: got %llx, wanted %llx+%llx",
			    pack->bw_index, n, i);

		if (bcmp(pack, bigH, sizeof (bufwad_t)) != 0)
			fatal(0, "pack/bigH mismatch in %p/%p", pack, bigH);

		if (bcmp(pack, bigT, sizeof (bufwad_t)) != 0)
			fatal(0, "pack/bigT mismatch in %p/%p", pack, bigT);

		pack->bw_index = n + i;
		pack->bw_txg = txg;
		pack->bw_data = 1 + ztest_random(-2ULL);

		*bigH = *pack;
		*bigT = *pack;
	}
}

void
ztest_dmu_read_write_zcopy(ztest_ds_t *zd, uint64_t id)
{
	objset_t *os = zd->zd_os;
	ztest_od_t od[2];
	dmu_tx_t *tx;
	uint64_t i;
	int error;
	uint64_t n, s, txg;
	bufwad_t *packbuf, *bigbuf;
	uint64_t packobj, packoff, packsize, bigobj, bigoff, bigsize;
	uint64_t blocksize = ztest_random_blocksize();
	uint64_t chunksize = blocksize;
	uint64_t regions = 997;
	uint64_t stride = 123456789ULL;
	uint64_t width = 9;
	dmu_buf_t *bonus_db;
	arc_buf_t **bigbuf_arcbufs;
	dmu_object_info_t doi;

	/*
	 * This test uses two objects, packobj and bigobj, that are always
	 * updated together (i.e. in the same tx) so that their contents are
	 * in sync and can be compared.  Their contents relate to each other
	 * in a simple way: packobj is a dense array of 'bufwad' structures,
	 * while bigobj is a sparse array of the same bufwads.  Specifically,
	 * for any index n, there are three bufwads that should be identical:
	 *
	 *	packobj, at offset n * sizeof (bufwad_t)
	 *	bigobj, at the head of the nth chunk
	 *	bigobj, at the tail of the nth chunk
	 *
	 * The chunk size is set equal to bigobj block size so that
	 * dmu_assign_arcbuf() can be tested for object updates.
	 */

	/*
	 * Read the directory info.  If it's the first time, set things up.
	 */
	ztest_od_init(&od[0], id, FTAG, 0, DMU_OT_UINT64_OTHER, blocksize, 0);
	ztest_od_init(&od[1], id, FTAG, 1, DMU_OT_UINT64_OTHER, 0, chunksize);

	if (ztest_object_init(zd, od, sizeof (od), B_FALSE) != 0)
		return;

	bigobj = od[0].od_object;
	packobj = od[1].od_object;
	blocksize = od[0].od_blocksize;
	chunksize = blocksize;
	ASSERT(chunksize == od[1].od_gen);

	VERIFY(dmu_object_info(os, bigobj, &doi) == 0);
	VERIFY(ISP2(doi.doi_data_block_size));
	VERIFY(chunksize == doi.doi_data_block_size);
	VERIFY(chunksize >= 2 * sizeof (bufwad_t));

	/*
	 * Pick a random index and compute the offsets into packobj and bigobj.
	 */
	n = ztest_random(regions) * stride + ztest_random(width);
	s = 1 + ztest_random(width - 1);

	packoff = n * sizeof (bufwad_t);
	packsize = s * sizeof (bufwad_t);

	bigoff = n * chunksize;
	bigsize = s * chunksize;

	packbuf = umem_zalloc(packsize, UMEM_NOFAIL);
	bigbuf = umem_zalloc(bigsize, UMEM_NOFAIL);

	VERIFY3U(0, ==, dmu_bonus_hold(os, bigobj, FTAG, &bonus_db));

	bigbuf_arcbufs = umem_zalloc(2 * s * sizeof (arc_buf_t *), UMEM_NOFAIL);

	/*
	 * Iteration 0 test zcopy for DB_UNCACHED dbufs.
	 * Iteration 1 test zcopy to already referenced dbufs.
	 * Iteration 2 test zcopy to dirty dbuf in the same txg.
	 * Iteration 3 test zcopy to dbuf dirty in previous txg.
	 * Iteration 4 test zcopy when dbuf is no longer dirty.
	 * Iteration 5 test zcopy when it can't be done.
	 * Iteration 6 one more zcopy write.
	 */
	for (i = 0; i < 7; i++) {
		uint64_t j;
		uint64_t off;

		/*
		 * In iteration 5 (i == 5) use arcbufs
		 * that don't match bigobj blksz to test
		 * dmu_assign_arcbuf() when it can't directly
		 * assign an arcbuf to a dbuf.
		 */
		for (j = 0; j < s; j++) {
			if (i != 5 || chunksize < (SPA_MINBLOCKSIZE * 2)) {
				bigbuf_arcbufs[j] =
				    dmu_request_arcbuf(bonus_db, chunksize);
			} else {
				bigbuf_arcbufs[2 * j] =
				    dmu_request_arcbuf(bonus_db, chunksize / 2);
				bigbuf_arcbufs[2 * j + 1] =
				    dmu_request_arcbuf(bonus_db, chunksize / 2);
			}
		}

		/*
		 * Get a tx for the mods to both packobj and bigobj.
		 */
		tx = dmu_tx_create(os);

		dmu_tx_hold_write(tx, packobj, packoff, packsize);
		dmu_tx_hold_write(tx, bigobj, bigoff, bigsize);

		txg = ztest_tx_assign(tx, TXG_MIGHTWAIT, FTAG);
		if (txg == 0) {
			umem_free(packbuf, packsize);
			umem_free(bigbuf, bigsize);
			for (j = 0; j < s; j++) {
				if (i != 5 ||
				    chunksize < (SPA_MINBLOCKSIZE * 2)) {
					dmu_return_arcbuf(bigbuf_arcbufs[j]);
				} else {
					dmu_return_arcbuf(
					    bigbuf_arcbufs[2 * j]);
					dmu_return_arcbuf(
					    bigbuf_arcbufs[2 * j + 1]);
				}
			}
			umem_free(bigbuf_arcbufs, 2 * s * sizeof (arc_buf_t *));
			dmu_buf_rele(bonus_db, FTAG);
			return;
		}

		/*
		 * 50% of the time don't read objects in the 1st iteration to
		 * test dmu_assign_arcbuf() for the case when there're no
		 * existing dbufs for the specified offsets.
		 */
		if (i != 0 || ztest_random(2) != 0) {
			error = dmu_read(os, packobj, packoff,
			    packsize, packbuf, DMU_READ_PREFETCH);
			ASSERT0(error);
			error = dmu_read(os, bigobj, bigoff, bigsize,
			    bigbuf, DMU_READ_PREFETCH);
			ASSERT0(error);
		}
		compare_and_update_pbbufs(s, packbuf, bigbuf, bigsize,
		    n, chunksize, txg);

		/*
		 * We've verified all the old bufwads, and made new ones.
		 * Now write them out.
		 */
		dmu_write(os, packobj, packoff, packsize, packbuf, tx);
		if (ztest_opts.zo_verbose >= 7) {
			(void) printf("writing offset %llx size %llx"
			    " txg %llx\n",
			    (u_longlong_t)bigoff,
			    (u_longlong_t)bigsize,
			    (u_longlong_t)txg);
		}
		for (off = bigoff, j = 0; j < s; j++, off += chunksize) {
			dmu_buf_t *dbt;
			if (i != 5 || chunksize < (SPA_MINBLOCKSIZE * 2)) {
				bcopy((caddr_t)bigbuf + (off - bigoff),
				    bigbuf_arcbufs[j]->b_data, chunksize);
			} else {
				bcopy((caddr_t)bigbuf + (off - bigoff),
				    bigbuf_arcbufs[2 * j]->b_data,
				    chunksize / 2);
				bcopy((caddr_t)bigbuf + (off - bigoff) +
				    chunksize / 2,
				    bigbuf_arcbufs[2 * j + 1]->b_data,
				    chunksize / 2);
			}

			if (i == 1) {
				VERIFY(dmu_buf_hold(os, bigobj, off,
				    FTAG, &dbt, DMU_READ_NO_PREFETCH) == 0);
			}
			if (i != 5 || chunksize < (SPA_MINBLOCKSIZE * 2)) {
				dmu_assign_arcbuf(bonus_db, off,
				    bigbuf_arcbufs[j], tx);
			} else {
				dmu_assign_arcbuf(bonus_db, off,
				    bigbuf_arcbufs[2 * j], tx);
				dmu_assign_arcbuf(bonus_db,
				    off + chunksize / 2,
				    bigbuf_arcbufs[2 * j + 1], tx);
			}
			if (i == 1) {
				dmu_buf_rele(dbt, FTAG);
			}
		}
		dmu_tx_commit(tx);

		/*
		 * Sanity check the stuff we just wrote.
		 */
		{
			void *packcheck = umem_alloc(packsize, UMEM_NOFAIL);
			void *bigcheck = umem_alloc(bigsize, UMEM_NOFAIL);

			VERIFY(0 == dmu_read(os, packobj, packoff,
			    packsize, packcheck, DMU_READ_PREFETCH));
			VERIFY(0 == dmu_read(os, bigobj, bigoff,
			    bigsize, bigcheck, DMU_READ_PREFETCH));

			ASSERT(bcmp(packbuf, packcheck, packsize) == 0);
			ASSERT(bcmp(bigbuf, bigcheck, bigsize) == 0);

			umem_free(packcheck, packsize);
			umem_free(bigcheck, bigsize);
		}
		if (i == 2) {
			txg_wait_open(dmu_objset_pool(os), 0);
		} else if (i == 3) {
			txg_wait_synced(dmu_objset_pool(os), 0);
		}
	}

	dmu_buf_rele(bonus_db, FTAG);
	umem_free(packbuf, packsize);
	umem_free(bigbuf, bigsize);
	umem_free(bigbuf_arcbufs, 2 * s * sizeof (arc_buf_t *));
}

/* ARGSUSED */
void
ztest_dmu_write_parallel(ztest_ds_t *zd, uint64_t id)
{
	ztest_od_t od[1];
	uint64_t offset = (1ULL << (ztest_random(20) + 43)) +
	    (ztest_random(ZTEST_RANGE_LOCKS) << SPA_MAXBLOCKSHIFT);

	/*
	 * Have multiple threads write to large offsets in an object
	 * to verify that parallel writes to an object -- even to the
	 * same blocks within the object -- doesn't cause any trouble.
	 */
	ztest_od_init(&od[0], ID_PARALLEL, FTAG, 0, DMU_OT_UINT64_OTHER, 0, 0);

	if (ztest_object_init(zd, od, sizeof (od), B_FALSE) != 0)
		return;

	while (ztest_random(10) != 0)
		ztest_io(zd, od[0].od_object, offset);
}

void
ztest_dmu_prealloc(ztest_ds_t *zd, uint64_t id)
{
	ztest_od_t od[1];
	uint64_t offset = (1ULL << (ztest_random(4) + SPA_MAXBLOCKSHIFT)) +
	    (ztest_random(ZTEST_RANGE_LOCKS) << SPA_MAXBLOCKSHIFT);
	uint64_t count = ztest_random(20) + 1;
	uint64_t blocksize = ztest_random_blocksize();
	void *data;

	ztest_od_init(&od[0], id, FTAG, 0, DMU_OT_UINT64_OTHER, blocksize, 0);

	if (ztest_object_init(zd, od, sizeof (od), !ztest_random(2)) != 0)
		return;

	if (ztest_truncate(zd, od[0].od_object, offset, count * blocksize) != 0)
		return;

	ztest_prealloc(zd, od[0].od_object, offset, count * blocksize);

	data = umem_zalloc(blocksize, UMEM_NOFAIL);

	while (ztest_random(count) != 0) {
		uint64_t randoff = offset + (ztest_random(count) * blocksize);
		if (ztest_write(zd, od[0].od_object, randoff, blocksize,
		    data) != 0)
			break;
		while (ztest_random(4) != 0)
			ztest_io(zd, od[0].od_object, randoff);
	}

	umem_free(data, blocksize);
}

/*
 * Verify that zap_{create,destroy,add,remove,update} work as expected.
 */
#define	ZTEST_ZAP_MIN_INTS	1
#define	ZTEST_ZAP_MAX_INTS	4
#define	ZTEST_ZAP_MAX_PROPS	1000

void
ztest_zap(ztest_ds_t *zd, uint64_t id)
{
	objset_t *os = zd->zd_os;
	ztest_od_t od[1];
	uint64_t object;
	uint64_t txg, last_txg;
	uint64_t value[ZTEST_ZAP_MAX_INTS];
	uint64_t zl_ints, zl_intsize, prop;
	int i, ints;
	dmu_tx_t *tx;
	char propname[100], txgname[100];
	int error;
	char *hc[2] = { "s.acl.h", ".s.open.h.hyLZlg" };

	ztest_od_init(&od[0], id, FTAG, 0, DMU_OT_ZAP_OTHER, 0, 0);

	if (ztest_object_init(zd, od, sizeof (od), !ztest_random(2)) != 0)
		return;

	object = od[0].od_object;

	/*
	 * Generate a known hash collision, and verify that
	 * we can lookup and remove both entries.
	 */
	tx = dmu_tx_create(os);
	dmu_tx_hold_zap(tx, object, B_TRUE, NULL);
	txg = ztest_tx_assign(tx, TXG_MIGHTWAIT, FTAG);
	if (txg == 0)
		return;
	for (i = 0; i < 2; i++) {
		value[i] = i;
		VERIFY3U(0, ==, zap_add(os, object, hc[i], sizeof (uint64_t),
		    1, &value[i], tx));
	}
	for (i = 0; i < 2; i++) {
		VERIFY3U(EEXIST, ==, zap_add(os, object, hc[i],
		    sizeof (uint64_t), 1, &value[i], tx));
		VERIFY3U(0, ==,
		    zap_length(os, object, hc[i], &zl_intsize, &zl_ints));
		ASSERT3U(zl_intsize, ==, sizeof (uint64_t));
		ASSERT3U(zl_ints, ==, 1);
	}
	for (i = 0; i < 2; i++) {
		VERIFY3U(0, ==, zap_remove(os, object, hc[i], tx));
	}
	dmu_tx_commit(tx);

	/*
	 * Generate a buch of random entries.
	 */
	ints = MAX(ZTEST_ZAP_MIN_INTS, object % ZTEST_ZAP_MAX_INTS);

	prop = ztest_random(ZTEST_ZAP_MAX_PROPS);
	(void) sprintf(propname, "prop_%llu", (u_longlong_t)prop);
	(void) sprintf(txgname, "txg_%llu", (u_longlong_t)prop);
	bzero(value, sizeof (value));
	last_txg = 0;

	/*
	 * If these zap entries already exist, validate their contents.
	 */
	error = zap_length(os, object, txgname, &zl_intsize, &zl_ints);
	if (error == 0) {
		ASSERT3U(zl_intsize, ==, sizeof (uint64_t));
		ASSERT3U(zl_ints, ==, 1);

		VERIFY(zap_lookup(os, object, txgname, zl_intsize,
		    zl_ints, &last_txg) == 0);

		VERIFY(zap_length(os, object, propname, &zl_intsize,
		    &zl_ints) == 0);

		ASSERT3U(zl_intsize, ==, sizeof (uint64_t));
		ASSERT3U(zl_ints, ==, ints);

		VERIFY(zap_lookup(os, object, propname, zl_intsize,
		    zl_ints, value) == 0);

		for (i = 0; i < ints; i++) {
			ASSERT3U(value[i], ==, last_txg + object + i);
		}
	} else {
		ASSERT3U(error, ==, ENOENT);
	}

	/*
	 * Atomically update two entries in our zap object.
	 * The first is named txg_%llu, and contains the txg
	 * in which the property was last updated.  The second
	 * is named prop_%llu, and the nth element of its value
	 * should be txg + object + n.
	 */
	tx = dmu_tx_create(os);
	dmu_tx_hold_zap(tx, object, B_TRUE, NULL);
	txg = ztest_tx_assign(tx, TXG_MIGHTWAIT, FTAG);
	if (txg == 0)
		return;

	if (last_txg > txg)
		fatal(0, "zap future leak: old %llu new %llu", last_txg, txg);

	for (i = 0; i < ints; i++)
		value[i] = txg + object + i;

	VERIFY3U(0, ==, zap_update(os, object, txgname, sizeof (uint64_t),
	    1, &txg, tx));
	VERIFY3U(0, ==, zap_update(os, object, propname, sizeof (uint64_t),
	    ints, value, tx));

	dmu_tx_commit(tx);

	/*
	 * Remove a random pair of entries.
	 */
	prop = ztest_random(ZTEST_ZAP_MAX_PROPS);
	(void) sprintf(propname, "prop_%llu", (u_longlong_t)prop);
	(void) sprintf(txgname, "txg_%llu", (u_longlong_t)prop);

	error = zap_length(os, object, txgname, &zl_intsize, &zl_ints);

	if (error == ENOENT)
		return;

	ASSERT0(error);

	tx = dmu_tx_create(os);
	dmu_tx_hold_zap(tx, object, B_TRUE, NULL);
	txg = ztest_tx_assign(tx, TXG_MIGHTWAIT, FTAG);
	if (txg == 0)
		return;
	VERIFY3U(0, ==, zap_remove(os, object, txgname, tx));
	VERIFY3U(0, ==, zap_remove(os, object, propname, tx));
	dmu_tx_commit(tx);
}

/*
 * Testcase to test the upgrading of a microzap to fatzap.
 */
void
ztest_fzap(ztest_ds_t *zd, uint64_t id)
{
	objset_t *os = zd->zd_os;
	ztest_od_t od[1];
	uint64_t object, txg;

	ztest_od_init(&od[0], id, FTAG, 0, DMU_OT_ZAP_OTHER, 0, 0);

	if (ztest_object_init(zd, od, sizeof (od), !ztest_random(2)) != 0)
		return;

	object = od[0].od_object;

	/*
	 * Add entries to this ZAP and make sure it spills over
	 * and gets upgraded to a fatzap. Also, since we are adding
	 * 2050 entries we should see ptrtbl growth and leaf-block split.
	 */
	for (int i = 0; i < 2050; i++) {
		char name[MAXNAMELEN];
		uint64_t value = i;
		dmu_tx_t *tx;
		int error;

		(void) snprintf(name, sizeof (name), "fzap-%llu-%llu",
		    id, value);

		tx = dmu_tx_create(os);
		dmu_tx_hold_zap(tx, object, B_TRUE, name);
		txg = ztest_tx_assign(tx, TXG_MIGHTWAIT, FTAG);
		if (txg == 0)
			return;
		error = zap_add(os, object, name, sizeof (uint64_t), 1,
		    &value, tx);
		ASSERT(error == 0 || error == EEXIST);
		dmu_tx_commit(tx);
	}
}

/* ARGSUSED */
void
ztest_zap_parallel(ztest_ds_t *zd, uint64_t id)
{
	objset_t *os = zd->zd_os;
	ztest_od_t od[1];
	uint64_t txg, object, count, wsize, wc, zl_wsize, zl_wc;
	dmu_tx_t *tx;
	int i, namelen, error;
	int micro = ztest_random(2);
	char name[20], string_value[20];
	void *data;

	ztest_od_init(&od[0], ID_PARALLEL, FTAG, micro, DMU_OT_ZAP_OTHER, 0, 0);

	if (ztest_object_init(zd, od, sizeof (od), B_FALSE) != 0)
		return;

	object = od[0].od_object;

	/*
	 * Generate a random name of the form 'xxx.....' where each
	 * x is a random printable character and the dots are dots.
	 * There are 94 such characters, and the name length goes from
	 * 6 to 20, so there are 94^3 * 15 = 12,458,760 possible names.
	 */
	namelen = ztest_random(sizeof (name) - 5) + 5 + 1;

	for (i = 0; i < 3; i++)
		name[i] = '!' + ztest_random('~' - '!' + 1);
	for (; i < namelen - 1; i++)
		name[i] = '.';
	name[i] = '\0';

	if ((namelen & 1) || micro) {
		wsize = sizeof (txg);
		wc = 1;
		data = &txg;
	} else {
		wsize = 1;
		wc = namelen;
		data = string_value;
	}

	count = -1ULL;
	VERIFY0(zap_count(os, object, &count));
	ASSERT(count != -1ULL);

	/*
	 * Select an operation: length, lookup, add, update, remove.
	 */
	i = ztest_random(5);

	if (i >= 2) {
		tx = dmu_tx_create(os);
		dmu_tx_hold_zap(tx, object, B_TRUE, NULL);
		txg = ztest_tx_assign(tx, TXG_MIGHTWAIT, FTAG);
		if (txg == 0)
			return;
		bcopy(name, string_value, namelen);
	} else {
		tx = NULL;
		txg = 0;
		bzero(string_value, namelen);
	}

	switch (i) {

	case 0:
		error = zap_length(os, object, name, &zl_wsize, &zl_wc);
		if (error == 0) {
			ASSERT3U(wsize, ==, zl_wsize);
			ASSERT3U(wc, ==, zl_wc);
		} else {
			ASSERT3U(error, ==, ENOENT);
		}
		break;

	case 1:
		error = zap_lookup(os, object, name, wsize, wc, data);
		if (error == 0) {
			if (data == string_value &&
			    bcmp(name, data, namelen) != 0)
				fatal(0, "name '%s' != val '%s' len %d",
				    name, data, namelen);
		} else {
			ASSERT3U(error, ==, ENOENT);
		}
		break;

	case 2:
		error = zap_add(os, object, name, wsize, wc, data, tx);
		ASSERT(error == 0 || error == EEXIST);
		break;

	case 3:
		VERIFY(zap_update(os, object, name, wsize, wc, data, tx) == 0);
		break;

	case 4:
		error = zap_remove(os, object, name, tx);
		ASSERT(error == 0 || error == ENOENT);
		break;
	}

	if (tx != NULL)
		dmu_tx_commit(tx);
}

/*
 * Commit callback data.
 */
typedef struct ztest_cb_data {
	list_node_t		zcd_node;
	uint64_t		zcd_txg;
	int			zcd_expected_err;
	boolean_t		zcd_added;
	boolean_t		zcd_called;
	spa_t			*zcd_spa;
} ztest_cb_data_t;

/* This is the actual commit callback function */
static void
ztest_commit_callback(void *arg, int error)
{
	ztest_cb_data_t *data = arg;
	uint64_t synced_txg;

	VERIFY(data != NULL);
	VERIFY3S(data->zcd_expected_err, ==, error);
	VERIFY(!data->zcd_called);

	synced_txg = spa_last_synced_txg(data->zcd_spa);
	if (data->zcd_txg > synced_txg)
		fatal(0, "commit callback of txg %" PRIu64 " called prematurely"
		    ", last synced txg = %" PRIu64 "\n", data->zcd_txg,
		    synced_txg);

	data->zcd_called = B_TRUE;

	if (error == ECANCELED) {
		ASSERT0(data->zcd_txg);
		ASSERT(!data->zcd_added);

		/*
		 * The private callback data should be destroyed here, but
		 * since we are going to check the zcd_called field after
		 * dmu_tx_abort(), we will destroy it there.
		 */
		return;
	}

	/* Was this callback added to the global callback list? */
	if (!data->zcd_added)
		goto out;

	ASSERT3U(data->zcd_txg, !=, 0);

	/* Remove our callback from the list */
	(void) mutex_lock(&zcl.zcl_callbacks_lock);
	list_remove(&zcl.zcl_callbacks, data);
	(void) mutex_unlock(&zcl.zcl_callbacks_lock);

out:
	umem_free(data, sizeof (ztest_cb_data_t));
}

/* Allocate and initialize callback data structure */
static ztest_cb_data_t *
ztest_create_cb_data(objset_t *os, uint64_t txg)
{
	ztest_cb_data_t *cb_data;

	cb_data = umem_zalloc(sizeof (ztest_cb_data_t), UMEM_NOFAIL);

	cb_data->zcd_txg = txg;
	cb_data->zcd_spa = dmu_objset_spa(os);

	return (cb_data);
}

/*
 * If a number of txgs equal to this threshold have been created after a commit
 * callback has been registered but not called, then we assume there is an
 * implementation bug.
 */
#define	ZTEST_COMMIT_CALLBACK_THRESH	(TXG_CONCURRENT_STATES + 2)

/*
 * Commit callback test.
 */
void
ztest_dmu_commit_callbacks(ztest_ds_t *zd, uint64_t id)
{
	objset_t *os = zd->zd_os;
	ztest_od_t od[1];
	dmu_tx_t *tx;
	ztest_cb_data_t *cb_data[3], *tmp_cb;
	uint64_t old_txg, txg;
	int i, error;

	ztest_od_init(&od[0], id, FTAG, 0, DMU_OT_UINT64_OTHER, 0, 0);

	if (ztest_object_init(zd, od, sizeof (od), B_FALSE) != 0)
		return;

	tx = dmu_tx_create(os);

	cb_data[0] = ztest_create_cb_data(os, 0);
	dmu_tx_callback_register(tx, ztest_commit_callback, cb_data[0]);

	dmu_tx_hold_write(tx, od[0].od_object, 0, sizeof (uint64_t));

	/* Every once in a while, abort the transaction on purpose */
	if (ztest_random(100) == 0)
		error = -1;

	if (!error)
		error = dmu_tx_assign(tx, TXG_NOWAIT);

	txg = error ? 0 : dmu_tx_get_txg(tx);

	cb_data[0]->zcd_txg = txg;
	cb_data[1] = ztest_create_cb_data(os, txg);
	dmu_tx_callback_register(tx, ztest_commit_callback, cb_data[1]);

	if (error) {
		/*
		 * It's not a strict requirement to call the registered
		 * callbacks from inside dmu_tx_abort(), but that's what
		 * it's supposed to happen in the current implementation
		 * so we will check for that.
		 */
		for (i = 0; i < 2; i++) {
			cb_data[i]->zcd_expected_err = ECANCELED;
			VERIFY(!cb_data[i]->zcd_called);
		}

		dmu_tx_abort(tx);

		for (i = 0; i < 2; i++) {
			VERIFY(cb_data[i]->zcd_called);
			umem_free(cb_data[i], sizeof (ztest_cb_data_t));
		}

		return;
	}

	cb_data[2] = ztest_create_cb_data(os, txg);
	dmu_tx_callback_register(tx, ztest_commit_callback, cb_data[2]);

	/*
	 * Read existing data to make sure there isn't a future leak.
	 */
	VERIFY(0 == dmu_read(os, od[0].od_object, 0, sizeof (uint64_t),
	    &old_txg, DMU_READ_PREFETCH));

	if (old_txg > txg)
		fatal(0, "future leak: got %" PRIu64 ", open txg is %" PRIu64,
		    old_txg, txg);

	dmu_write(os, od[0].od_object, 0, sizeof (uint64_t), &txg, tx);

	(void) mutex_lock(&zcl.zcl_callbacks_lock);

	/*
	 * Since commit callbacks don't have any ordering requirement and since
	 * it is theoretically possible for a commit callback to be called
	 * after an arbitrary amount of time has elapsed since its txg has been
	 * synced, it is difficult to reliably determine whether a commit
	 * callback hasn't been called due to high load or due to a flawed
	 * implementation.
	 *
	 * In practice, we will assume that if after a certain number of txgs a
	 * commit callback hasn't been called, then most likely there's an
	 * implementation bug..
	 */
	tmp_cb = list_head(&zcl.zcl_callbacks);
	if (tmp_cb != NULL &&
	    (txg - ZTEST_COMMIT_CALLBACK_THRESH) > tmp_cb->zcd_txg) {
		fatal(0, "Commit callback threshold exceeded, oldest txg: %"
		    PRIu64 ", open txg: %" PRIu64 "\n", tmp_cb->zcd_txg, txg);
	}

	/*
	 * Let's find the place to insert our callbacks.
	 *
	 * Even though the list is ordered by txg, it is possible for the
	 * insertion point to not be the end because our txg may already be
	 * quiescing at this point and other callbacks in the open txg
	 * (from other objsets) may have sneaked in.
	 */
	tmp_cb = list_tail(&zcl.zcl_callbacks);
	while (tmp_cb != NULL && tmp_cb->zcd_txg > txg)
		tmp_cb = list_prev(&zcl.zcl_callbacks, tmp_cb);

	/* Add the 3 callbacks to the list */
	for (i = 0; i < 3; i++) {
		if (tmp_cb == NULL)
			list_insert_head(&zcl.zcl_callbacks, cb_data[i]);
		else
			list_insert_after(&zcl.zcl_callbacks, tmp_cb,
			    cb_data[i]);

		cb_data[i]->zcd_added = B_TRUE;
		VERIFY(!cb_data[i]->zcd_called);

		tmp_cb = cb_data[i];
	}

	(void) mutex_unlock(&zcl.zcl_callbacks_lock);

	dmu_tx_commit(tx);
}

/* ARGSUSED */
void
ztest_dsl_prop_get_set(ztest_ds_t *zd, uint64_t id)
{
	zfs_prop_t proplist[] = {
		ZFS_PROP_CHECKSUM,
		ZFS_PROP_COMPRESSION,
		ZFS_PROP_COPIES,
		ZFS_PROP_DEDUP
	};

	(void) rw_rdlock(&ztest_name_lock);

	for (int p = 0; p < sizeof (proplist) / sizeof (proplist[0]); p++)
		(void) ztest_dsl_prop_set_uint64(zd->zd_name, proplist[p],
		    ztest_random_dsl_prop(proplist[p]), (int)ztest_random(2));

	(void) rw_unlock(&ztest_name_lock);
}

/* ARGSUSED */
void
ztest_spa_prop_get_set(ztest_ds_t *zd, uint64_t id)
{
	nvlist_t *props = NULL;

	(void) rw_rdlock(&ztest_name_lock);

	(void) ztest_spa_prop_set_uint64(ZPOOL_PROP_DEDUPDITTO,
	    ZIO_DEDUPDITTO_MIN + ztest_random(ZIO_DEDUPDITTO_MIN));

	VERIFY0(spa_prop_get(ztest_spa, &props));

	if (ztest_opts.zo_verbose >= 6)
		dump_nvlist(props, 4);

	nvlist_free(props);

	(void) rw_unlock(&ztest_name_lock);
}

static int
user_release_one(const char *snapname, const char *holdname)
{
	nvlist_t *snaps, *holds;
	int error;

	snaps = fnvlist_alloc();
	holds = fnvlist_alloc();
	fnvlist_add_boolean(holds, holdname);
	fnvlist_add_nvlist(snaps, snapname, holds);
	fnvlist_free(holds);
	error = dsl_dataset_user_release(snaps, NULL);
	fnvlist_free(snaps);
	return (error);
}

/*
 * Test snapshot hold/release and deferred destroy.
 */
void
ztest_dmu_snapshot_hold(ztest_ds_t *zd, uint64_t id)
{
	int error;
	objset_t *os = zd->zd_os;
	objset_t *origin;
	char snapname[100];
	char fullname[100];
	char clonename[100];
	char tag[100];
	char osname[MAXNAMELEN];
	nvlist_t *holds;

	(void) rw_rdlock(&ztest_name_lock);

	dmu_objset_name(os, osname);

	(void) snprintf(snapname, sizeof (snapname), "sh1_%llu", id);
	(void) snprintf(fullname, sizeof (fullname), "%s@%s", osname, snapname);
	(void) snprintf(clonename, sizeof (clonename),
	    "%s/ch1_%llu", osname, id);
	(void) snprintf(tag, sizeof (tag), "tag_%llu", id);

	/*
	 * Clean up from any previous run.
	 */
	error = dsl_destroy_head(clonename);
	if (error != ENOENT)
		ASSERT0(error);
	error = user_release_one(fullname, tag);
	if (error != ESRCH && error != ENOENT)
		ASSERT0(error);
	error = dsl_destroy_snapshot(fullname, B_FALSE);
	if (error != ENOENT)
		ASSERT0(error);

	/*
	 * Create snapshot, clone it, mark snap for deferred destroy,
	 * destroy clone, verify snap was also destroyed.
	 */
	error = dmu_objset_snapshot_one(osname, snapname);
	if (error) {
		if (error == ENOSPC) {
			ztest_record_enospc("dmu_objset_snapshot");
			goto out;
		}
		fatal(0, "dmu_objset_snapshot(%s) = %d", fullname, error);
	}

	error = dmu_objset_clone(clonename, fullname);
	if (error) {
		if (error == ENOSPC) {
			ztest_record_enospc("dmu_objset_clone");
			goto out;
		}
		fatal(0, "dmu_objset_clone(%s) = %d", clonename, error);
	}

	error = dsl_destroy_snapshot(fullname, B_TRUE);
	if (error) {
		fatal(0, "dsl_destroy_snapshot(%s, B_TRUE) = %d",
		    fullname, error);
	}

	error = dsl_destroy_head(clonename);
	if (error)
		fatal(0, "dsl_destroy_head(%s) = %d", clonename, error);

	error = dmu_objset_hold(fullname, FTAG, &origin);
	if (error != ENOENT)
		fatal(0, "dmu_objset_hold(%s) = %d", fullname, error);

	/*
	 * Create snapshot, add temporary hold, verify that we can't
	 * destroy a held snapshot, mark for deferred destroy,
	 * release hold, verify snapshot was destroyed.
	 */
	error = dmu_objset_snapshot_one(osname, snapname);
	if (error) {
		if (error == ENOSPC) {
			ztest_record_enospc("dmu_objset_snapshot");
			goto out;
		}
		fatal(0, "dmu_objset_snapshot(%s) = %d", fullname, error);
	}

	holds = fnvlist_alloc();
	fnvlist_add_string(holds, fullname, tag);
	error = dsl_dataset_user_hold(holds, 0, NULL);
	fnvlist_free(holds);

	if (error == ENOSPC) {
		ztest_record_enospc("dsl_dataset_user_hold");
		goto out;
	} else if (error) {
		fatal(0, "dsl_dataset_user_hold(%s, %s) = %u",
		    fullname, tag, error);
	}

	error = dsl_destroy_snapshot(fullname, B_FALSE);
	if (error != EBUSY) {
		fatal(0, "dsl_destroy_snapshot(%s, B_FALSE) = %d",
		    fullname, error);
	}

	error = dsl_destroy_snapshot(fullname, B_TRUE);
	if (error) {
		fatal(0, "dsl_destroy_snapshot(%s, B_TRUE) = %d",
		    fullname, error);
	}

	error = user_release_one(fullname, tag);
	if (error)
		fatal(0, "user_release_one(%s, %s) = %d", fullname, tag, error);

	VERIFY3U(dmu_objset_hold(fullname, FTAG, &origin), ==, ENOENT);

out:
	(void) rw_unlock(&ztest_name_lock);
}

/*
 * Inject random faults into the on-disk data.
 */
/* ARGSUSED */
void
ztest_fault_inject(ztest_ds_t *zd, uint64_t id)
{
	ztest_shared_t *zs = ztest_shared;
	spa_t *spa = ztest_spa;
	int fd;
	uint64_t offset;
	uint64_t leaves;
	uint64_t bad = 0x1990c0ffeedecade;
	uint64_t top, leaf;
	char path0[MAXPATHLEN];
	char pathrand[MAXPATHLEN];
	size_t fsize;
	int bshift = SPA_OLD_MAXBLOCKSHIFT + 2;	/* don't scrog all labels */
	int iters = 1000;
	int maxfaults;
	int mirror_save;
	vdev_t *vd0 = NULL;
	uint64_t guid0 = 0;
	boolean_t islog = B_FALSE;

	VERIFY(mutex_lock(&ztest_vdev_lock) == 0);
	maxfaults = MAXFAULTS();
	leaves = MAX(zs->zs_mirrors, 1) * ztest_opts.zo_raidz;
	mirror_save = zs->zs_mirrors;
	VERIFY(mutex_unlock(&ztest_vdev_lock) == 0);

	ASSERT(leaves >= 1);

	/*
	 * Grab the name lock as reader. There are some operations
	 * which don't like to have their vdevs changed while
	 * they are in progress (i.e. spa_change_guid). Those
	 * operations will have grabbed the name lock as writer.
	 */
	(void) rw_rdlock(&ztest_name_lock);

	/*
	 * We need SCL_STATE here because we're going to look at vd0->vdev_tsd.
	 */
	spa_config_enter(spa, SCL_STATE, FTAG, RW_READER);

	if (ztest_random(2) == 0) {
		/*
		 * Inject errors on a normal data device or slog device.
		 */
		top = ztest_random_vdev_top(spa, B_TRUE);
		leaf = ztest_random(leaves) + zs->zs_splits;

		/*
		 * Generate paths to the first leaf in this top-level vdev,
		 * and to the random leaf we selected.  We'll induce transient
		 * write failures and random online/offline activity on leaf 0,
		 * and we'll write random garbage to the randomly chosen leaf.
		 */
		(void) snprintf(path0, sizeof (path0), ztest_dev_template,
		    ztest_opts.zo_dir, ztest_opts.zo_pool,
		    top * leaves + zs->zs_splits);
		(void) snprintf(pathrand, sizeof (pathrand), ztest_dev_template,
		    ztest_opts.zo_dir, ztest_opts.zo_pool,
		    top * leaves + leaf);

		vd0 = vdev_lookup_by_path(spa->spa_root_vdev, path0);
		if (vd0 != NULL && vd0->vdev_top->vdev_islog)
			islog = B_TRUE;

		/*
		 * If the top-level vdev needs to be resilvered
		 * then we only allow faults on the device that is
		 * resilvering.
		 */
		if (vd0 != NULL && maxfaults != 1 &&
		    (!vdev_resilver_needed(vd0->vdev_top, NULL, NULL) ||
		    vd0->vdev_resilver_txg != 0)) {
			/*
			 * Make vd0 explicitly claim to be unreadable,
			 * or unwriteable, or reach behind its back
			 * and close the underlying fd.  We can do this if
			 * maxfaults == 0 because we'll fail and reexecute,
			 * and we can do it if maxfaults >= 2 because we'll
			 * have enough redundancy.  If maxfaults == 1, the
			 * combination of this with injection of random data
			 * corruption below exceeds the pool's fault tolerance.
			 */
			vdev_file_t *vf = vd0->vdev_tsd;

			zfs_dbgmsg("injecting fault to vdev %llu; maxfaults=%d",
			    (long long)vd0->vdev_id, (int)maxfaults);

			if (vf != NULL && ztest_random(3) == 0) {
				(void) close(vf->vf_vnode->v_fd);
				vf->vf_vnode->v_fd = -1;
			} else if (ztest_random(2) == 0) {
				vd0->vdev_cant_read = B_TRUE;
			} else {
				vd0->vdev_cant_write = B_TRUE;
			}
			guid0 = vd0->vdev_guid;
		}
	} else {
		/*
		 * Inject errors on an l2cache device.
		 */
		spa_aux_vdev_t *sav = &spa->spa_l2cache;

		if (sav->sav_count == 0) {
			spa_config_exit(spa, SCL_STATE, FTAG);
			(void) rw_unlock(&ztest_name_lock);
			return;
		}
		vd0 = sav->sav_vdevs[ztest_random(sav->sav_count)];
		guid0 = vd0->vdev_guid;
		(void) strcpy(path0, vd0->vdev_path);
		(void) strcpy(pathrand, vd0->vdev_path);

		leaf = 0;
		leaves = 1;
		maxfaults = INT_MAX;	/* no limit on cache devices */
	}

	spa_config_exit(spa, SCL_STATE, FTAG);
	(void) rw_unlock(&ztest_name_lock);

	/*
	 * If we can tolerate two or more faults, or we're dealing
	 * with a slog, randomly online/offline vd0.
	 */
	if ((maxfaults >= 2 || islog) && guid0 != 0) {
		if (ztest_random(10) < 6) {
			int flags = (ztest_random(2) == 0 ?
			    ZFS_OFFLINE_TEMPORARY : 0);

			/*
			 * We have to grab the zs_name_lock as writer to
			 * prevent a race between offlining a slog and
			 * destroying a dataset. Offlining the slog will
			 * grab a reference on the dataset which may cause
			 * dmu_objset_destroy() to fail with EBUSY thus
			 * leaving the dataset in an inconsistent state.
			 */
			if (islog)
				(void) rw_wrlock(&ztest_name_lock);

			VERIFY(vdev_offline(spa, guid0, flags) != EBUSY);

			if (islog)
				(void) rw_unlock(&ztest_name_lock);
		} else {
			/*
			 * Ideally we would like to be able to randomly
			 * call vdev_[on|off]line without holding locks
			 * to force unpredictable failures but the side
			 * effects of vdev_[on|off]line prevent us from
			 * doing so. We grab the ztest_vdev_lock here to
			 * prevent a race between injection testing and
			 * aux_vdev removal.
			 */
			VERIFY(mutex_lock(&ztest_vdev_lock) == 0);
			(void) vdev_online(spa, guid0, 0, NULL);
			VERIFY(mutex_unlock(&ztest_vdev_lock) == 0);
		}
	}

	if (maxfaults == 0)
		return;

	/*
	 * We have at least single-fault tolerance, so inject data corruption.
	 */
	fd = open(pathrand, O_RDWR);

	if (fd == -1)	/* we hit a gap in the device namespace */
		return;

	fsize = lseek(fd, 0, SEEK_END);

	while (--iters != 0) {
		offset = ztest_random(fsize / (leaves << bshift)) *
		    (leaves << bshift) + (leaf << bshift) +
		    (ztest_random(1ULL << (bshift - 1)) & -8ULL);

		if (offset >= fsize)
			continue;

		VERIFY(mutex_lock(&ztest_vdev_lock) == 0);
		if (mirror_save != zs->zs_mirrors) {
			VERIFY(mutex_unlock(&ztest_vdev_lock) == 0);
			(void) close(fd);
			return;
		}

		if (pwrite(fd, &bad, sizeof (bad), offset) != sizeof (bad))
			fatal(1, "can't inject bad word at 0x%llx in %s",
			    offset, pathrand);

		VERIFY(mutex_unlock(&ztest_vdev_lock) == 0);

		if (ztest_opts.zo_verbose >= 7)
			(void) printf("injected bad word into %s,"
			    " offset 0x%llx\n", pathrand, (u_longlong_t)offset);
	}

	(void) close(fd);
}

/*
 * Verify that DDT repair works as expected.
 */
void
ztest_ddt_repair(ztest_ds_t *zd, uint64_t id)
{
	ztest_shared_t *zs = ztest_shared;
	spa_t *spa = ztest_spa;
	objset_t *os = zd->zd_os;
	ztest_od_t od[1];
	uint64_t object, blocksize, txg, pattern, psize;
	enum zio_checksum checksum = spa_dedup_checksum(spa);
	dmu_buf_t *db;
	dmu_tx_t *tx;
	void *buf;
	blkptr_t blk;
	int copies = 2 * ZIO_DEDUPDITTO_MIN;

	blocksize = ztest_random_blocksize();
	blocksize = MIN(blocksize, 2048);	/* because we write so many */

	ztest_od_init(&od[0], id, FTAG, 0, DMU_OT_UINT64_OTHER, blocksize, 0);

	if (ztest_object_init(zd, od, sizeof (od), B_FALSE) != 0)
		return;

	/*
	 * Take the name lock as writer to prevent anyone else from changing
	 * the pool and dataset properies we need to maintain during this test.
	 */
	(void) rw_wrlock(&ztest_name_lock);

	if (ztest_dsl_prop_set_uint64(zd->zd_name, ZFS_PROP_DEDUP, checksum,
	    B_FALSE) != 0 ||
	    ztest_dsl_prop_set_uint64(zd->zd_name, ZFS_PROP_COPIES, 1,
	    B_FALSE) != 0) {
		(void) rw_unlock(&ztest_name_lock);
		return;
	}

	object = od[0].od_object;
	blocksize = od[0].od_blocksize;
	pattern = zs->zs_guid ^ dmu_objset_fsid_guid(os);

	ASSERT(object != 0);

	tx = dmu_tx_create(os);
	dmu_tx_hold_write(tx, object, 0, copies * blocksize);
	txg = ztest_tx_assign(tx, TXG_WAIT, FTAG);
	if (txg == 0) {
		(void) rw_unlock(&ztest_name_lock);
		return;
	}

	/*
	 * Write all the copies of our block.
	 */
	for (int i = 0; i < copies; i++) {
		uint64_t offset = i * blocksize;
		int error = dmu_buf_hold(os, object, offset, FTAG, &db,
		    DMU_READ_NO_PREFETCH);
		if (error != 0) {
			fatal(B_FALSE, "dmu_buf_hold(%p, %llu, %llu) = %u",
			    os, (long long)object, (long long) offset, error);
		}
		ASSERT(db->db_offset == offset);
		ASSERT(db->db_size == blocksize);
		ASSERT(ztest_pattern_match(db->db_data, db->db_size, pattern) ||
		    ztest_pattern_match(db->db_data, db->db_size, 0ULL));
		dmu_buf_will_fill(db, tx);
		ztest_pattern_set(db->db_data, db->db_size, pattern);
		dmu_buf_rele(db, FTAG);
	}

	dmu_tx_commit(tx);
	txg_wait_synced(spa_get_dsl(spa), txg);

	/*
	 * Find out what block we got.
	 */
	VERIFY0(dmu_buf_hold(os, object, 0, FTAG, &db,
	    DMU_READ_NO_PREFETCH));
	blk = *((dmu_buf_impl_t *)db)->db_blkptr;
	dmu_buf_rele(db, FTAG);

	/*
	 * Damage the block.  Dedup-ditto will save us when we read it later.
	 */
	psize = BP_GET_PSIZE(&blk);
	buf = zio_buf_alloc(psize);
	ztest_pattern_set(buf, psize, ~pattern);

	(void) zio_wait(zio_rewrite(NULL, spa, 0, &blk,
	    buf, psize, NULL, NULL, ZIO_PRIORITY_SYNC_WRITE,
	    ZIO_FLAG_CANFAIL | ZIO_FLAG_INDUCE_DAMAGE, NULL));

	zio_buf_free(buf, psize);

	(void) rw_unlock(&ztest_name_lock);
}

/*
 * Scrub the pool.
 */
/* ARGSUSED */
void
ztest_scrub(ztest_ds_t *zd, uint64_t id)
{
	spa_t *spa = ztest_spa;

	(void) spa_scan(spa, POOL_SCAN_SCRUB);
	(void) poll(NULL, 0, 100); /* wait a moment, then force a restart */
	(void) spa_scan(spa, POOL_SCAN_SCRUB);
}

/*
 * Change the guid for the pool.
 */
/* ARGSUSED */
void
ztest_reguid(ztest_ds_t *zd, uint64_t id)
{
	spa_t *spa = ztest_spa;
	uint64_t orig, load;
	int error;

	orig = spa_guid(spa);
	load = spa_load_guid(spa);

	(void) rw_wrlock(&ztest_name_lock);
	error = spa_change_guid(spa);
	(void) rw_unlock(&ztest_name_lock);

	if (error != 0)
		return;

	if (ztest_opts.zo_verbose >= 4) {
		(void) printf("Changed guid old %llu -> %llu\n",
		    (u_longlong_t)orig, (u_longlong_t)spa_guid(spa));
	}

	VERIFY3U(orig, !=, spa_guid(spa));
	VERIFY3U(load, ==, spa_load_guid(spa));
}

/*
 * Rename the pool to a different name and then rename it back.
 */
/* ARGSUSED */
void
ztest_spa_rename(ztest_ds_t *zd, uint64_t id)
{
	char *oldname, *newname;
	spa_t *spa;

	(void) rw_wrlock(&ztest_name_lock);

	oldname = ztest_opts.zo_pool;
	newname = umem_alloc(strlen(oldname) + 5, UMEM_NOFAIL);
	(void) strcpy(newname, oldname);
	(void) strcat(newname, "_tmp");

	/*
	 * Do the rename
	 */
	VERIFY3U(0, ==, spa_rename(oldname, newname));

	/*
	 * Try to open it under the old name, which shouldn't exist
	 */
	VERIFY3U(ENOENT, ==, spa_open(oldname, &spa, FTAG));

	/*
	 * Open it under the new name and make sure it's still the same spa_t.
	 */
	VERIFY3U(0, ==, spa_open(newname, &spa, FTAG));

	ASSERT(spa == ztest_spa);
	spa_close(spa, FTAG);

	/*
	 * Rename it back to the original
	 */
	VERIFY3U(0, ==, spa_rename(newname, oldname));

	/*
	 * Make sure it can still be opened
	 */
	VERIFY3U(0, ==, spa_open(oldname, &spa, FTAG));

	ASSERT(spa == ztest_spa);
	spa_close(spa, FTAG);

	umem_free(newname, strlen(newname) + 1);

	(void) rw_unlock(&ztest_name_lock);
}

/*
 * Verify pool integrity by running zdb.
 */
static void
ztest_run_zdb(char *pool)
{
	int status;
	char zdb[MAXPATHLEN + MAXNAMELEN + 20];
	char zbuf[1024];
	char *bin;
	char *ztest;
	char *isa;
	int isalen;
	FILE *fp;

	(void) realpath(getexecname(), zdb);

	/* zdb lives in /usr/sbin, while ztest lives in /usr/bin */
	bin = strstr(zdb, "/usr/bin/");
	ztest = strstr(bin, "/ztest");
	isa = bin + 8;
	isalen = ztest - isa;
	isa = strdup(isa);
	/* LINTED */
	(void) sprintf(bin,
	    "/usr/sbin%.*s/zdb -bcc%s%s -d -U %s %s",
	    isalen,
	    isa,
	    ztest_opts.zo_verbose >= 3 ? "s" : "",
	    ztest_opts.zo_verbose >= 4 ? "v" : "",
	    spa_config_path,
	    pool);
	free(isa);

	if (ztest_opts.zo_verbose >= 5)
		(void) printf("Executing %s\n", strstr(zdb, "zdb "));

	fp = popen(zdb, "r");

	while (fgets(zbuf, sizeof (zbuf), fp) != NULL)
		if (ztest_opts.zo_verbose >= 3)
			(void) printf("%s", zbuf);

	status = pclose(fp);

	if (status == 0)
		return;

	ztest_dump_core = 0;
	if (WIFEXITED(status))
		fatal(0, "'%s' exit code %d", zdb, WEXITSTATUS(status));
	else
		fatal(0, "'%s' died with signal %d", zdb, WTERMSIG(status));
}

static void
ztest_walk_pool_directory(char *header)
{
	spa_t *spa = NULL;

	if (ztest_opts.zo_verbose >= 6)
		(void) printf("%s\n", header);

	mutex_enter(&spa_namespace_lock);
	while ((spa = spa_next(spa)) != NULL)
		if (ztest_opts.zo_verbose >= 6)
			(void) printf("\t%s\n", spa_name(spa));
	mutex_exit(&spa_namespace_lock);
}

static void
ztest_spa_import_export(char *oldname, char *newname)
{
	nvlist_t *config, *newconfig;
	uint64_t pool_guid;
	spa_t *spa;
	int error;

	if (ztest_opts.zo_verbose >= 4) {
		(void) printf("import/export: old = %s, new = %s\n",
		    oldname, newname);
	}

	/*
	 * Clean up from previous runs.
	 */
	(void) spa_destroy(newname);

	/*
	 * Get the pool's configuration and guid.
	 */
	VERIFY3U(0, ==, spa_open(oldname, &spa, FTAG));

	/*
	 * Kick off a scrub to tickle scrub/export races.
	 */
	if (ztest_random(2) == 0)
		(void) spa_scan(spa, POOL_SCAN_SCRUB);

	pool_guid = spa_guid(spa);
	spa_close(spa, FTAG);

	ztest_walk_pool_directory("pools before export");

	/*
	 * Export it.
	 */
	VERIFY3U(0, ==, spa_export(oldname, &config, B_FALSE, B_FALSE));

	ztest_walk_pool_directory("pools after export");

	/*
	 * Try to import it.
	 */
	newconfig = spa_tryimport(config);
	ASSERT(newconfig != NULL);
	nvlist_free(newconfig);

	/*
	 * Import it under the new name.
	 */
	error = spa_import(newname, config, NULL, 0);
	if (error != 0) {
		dump_nvlist(config, 0);
		fatal(B_FALSE, "couldn't import pool %s as %s: error %u",
		    oldname, newname, error);
	}

	ztest_walk_pool_directory("pools after import");

	/*
	 * Try to import it again -- should fail with EEXIST.
	 */
	VERIFY3U(EEXIST, ==, spa_import(newname, config, NULL, 0));

	/*
	 * Try to import it under a different name -- should fail with EEXIST.
	 */
	VERIFY3U(EEXIST, ==, spa_import(oldname, config, NULL, 0));

	/*
	 * Verify that the pool is no longer visible under the old name.
	 */
	VERIFY3U(ENOENT, ==, spa_open(oldname, &spa, FTAG));

	/*
	 * Verify that we can open and close the pool using the new name.
	 */
	VERIFY3U(0, ==, spa_open(newname, &spa, FTAG));
	ASSERT(pool_guid == spa_guid(spa));
	spa_close(spa, FTAG);

	nvlist_free(config);
}

static void
ztest_resume(spa_t *spa)
{
	if (spa_suspended(spa) && ztest_opts.zo_verbose >= 6)
		(void) printf("resuming from suspended state\n");
	spa_vdev_state_enter(spa, SCL_NONE);
	vdev_clear(spa, NULL);
	(void) spa_vdev_state_exit(spa, NULL, 0);
	(void) zio_resume(spa);
}

static void *
ztest_resume_thread(void *arg)
{
	spa_t *spa = arg;

	while (!ztest_exiting) {
		if (spa_suspended(spa))
			ztest_resume(spa);
		(void) poll(NULL, 0, 100);
	}
	return (NULL);
}

static void *
ztest_deadman_thread(void *arg)
{
	ztest_shared_t *zs = arg;
	spa_t *spa = ztest_spa;
	hrtime_t delta, total = 0;

	for (;;) {
		delta = zs->zs_thread_stop - zs->zs_thread_start +
		    MSEC2NSEC(zfs_deadman_synctime_ms);

		(void) poll(NULL, 0, (int)NSEC2MSEC(delta));

		/*
		 * If the pool is suspended then fail immediately. Otherwise,
		 * check to see if the pool is making any progress. If
		 * vdev_deadman() discovers that there hasn't been any recent
		 * I/Os then it will end up aborting the tests.
		 */
		if (spa_suspended(spa) || spa->spa_root_vdev == NULL) {
			fatal(0, "aborting test after %llu seconds because "
			    "pool has transitioned to a suspended state.",
			    zfs_deadman_synctime_ms / 1000);
			return (NULL);
		}
		vdev_deadman(spa->spa_root_vdev);

		total += zfs_deadman_synctime_ms/1000;
		(void) printf("ztest has been running for %lld seconds\n",
		    total);
	}
}

static void
ztest_execute(int test, ztest_info_t *zi, uint64_t id)
{
	ztest_ds_t *zd = &ztest_ds[id % ztest_opts.zo_datasets];
	ztest_shared_callstate_t *zc = ZTEST_GET_SHARED_CALLSTATE(test);
	hrtime_t functime = gethrtime();

	for (int i = 0; i < zi->zi_iters; i++)
		zi->zi_func(zd, id);

	functime = gethrtime() - functime;

	atomic_add_64(&zc->zc_count, 1);
	atomic_add_64(&zc->zc_time, functime);

	if (ztest_opts.zo_verbose >= 4) {
		Dl_info dli;
		(void) dladdr((void *)zi->zi_func, &dli);
		(void) printf("%6.2f sec in %s\n",
		    (double)functime / NANOSEC, dli.dli_sname);
	}
}

static void *
ztest_thread(void *arg)
{
	int rand;
	uint64_t id = (uintptr_t)arg;
	ztest_shared_t *zs = ztest_shared;
	uint64_t call_next;
	hrtime_t now;
	ztest_info_t *zi;
	ztest_shared_callstate_t *zc;

	while ((now = gethrtime()) < zs->zs_thread_stop) {
		/*
		 * See if it's time to force a crash.
		 */
		if (now > zs->zs_thread_kill)
			ztest_kill(zs);

		/*
		 * If we're getting ENOSPC with some regularity, stop.
		 */
		if (zs->zs_enospc_count > 10)
			break;

		/*
		 * Pick a random function to execute.
		 */
		rand = ztest_random(ZTEST_FUNCS);
		zi = &ztest_info[rand];
		zc = ZTEST_GET_SHARED_CALLSTATE(rand);
		call_next = zc->zc_next;

		if (now >= call_next &&
		    atomic_cas_64(&zc->zc_next, call_next, call_next +
		    ztest_random(2 * zi->zi_interval[0] + 1)) == call_next) {
			ztest_execute(rand, zi, id);
		}
	}

	return (NULL);
}

static void
ztest_dataset_name(char *dsname, char *pool, int d)
{
	(void) snprintf(dsname, MAXNAMELEN, "%s/ds_%d", pool, d);
}

static void
ztest_dataset_destroy(int d)
{
	char name[MAXNAMELEN];

	ztest_dataset_name(name, ztest_opts.zo_pool, d);

	if (ztest_opts.zo_verbose >= 3)
		(void) printf("Destroying %s to free up space\n", name);

	/*
	 * Cleanup any non-standard clones and snapshots.  In general,
	 * ztest thread t operates on dataset (t % zopt_datasets),
	 * so there may be more than one thing to clean up.
	 */
	for (int t = d; t < ztest_opts.zo_threads;
	    t += ztest_opts.zo_datasets) {
		ztest_dsl_dataset_cleanup(name, t);
	}

	(void) dmu_objset_find(name, ztest_objset_destroy_cb, NULL,
	    DS_FIND_SNAPSHOTS | DS_FIND_CHILDREN);
}

static void
ztest_dataset_dirobj_verify(ztest_ds_t *zd)
{
	uint64_t usedobjs, dirobjs, scratch;

	/*
	 * ZTEST_DIROBJ is the object directory for the entire dataset.
	 * Therefore, the number of objects in use should equal the
	 * number of ZTEST_DIROBJ entries, +1 for ZTEST_DIROBJ itself.
	 * If not, we have an object leak.
	 *
	 * Note that we can only check this in ztest_dataset_open(),
	 * when the open-context and syncing-context values agree.
	 * That's because zap_count() returns the open-context value,
	 * while dmu_objset_space() returns the rootbp fill count.
	 */
	VERIFY3U(0, ==, zap_count(zd->zd_os, ZTEST_DIROBJ, &dirobjs));
	dmu_objset_space(zd->zd_os, &scratch, &scratch, &usedobjs, &scratch);
	ASSERT3U(dirobjs + 1, ==, usedobjs);
}

static int
ztest_dataset_open(int d)
{
	ztest_ds_t *zd = &ztest_ds[d];
	uint64_t committed_seq = ZTEST_GET_SHARED_DS(d)->zd_seq;
	objset_t *os;
	zilog_t *zilog;
	char name[MAXNAMELEN];
	int error;

	ztest_dataset_name(name, ztest_opts.zo_pool, d);

	(void) rw_rdlock(&ztest_name_lock);

	error = ztest_dataset_create(name);
	if (error == ENOSPC) {
		(void) rw_unlock(&ztest_name_lock);
		ztest_record_enospc(FTAG);
		return (error);
	}
	ASSERT(error == 0 || error == EEXIST);

	VERIFY0(dmu_objset_own(name, DMU_OST_OTHER, B_FALSE, zd, &os));
	(void) rw_unlock(&ztest_name_lock);

	ztest_zd_init(zd, ZTEST_GET_SHARED_DS(d), os);

	zilog = zd->zd_zilog;

	if (zilog->zl_header->zh_claim_lr_seq != 0 &&
	    zilog->zl_header->zh_claim_lr_seq < committed_seq)
		fatal(0, "missing log records: claimed %llu < committed %llu",
		    zilog->zl_header->zh_claim_lr_seq, committed_seq);

	ztest_dataset_dirobj_verify(zd);

	zil_replay(os, zd, ztest_replay_vector);

	ztest_dataset_dirobj_verify(zd);

	if (ztest_opts.zo_verbose >= 6)
		(void) printf("%s replay %llu blocks, %llu records, seq %llu\n",
		    zd->zd_name,
		    (u_longlong_t)zilog->zl_parse_blk_count,
		    (u_longlong_t)zilog->zl_parse_lr_count,
		    (u_longlong_t)zilog->zl_replaying_seq);

	zilog = zil_open(os, ztest_get_data);

	if (zilog->zl_replaying_seq != 0 &&
	    zilog->zl_replaying_seq < committed_seq)
		fatal(0, "missing log records: replayed %llu < committed %llu",
		    zilog->zl_replaying_seq, committed_seq);

	return (0);
}

static void
ztest_dataset_close(int d)
{
	ztest_ds_t *zd = &ztest_ds[d];

	zil_close(zd->zd_zilog);
	dmu_objset_disown(zd->zd_os, zd);

	ztest_zd_fini(zd);
}

/*
 * Kick off threads to run tests on all datasets in parallel.
 */
static void
ztest_run(ztest_shared_t *zs)
{
	thread_t *tid;
	spa_t *spa;
	objset_t *os;
	thread_t resume_tid;
	int error;

	ztest_exiting = B_FALSE;

	/*
	 * Initialize parent/child shared state.
	 */
	VERIFY(_mutex_init(&ztest_vdev_lock, USYNC_THREAD, NULL) == 0);
	VERIFY(rwlock_init(&ztest_name_lock, USYNC_THREAD, NULL) == 0);

	zs->zs_thread_start = gethrtime();
	zs->zs_thread_stop =
	    zs->zs_thread_start + ztest_opts.zo_passtime * NANOSEC;
	zs->zs_thread_stop = MIN(zs->zs_thread_stop, zs->zs_proc_stop);
	zs->zs_thread_kill = zs->zs_thread_stop;
	if (ztest_random(100) < ztest_opts.zo_killrate) {
		zs->zs_thread_kill -=
		    ztest_random(ztest_opts.zo_passtime * NANOSEC);
	}

	(void) _mutex_init(&zcl.zcl_callbacks_lock, USYNC_THREAD, NULL);

	list_create(&zcl.zcl_callbacks, sizeof (ztest_cb_data_t),
	    offsetof(ztest_cb_data_t, zcd_node));

	/*
	 * Open our pool.
	 */
	kernel_init(FREAD | FWRITE);

	dmu_objset_register_type(DMU_OST_OTHER,
	    NULL, ztest_get_mooch_obj_refd);

	VERIFY0(spa_open(ztest_opts.zo_pool, &spa, FTAG));
	spa->spa_debug = B_TRUE;
	metaslab_preload_limit = ztest_random(20) + 1;
	ztest_spa = spa;

	VERIFY0(dmu_objset_own(ztest_opts.zo_pool,
	    DMU_OST_ANY, B_TRUE, FTAG, &os));
	zs->zs_guid = dmu_objset_fsid_guid(os);
	dmu_objset_disown(os, FTAG);

	spa->spa_dedup_ditto = 2 * ZIO_DEDUPDITTO_MIN;

	/*
	 * We don't expect the pool to suspend unless maxfaults == 0,
	 * in which case ztest_fault_inject() temporarily takes away
	 * the only valid replica.
	 */
	if (MAXFAULTS() == 0)
		spa->spa_failmode = ZIO_FAILURE_MODE_WAIT;
	else
		spa->spa_failmode = ZIO_FAILURE_MODE_PANIC;

	/*
	 * Create a thread to periodically resume suspended I/O.
	 */
	VERIFY(thr_create(0, 0, ztest_resume_thread, spa, THR_BOUND,
	    &resume_tid) == 0);

	/*
	 * Create a deadman thread to abort() if we hang.
	 */
	VERIFY(thr_create(0, 0, ztest_deadman_thread, zs, THR_BOUND,
	    NULL) == 0);

	/*
	 * Verify that we can safely inquire about about any object,
	 * whether it's allocated or not.  To make it interesting,
	 * we probe a 5-wide window around each power of two.
	 * This hits all edge cases, including zero and the max.
	 */
	for (int t = 0; t < 64; t++) {
		for (int d = -5; d <= 5; d++) {
			error = dmu_object_info(spa->spa_meta_objset,
			    (1ULL << t) + d, NULL);
			ASSERT(error == 0 || error == ENOENT ||
			    error == EINVAL);
		}
	}

	/*
	 * If we got any ENOSPC errors on the previous run, destroy something.
	 */
	if (zs->zs_enospc_count != 0) {
		int d = ztest_random(ztest_opts.zo_datasets);
		ztest_dataset_destroy(d);
	}
	zs->zs_enospc_count = 0;

	tid = umem_zalloc(ztest_opts.zo_threads * sizeof (thread_t),
	    UMEM_NOFAIL);

	if (ztest_opts.zo_verbose >= 4)
		(void) printf("starting main threads...\n");

	/*
	 * Kick off all the tests that run in parallel.
	 */
	for (int t = 0; t < ztest_opts.zo_threads; t++) {
		if (t < ztest_opts.zo_datasets &&
		    ztest_dataset_open(t) != 0)
			return;
		VERIFY(thr_create(0, 0, ztest_thread, (void *)(uintptr_t)t,
		    THR_BOUND, &tid[t]) == 0);
	}

	/*
	 * Wait for all of the tests to complete.  We go in reverse order
	 * so we don't close datasets while threads are still using them.
	 */
	for (int t = ztest_opts.zo_threads - 1; t >= 0; t--) {
		VERIFY(thr_join(tid[t], NULL, NULL) == 0);
		if (t < ztest_opts.zo_datasets)
			ztest_dataset_close(t);
	}

	txg_wait_synced(spa_get_dsl(spa), 0);

	zs->zs_alloc = metaslab_class_get_alloc(spa_normal_class(spa));
	zs->zs_space = metaslab_class_get_space(spa_normal_class(spa));
	zfs_dbgmsg_print(FTAG);

	umem_free(tid, ztest_opts.zo_threads * sizeof (thread_t));

	/* Kill the resume thread */
	ztest_exiting = B_TRUE;
	VERIFY(thr_join(resume_tid, NULL, NULL) == 0);
	ztest_resume(spa);

	/*
	 * Right before closing the pool, kick off a bunch of async I/O;
	 * spa_close() should wait for it to complete.
	 */
	for (uint64_t object = 1; object < 50; object++) {
		dmu_prefetch(spa->spa_meta_objset, object, 0, 0, 1ULL << 20,
		    ZIO_PRIORITY_SYNC_READ);
	}

	spa_close(spa, FTAG);

	/*
	 * Verify that we can loop over all pools.
	 */
	mutex_enter(&spa_namespace_lock);
	for (spa = spa_next(NULL); spa != NULL; spa = spa_next(spa))
		if (ztest_opts.zo_verbose > 3)
			(void) printf("spa_next: found %s\n", spa_name(spa));
	mutex_exit(&spa_namespace_lock);

	/*
	 * Verify that we can export the pool and reimport it under a
	 * different name.
	 */
	if (ztest_random(2) == 0) {
		char name[MAXNAMELEN];
		(void) snprintf(name, MAXNAMELEN, "%s_import",
		    ztest_opts.zo_pool);
		ztest_spa_import_export(ztest_opts.zo_pool, name);
		ztest_spa_import_export(name, ztest_opts.zo_pool);
	}

	kernel_fini();

	list_destroy(&zcl.zcl_callbacks);

	(void) _mutex_destroy(&zcl.zcl_callbacks_lock);

	(void) rwlock_destroy(&ztest_name_lock);
	(void) _mutex_destroy(&ztest_vdev_lock);
}

static void
ztest_freeze(void)
{
	ztest_ds_t *zd = &ztest_ds[0];
	spa_t *spa;
	int numloops = 0;

	if (ztest_opts.zo_verbose >= 3)
		(void) printf("testing spa_freeze()...\n");

	kernel_init(FREAD | FWRITE);
	VERIFY3U(0, ==, spa_open(ztest_opts.zo_pool, &spa, FTAG));
	VERIFY3U(0, ==, ztest_dataset_open(0));
	spa->spa_debug = B_TRUE;
	ztest_spa = spa;

	/*
	 * Force the first log block to be transactionally allocated.
	 * We have to do this before we freeze the pool -- otherwise
	 * the log chain won't be anchored.
	 */
	while (BP_IS_HOLE(&zd->zd_zilog->zl_header->zh_log)) {
		ztest_dmu_object_alloc_free(zd, 0);
		zil_commit(zd->zd_zilog, 0);
	}

	txg_wait_synced(spa_get_dsl(spa), 0);

	/*
	 * Freeze the pool.  This stops spa_sync() from doing anything,
	 * so that the only way to record changes from now on is the ZIL.
	 */
	spa_freeze(spa);

	/*
	 * Because it is hard to predict how much space a write will actually
	 * require beforehand, we leave ourselves some fudge space to write over
	 * capacity.
	 */
	uint64_t capacity = metaslab_class_get_space(spa_normal_class(spa)) / 2;

	/*
	 * Run tests that generate log records but don't alter the pool config
	 * or depend on DSL sync tasks (snapshots, objset create/destroy, etc).
	 * We do a txg_wait_synced() after each iteration to force the txg
	 * to increase well beyond the last synced value in the uberblock.
	 * The ZIL should be OK with that.
	 *
	 * Run a random number of times less than zo_maxloops and ensure we do
	 * not run out of space on the pool.
	 */
	while (ztest_random(10) != 0 &&
	    numloops++ < ztest_opts.zo_maxloops &&
	    metaslab_class_get_alloc(spa_normal_class(spa)) < capacity) {
		ztest_od_t od;
		ztest_od_init(&od, 0, FTAG, 0, DMU_OT_UINT64_OTHER, 0, 0);
		VERIFY0(ztest_object_init(zd, &od, sizeof (od), B_FALSE));
		ztest_io(zd, od.od_object,
		    ztest_random(ZTEST_RANGE_LOCKS) << SPA_MAXBLOCKSHIFT);
		txg_wait_synced(spa_get_dsl(spa), 0);
	}

	/*
	 * Commit all of the changes we just generated.
	 */
	zil_commit(zd->zd_zilog, 0);
	txg_wait_synced(spa_get_dsl(spa), 0);

	/*
	 * Close our dataset and close the pool.
	 */
	ztest_dataset_close(0);
	spa_close(spa, FTAG);
	kernel_fini();

	/*
	 * Open and close the pool and dataset to induce log replay.
	 */
	kernel_init(FREAD | FWRITE);
	VERIFY3U(0, ==, spa_open(ztest_opts.zo_pool, &spa, FTAG));
	ASSERT(spa_freeze_txg(spa) == UINT64_MAX);
	VERIFY3U(0, ==, ztest_dataset_open(0));
	ztest_dataset_close(0);

	spa->spa_debug = B_TRUE;
	ztest_spa = spa;
	txg_wait_synced(spa_get_dsl(spa), 0);
	ztest_reguid(NULL, 0);

	spa_close(spa, FTAG);
	kernel_fini();
}

void
print_time(hrtime_t t, char *timebuf)
{
	hrtime_t s = t / NANOSEC;
	hrtime_t m = s / 60;
	hrtime_t h = m / 60;
	hrtime_t d = h / 24;

	s -= m * 60;
	m -= h * 60;
	h -= d * 24;

	timebuf[0] = '\0';

	if (d)
		(void) sprintf(timebuf,
		    "%llud%02lluh%02llum%02llus", d, h, m, s);
	else if (h)
		(void) sprintf(timebuf, "%lluh%02llum%02llus", h, m, s);
	else if (m)
		(void) sprintf(timebuf, "%llum%02llus", m, s);
	else
		(void) sprintf(timebuf, "%llus", s);
}

static nvlist_t *
make_random_props()
{
	nvlist_t *props;

	VERIFY(nvlist_alloc(&props, NV_UNIQUE_NAME, 0) == 0);
	if (ztest_random(2) == 0)
		return (props);
	VERIFY(nvlist_add_uint64(props, "autoreplace", 1) == 0);

	return (props);
}

/*
 * Create a storage pool with the given name and initial vdev size.
 * Then test spa_freeze() functionality.
 */
static void
ztest_init(ztest_shared_t *zs)
{
	spa_t *spa;
	nvlist_t *nvroot, *props;

	VERIFY(_mutex_init(&ztest_vdev_lock, USYNC_THREAD, NULL) == 0);
	VERIFY(rwlock_init(&ztest_name_lock, USYNC_THREAD, NULL) == 0);

	kernel_init(FREAD | FWRITE);

	/*
	 * Create the storage pool.
	 */
	(void) spa_destroy(ztest_opts.zo_pool);
	ztest_shared->zs_vdev_next_leaf = 0;
	zs->zs_splits = 0;
	zs->zs_mirrors = ztest_opts.zo_mirrors;
	nvroot = make_vdev_root(NULL, NULL, NULL, ztest_opts.zo_vdev_size, 0,
	    0, ztest_opts.zo_raidz, zs->zs_mirrors, 1);
	props = make_random_props();
	for (int i = 0; i < SPA_FEATURES; i++) {
		char buf[1024];
		(void) snprintf(buf, sizeof (buf), "feature@%s",
		    spa_feature_table[i].fi_uname);
		VERIFY3U(0, ==, nvlist_add_uint64(props, buf, 0));
	}
	VERIFY3U(0, ==, spa_create(ztest_opts.zo_pool, nvroot, props, NULL));
	nvlist_free(nvroot);

	VERIFY3U(0, ==, spa_open(ztest_opts.zo_pool, &spa, FTAG));
	zs->zs_metaslab_sz =
	    1ULL << spa->spa_root_vdev->vdev_child[0]->vdev_ms_shift;

	spa_close(spa, FTAG);

	kernel_fini();

	ztest_run_zdb(ztest_opts.zo_pool);

	ztest_freeze();

	ztest_run_zdb(ztest_opts.zo_pool);

	(void) rwlock_destroy(&ztest_name_lock);
	(void) _mutex_destroy(&ztest_vdev_lock);
}

static void
setup_data_fd(void)
{
	static char ztest_name_data[] = "/tmp/ztest.data.XXXXXX";

	ztest_fd_data = mkstemp(ztest_name_data);
	ASSERT3S(ztest_fd_data, >=, 0);
	(void) unlink(ztest_name_data);
}


static int
shared_data_size(ztest_shared_hdr_t *hdr)
{
	int size;

	size = hdr->zh_hdr_size;
	size += hdr->zh_opts_size;
	size += hdr->zh_size;
	size += hdr->zh_stats_size * hdr->zh_stats_count;
	size += hdr->zh_ds_size * hdr->zh_ds_count;

	return (size);
}

static void
setup_hdr(void)
{
	int size;
	ztest_shared_hdr_t *hdr;

	hdr = (void *)mmap(0, P2ROUNDUP(sizeof (*hdr), getpagesize()),
	    PROT_READ | PROT_WRITE, MAP_SHARED, ztest_fd_data, 0);
	ASSERT(hdr != MAP_FAILED);

	VERIFY3U(0, ==, ftruncate(ztest_fd_data, sizeof (ztest_shared_hdr_t)));

	hdr->zh_hdr_size = sizeof (ztest_shared_hdr_t);
	hdr->zh_opts_size = sizeof (ztest_shared_opts_t);
	hdr->zh_size = sizeof (ztest_shared_t);
	hdr->zh_stats_size = sizeof (ztest_shared_callstate_t);
	hdr->zh_stats_count = ZTEST_FUNCS;
	hdr->zh_ds_size = sizeof (ztest_shared_ds_t);
	hdr->zh_ds_count = ztest_opts.zo_datasets;

	size = shared_data_size(hdr);
	VERIFY3U(0, ==, ftruncate(ztest_fd_data, size));

	(void) munmap((caddr_t)hdr, P2ROUNDUP(sizeof (*hdr), getpagesize()));
}

static void
setup_data(void)
{
	int size, offset;
	ztest_shared_hdr_t *hdr;
	uint8_t *buf;

	hdr = (void *)mmap(0, P2ROUNDUP(sizeof (*hdr), getpagesize()),
	    PROT_READ, MAP_SHARED, ztest_fd_data, 0);
	ASSERT(hdr != MAP_FAILED);

	size = shared_data_size(hdr);

	(void) munmap((caddr_t)hdr, P2ROUNDUP(sizeof (*hdr), getpagesize()));
	hdr = ztest_shared_hdr = (void *)mmap(0, P2ROUNDUP(size, getpagesize()),
	    PROT_READ | PROT_WRITE, MAP_SHARED, ztest_fd_data, 0);
	ASSERT(hdr != MAP_FAILED);
	buf = (uint8_t *)hdr;

	offset = hdr->zh_hdr_size;
	ztest_shared_opts = (void *)&buf[offset];
	offset += hdr->zh_opts_size;
	ztest_shared = (void *)&buf[offset];
	offset += hdr->zh_size;
	ztest_shared_callstate = (void *)&buf[offset];
	offset += hdr->zh_stats_size * hdr->zh_stats_count;
	ztest_shared_ds = (void *)&buf[offset];
}

static boolean_t
exec_child(char *cmd, char *libpath, boolean_t ignorekill, int *statusp)
{
	pid_t pid;
	int status;
	char *cmdbuf = NULL;

	pid = fork();

	if (cmd == NULL) {
		cmdbuf = umem_alloc(MAXPATHLEN, UMEM_NOFAIL);
		(void) strlcpy(cmdbuf, getexecname(), MAXPATHLEN);
		cmd = cmdbuf;
	}

	if (pid == -1)
		fatal(1, "fork failed");

	if (pid == 0) {	/* child */
		char *emptyargv[2] = { cmd, NULL };
		char fd_data_str[12];

		struct rlimit rl = { 1024, 1024 };
		(void) setrlimit(RLIMIT_NOFILE, &rl);

		(void) close(ztest_fd_rand);
		VERIFY3U(11, >=,
		    snprintf(fd_data_str, 12, "%d", ztest_fd_data));
		VERIFY0(setenv("ZTEST_FD_DATA", fd_data_str, 1));

		(void) enable_extended_FILE_stdio(-1, -1);
		if (libpath != NULL)
			VERIFY(0 == setenv("LD_LIBRARY_PATH", libpath, 1));
		(void) execv(cmd, emptyargv);
		ztest_dump_core = B_FALSE;
		fatal(B_TRUE, "exec failed: %s", cmd);
	}

	if (cmdbuf != NULL) {
		umem_free(cmdbuf, MAXPATHLEN);
		cmd = NULL;
	}

	while (waitpid(pid, &status, 0) != pid)
		continue;
	if (statusp != NULL)
		*statusp = status;

	if (WIFEXITED(status)) {
		if (WEXITSTATUS(status) != 0) {
			(void) fprintf(stderr, "child exited with code %d\n",
			    WEXITSTATUS(status));
			exit(2);
		}
		return (B_FALSE);
	} else if (WIFSIGNALED(status)) {
		if (!ignorekill || WTERMSIG(status) != SIGKILL) {
			(void) fprintf(stderr, "child died with signal %d\n",
			    WTERMSIG(status));
			exit(3);
		}
		return (B_TRUE);
	} else {
		(void) fprintf(stderr, "something strange happened to child\n");
		exit(4);
		/* NOTREACHED */
	}
}

static void
ztest_run_init(void)
{
	ztest_shared_t *zs = ztest_shared;

	ASSERT(ztest_opts.zo_init != 0);

	/*
	 * Blow away any existing copy of zpool.cache
	 */
	(void) remove(spa_config_path);

	/*
	 * Create and initialize our storage pool.
	 */
	for (int i = 1; i <= ztest_opts.zo_init; i++) {
		bzero(zs, sizeof (ztest_shared_t));
		if (ztest_opts.zo_verbose >= 3 &&
		    ztest_opts.zo_init != 1) {
			(void) printf("ztest_init(), pass %d\n", i);
		}
		ztest_init(zs);
	}
}

int
main(int argc, char **argv)
{
	int kills = 0;
	int iters = 0;
	int older = 0;
	int newer = 0;
	ztest_shared_t *zs;
	ztest_info_t *zi;
	ztest_shared_callstate_t *zc;
	char timebuf[100];
	char numbuf[6];
	spa_t *spa;
	char *cmd;
	boolean_t hasalt;
	char *fd_data_str = getenv("ZTEST_FD_DATA");

	(void) setvbuf(stdout, NULL, _IOLBF, 0);

	dprintf_setup(&argc, argv);
	zfs_deadman_synctime_ms = 300000;

	ztest_fd_rand = open("/dev/urandom", O_RDONLY);
	ASSERT3S(ztest_fd_rand, >=, 0);

	if (!fd_data_str) {
		process_options(argc, argv);

		setup_data_fd();
		setup_hdr();
		setup_data();
		bcopy(&ztest_opts, ztest_shared_opts,
		    sizeof (*ztest_shared_opts));
	} else {
		ztest_fd_data = atoi(fd_data_str);
		setup_data();
		bcopy(ztest_shared_opts, &ztest_opts, sizeof (ztest_opts));
	}
	ASSERT3U(ztest_opts.zo_datasets, ==, ztest_shared_hdr->zh_ds_count);

	/* Override location of zpool.cache */
	VERIFY3U(asprintf((char **)&spa_config_path, "%s/zpool.cache",
	    ztest_opts.zo_dir), !=, -1);

	ztest_ds = umem_alloc(ztest_opts.zo_datasets * sizeof (ztest_ds_t),
	    UMEM_NOFAIL);
	zs = ztest_shared;

	if (fd_data_str) {
		metaslab_gang_bang = ztest_opts.zo_metaslab_gang_bang;
		metaslab_df_alloc_threshold =
		    zs->zs_metaslab_df_alloc_threshold;

		if (zs->zs_do_init)
			ztest_run_init();
		else
			ztest_run(zs);
		exit(0);
	}

	hasalt = (strlen(ztest_opts.zo_alt_ztest) != 0);

	if (ztest_opts.zo_verbose >= 1) {
		(void) printf("%llu vdevs, %d datasets, %d threads,"
		    " %llu seconds...\n",
		    (u_longlong_t)ztest_opts.zo_vdevs,
		    ztest_opts.zo_datasets,
		    ztest_opts.zo_threads,
		    (u_longlong_t)ztest_opts.zo_time);
	}

	cmd = umem_alloc(MAXNAMELEN, UMEM_NOFAIL);
	(void) strlcpy(cmd, getexecname(), MAXNAMELEN);

	zs->zs_do_init = B_TRUE;
	if (strlen(ztest_opts.zo_alt_ztest) != 0) {
		if (ztest_opts.zo_verbose >= 1) {
			(void) printf("Executing older ztest for "
			    "initialization: %s\n", ztest_opts.zo_alt_ztest);
		}
		VERIFY(!exec_child(ztest_opts.zo_alt_ztest,
		    ztest_opts.zo_alt_libpath, B_FALSE, NULL));
	} else {
		VERIFY(!exec_child(NULL, NULL, B_FALSE, NULL));
	}
	zs->zs_do_init = B_FALSE;

	zs->zs_proc_start = gethrtime();
	zs->zs_proc_stop = zs->zs_proc_start + ztest_opts.zo_time * NANOSEC;

	for (int f = 0; f < ZTEST_FUNCS; f++) {
		zi = &ztest_info[f];
		zc = ZTEST_GET_SHARED_CALLSTATE(f);
		if (zs->zs_proc_start + zi->zi_interval[0] > zs->zs_proc_stop)
			zc->zc_next = UINT64_MAX;
		else
			zc->zc_next = zs->zs_proc_start +
			    ztest_random(2 * zi->zi_interval[0] + 1);
	}

	/*
	 * Run the tests in a loop.  These tests include fault injection
	 * to verify that self-healing data works, and forced crashes
	 * to verify that we never lose on-disk consistency.
	 */
	while (gethrtime() < zs->zs_proc_stop) {
		int status;
		boolean_t killed;

		/*
		 * Initialize the workload counters for each function.
		 */
		for (int f = 0; f < ZTEST_FUNCS; f++) {
			zc = ZTEST_GET_SHARED_CALLSTATE(f);
			zc->zc_count = 0;
			zc->zc_time = 0;
		}

		/* Set the allocation switch size */
		zs->zs_metaslab_df_alloc_threshold =
		    ztest_random(zs->zs_metaslab_sz / 4) + 1;

		if (!hasalt || ztest_random(2) == 0) {
			if (hasalt && ztest_opts.zo_verbose >= 1) {
				(void) printf("Executing newer ztest: %s\n",
				    cmd);
			}
			newer++;
			killed = exec_child(cmd, NULL, B_TRUE, &status);
		} else {
			if (hasalt && ztest_opts.zo_verbose >= 1) {
				(void) printf("Executing older ztest: %s\n",
				    ztest_opts.zo_alt_ztest);
			}
			older++;
			killed = exec_child(ztest_opts.zo_alt_ztest,
			    ztest_opts.zo_alt_libpath, B_TRUE, &status);
		}

		if (killed)
			kills++;
		iters++;

		if (ztest_opts.zo_verbose >= 1) {
			hrtime_t now = gethrtime();

			now = MIN(now, zs->zs_proc_stop);
			print_time(zs->zs_proc_stop - now, timebuf);
			nicenum(zs->zs_space, numbuf);

			(void) printf("Pass %3d, %8s, %3llu ENOSPC, "
			    "%4.1f%% of %5s used, %3.0f%% done, %8s to go\n",
			    iters,
			    WIFEXITED(status) ? "Complete" : "SIGKILL",
			    (u_longlong_t)zs->zs_enospc_count,
			    100.0 * zs->zs_alloc / zs->zs_space,
			    numbuf,
			    100.0 * (now - zs->zs_proc_start) /
			    (ztest_opts.zo_time * NANOSEC), timebuf);
		}

		if (ztest_opts.zo_verbose >= 2) {
			(void) printf("\nWorkload summary:\n\n");
			(void) printf("%7s %9s   %s\n",
			    "Calls", "Time", "Function");
			(void) printf("%7s %9s   %s\n",
			    "-----", "----", "--------");
			for (int f = 0; f < ZTEST_FUNCS; f++) {
				Dl_info dli;

				zi = &ztest_info[f];
				zc = ZTEST_GET_SHARED_CALLSTATE(f);
				print_time(zc->zc_time, timebuf);
				(void) dladdr((void *)zi->zi_func, &dli);
				(void) printf("%7llu %9s   %s\n",
				    (u_longlong_t)zc->zc_count, timebuf,
				    dli.dli_sname);
			}
			(void) printf("\n");
		}

		/*
		 * It's possible that we killed a child during a rename test,
		 * in which case we'll have a 'ztest_tmp' pool lying around
		 * instead of 'ztest'.  Do a blind rename in case this happened.
		 */
		kernel_init(FREAD);
		if (spa_open(ztest_opts.zo_pool, &spa, FTAG) == 0) {
			spa_close(spa, FTAG);
		} else {
			char tmpname[MAXNAMELEN];
			kernel_fini();
			kernel_init(FREAD | FWRITE);
			(void) snprintf(tmpname, sizeof (tmpname), "%s_tmp",
			    ztest_opts.zo_pool);
			(void) spa_rename(tmpname, ztest_opts.zo_pool);
		}
		kernel_fini();

		ztest_run_zdb(ztest_opts.zo_pool);
	}

	if (ztest_opts.zo_verbose >= 1) {
		if (hasalt) {
			(void) printf("%d runs of older ztest: %s\n", older,
			    ztest_opts.zo_alt_ztest);
			(void) printf("%d runs of newer ztest: %s\n", newer,
			    cmd);
		}
		(void) printf("%d killed, %d completed, %.0f%% kill rate\n",
		    kills, iters - kills, (100.0 * kills) / MAX(1, iters));
	}

	umem_free(cmd, MAXNAMELEN);

	return (0);
}<|MERGE_RESOLUTION|>--- conflicted
+++ resolved
@@ -979,11 +979,6 @@
 static int
 ztest_random_blocksize(void)
 {
-<<<<<<< HEAD
-	// Choose a block size >= the ashift.
-	uint64_t block_shift =
-	    ztest_random(SPA_MAXBLOCKSHIFT - ztest_spa->spa_max_ashift + 1);
-=======
 	uint64_t block_shift;
 	/*
 	 * Choose a block size >= the ashift.
@@ -992,8 +987,7 @@
 	int maxbs = SPA_OLD_MAXBLOCKSHIFT;
 	if (spa_maxblocksize(ztest_spa) == SPA_MAXBLOCKSIZE)
 		maxbs = 20;
-	block_shift = ztest_random(maxbs - ztest_spa_get_ashift() + 1);
->>>>>>> b5152584
+	block_shift = ztest_random(maxbs - ztest_spa->spa_max_ashift + 1);
 	return (1 << (SPA_MINBLOCKSHIFT + block_shift));
 }
 
@@ -3612,7 +3606,11 @@
 	bs = doi.doi_data_block_size;
 
 	for (int blkid = 0; blkid < 1000; blkid++) {
-		uint64_t buf[SPA_MAXBLOCKSIZE / sizeof (uint64_t)];
+		/*
+		 * Note: we use at most 32K of this, since that's the
+		 * largest 'bs' that we use.
+		 */
+		uint64_t buf[SPA_OLD_MAXBLOCKSIZE / sizeof (uint64_t)];
 
 		ASSERT3U(sizeof (buf), >=, bs);
 		/*
@@ -3722,7 +3720,7 @@
 	 * Write byteswapped data.
 	 */
 	for (int blkid = 0; blkid < 1000; blkid++) {
-		char buf[SPA_MAXBLOCKSIZE];
+		char buf[SPA_OLD_MAXBLOCKSIZE];
 
 		/* read origin object */
 		VERIFY0(dmu_read(snap_os, od.od_object,
