/*
 * CDDL HEADER START
 *
 * The contents of this file are subject to the terms of the
 * Common Development and Distribution License (the "License").
 * You may not use this file except in compliance with the License.
 *
 * You can obtain a copy of the license at usr/src/OPENSOLARIS.LICENSE
 * or http://www.opensolaris.org/os/licensing.
 * See the License for the specific language governing permissions
 * and limitations under the License.
 *
 * When distributing Covered Code, include this CDDL HEADER in each
 * file and include the License file at usr/src/OPENSOLARIS.LICENSE.
 * If applicable, add the following below this CDDL HEADER, with the
 * fields enclosed by brackets "[]" replaced with your own identifying
 * information: Portions Copyright [yyyy] [name of copyright owner]
 *
 * CDDL HEADER END
 */
/*
 * Copyright (c) 2005, 2010, Oracle and/or its affiliates. All rights reserved.
<<<<<<< HEAD
 * Copyright (c) 2012 by Delphix. All rights reserved.
 * Copyright 2013 Nexenta Systems, Inc.  All rights reserved.
=======
 * Copyright (c) 2013 by Delphix. All rights reserved.
 * Copyright 2011 Nexenta Systems, Inc.  All rights reserved.
 * Copyright (c) 2013 Steven Hartland. All rights reserved.
>>>>>>> 7de6f2c0
 */

/*
 * The objective of this program is to provide a DMU/ZAP/SPA stress test
 * that runs entirely in userland, is easy to use, and easy to extend.
 *
 * The overall design of the ztest program is as follows:
 *
 * (1) For each major functional area (e.g. adding vdevs to a pool,
 *     creating and destroying datasets, reading and writing objects, etc)
 *     we have a simple routine to test that functionality.  These
 *     individual routines do not have to do anything "stressful".
 *
 * (2) We turn these simple functionality tests into a stress test by
 *     running them all in parallel, with as many threads as desired,
 *     and spread across as many datasets, objects, and vdevs as desired.
 *
 * (3) While all this is happening, we inject faults into the pool to
 *     verify that self-healing data really works.
 *
 * (4) Every time we open a dataset, we change its checksum and compression
 *     functions.  Thus even individual objects vary from block to block
 *     in which checksum they use and whether they're compressed.
 *
 * (5) To verify that we never lose on-disk consistency after a crash,
 *     we run the entire test in a child of the main process.
 *     At random times, the child self-immolates with a SIGKILL.
 *     This is the software equivalent of pulling the power cord.
 *     The parent then runs the test again, using the existing
 *     storage pool, as many times as desired. If backwards compatability
 *     testing is enabled ztest will sometimes run the "older" version
 *     of ztest after a SIGKILL.
 *
 * (6) To verify that we don't have future leaks or temporal incursions,
 *     many of the functional tests record the transaction group number
 *     as part of their data.  When reading old data, they verify that
 *     the transaction group number is less than the current, open txg.
 *     If you add a new test, please do this if applicable.
 *
 * When run with no arguments, ztest runs for about five minutes and
 * produces no output if successful.  To get a little bit of information,
 * specify -V.  To get more information, specify -VV, and so on.
 *
 * To turn this into an overnight stress test, use -T to specify run time.
 *
 * You can ask more more vdevs [-v], datasets [-d], or threads [-t]
 * to increase the pool capacity, fanout, and overall stress level.
 *
 * Use the -k option to set the desired frequency of kills.
 *
 * When ztest invokes itself it passes all relevant information through a
 * temporary file which is mmap-ed in the child process. This allows shared
 * memory to survive the exec syscall. The ztest_shared_hdr_t struct is always
 * stored at offset 0 of this file and contains information on the size and
 * number of shared structures in the file. The information stored in this file
 * must remain backwards compatible with older versions of ztest so that
 * ztest can invoke them during backwards compatibility testing (-B).
 */

#include <sys/zfs_context.h>
#include <sys/spa.h>
#include <sys/dmu.h>
#include <sys/txg.h>
#include <sys/dbuf.h>
#include <sys/zap.h>
#include <sys/dmu_objset.h>
#include <sys/poll.h>
#include <sys/stat.h>
#include <sys/time.h>
#include <sys/wait.h>
#include <sys/mman.h>
#include <sys/resource.h>
#include <sys/zio.h>
#include <sys/zil.h>
#include <sys/zil_impl.h>
#include <sys/vdev_impl.h>
#include <sys/vdev_file.h>
#include <sys/spa_impl.h>
#include <sys/metaslab_impl.h>
#include <sys/dsl_prop.h>
#include <sys/dsl_dataset.h>
#include <sys/dsl_destroy.h>
#include <sys/dsl_scan.h>
#include <sys/zio_checksum.h>
#include <sys/refcount.h>
#include <sys/zfeature.h>
#include <sys/dsl_userhold.h>
#include <stdio.h>
#include <stdio_ext.h>
#include <stdlib.h>
#include <unistd.h>
#include <signal.h>
#include <umem.h>
#include <dlfcn.h>
#include <ctype.h>
#include <math.h>
#include <sys/fs/zfs.h>
#include <libnvpair.h>

#include <sys/special.h>

static int ztest_fd_data = -1;
static int ztest_fd_rand = -1;

typedef struct ztest_shared_hdr {
	uint64_t	zh_hdr_size;
	uint64_t	zh_opts_size;
	uint64_t	zh_size;
	uint64_t	zh_stats_size;
	uint64_t	zh_stats_count;
	uint64_t	zh_ds_size;
	uint64_t	zh_ds_count;
} ztest_shared_hdr_t;

static ztest_shared_hdr_t *ztest_shared_hdr;

typedef struct ztest_shared_opts {
	char zo_pool[MAXNAMELEN];
	char zo_dir[MAXNAMELEN];
	char zo_alt_ztest[MAXNAMELEN];
	char zo_alt_libpath[MAXNAMELEN];
	uint64_t zo_vdevs;
	uint64_t zo_vdevtime;
	size_t zo_vdev_size;
	int zo_ashift;
	int zo_mirrors;
	int zo_raidz;
	int zo_raidz_parity;
	int zo_datasets;
	int zo_threads;
	uint64_t zo_passtime;
	uint64_t zo_killrate;
	int zo_verbose;
	int zo_init;
	uint64_t zo_time;
	uint64_t zo_maxloops;
	uint64_t zo_metaslab_gang_bang;
} ztest_shared_opts_t;

static const ztest_shared_opts_t ztest_opts_defaults = {
	.zo_pool = { 'z', 't', 'e', 's', 't', '\0' },
	.zo_dir = { '/', 't', 'm', 'p', '\0' },
	.zo_alt_ztest = { '\0' },
	.zo_alt_libpath = { '\0' },
	.zo_vdevs = 5,
	.zo_ashift = SPA_MINBLOCKSHIFT,
	.zo_mirrors = 2,
	.zo_raidz = 4,
	.zo_raidz_parity = 1,
	.zo_vdev_size = SPA_MINDEVSIZE,
	.zo_datasets = 7,
	.zo_threads = 23,
	.zo_passtime = 60,		/* 60 seconds */
	.zo_killrate = 70,		/* 70% kill rate */
	.zo_verbose = 0,
	.zo_init = 1,
	.zo_time = 300,			/* 5 minutes */
	.zo_maxloops = 50,		/* max loops during spa_freeze() */
	.zo_metaslab_gang_bang = 32 << 10
};

extern uint64_t metaslab_gang_bang;
extern uint64_t metaslab_df_alloc_threshold;
extern uint64_t zfs_deadman_synctime_ms;

static ztest_shared_opts_t *ztest_shared_opts;
static ztest_shared_opts_t ztest_opts;

typedef struct ztest_shared_ds {
	uint64_t	zd_seq;
} ztest_shared_ds_t;

static ztest_shared_ds_t *ztest_shared_ds;
#define	ZTEST_GET_SHARED_DS(d) (&ztest_shared_ds[d])

/* special vdev config */
static uint64_t zopt_special_class = SPA_SPECIALCLASS_META;
static int zopt_special_vdevs = 2;
static size_t zopt_special_size = SPA_MINDEVSIZE;
static int zopt_special_mirrors = 2;

#define	BT_MAGIC	0x123456789abcdefULL
#define	MAXFAULTS() \
	(MAX(zs->zs_mirrors, 1) * (ztest_opts.zo_raidz_parity + 1) - 1)

enum ztest_io_type {
	ZTEST_IO_WRITE_TAG,
	ZTEST_IO_WRITE_PATTERN,
	ZTEST_IO_WRITE_ZEROES,
	ZTEST_IO_TRUNCATE,
	ZTEST_IO_SETATTR,
	ZTEST_IO_REWRITE,
	ZTEST_IO_TYPES
};

typedef struct ztest_block_tag {
	uint64_t	bt_magic;
	uint64_t	bt_objset;
	uint64_t	bt_object;
	uint64_t	bt_offset;
	uint64_t	bt_gen;
	uint64_t	bt_txg;
	uint64_t	bt_crtxg;
} ztest_block_tag_t;

typedef struct bufwad {
	uint64_t	bw_index;
	uint64_t	bw_txg;
	uint64_t	bw_data;
} bufwad_t;

/*
 * XXX -- fix zfs range locks to be generic so we can use them here.
 */
typedef enum {
	RL_READER,
	RL_WRITER,
	RL_APPEND
} rl_type_t;

typedef struct rll {
	void		*rll_writer;
	int		rll_readers;
	mutex_t		rll_lock;
	cond_t		rll_cv;
} rll_t;

typedef struct rl {
	uint64_t	rl_object;
	uint64_t	rl_offset;
	uint64_t	rl_size;
	rll_t		*rl_lock;
} rl_t;

#define	ZTEST_RANGE_LOCKS	64
#define	ZTEST_OBJECT_LOCKS	64

/*
 * Object descriptor.  Used as a template for object lookup/create/remove.
 */
typedef struct ztest_od {
	uint64_t	od_dir;
	uint64_t	od_object;
	dmu_object_type_t od_type;
	dmu_object_type_t od_crtype;
	uint64_t	od_blocksize;
	uint64_t	od_crblocksize;
	uint64_t	od_gen;
	uint64_t	od_crgen;
	char		od_name[MAXNAMELEN];
} ztest_od_t;

/*
 * Per-dataset state.
 */
typedef struct ztest_ds {
	ztest_shared_ds_t *zd_shared;
	objset_t	*zd_os;
	rwlock_t	zd_zilog_lock;
	zilog_t		*zd_zilog;
	ztest_od_t	*zd_od;		/* debugging aid */
	char		zd_name[MAXNAMELEN];
	mutex_t		zd_dirobj_lock;
	rll_t		zd_object_lock[ZTEST_OBJECT_LOCKS];
	rll_t		zd_range_lock[ZTEST_RANGE_LOCKS];
} ztest_ds_t;

/*
 * Per-iteration state.
 */
typedef void ztest_func_t(ztest_ds_t *zd, uint64_t id);

typedef struct ztest_info {
	ztest_func_t	*zi_func;	/* test function */
	uint64_t	zi_iters;	/* iterations per execution */
	uint64_t	*zi_interval;	/* execute every <interval> seconds */
} ztest_info_t;

typedef struct ztest_shared_callstate {
	uint64_t	zc_count;	/* per-pass count */
	uint64_t	zc_time;	/* per-pass time */
	uint64_t	zc_next;	/* next time to call this function */
} ztest_shared_callstate_t;

static ztest_shared_callstate_t *ztest_shared_callstate;
#define	ZTEST_GET_SHARED_CALLSTATE(c) (&ztest_shared_callstate[c])

/*
 * Note: these aren't static because we want dladdr() to work.
 */
ztest_func_t ztest_dmu_read_write;
ztest_func_t ztest_dmu_write_parallel;
ztest_func_t ztest_dmu_object_alloc_free;
ztest_func_t ztest_dmu_commit_callbacks;
ztest_func_t ztest_zap;
ztest_func_t ztest_zap_parallel;
ztest_func_t ztest_zil_commit;
ztest_func_t ztest_zil_remount;
ztest_func_t ztest_dmu_read_write_zcopy;
ztest_func_t ztest_dmu_objset_create_destroy;
ztest_func_t ztest_dmu_prealloc;
ztest_func_t ztest_fzap;
ztest_func_t ztest_dmu_snapshot_create_destroy;
ztest_func_t ztest_dsl_prop_get_set;
ztest_func_t ztest_spa_prop_get_set;
ztest_func_t ztest_spa_create_destroy;
ztest_func_t ztest_fault_inject;
ztest_func_t ztest_ddt_repair;
ztest_func_t ztest_dmu_snapshot_hold;
ztest_func_t ztest_spa_rename;
ztest_func_t ztest_scrub;
ztest_func_t ztest_dsl_dataset_promote_busy;
ztest_func_t ztest_vdev_attach_detach;
ztest_func_t ztest_vdev_LUN_growth;
ztest_func_t ztest_vdev_add_remove;
ztest_func_t ztest_vdev_aux_add_remove;
ztest_func_t ztest_split_pool;
ztest_func_t ztest_reguid;
ztest_func_t ztest_spa_upgrade;

uint64_t zopt_always = 0ULL * NANOSEC;		/* all the time */
uint64_t zopt_incessant = 1ULL * NANOSEC / 10;	/* every 1/10 second */
uint64_t zopt_often = 1ULL * NANOSEC;		/* every second */
uint64_t zopt_sometimes = 10ULL * NANOSEC;	/* every 10 seconds */
uint64_t zopt_rarely = 60ULL * NANOSEC;		/* every 60 seconds */

ztest_info_t ztest_info[] = {
	{ ztest_dmu_read_write,			1,	&zopt_always	},
	{ ztest_dmu_write_parallel,		10,	&zopt_always	},
	{ ztest_dmu_object_alloc_free,		1,	&zopt_always	},
	{ ztest_dmu_commit_callbacks,		1,	&zopt_always	},
	{ ztest_zap,				30,	&zopt_always	},
	{ ztest_zap_parallel,			100,	&zopt_always	},
	{ ztest_split_pool,			1,	&zopt_always	},
	{ ztest_zil_commit,			1,	&zopt_incessant	},
	{ ztest_zil_remount,			1,	&zopt_sometimes	},
	{ ztest_dmu_read_write_zcopy,		1,	&zopt_often	},
	{ ztest_dmu_objset_create_destroy,	1,	&zopt_often	},
	{ ztest_dsl_prop_get_set,		1,	&zopt_often	},
	{ ztest_spa_prop_get_set,		1,	&zopt_sometimes	},
#if 0
	{ ztest_dmu_prealloc,			1,	&zopt_sometimes	},
#endif
	{ ztest_fzap,				1,	&zopt_sometimes	},
	{ ztest_dmu_snapshot_create_destroy,	1,	&zopt_sometimes	},
	{ ztest_spa_create_destroy,		1,	&zopt_sometimes	},
	{ ztest_fault_inject,			1,	&zopt_sometimes	},
	{ ztest_ddt_repair,			1,	&zopt_sometimes	},
	{ ztest_dmu_snapshot_hold,		1,	&zopt_sometimes	},
	{ ztest_reguid,				1,	&zopt_rarely	},
	{ ztest_spa_rename,			1,	&zopt_rarely	},
	{ ztest_scrub,				1,	&zopt_rarely	},
	{ ztest_spa_upgrade,			1,	&zopt_rarely	},
	{ ztest_dsl_dataset_promote_busy,	1,	&zopt_rarely	},
	{ ztest_vdev_attach_detach,		1,	&zopt_sometimes	},
	{ ztest_vdev_LUN_growth,		1,	&zopt_rarely	},
	{ ztest_vdev_add_remove,		1,
	    &ztest_opts.zo_vdevtime				},
	{ ztest_vdev_aux_add_remove,		1,
	    &ztest_opts.zo_vdevtime				},
};

#define	ZTEST_FUNCS	(sizeof (ztest_info) / sizeof (ztest_info_t))

/*
 * The following struct is used to hold a list of uncalled commit callbacks.
 * The callbacks are ordered by txg number.
 */
typedef struct ztest_cb_list {
	mutex_t	zcl_callbacks_lock;
	list_t	zcl_callbacks;
} ztest_cb_list_t;

/*
 * Stuff we need to share writably between parent and child.
 */
typedef struct ztest_shared {
	boolean_t	zs_do_init;
	hrtime_t	zs_proc_start;
	hrtime_t	zs_proc_stop;
	hrtime_t	zs_thread_start;
	hrtime_t	zs_thread_stop;
	hrtime_t	zs_thread_kill;
	uint64_t	zs_enospc_count;
	uint64_t	zs_vdev_next_leaf;
	uint64_t	zs_vdev_aux;
	uint64_t	zs_alloc;
	uint64_t	zs_space;
	uint64_t	zs_splits;
	uint64_t	zs_mirrors;
	uint64_t	zs_metaslab_sz;
	uint64_t	zs_metaslab_df_alloc_threshold;
	uint64_t	zs_guid;
} ztest_shared_t;

#define	ID_PARALLEL	-1ULL

static char ztest_dev_template[] = "%s/%s.%llua";
static char ztest_aux_template[] = "%s/%s.%s.%llu";
ztest_shared_t *ztest_shared;

static spa_t *ztest_spa = NULL;
static ztest_ds_t *ztest_ds;

static mutex_t ztest_vdev_lock;

/*
 * The ztest_name_lock protects the pool and dataset namespace used by
 * the individual tests. To modify the namespace, consumers must grab
 * this lock as writer. Grabbing the lock as reader will ensure that the
 * namespace does not change while the lock is held.
 */
static rwlock_t ztest_name_lock;

static boolean_t ztest_dump_core = B_TRUE;
static boolean_t ztest_exiting;

/* Global commit callback list */
static ztest_cb_list_t zcl;

enum ztest_object {
	ZTEST_META_DNODE = 0,
	ZTEST_DIROBJ,
	ZTEST_OBJECTS
};

static void usage(boolean_t) __NORETURN;

/*
 * These libumem hooks provide a reasonable set of defaults for the allocator's
 * debugging facilities.
 */
const char *
_umem_debug_init()
{
	return ("default,verbose"); /* $UMEM_DEBUG setting */
}

const char *
_umem_logging_init(void)
{
	return ("fail,contents"); /* $UMEM_LOGGING setting */
}

#define	FATAL_MSG_SZ	1024

char *fatal_msg;

static void
fatal(int do_perror, char *message, ...)
{
	va_list args;
	int save_errno = errno;
	char buf[FATAL_MSG_SZ];

	(void) fflush(stdout);

	va_start(args, message);
	(void) sprintf(buf, "ztest: ");
	/* LINTED */
	(void) vsprintf(buf + strlen(buf), message, args);
	va_end(args);
	if (do_perror) {
		(void) snprintf(buf + strlen(buf), FATAL_MSG_SZ - strlen(buf),
		    ": %s", strerror(save_errno));
	}
	(void) fprintf(stderr, "%s\n", buf);
	fatal_msg = buf;			/* to ease debugging */
	if (ztest_dump_core)
		abort();
	exit(3);
}

static int
str2shift(const char *buf)
{
	const char *ends = "BKMGTPEZ";
	int i;

	if (buf[0] == '\0')
		return (0);
	for (i = 0; i < strlen(ends); i++) {
		if (toupper(buf[0]) == ends[i])
			break;
	}
	if (i == strlen(ends)) {
		(void) fprintf(stderr, "ztest: invalid bytes suffix: %s\n",
		    buf);
		usage(B_FALSE);
	}
	if (buf[1] == '\0' || (toupper(buf[1]) == 'B' && buf[2] == '\0')) {
		return (10*i);
	}
	(void) fprintf(stderr, "ztest: invalid bytes suffix: %s\n", buf);
	usage(B_FALSE);
	/* NOTREACHED */
}

static uint64_t
nicenumtoull(const char *buf)
{
	char *end;
	uint64_t val;

	val = strtoull(buf, &end, 0);
	if (end == buf) {
		(void) fprintf(stderr, "ztest: bad numeric value: %s\n", buf);
		usage(B_FALSE);
	} else if (end[0] == '.') {
		double fval = strtod(buf, &end);
		fval *= pow(2, str2shift(end));
		if (fval > UINT64_MAX) {
			(void) fprintf(stderr, "ztest: value too large: %s\n",
			    buf);
			usage(B_FALSE);
		}
		val = (uint64_t)fval;
	} else {
		int shift = str2shift(end);
		if (shift >= 64 || (val << shift) >> shift != val) {
			(void) fprintf(stderr, "ztest: value too large: %s\n",
			    buf);
			usage(B_FALSE);
		}
		val <<= shift;
	}
	return (val);
}

static void
usage(boolean_t requested)
{
	const ztest_shared_opts_t *zo = &ztest_opts_defaults;

	char nice_vdev_size[10];
	char nice_gang_bang[10];
	FILE *fp = requested ? stdout : stderr;

	nicenum(zo->zo_vdev_size, nice_vdev_size);
	nicenum(zo->zo_metaslab_gang_bang, nice_gang_bang);

	(void) fprintf(fp, "Usage: %s\n"
	    "\t[-v vdevs (default: %llu)]\n"
	    "\t[-s size_of_each_vdev (default: %s)]\n"
	    "\t[-a alignment_shift (default: %d)] use 0 for random\n"
	    "\t[-m mirror_copies (default: %d)]\n"
	    "\t[-r raidz_disks (default: %d)]\n"
	    "\t[-R raidz_parity (default: %d)]\n"
	    "\t[-d datasets (default: %d)]\n"
	    "\t[-t threads (default: %d)]\n"
	    "\t[-g gang_block_threshold (default: %s)]\n"
	    "\t[-i init_count (default: %d)] initialize pool i times\n"
	    "\t[-k kill_percentage (default: %llu%%)]\n"
	    "\t[-p pool_name (default: %s)]\n"
	    "\t[-f dir (default: %s)] file directory for vdev files\n"
	    "\t[-V] verbose (use multiple times for ever more blather)\n"
	    "\t[-E] use existing pool instead of creating new one\n"
	    "\t[-T time (default: %llu sec)] total run time\n"
	    "\t[-F freezeloops (default: %llu)] max loops in spa_freeze()\n"
	    "\t[-P passtime (default: %llu sec)] time per pass\n"
	    "\t[-B alt_ztest (default: <none>)] alternate ztest path\n"
	    "\t[-N special vdevs per mirror (default: %d)]\n"
	    "\t[-S special vdev size (default: %llu)]\n"
	    "\t[-M special vdev mirrors (default: %d)]\n"
	    "\t[-h] (print help)\n"
	    "",
	    zo->zo_pool,
	    (u_longlong_t)zo->zo_vdevs,			/* -v */
	    nice_vdev_size,				/* -s */
	    zo->zo_ashift,				/* -a */
	    zo->zo_mirrors,				/* -m */
	    zo->zo_raidz,				/* -r */
	    zo->zo_raidz_parity,			/* -R */
	    zo->zo_datasets,				/* -d */
	    zo->zo_threads,				/* -t */
	    nice_gang_bang,				/* -g */
	    zo->zo_init,				/* -i */
	    (u_longlong_t)zo->zo_killrate,		/* -k */
	    zo->zo_pool,				/* -p */
	    zo->zo_dir,					/* -f */
	    (u_longlong_t)zo->zo_time,			/* -T */
	    (u_longlong_t)zo->zo_maxloops,		/* -F */
	    (u_longlong_t)zo->zo_passtime,		/* -P */
	    zopt_special_vdevs,				/* -N */
	    (u_longlong_t)zopt_special_size,		/* -S */
	    zopt_special_mirrors);			/* -M */
	exit(requested ? 0 : 1);
}

static void
process_options(int argc, char **argv)
{
	char *path;
	ztest_shared_opts_t *zo = &ztest_opts;

	int opt;
	uint64_t value;
	char altdir[MAXNAMELEN] = { 0 };

	bcopy(&ztest_opts_defaults, zo, sizeof (*zo));

	while ((opt = getopt(argc, argv,
	    "v:s:a:m:r:R:d:t:g:i:k:p:f:VET:P:hF:B:")) != EOF) {
		value = 0;
		switch (opt) {
		case 'v':
		case 's':
		case 'a':
		case 'm':
		case 'r':
		case 'R':
		case 'd':
		case 't':
		case 'g':
		case 'i':
		case 'k':
		case 'T':
		case 'P':
		case 'F':
		case 'N':
		case 'S':
		case 'M':
			value = nicenumtoull(optarg);
		}
		switch (opt) {
		case 'v':
			zo->zo_vdevs = value;
			break;
		case 's':
			zo->zo_vdev_size = MAX(SPA_MINDEVSIZE, value);
			break;
		case 'a':
			zo->zo_ashift = value;
			break;
		case 'm':
			zo->zo_mirrors = value;
			break;
		case 'r':
			zo->zo_raidz = MAX(1, value);
			break;
		case 'R':
			zo->zo_raidz_parity = MIN(MAX(value, 1), 3);
			break;
		case 'd':
			zo->zo_datasets = MAX(1, value);
			break;
		case 't':
			zo->zo_threads = MAX(1, value);
			break;
		case 'g':
			zo->zo_metaslab_gang_bang = MAX(SPA_MINBLOCKSIZE << 1,
			    value);
			break;
		case 'i':
			zo->zo_init = value;
			break;
		case 'k':
			zo->zo_killrate = value;
			break;
		case 'p':
			(void) strlcpy(zo->zo_pool, optarg,
			    sizeof (zo->zo_pool));
			break;
		case 'f':
			path = realpath(optarg, NULL);
			if (path == NULL) {
				(void) fprintf(stderr, "error: %s: %s\n",
				    optarg, strerror(errno));
				usage(B_FALSE);
			} else {
				(void) strlcpy(zo->zo_dir, path,
				    sizeof (zo->zo_dir));
			}
			break;
		case 'V':
			zo->zo_verbose++;
			break;
		case 'E':
			zo->zo_init = 0;
			break;
		case 'T':
			zo->zo_time = value;
			break;
		case 'P':
			zo->zo_passtime = MAX(1, value);
			break;
		case 'F':
			zo->zo_maxloops = MAX(1, value);
			break;
		case 'B':
			(void) strlcpy(altdir, optarg, sizeof (altdir));
			break;
		case 'N':
			zopt_special_vdevs = MAX(0, value);
			break;
		case 'S':
			zopt_special_size = MAX(SPA_MINDEVSIZE, value);
			break;
		case 'M':
			zopt_special_mirrors = MAX(0, value);
			break;
		case 'h':
			usage(B_TRUE);
			break;
		case '?':
		default:
			usage(B_FALSE);
			break;
		}
	}

	zo->zo_raidz_parity = MIN(zo->zo_raidz_parity, zo->zo_raidz - 1);

	zo->zo_vdevtime =
	    (zo->zo_vdevs > 0 ? zo->zo_time * NANOSEC / zo->zo_vdevs :
	    UINT64_MAX >> 2);

	if (strlen(altdir) > 0) {
		char *cmd;
		char *realaltdir;
		char *bin;
		char *ztest;
		char *isa;
		int isalen;

		cmd = umem_alloc(MAXPATHLEN, UMEM_NOFAIL);
		realaltdir = umem_alloc(MAXPATHLEN, UMEM_NOFAIL);

		VERIFY(NULL != realpath(getexecname(), cmd));
		if (0 != access(altdir, F_OK)) {
			ztest_dump_core = B_FALSE;
			fatal(B_TRUE, "invalid alternate ztest path: %s",
			    altdir);
		}
		VERIFY(NULL != realpath(altdir, realaltdir));

		/*
		 * 'cmd' should be of the form "<anything>/usr/bin/<isa>/ztest".
		 * We want to extract <isa> to determine if we should use
		 * 32 or 64 bit binaries.
		 */
		bin = strstr(cmd, "/usr/bin/");
		ztest = strstr(bin, "/ztest");
		isa = bin + 9;
		isalen = ztest - isa;
		(void) snprintf(zo->zo_alt_ztest, sizeof (zo->zo_alt_ztest),
		    "%s/usr/bin/%.*s/ztest", realaltdir, isalen, isa);
		(void) snprintf(zo->zo_alt_libpath, sizeof (zo->zo_alt_libpath),
		    "%s/usr/lib/%.*s", realaltdir, isalen, isa);

		if (0 != access(zo->zo_alt_ztest, X_OK)) {
			ztest_dump_core = B_FALSE;
			fatal(B_TRUE, "invalid alternate ztest: %s",
			    zo->zo_alt_ztest);
		} else if (0 != access(zo->zo_alt_libpath, X_OK)) {
			ztest_dump_core = B_FALSE;
			fatal(B_TRUE, "invalid alternate lib directory %s",
			    zo->zo_alt_libpath);
		}

		umem_free(cmd, MAXPATHLEN);
		umem_free(realaltdir, MAXPATHLEN);
	}
}

static void
ztest_kill(ztest_shared_t *zs)
{
	zs->zs_alloc = metaslab_class_get_alloc(spa_normal_class(ztest_spa));
	zs->zs_space = metaslab_class_get_space(spa_normal_class(ztest_spa));

	/*
	 * Before we kill off ztest, make sure that the config is updated.
	 * See comment above spa_config_sync().
	 */
	mutex_enter(&spa_namespace_lock);
	spa_config_sync(ztest_spa, B_FALSE, B_FALSE);
	mutex_exit(&spa_namespace_lock);

	zfs_dbgmsg_print(FTAG);
	(void) kill(getpid(), SIGKILL);
}

static uint64_t
ztest_random(uint64_t range)
{
	uint64_t r;

	ASSERT3S(ztest_fd_rand, >=, 0);

	if (range == 0)
		return (0);

	if (read(ztest_fd_rand, &r, sizeof (r)) != sizeof (r))
		fatal(1, "short read from /dev/urandom");

	return (r % range);
}

/* ARGSUSED */
static void
ztest_record_enospc(const char *s)
{
	ztest_shared->zs_enospc_count++;
}

static uint64_t
ztest_get_ashift(void)
{
	if (ztest_opts.zo_ashift == 0)
		return (SPA_MINBLOCKSHIFT + ztest_random(3));
	return (ztest_opts.zo_ashift);
}

static nvlist_t *
<<<<<<< HEAD
make_vdev_file(char *path, char *aux, size_t size, uint64_t ashift,
	boolean_t is_special)
=======
make_vdev_file(char *path, char *aux, char *pool, size_t size, uint64_t ashift)
>>>>>>> 7de6f2c0
{
	char pathbuf[MAXPATHLEN];
	uint64_t vdev;
	nvlist_t *file;

	if (ashift == 0)
		ashift = ztest_get_ashift();

	if (path == NULL) {
		path = pathbuf;

		if (aux != NULL) {
			vdev = ztest_shared->zs_vdev_aux;
			(void) snprintf(path, sizeof (pathbuf),
			    ztest_aux_template, ztest_opts.zo_dir,
			    pool == NULL ? ztest_opts.zo_pool : pool,
			    aux, vdev);
		} else {
			vdev = ztest_shared->zs_vdev_next_leaf++;
			(void) snprintf(path, sizeof (pathbuf),
			    ztest_dev_template, ztest_opts.zo_dir,
			    pool == NULL ? ztest_opts.zo_pool : pool, vdev);
		}
	}

	if (size != 0) {
		int fd = open(path, O_RDWR | O_CREAT | O_TRUNC, 0666);
		if (fd == -1)
			fatal(1, "can't open %s", path);
		if (ftruncate(fd, size) != 0)
			fatal(1, "can't ftruncate %s to %lld", path, size);
		(void) close(fd);
	}

	VERIFY(nvlist_alloc(&file, NV_UNIQUE_NAME, 0) == 0);
	VERIFY(nvlist_add_string(file, ZPOOL_CONFIG_TYPE, VDEV_TYPE_FILE) == 0);
	VERIFY(nvlist_add_string(file, ZPOOL_CONFIG_PATH, path) == 0);
	VERIFY(nvlist_add_uint64(file, ZPOOL_CONFIG_ASHIFT, ashift) == 0);
	VERIFY(nvlist_add_uint64(file, ZPOOL_CONFIG_IS_SPECIAL, is_special)
	    == 0);
	return (file);
}

static nvlist_t *
<<<<<<< HEAD
make_vdev_raidz(char *path, char *aux, size_t size, uint64_t ashift, int r,
	boolean_t is_special)
=======
make_vdev_raidz(char *path, char *aux, char *pool, size_t size,
    uint64_t ashift, int r)
>>>>>>> 7de6f2c0
{
	nvlist_t *raidz, **child;
	int c;

	/* do not support raid-z special devices, only mirrors or leaves */
	VERIFY((r < 2) || (is_special == B_FALSE));

	if (r < 2)
<<<<<<< HEAD
		return (make_vdev_file(path, aux, size, ashift, is_special));
	child = umem_alloc(r * sizeof (nvlist_t *), UMEM_NOFAIL);

	for (c = 0; c < r; c++)
		child[c] = make_vdev_file(path, aux, size, ashift, B_FALSE);
=======
		return (make_vdev_file(path, aux, pool, size, ashift));
	child = umem_alloc(r * sizeof (nvlist_t *), UMEM_NOFAIL);

	for (c = 0; c < r; c++)
		child[c] = make_vdev_file(path, aux, pool, size, ashift);
>>>>>>> 7de6f2c0

	VERIFY(nvlist_alloc(&raidz, NV_UNIQUE_NAME, 0) == 0);
	VERIFY(nvlist_add_string(raidz, ZPOOL_CONFIG_TYPE,
	    VDEV_TYPE_RAIDZ) == 0);
	VERIFY(nvlist_add_uint64(raidz, ZPOOL_CONFIG_NPARITY,
	    ztest_opts.zo_raidz_parity) == 0);
	VERIFY(nvlist_add_nvlist_array(raidz, ZPOOL_CONFIG_CHILDREN,
	    child, r) == 0);

	for (c = 0; c < r; c++)
		nvlist_free(child[c]);

	umem_free(child, r * sizeof (nvlist_t *));

	return (raidz);
}

static nvlist_t *
<<<<<<< HEAD
make_vdev_mirror(char *path, char *aux, size_t size, uint64_t ashift,
    int r, int m, boolean_t is_special)
=======
make_vdev_mirror(char *path, char *aux, char *pool, size_t size,
    uint64_t ashift, int r, int m)
>>>>>>> 7de6f2c0
{
	nvlist_t *mirror, **child;
	int c;

	/* do not support raid-z special devices, only mirrors or leaves */
	VERIFY((r < 2) || (is_special == B_FALSE));

	if (m < 1)
<<<<<<< HEAD
		return (make_vdev_raidz(path, aux, size, ashift, r,
		    is_special));
=======
		return (make_vdev_raidz(path, aux, pool, size, ashift, r));
>>>>>>> 7de6f2c0

	child = umem_alloc(m * sizeof (nvlist_t *), UMEM_NOFAIL);

	for (c = 0; c < m; c++)
<<<<<<< HEAD
		child[c] = make_vdev_raidz(path, aux, size, ashift, r, B_FALSE);
=======
		child[c] = make_vdev_raidz(path, aux, pool, size, ashift, r);
>>>>>>> 7de6f2c0

	VERIFY(nvlist_alloc(&mirror, NV_UNIQUE_NAME, 0) == 0);
	VERIFY(nvlist_add_string(mirror, ZPOOL_CONFIG_TYPE,
	    VDEV_TYPE_MIRROR) == 0);
	VERIFY(nvlist_add_nvlist_array(mirror, ZPOOL_CONFIG_CHILDREN,
	    child, m) == 0);
	VERIFY(nvlist_add_uint64(mirror, ZPOOL_CONFIG_IS_SPECIAL, is_special)
	    == 0);

	for (c = 0; c < m; c++)
		nvlist_free(child[c]);

	umem_free(child, m * sizeof (nvlist_t *));

	return (mirror);
}

static nvlist_t *
<<<<<<< HEAD
make_vdev_root(char *path, char *aux, size_t size, uint64_t ashift,
=======
make_vdev_root(char *path, char *aux, char *pool, size_t size, uint64_t ashift,
>>>>>>> 7de6f2c0
    int log, int r, int m, int t)
{
	nvlist_t *root, **child;
	int c;

	/* all vdevs are "regular", not "special" */
	boolean_t special = B_FALSE;

	ASSERT(t > 0);

	child = umem_alloc(t * sizeof (nvlist_t *), UMEM_NOFAIL);

	for (c = 0; c < t; c++) {
<<<<<<< HEAD
		child[c] = make_vdev_mirror(path, aux, size, ashift, r, m,
		    special);
=======
		child[c] = make_vdev_mirror(path, aux, pool, size, ashift,
		    r, m);
>>>>>>> 7de6f2c0
		VERIFY(nvlist_add_uint64(child[c], ZPOOL_CONFIG_IS_LOG,
		    log) == 0);
	}

	VERIFY(nvlist_alloc(&root, NV_UNIQUE_NAME, 0) == 0);
	VERIFY(nvlist_add_string(root, ZPOOL_CONFIG_TYPE, VDEV_TYPE_ROOT) == 0);
	VERIFY(nvlist_add_nvlist_array(root, aux ? aux : ZPOOL_CONFIG_CHILDREN,
	    child, t) == 0);

	for (c = 0; c < t; c++)
		nvlist_free(child[c]);

	umem_free(child, t * sizeof (nvlist_t *));

	return (root);
}

/*
<<<<<<< HEAD
 * Add special top-level vdev(s) to the vdev tree
 */
static void
add_special_vdevs(nvlist_t *root, size_t size, int m, int t)
{
	nvlist_t **child = NULL, **prev_child = NULL, **new_child = NULL;
	int c = 0, new = 0;
	unsigned int prev = 0;

	if ((m == 0) || (t == 0))
		return;

	child = umem_alloc(t * sizeof (nvlist_t *), UMEM_NOFAIL);

	/*
	 * special flag that is added to the top-level vdevs
	 */
	for (c = 0; c < t; c++) {
		child[c] = make_vdev_mirror(NULL, NULL, size, 0, 0, m,
		    B_TRUE);
	}

	/*
	 * Extend the children's array in the root"
	 *  - get previously added children
	 *  - allocate new array
	 *  - and copy the previous and new children there
	 *  - replace the children nvlist adday with the new one
	 */
	VERIFY(nvlist_lookup_nvlist_array(root, ZPOOL_CONFIG_CHILDREN,
	    &prev_child, &prev) == 0);

	new = prev + t;

	new_child = umem_alloc(new * sizeof (nvlist_t *),
	    UMEM_NOFAIL);
	for (c = 0; c < prev; c++) {
		VERIFY(nvlist_dup(prev_child[c], &new_child[c], 0) == 0);
	}
	for (; c < new; c++) {
		new_child[c] = child[c-prev];
	}

	VERIFY(nvlist_add_nvlist_array(root, ZPOOL_CONFIG_CHILDREN,
	    new_child, new) == 0);

	/* free children */
	for (c = 0; c < new; c++) {
		nvlist_free(new_child[c]);
	}
	umem_free(child, t * sizeof (nvlist_t *));

	umem_free(new_child, new * sizeof (nvlist_t *));
=======
 * Find a random spa version. Returns back a random spa version in the
 * range [initial_version, SPA_VERSION_FEATURES].
 */
static uint64_t
ztest_random_spa_version(uint64_t initial_version)
{
	uint64_t version = initial_version;

	if (version <= SPA_VERSION_BEFORE_FEATURES) {
		version = version +
		    ztest_random(SPA_VERSION_BEFORE_FEATURES - version + 1);
	}

	if (version > SPA_VERSION_BEFORE_FEATURES)
		version = SPA_VERSION_FEATURES;

	ASSERT(SPA_VERSION_IS_SUPPORTED(version));
	return (version);
>>>>>>> 7de6f2c0
}

static int
ztest_random_blocksize(void)
{
	return (1 << (SPA_MINBLOCKSHIFT +
	    ztest_random(SPA_MAXBLOCKSHIFT - SPA_MINBLOCKSHIFT + 1)));
}

static int
ztest_random_ibshift(void)
{
	return (DN_MIN_INDBLKSHIFT +
	    ztest_random(DN_MAX_INDBLKSHIFT - DN_MIN_INDBLKSHIFT + 1));
}

static uint64_t
ztest_random_vdev_top(spa_t *spa, boolean_t log_ok)
{
	uint64_t top;
	vdev_t *rvd = spa->spa_root_vdev;
	vdev_t *tvd;

	ASSERT(spa_config_held(spa, SCL_ALL, RW_READER) != 0);

	do {
		top = ztest_random(rvd->vdev_children);
		tvd = rvd->vdev_child[top];
	} while (tvd->vdev_ishole || tvd->vdev_isspecial ||
	    (tvd->vdev_islog && !log_ok) ||
	    tvd->vdev_mg == NULL || tvd->vdev_mg->mg_class == NULL);

	return (top);
}

static uint64_t
ztest_random_dsl_prop(zfs_prop_t prop)
{
	uint64_t value;

	do {
		value = zfs_prop_random_value(prop, ztest_random(-1ULL));
	} while (prop == ZFS_PROP_CHECKSUM && value == ZIO_CHECKSUM_OFF);

	return (value);
}

static int
ztest_dsl_prop_set_uint64(char *osname, zfs_prop_t prop, uint64_t value,
    boolean_t inherit)
{
	const char *propname = zfs_prop_to_name(prop);
	const char *valname;
	char setpoint[MAXPATHLEN];
	uint64_t curval;
	int error;

	error = dsl_prop_set_int(osname, propname,
	    (inherit ? ZPROP_SRC_NONE : ZPROP_SRC_LOCAL), value);

	if (error == ENOSPC) {
		ztest_record_enospc(FTAG);
		return (error);
	}
	ASSERT0(error);

	VERIFY0(dsl_prop_get_integer(osname, propname, &curval, setpoint));

	if (ztest_opts.zo_verbose >= 6) {
		VERIFY(zfs_prop_index_to_string(prop, curval, &valname) == 0);
		(void) printf("%s %s = %s at '%s'\n",
		    osname, propname, valname, setpoint);
	}

	return (error);
}

static int
ztest_spa_prop_set_uint64(zpool_prop_t prop, uint64_t value)
{
	spa_t *spa = ztest_spa;
	nvlist_t *props = NULL;
	int error;

	VERIFY(nvlist_alloc(&props, NV_UNIQUE_NAME, 0) == 0);
	VERIFY(nvlist_add_uint64(props, zpool_prop_to_name(prop), value) == 0);

	error = spa_prop_set(spa, props);

	nvlist_free(props);

	if (error == ENOSPC) {
		ztest_record_enospc(FTAG);
		return (error);
	}
	ASSERT0(error);

	return (error);
}

static void
ztest_rll_init(rll_t *rll)
{
	rll->rll_writer = NULL;
	rll->rll_readers = 0;
	VERIFY(_mutex_init(&rll->rll_lock, USYNC_THREAD, NULL) == 0);
	VERIFY(cond_init(&rll->rll_cv, USYNC_THREAD, NULL) == 0);
}

static void
ztest_rll_destroy(rll_t *rll)
{
	ASSERT(rll->rll_writer == NULL);
	ASSERT(rll->rll_readers == 0);
	VERIFY(_mutex_destroy(&rll->rll_lock) == 0);
	VERIFY(cond_destroy(&rll->rll_cv) == 0);
}

static void
ztest_rll_lock(rll_t *rll, rl_type_t type)
{
	VERIFY(mutex_lock(&rll->rll_lock) == 0);

	if (type == RL_READER) {
		while (rll->rll_writer != NULL)
			(void) cond_wait(&rll->rll_cv, &rll->rll_lock);
		rll->rll_readers++;
	} else {
		while (rll->rll_writer != NULL || rll->rll_readers)
			(void) cond_wait(&rll->rll_cv, &rll->rll_lock);
		rll->rll_writer = curthread;
	}

	VERIFY(mutex_unlock(&rll->rll_lock) == 0);
}

static void
ztest_rll_unlock(rll_t *rll)
{
	VERIFY(mutex_lock(&rll->rll_lock) == 0);

	if (rll->rll_writer) {
		ASSERT(rll->rll_readers == 0);
		rll->rll_writer = NULL;
	} else {
		ASSERT(rll->rll_readers != 0);
		ASSERT(rll->rll_writer == NULL);
		rll->rll_readers--;
	}

	if (rll->rll_writer == NULL && rll->rll_readers == 0)
		VERIFY(cond_broadcast(&rll->rll_cv) == 0);

	VERIFY(mutex_unlock(&rll->rll_lock) == 0);
}

static void
ztest_object_lock(ztest_ds_t *zd, uint64_t object, rl_type_t type)
{
	rll_t *rll = &zd->zd_object_lock[object & (ZTEST_OBJECT_LOCKS - 1)];

	ztest_rll_lock(rll, type);
}

static void
ztest_object_unlock(ztest_ds_t *zd, uint64_t object)
{
	rll_t *rll = &zd->zd_object_lock[object & (ZTEST_OBJECT_LOCKS - 1)];

	ztest_rll_unlock(rll);
}

static rl_t *
ztest_range_lock(ztest_ds_t *zd, uint64_t object, uint64_t offset,
    uint64_t size, rl_type_t type)
{
	uint64_t hash = object ^ (offset % (ZTEST_RANGE_LOCKS + 1));
	rll_t *rll = &zd->zd_range_lock[hash & (ZTEST_RANGE_LOCKS - 1)];
	rl_t *rl;

	rl = umem_alloc(sizeof (*rl), UMEM_NOFAIL);
	rl->rl_object = object;
	rl->rl_offset = offset;
	rl->rl_size = size;
	rl->rl_lock = rll;

	ztest_rll_lock(rll, type);

	return (rl);
}

static void
ztest_range_unlock(rl_t *rl)
{
	rll_t *rll = rl->rl_lock;

	ztest_rll_unlock(rll);

	umem_free(rl, sizeof (*rl));
}

static void
ztest_zd_init(ztest_ds_t *zd, ztest_shared_ds_t *szd, objset_t *os)
{
	zd->zd_os = os;
	zd->zd_zilog = dmu_objset_zil(os);
	zd->zd_shared = szd;
	dmu_objset_name(os, zd->zd_name);

	if (zd->zd_shared != NULL)
		zd->zd_shared->zd_seq = 0;

	VERIFY(rwlock_init(&zd->zd_zilog_lock, USYNC_THREAD, NULL) == 0);
	VERIFY(_mutex_init(&zd->zd_dirobj_lock, USYNC_THREAD, NULL) == 0);

	for (int l = 0; l < ZTEST_OBJECT_LOCKS; l++)
		ztest_rll_init(&zd->zd_object_lock[l]);

	for (int l = 0; l < ZTEST_RANGE_LOCKS; l++)
		ztest_rll_init(&zd->zd_range_lock[l]);
}

static void
ztest_zd_fini(ztest_ds_t *zd)
{
	VERIFY(_mutex_destroy(&zd->zd_dirobj_lock) == 0);

	for (int l = 0; l < ZTEST_OBJECT_LOCKS; l++)
		ztest_rll_destroy(&zd->zd_object_lock[l]);

	for (int l = 0; l < ZTEST_RANGE_LOCKS; l++)
		ztest_rll_destroy(&zd->zd_range_lock[l]);
}

#define	TXG_MIGHTWAIT	(ztest_random(10) == 0 ? TXG_NOWAIT : TXG_WAIT)

static uint64_t
ztest_tx_assign(dmu_tx_t *tx, uint64_t txg_how, const char *tag)
{
	uint64_t txg;
	int error;

	/*
	 * Attempt to assign tx to some transaction group.
	 */
	error = dmu_tx_assign(tx, txg_how);
	if (error) {
		if (error == ERESTART) {
			ASSERT(txg_how == TXG_NOWAIT);
			dmu_tx_wait(tx);
		} else {
			ASSERT3U(error, ==, ENOSPC);
			ztest_record_enospc(tag);
		}
		dmu_tx_abort(tx);
		return (0);
	}
	txg = dmu_tx_get_txg(tx);
	ASSERT(txg != 0);
	return (txg);
}

static void
ztest_pattern_set(void *buf, uint64_t size, uint64_t value)
{
	uint64_t *ip = buf;
	uint64_t *ip_end = (uint64_t *)((uintptr_t)buf + (uintptr_t)size);

	while (ip < ip_end)
		*ip++ = value;
}

static boolean_t
ztest_pattern_match(void *buf, uint64_t size, uint64_t value)
{
	uint64_t *ip = buf;
	uint64_t *ip_end = (uint64_t *)((uintptr_t)buf + (uintptr_t)size);
	uint64_t diff = 0;

	while (ip < ip_end)
		diff |= (value - *ip++);

	return (diff == 0);
}

static void
ztest_bt_generate(ztest_block_tag_t *bt, objset_t *os, uint64_t object,
    uint64_t offset, uint64_t gen, uint64_t txg, uint64_t crtxg)
{
	bt->bt_magic = BT_MAGIC;
	bt->bt_objset = dmu_objset_id(os);
	bt->bt_object = object;
	bt->bt_offset = offset;
	bt->bt_gen = gen;
	bt->bt_txg = txg;
	bt->bt_crtxg = crtxg;
}

static void
ztest_bt_verify(ztest_block_tag_t *bt, objset_t *os, uint64_t object,
    uint64_t offset, uint64_t gen, uint64_t txg, uint64_t crtxg)
{
	ASSERT(bt->bt_magic == BT_MAGIC);
	ASSERT(bt->bt_objset == dmu_objset_id(os));
	ASSERT(bt->bt_object == object);
	ASSERT(bt->bt_offset == offset);
	ASSERT(bt->bt_gen <= gen);
	ASSERT(bt->bt_txg <= txg);
	ASSERT(bt->bt_crtxg == crtxg);
}

static ztest_block_tag_t *
ztest_bt_bonus(dmu_buf_t *db)
{
	dmu_object_info_t doi;
	ztest_block_tag_t *bt;

	dmu_object_info_from_db(db, &doi);
	ASSERT3U(doi.doi_bonus_size, <=, db->db_size);
	ASSERT3U(doi.doi_bonus_size, >=, sizeof (*bt));
	bt = (void *)((char *)db->db_data + doi.doi_bonus_size - sizeof (*bt));

	return (bt);
}

/*
 * ZIL logging ops
 */

#define	lrz_type	lr_mode
#define	lrz_blocksize	lr_uid
#define	lrz_ibshift	lr_gid
#define	lrz_bonustype	lr_rdev
#define	lrz_bonuslen	lr_crtime[1]

static void
ztest_log_create(ztest_ds_t *zd, dmu_tx_t *tx, lr_create_t *lr)
{
	char *name = (void *)(lr + 1);		/* name follows lr */
	size_t namesize = strlen(name) + 1;
	itx_t *itx;

	if (zil_replaying(zd->zd_zilog, tx))
		return;

	itx = zil_itx_create(TX_CREATE, sizeof (*lr) + namesize);
	bcopy(&lr->lr_common + 1, &itx->itx_lr + 1,
	    sizeof (*lr) + namesize - sizeof (lr_t));

	zil_itx_assign(zd->zd_zilog, itx, tx);
}

static void
ztest_log_remove(ztest_ds_t *zd, dmu_tx_t *tx, lr_remove_t *lr, uint64_t object)
{
	char *name = (void *)(lr + 1);		/* name follows lr */
	size_t namesize = strlen(name) + 1;
	itx_t *itx;

	if (zil_replaying(zd->zd_zilog, tx))
		return;

	itx = zil_itx_create(TX_REMOVE, sizeof (*lr) + namesize);
	bcopy(&lr->lr_common + 1, &itx->itx_lr + 1,
	    sizeof (*lr) + namesize - sizeof (lr_t));

	itx->itx_oid = object;
	zil_itx_assign(zd->zd_zilog, itx, tx);
}

static void
ztest_log_write(ztest_ds_t *zd, dmu_tx_t *tx, lr_write_t *lr)
{
	itx_t *itx;
	itx_wr_state_t write_state = ztest_random(WR_NUM_STATES);

	if (zil_replaying(zd->zd_zilog, tx))
		return;

	if (lr->lr_length > ZIL_MAX_LOG_DATA)
		write_state = WR_INDIRECT;

	itx = zil_itx_create(TX_WRITE,
	    sizeof (*lr) + (write_state == WR_COPIED ? lr->lr_length : 0));

	if (write_state == WR_COPIED &&
	    dmu_read(zd->zd_os, lr->lr_foid, lr->lr_offset, lr->lr_length,
	    ((lr_write_t *)&itx->itx_lr) + 1, DMU_READ_NO_PREFETCH) != 0) {
		zil_itx_destroy(itx);
		itx = zil_itx_create(TX_WRITE, sizeof (*lr));
		write_state = WR_NEED_COPY;
	}
	itx->itx_private = zd;
	itx->itx_wr_state = write_state;
	itx->itx_sync = (ztest_random(8) == 0);
	itx->itx_sod += (write_state == WR_NEED_COPY ? lr->lr_length : 0);

	bcopy(&lr->lr_common + 1, &itx->itx_lr + 1,
	    sizeof (*lr) - sizeof (lr_t));

	zil_itx_assign(zd->zd_zilog, itx, tx);
}

static void
ztest_log_truncate(ztest_ds_t *zd, dmu_tx_t *tx, lr_truncate_t *lr)
{
	itx_t *itx;

	if (zil_replaying(zd->zd_zilog, tx))
		return;

	itx = zil_itx_create(TX_TRUNCATE, sizeof (*lr));
	bcopy(&lr->lr_common + 1, &itx->itx_lr + 1,
	    sizeof (*lr) - sizeof (lr_t));

	itx->itx_sync = B_FALSE;
	zil_itx_assign(zd->zd_zilog, itx, tx);
}

static void
ztest_log_setattr(ztest_ds_t *zd, dmu_tx_t *tx, lr_setattr_t *lr)
{
	itx_t *itx;

	if (zil_replaying(zd->zd_zilog, tx))
		return;

	itx = zil_itx_create(TX_SETATTR, sizeof (*lr));
	bcopy(&lr->lr_common + 1, &itx->itx_lr + 1,
	    sizeof (*lr) - sizeof (lr_t));

	itx->itx_sync = B_FALSE;
	zil_itx_assign(zd->zd_zilog, itx, tx);
}

/*
 * ZIL replay ops
 */
static int
ztest_replay_create(ztest_ds_t *zd, lr_create_t *lr, boolean_t byteswap)
{
	char *name = (void *)(lr + 1);		/* name follows lr */
	objset_t *os = zd->zd_os;
	ztest_block_tag_t *bbt;
	dmu_buf_t *db;
	dmu_tx_t *tx;
	uint64_t txg;
	int error = 0;

	if (byteswap)
		byteswap_uint64_array(lr, sizeof (*lr));

	ASSERT(lr->lr_doid == ZTEST_DIROBJ);
	ASSERT(name[0] != '\0');

	tx = dmu_tx_create(os);

	dmu_tx_hold_zap(tx, lr->lr_doid, B_TRUE, name);

	if (lr->lrz_type == DMU_OT_ZAP_OTHER) {
		dmu_tx_hold_zap(tx, DMU_NEW_OBJECT, B_TRUE, NULL);
	} else {
		dmu_tx_hold_bonus(tx, DMU_NEW_OBJECT);
	}

	txg = ztest_tx_assign(tx, TXG_WAIT, FTAG);
	if (txg == 0)
		return (ENOSPC);

	ASSERT(dmu_objset_zil(os)->zl_replay == !!lr->lr_foid);

	if (lr->lrz_type == DMU_OT_ZAP_OTHER) {
		if (lr->lr_foid == 0) {
			lr->lr_foid = zap_create(os,
			    lr->lrz_type, lr->lrz_bonustype,
			    lr->lrz_bonuslen, tx);
		} else {
			error = zap_create_claim(os, lr->lr_foid,
			    lr->lrz_type, lr->lrz_bonustype,
			    lr->lrz_bonuslen, tx);
		}
	} else {
		if (lr->lr_foid == 0) {
			lr->lr_foid = dmu_object_alloc(os,
			    lr->lrz_type, 0, lr->lrz_bonustype,
			    lr->lrz_bonuslen, tx);
		} else {
			error = dmu_object_claim(os, lr->lr_foid,
			    lr->lrz_type, 0, lr->lrz_bonustype,
			    lr->lrz_bonuslen, tx);
		}
	}

	if (error) {
		ASSERT3U(error, ==, EEXIST);
		ASSERT(zd->zd_zilog->zl_replay);
		dmu_tx_commit(tx);
		return (error);
	}

	ASSERT(lr->lr_foid != 0);

	if (lr->lrz_type != DMU_OT_ZAP_OTHER)
		VERIFY3U(0, ==, dmu_object_set_blocksize(os, lr->lr_foid,
		    lr->lrz_blocksize, lr->lrz_ibshift, tx));

	VERIFY3U(0, ==, dmu_bonus_hold(os, lr->lr_foid, FTAG, &db));
	bbt = ztest_bt_bonus(db);
	dmu_buf_will_dirty(db, tx);
	ztest_bt_generate(bbt, os, lr->lr_foid, -1ULL, lr->lr_gen, txg, txg);
	dmu_buf_rele(db, FTAG);

	VERIFY3U(0, ==, zap_add(os, lr->lr_doid, name, sizeof (uint64_t), 1,
	    &lr->lr_foid, tx));

	(void) ztest_log_create(zd, tx, lr);

	dmu_tx_commit(tx);

	return (0);
}

static int
ztest_replay_remove(ztest_ds_t *zd, lr_remove_t *lr, boolean_t byteswap)
{
	char *name = (void *)(lr + 1);		/* name follows lr */
	objset_t *os = zd->zd_os;
	dmu_object_info_t doi;
	dmu_tx_t *tx;
	uint64_t object, txg;

	if (byteswap)
		byteswap_uint64_array(lr, sizeof (*lr));

	ASSERT(lr->lr_doid == ZTEST_DIROBJ);
	ASSERT(name[0] != '\0');

	VERIFY3U(0, ==,
	    zap_lookup(os, lr->lr_doid, name, sizeof (object), 1, &object));
	ASSERT(object != 0);

	ztest_object_lock(zd, object, RL_WRITER);

	VERIFY3U(0, ==, dmu_object_info(os, object, &doi));

	tx = dmu_tx_create(os);

	dmu_tx_hold_zap(tx, lr->lr_doid, B_FALSE, name);
	dmu_tx_hold_free(tx, object, 0, DMU_OBJECT_END);

	txg = ztest_tx_assign(tx, TXG_WAIT, FTAG);
	if (txg == 0) {
		ztest_object_unlock(zd, object);
		return (ENOSPC);
	}

	if (doi.doi_type == DMU_OT_ZAP_OTHER) {
		VERIFY3U(0, ==, zap_destroy(os, object, tx));
	} else {
		VERIFY3U(0, ==, dmu_object_free(os, object, tx));
	}

	VERIFY3U(0, ==, zap_remove(os, lr->lr_doid, name, tx));

	(void) ztest_log_remove(zd, tx, lr, object);

	dmu_tx_commit(tx);

	ztest_object_unlock(zd, object);

	return (0);
}

static int
ztest_replay_write(ztest_ds_t *zd, lr_write_t *lr, boolean_t byteswap)
{
	objset_t *os = zd->zd_os;
	void *data = lr + 1;			/* data follows lr */
	uint64_t offset, length;
	ztest_block_tag_t *bt = data;
	ztest_block_tag_t *bbt;
	uint64_t gen, txg, lrtxg, crtxg;
	dmu_object_info_t doi;
	dmu_tx_t *tx;
	dmu_buf_t *db;
	arc_buf_t *abuf = NULL;
	rl_t *rl;

	if (byteswap)
		byteswap_uint64_array(lr, sizeof (*lr));

	offset = lr->lr_offset;
	length = lr->lr_length;

	/* If it's a dmu_sync() block, write the whole block */
	if (lr->lr_common.lrc_reclen == sizeof (lr_write_t)) {
		uint64_t blocksize = BP_GET_LSIZE(&lr->lr_blkptr);
		if (length < blocksize) {
			offset -= offset % blocksize;
			length = blocksize;
		}
	}

	if (bt->bt_magic == BSWAP_64(BT_MAGIC))
		byteswap_uint64_array(bt, sizeof (*bt));

	if (bt->bt_magic != BT_MAGIC)
		bt = NULL;

	ztest_object_lock(zd, lr->lr_foid, RL_READER);
	rl = ztest_range_lock(zd, lr->lr_foid, offset, length, RL_WRITER);

	VERIFY3U(0, ==, dmu_bonus_hold(os, lr->lr_foid, FTAG, &db));

	dmu_object_info_from_db(db, &doi);

	bbt = ztest_bt_bonus(db);
	ASSERT3U(bbt->bt_magic, ==, BT_MAGIC);
	gen = bbt->bt_gen;
	crtxg = bbt->bt_crtxg;
	lrtxg = lr->lr_common.lrc_txg;

	tx = dmu_tx_create(os);

	dmu_tx_hold_write(tx, lr->lr_foid, offset, length);

	if (ztest_random(8) == 0 && length == doi.doi_data_block_size &&
	    P2PHASE(offset, length) == 0)
		abuf = dmu_request_arcbuf(db, length);

	txg = ztest_tx_assign(tx, TXG_WAIT, FTAG);
	if (txg == 0) {
		if (abuf != NULL)
			dmu_return_arcbuf(abuf);
		dmu_buf_rele(db, FTAG);
		ztest_range_unlock(rl);
		ztest_object_unlock(zd, lr->lr_foid);
		return (ENOSPC);
	}

	if (bt != NULL) {
		/*
		 * Usually, verify the old data before writing new data --
		 * but not always, because we also want to verify correct
		 * behavior when the data was not recently read into cache.
		 */
		ASSERT(offset % doi.doi_data_block_size == 0);
		if (ztest_random(4) != 0) {
			int prefetch = ztest_random(2) ?
			    DMU_READ_PREFETCH : DMU_READ_NO_PREFETCH;
			ztest_block_tag_t rbt;

			VERIFY(dmu_read(os, lr->lr_foid, offset,
			    sizeof (rbt), &rbt, prefetch) == 0);
			if (rbt.bt_magic == BT_MAGIC) {
				ztest_bt_verify(&rbt, os, lr->lr_foid,
				    offset, gen, txg, crtxg);
			}
		}

		/*
		 * Writes can appear to be newer than the bonus buffer because
		 * the ztest_get_data() callback does a dmu_read() of the
		 * open-context data, which may be different than the data
		 * as it was when the write was generated.
		 */
		if (zd->zd_zilog->zl_replay) {
			ztest_bt_verify(bt, os, lr->lr_foid, offset,
			    MAX(gen, bt->bt_gen), MAX(txg, lrtxg),
			    bt->bt_crtxg);
		}

		/*
		 * Set the bt's gen/txg to the bonus buffer's gen/txg
		 * so that all of the usual ASSERTs will work.
		 */
		ztest_bt_generate(bt, os, lr->lr_foid, offset, gen, txg, crtxg);
	}

	if (abuf == NULL) {
		dmu_write(os, lr->lr_foid, offset, length, data, tx);
	} else {
		bcopy(data, abuf->b_data, length);
		dmu_assign_arcbuf(db, offset, abuf, tx);
	}

	(void) ztest_log_write(zd, tx, lr);

	dmu_buf_rele(db, FTAG);

	dmu_tx_commit(tx);

	ztest_range_unlock(rl);
	ztest_object_unlock(zd, lr->lr_foid);

	return (0);
}

static int
ztest_replay_truncate(ztest_ds_t *zd, lr_truncate_t *lr, boolean_t byteswap)
{
	objset_t *os = zd->zd_os;
	dmu_tx_t *tx;
	uint64_t txg;
	rl_t *rl;

	if (byteswap)
		byteswap_uint64_array(lr, sizeof (*lr));

	ztest_object_lock(zd, lr->lr_foid, RL_READER);
	rl = ztest_range_lock(zd, lr->lr_foid, lr->lr_offset, lr->lr_length,
	    RL_WRITER);

	tx = dmu_tx_create(os);

	dmu_tx_hold_free(tx, lr->lr_foid, lr->lr_offset, lr->lr_length);

	txg = ztest_tx_assign(tx, TXG_WAIT, FTAG);
	if (txg == 0) {
		ztest_range_unlock(rl);
		ztest_object_unlock(zd, lr->lr_foid);
		return (ENOSPC);
	}

	VERIFY(dmu_free_range(os, lr->lr_foid, lr->lr_offset,
	    lr->lr_length, tx) == 0);

	(void) ztest_log_truncate(zd, tx, lr);

	dmu_tx_commit(tx);

	ztest_range_unlock(rl);
	ztest_object_unlock(zd, lr->lr_foid);

	return (0);
}

static int
ztest_replay_setattr(ztest_ds_t *zd, lr_setattr_t *lr, boolean_t byteswap)
{
	objset_t *os = zd->zd_os;
	dmu_tx_t *tx;
	dmu_buf_t *db;
	ztest_block_tag_t *bbt;
	uint64_t txg, lrtxg, crtxg;

	if (byteswap)
		byteswap_uint64_array(lr, sizeof (*lr));

	ztest_object_lock(zd, lr->lr_foid, RL_WRITER);

	VERIFY3U(0, ==, dmu_bonus_hold(os, lr->lr_foid, FTAG, &db));

	tx = dmu_tx_create(os);
	dmu_tx_hold_bonus(tx, lr->lr_foid);

	txg = ztest_tx_assign(tx, TXG_WAIT, FTAG);
	if (txg == 0) {
		dmu_buf_rele(db, FTAG);
		ztest_object_unlock(zd, lr->lr_foid);
		return (ENOSPC);
	}

	bbt = ztest_bt_bonus(db);
	ASSERT3U(bbt->bt_magic, ==, BT_MAGIC);
	crtxg = bbt->bt_crtxg;
	lrtxg = lr->lr_common.lrc_txg;

	if (zd->zd_zilog->zl_replay) {
		ASSERT(lr->lr_size != 0);
		ASSERT(lr->lr_mode != 0);
		ASSERT(lrtxg != 0);
	} else {
		/*
		 * Randomly change the size and increment the generation.
		 */
		lr->lr_size = (ztest_random(db->db_size / sizeof (*bbt)) + 1) *
		    sizeof (*bbt);
		lr->lr_mode = bbt->bt_gen + 1;
		ASSERT(lrtxg == 0);
	}

	/*
	 * Verify that the current bonus buffer is not newer than our txg.
	 */
	ztest_bt_verify(bbt, os, lr->lr_foid, -1ULL, lr->lr_mode,
	    MAX(txg, lrtxg), crtxg);

	dmu_buf_will_dirty(db, tx);

	ASSERT3U(lr->lr_size, >=, sizeof (*bbt));
	ASSERT3U(lr->lr_size, <=, db->db_size);
	VERIFY0(dmu_set_bonus(db, lr->lr_size, tx));
	bbt = ztest_bt_bonus(db);

	ztest_bt_generate(bbt, os, lr->lr_foid, -1ULL, lr->lr_mode, txg, crtxg);

	dmu_buf_rele(db, FTAG);

	(void) ztest_log_setattr(zd, tx, lr);

	dmu_tx_commit(tx);

	ztest_object_unlock(zd, lr->lr_foid);

	return (0);
}

zil_replay_func_t *ztest_replay_vector[TX_MAX_TYPE] = {
	NULL,			/* 0 no such transaction type */
	ztest_replay_create,	/* TX_CREATE */
	NULL,			/* TX_MKDIR */
	NULL,			/* TX_MKXATTR */
	NULL,			/* TX_SYMLINK */
	ztest_replay_remove,	/* TX_REMOVE */
	NULL,			/* TX_RMDIR */
	NULL,			/* TX_LINK */
	NULL,			/* TX_RENAME */
	ztest_replay_write,	/* TX_WRITE */
	ztest_replay_truncate,	/* TX_TRUNCATE */
	ztest_replay_setattr,	/* TX_SETATTR */
	NULL,			/* TX_ACL */
	NULL,			/* TX_CREATE_ACL */
	NULL,			/* TX_CREATE_ATTR */
	NULL,			/* TX_CREATE_ACL_ATTR */
	NULL,			/* TX_MKDIR_ACL */
	NULL,			/* TX_MKDIR_ATTR */
	NULL,			/* TX_MKDIR_ACL_ATTR */
	NULL,			/* TX_WRITE2 */
};

/*
 * ZIL get_data callbacks
 */

static void
ztest_get_done(zgd_t *zgd, int error)
{
	ztest_ds_t *zd = zgd->zgd_private;
	uint64_t object = zgd->zgd_rl->rl_object;

	if (zgd->zgd_db)
		dmu_buf_rele(zgd->zgd_db, zgd);

	ztest_range_unlock(zgd->zgd_rl);
	ztest_object_unlock(zd, object);

	if (error == 0 && zgd->zgd_bp)
		zil_add_block(zgd->zgd_zilog, zgd->zgd_bp);

	umem_free(zgd, sizeof (*zgd));
}

static int
ztest_get_data(void *arg, lr_write_t *lr, char *buf, zio_t *zio)
{
	ztest_ds_t *zd = arg;
	objset_t *os = zd->zd_os;
	uint64_t object = lr->lr_foid;
	uint64_t offset = lr->lr_offset;
	uint64_t size = lr->lr_length;
	blkptr_t *bp = &lr->lr_blkptr;
	uint64_t txg = lr->lr_common.lrc_txg;
	uint64_t crtxg;
	dmu_object_info_t doi;
	dmu_buf_t *db;
	zgd_t *zgd;
	int error;

	ztest_object_lock(zd, object, RL_READER);
	error = dmu_bonus_hold(os, object, FTAG, &db);
	if (error) {
		ztest_object_unlock(zd, object);
		return (error);
	}

	crtxg = ztest_bt_bonus(db)->bt_crtxg;

	if (crtxg == 0 || crtxg > txg) {
		dmu_buf_rele(db, FTAG);
		ztest_object_unlock(zd, object);
		return (ENOENT);
	}

	dmu_object_info_from_db(db, &doi);
	dmu_buf_rele(db, FTAG);
	db = NULL;

	zgd = umem_zalloc(sizeof (*zgd), UMEM_NOFAIL);
	zgd->zgd_zilog = zd->zd_zilog;
	zgd->zgd_private = zd;

	if (buf != NULL) {	/* immediate write */
		zgd->zgd_rl = ztest_range_lock(zd, object, offset, size,
		    RL_READER);

		error = dmu_read(os, object, offset, size, buf,
		    DMU_READ_NO_PREFETCH);
		ASSERT(error == 0);
	} else {
		size = doi.doi_data_block_size;
		if (ISP2(size)) {
			offset = P2ALIGN(offset, size);
		} else {
			ASSERT(offset < size);
			offset = 0;
		}

		zgd->zgd_rl = ztest_range_lock(zd, object, offset, size,
		    RL_READER);

		error = dmu_buf_hold(os, object, offset, zgd, &db,
		    DMU_READ_NO_PREFETCH);

		if (error == 0) {
			blkptr_t *obp = dmu_buf_get_blkptr(db);
			if (obp) {
				ASSERT(BP_IS_HOLE(bp));
				*bp = *obp;
			}

			zgd->zgd_db = db;
			zgd->zgd_bp = bp;

			ASSERT(db->db_offset == offset);
			ASSERT(db->db_size == size);

			error = dmu_sync(zio, lr->lr_common.lrc_txg,
			    ztest_get_done, zgd);

			if (error == 0)
				return (0);
		}
	}

	ztest_get_done(zgd, error);

	return (error);
}

static void *
ztest_lr_alloc(size_t lrsize, char *name)
{
	char *lr;
	size_t namesize = name ? strlen(name) + 1 : 0;

	lr = umem_zalloc(lrsize + namesize, UMEM_NOFAIL);

	if (name)
		bcopy(name, lr + lrsize, namesize);

	return (lr);
}

void
ztest_lr_free(void *lr, size_t lrsize, char *name)
{
	size_t namesize = name ? strlen(name) + 1 : 0;

	umem_free(lr, lrsize + namesize);
}

/*
 * Lookup a bunch of objects.  Returns the number of objects not found.
 */
static int
ztest_lookup(ztest_ds_t *zd, ztest_od_t *od, int count)
{
	int missing = 0;
	int error;

	ASSERT(_mutex_held(&zd->zd_dirobj_lock));

	for (int i = 0; i < count; i++, od++) {
		od->od_object = 0;
		error = zap_lookup(zd->zd_os, od->od_dir, od->od_name,
		    sizeof (uint64_t), 1, &od->od_object);
		if (error) {
			ASSERT(error == ENOENT);
			ASSERT(od->od_object == 0);
			missing++;
		} else {
			dmu_buf_t *db;
			ztest_block_tag_t *bbt;
			dmu_object_info_t doi;

			ASSERT(od->od_object != 0);
			ASSERT(missing == 0);	/* there should be no gaps */

			ztest_object_lock(zd, od->od_object, RL_READER);
			VERIFY3U(0, ==, dmu_bonus_hold(zd->zd_os,
			    od->od_object, FTAG, &db));
			dmu_object_info_from_db(db, &doi);
			bbt = ztest_bt_bonus(db);
			ASSERT3U(bbt->bt_magic, ==, BT_MAGIC);
			od->od_type = doi.doi_type;
			od->od_blocksize = doi.doi_data_block_size;
			od->od_gen = bbt->bt_gen;
			dmu_buf_rele(db, FTAG);
			ztest_object_unlock(zd, od->od_object);
		}
	}

	return (missing);
}

static int
ztest_create(ztest_ds_t *zd, ztest_od_t *od, int count)
{
	int missing = 0;

	ASSERT(_mutex_held(&zd->zd_dirobj_lock));

	for (int i = 0; i < count; i++, od++) {
		if (missing) {
			od->od_object = 0;
			missing++;
			continue;
		}

		lr_create_t *lr = ztest_lr_alloc(sizeof (*lr), od->od_name);

		lr->lr_doid = od->od_dir;
		lr->lr_foid = 0;	/* 0 to allocate, > 0 to claim */
		lr->lrz_type = od->od_crtype;
		lr->lrz_blocksize = od->od_crblocksize;
		lr->lrz_ibshift = ztest_random_ibshift();
		lr->lrz_bonustype = DMU_OT_UINT64_OTHER;
		lr->lrz_bonuslen = dmu_bonus_max();
		lr->lr_gen = od->od_crgen;
		lr->lr_crtime[0] = time(NULL);

		if (ztest_replay_create(zd, lr, B_FALSE) != 0) {
			ASSERT(missing == 0);
			od->od_object = 0;
			missing++;
		} else {
			od->od_object = lr->lr_foid;
			od->od_type = od->od_crtype;
			od->od_blocksize = od->od_crblocksize;
			od->od_gen = od->od_crgen;
			ASSERT(od->od_object != 0);
		}

		ztest_lr_free(lr, sizeof (*lr), od->od_name);
	}

	return (missing);
}

static int
ztest_remove(ztest_ds_t *zd, ztest_od_t *od, int count)
{
	int missing = 0;
	int error;

	ASSERT(_mutex_held(&zd->zd_dirobj_lock));

	od += count - 1;

	for (int i = count - 1; i >= 0; i--, od--) {
		if (missing) {
			missing++;
			continue;
		}

		/*
		 * No object was found.
		 */
		if (od->od_object == 0)
			continue;

		lr_remove_t *lr = ztest_lr_alloc(sizeof (*lr), od->od_name);

		lr->lr_doid = od->od_dir;

		if ((error = ztest_replay_remove(zd, lr, B_FALSE)) != 0) {
			ASSERT3U(error, ==, ENOSPC);
			missing++;
		} else {
			od->od_object = 0;
		}
		ztest_lr_free(lr, sizeof (*lr), od->od_name);
	}

	return (missing);
}

static int
ztest_write(ztest_ds_t *zd, uint64_t object, uint64_t offset, uint64_t size,
    void *data)
{
	lr_write_t *lr;
	int error;

	lr = ztest_lr_alloc(sizeof (*lr) + size, NULL);

	lr->lr_foid = object;
	lr->lr_offset = offset;
	lr->lr_length = size;
	lr->lr_blkoff = 0;
	BP_ZERO(&lr->lr_blkptr);

	bcopy(data, lr + 1, size);

	error = ztest_replay_write(zd, lr, B_FALSE);

	ztest_lr_free(lr, sizeof (*lr) + size, NULL);

	return (error);
}

static int
ztest_truncate(ztest_ds_t *zd, uint64_t object, uint64_t offset, uint64_t size)
{
	lr_truncate_t *lr;
	int error;

	lr = ztest_lr_alloc(sizeof (*lr), NULL);

	lr->lr_foid = object;
	lr->lr_offset = offset;
	lr->lr_length = size;

	error = ztest_replay_truncate(zd, lr, B_FALSE);

	ztest_lr_free(lr, sizeof (*lr), NULL);

	return (error);
}

static int
ztest_setattr(ztest_ds_t *zd, uint64_t object)
{
	lr_setattr_t *lr;
	int error;

	lr = ztest_lr_alloc(sizeof (*lr), NULL);

	lr->lr_foid = object;
	lr->lr_size = 0;
	lr->lr_mode = 0;

	error = ztest_replay_setattr(zd, lr, B_FALSE);

	ztest_lr_free(lr, sizeof (*lr), NULL);

	return (error);
}

static void
ztest_prealloc(ztest_ds_t *zd, uint64_t object, uint64_t offset, uint64_t size)
{
	objset_t *os = zd->zd_os;
	dmu_tx_t *tx;
	uint64_t txg;
	rl_t *rl;

	txg_wait_synced(dmu_objset_pool(os), 0);

	ztest_object_lock(zd, object, RL_READER);
	rl = ztest_range_lock(zd, object, offset, size, RL_WRITER);

	tx = dmu_tx_create(os);

	dmu_tx_hold_write(tx, object, offset, size);

	txg = ztest_tx_assign(tx, TXG_WAIT, FTAG);

	if (txg != 0) {
		dmu_prealloc(os, object, offset, size, tx);
		dmu_tx_commit(tx);
		txg_wait_synced(dmu_objset_pool(os), txg);
	} else {
		(void) dmu_free_long_range(os, object, offset, size);
	}

	ztest_range_unlock(rl);
	ztest_object_unlock(zd, object);
}

static void
ztest_io(ztest_ds_t *zd, uint64_t object, uint64_t offset)
{
	int err;
	ztest_block_tag_t wbt;
	dmu_object_info_t doi;
	enum ztest_io_type io_type;
	uint64_t blocksize;
	void *data;

	VERIFY(dmu_object_info(zd->zd_os, object, &doi) == 0);
	blocksize = doi.doi_data_block_size;
	data = umem_alloc(blocksize, UMEM_NOFAIL);

	/*
	 * Pick an i/o type at random, biased toward writing block tags.
	 */
	io_type = ztest_random(ZTEST_IO_TYPES);
	if (ztest_random(2) == 0)
		io_type = ZTEST_IO_WRITE_TAG;

	(void) rw_rdlock(&zd->zd_zilog_lock);

	switch (io_type) {

	case ZTEST_IO_WRITE_TAG:
		ztest_bt_generate(&wbt, zd->zd_os, object, offset, 0, 0, 0);
		(void) ztest_write(zd, object, offset, sizeof (wbt), &wbt);
		break;

	case ZTEST_IO_WRITE_PATTERN:
		(void) memset(data, 'a' + (object + offset) % 5, blocksize);
		if (ztest_random(2) == 0) {
			/*
			 * Induce fletcher2 collisions to ensure that
			 * zio_ddt_collision() detects and resolves them
			 * when using fletcher2-verify for deduplication.
			 */
			((uint64_t *)data)[0] ^= 1ULL << 63;
			((uint64_t *)data)[4] ^= 1ULL << 63;
		}
		(void) ztest_write(zd, object, offset, blocksize, data);
		break;

	case ZTEST_IO_WRITE_ZEROES:
		bzero(data, blocksize);
		(void) ztest_write(zd, object, offset, blocksize, data);
		break;

	case ZTEST_IO_TRUNCATE:
		(void) ztest_truncate(zd, object, offset, blocksize);
		break;

	case ZTEST_IO_SETATTR:
		(void) ztest_setattr(zd, object);
		break;

	case ZTEST_IO_REWRITE:
		(void) rw_rdlock(&ztest_name_lock);
		err = ztest_dsl_prop_set_uint64(zd->zd_name,
		    ZFS_PROP_CHECKSUM, spa_dedup_checksum(ztest_spa),
		    B_FALSE);
		VERIFY(err == 0 || err == ENOSPC);
		err = ztest_dsl_prop_set_uint64(zd->zd_name,
		    ZFS_PROP_COMPRESSION,
		    ztest_random_dsl_prop(ZFS_PROP_COMPRESSION),
		    B_FALSE);
		VERIFY(err == 0 || err == ENOSPC);
		(void) rw_unlock(&ztest_name_lock);

		VERIFY0(dmu_read(zd->zd_os, object, offset, blocksize, data,
		    DMU_READ_NO_PREFETCH));

		(void) ztest_write(zd, object, offset, blocksize, data);
		break;
	}

	(void) rw_unlock(&zd->zd_zilog_lock);

	umem_free(data, blocksize);
}

/*
 * Initialize an object description template.
 */
static void
ztest_od_init(ztest_od_t *od, uint64_t id, char *tag, uint64_t index,
    dmu_object_type_t type, uint64_t blocksize, uint64_t gen)
{
	od->od_dir = ZTEST_DIROBJ;
	od->od_object = 0;

	od->od_crtype = type;
	od->od_crblocksize = blocksize ? blocksize : ztest_random_blocksize();
	od->od_crgen = gen;

	od->od_type = DMU_OT_NONE;
	od->od_blocksize = 0;
	od->od_gen = 0;

	(void) snprintf(od->od_name, sizeof (od->od_name), "%s(%lld)[%llu]",
	    tag, (int64_t)id, index);
}

/*
 * Lookup or create the objects for a test using the od template.
 * If the objects do not all exist, or if 'remove' is specified,
 * remove any existing objects and create new ones.  Otherwise,
 * use the existing objects.
 */
static int
ztest_object_init(ztest_ds_t *zd, ztest_od_t *od, size_t size, boolean_t remove)
{
	int count = size / sizeof (*od);
	int rv = 0;

	VERIFY(mutex_lock(&zd->zd_dirobj_lock) == 0);
	if ((ztest_lookup(zd, od, count) != 0 || remove) &&
	    (ztest_remove(zd, od, count) != 0 ||
	    ztest_create(zd, od, count) != 0))
		rv = -1;
	zd->zd_od = od;
	VERIFY(mutex_unlock(&zd->zd_dirobj_lock) == 0);

	return (rv);
}

/* ARGSUSED */
void
ztest_zil_commit(ztest_ds_t *zd, uint64_t id)
{
	zilog_t *zilog = zd->zd_zilog;

	(void) rw_rdlock(&zd->zd_zilog_lock);

	zil_commit(zilog, ztest_random(ZTEST_OBJECTS));

	/*
	 * Remember the committed values in zd, which is in parent/child
	 * shared memory.  If we die, the next iteration of ztest_run()
	 * will verify that the log really does contain this record.
	 */
	mutex_enter(&zilog->zl_lock);
	ASSERT(zd->zd_shared != NULL);
	ASSERT3U(zd->zd_shared->zd_seq, <=, zilog->zl_commit_lr_seq);
	zd->zd_shared->zd_seq = zilog->zl_commit_lr_seq;
	mutex_exit(&zilog->zl_lock);

	(void) rw_unlock(&zd->zd_zilog_lock);
}

/*
 * This function is designed to simulate the operations that occur during a
 * mount/unmount operation.  We hold the dataset across these operations in an
 * attempt to expose any implicit assumptions about ZIL management.
 */
/* ARGSUSED */
void
ztest_zil_remount(ztest_ds_t *zd, uint64_t id)
{
	objset_t *os = zd->zd_os;

	/*
	 * We grab the zd_dirobj_lock to ensure that no other thread is
	 * updating the zil (i.e. adding in-memory log records) and the
	 * zd_zilog_lock to block any I/O.
	 */
	VERIFY0(mutex_lock(&zd->zd_dirobj_lock));
	(void) rw_wrlock(&zd->zd_zilog_lock);

	/* zfsvfs_teardown() */
	zil_close(zd->zd_zilog);

	/* zfsvfs_setup() */
	VERIFY(zil_open(os, ztest_get_data) == zd->zd_zilog);
	zil_replay(os, zd, ztest_replay_vector);

	(void) rw_unlock(&zd->zd_zilog_lock);
	VERIFY(mutex_unlock(&zd->zd_dirobj_lock) == 0);
}

/*
 * Verify that we can't destroy an active pool, create an existing pool,
 * or create a pool with a bad vdev spec.
 */
/* ARGSUSED */
void
ztest_spa_create_destroy(ztest_ds_t *zd, uint64_t id)
{
	ztest_shared_opts_t *zo = &ztest_opts;
	spa_t *spa;
	nvlist_t *nvroot;

	/*
	 * Attempt to create using a bad file.
	 */
	nvroot = make_vdev_root("/dev/bogus", NULL, NULL, 0, 0, 0, 0, 0, 1);
	VERIFY3U(ENOENT, ==,
	    spa_create("ztest_bad_file", nvroot, NULL, NULL));
	nvlist_free(nvroot);

	/*
	 * Attempt to create using a bad mirror.
	 */
	nvroot = make_vdev_root("/dev/bogus", NULL, NULL, 0, 0, 0, 0, 2, 1);
	VERIFY3U(ENOENT, ==,
	    spa_create("ztest_bad_mirror", nvroot, NULL, NULL));
	nvlist_free(nvroot);

	/*
	 * Attempt to create an existing pool.  It shouldn't matter
	 * what's in the nvroot; we should fail with EEXIST.
	 */
	(void) rw_rdlock(&ztest_name_lock);
	nvroot = make_vdev_root("/dev/bogus", NULL, NULL, 0, 0, 0, 0, 0, 1);
	VERIFY3U(EEXIST, ==, spa_create(zo->zo_pool, nvroot, NULL, NULL));
	nvlist_free(nvroot);
	VERIFY3U(0, ==, spa_open(zo->zo_pool, &spa, FTAG));
	VERIFY3U(EBUSY, ==, spa_destroy(zo->zo_pool));
	spa_close(spa, FTAG);

	(void) rw_unlock(&ztest_name_lock);
}

/* ARGSUSED */
void
ztest_spa_upgrade(ztest_ds_t *zd, uint64_t id)
{
	spa_t *spa;
	uint64_t initial_version = SPA_VERSION_INITIAL;
	uint64_t version, newversion;
	nvlist_t *nvroot, *props;
	char *name;

	VERIFY0(mutex_lock(&ztest_vdev_lock));
	name = kmem_asprintf("%s_upgrade", ztest_opts.zo_pool);

	/*
	 * Clean up from previous runs.
	 */
	(void) spa_destroy(name);

	nvroot = make_vdev_root(NULL, NULL, name, ztest_opts.zo_vdev_size, 0,
	    0, ztest_opts.zo_raidz, ztest_opts.zo_mirrors, 1);

	/*
	 * If we're configuring a RAIDZ device then make sure that the
	 * the initial version is capable of supporting that feature.
	 */
	switch (ztest_opts.zo_raidz_parity) {
	case 0:
	case 1:
		initial_version = SPA_VERSION_INITIAL;
		break;
	case 2:
		initial_version = SPA_VERSION_RAIDZ2;
		break;
	case 3:
		initial_version = SPA_VERSION_RAIDZ3;
		break;
	}

	/*
	 * Create a pool with a spa version that can be upgraded. Pick
	 * a value between initial_version and SPA_VERSION_BEFORE_FEATURES.
	 */
	do {
		version = ztest_random_spa_version(initial_version);
	} while (version > SPA_VERSION_BEFORE_FEATURES);

	props = fnvlist_alloc();
	fnvlist_add_uint64(props,
	    zpool_prop_to_name(ZPOOL_PROP_VERSION), version);
	VERIFY0(spa_create(name, nvroot, props, NULL));
	fnvlist_free(nvroot);
	fnvlist_free(props);

	VERIFY0(spa_open(name, &spa, FTAG));
	VERIFY3U(spa_version(spa), ==, version);
	newversion = ztest_random_spa_version(version + 1);

	if (ztest_opts.zo_verbose >= 4) {
		(void) printf("upgrading spa version from %llu to %llu\n",
		    (u_longlong_t)version, (u_longlong_t)newversion);
	}

	spa_upgrade(spa, newversion);
	VERIFY3U(spa_version(spa), >, version);
	VERIFY3U(spa_version(spa), ==, fnvlist_lookup_uint64(spa->spa_config,
	    zpool_prop_to_name(ZPOOL_PROP_VERSION)));
	spa_close(spa, FTAG);

	strfree(name);
	VERIFY0(mutex_unlock(&ztest_vdev_lock));
}

static vdev_t *
vdev_lookup_by_path(vdev_t *vd, const char *path)
{
	vdev_t *mvd;

	if (vd->vdev_path != NULL && strcmp(path, vd->vdev_path) == 0)
		return (vd);

	for (int c = 0; c < vd->vdev_children; c++)
		if ((mvd = vdev_lookup_by_path(vd->vdev_child[c], path)) !=
		    NULL)
			return (mvd);

	return (NULL);
}

/*
 * Find the first available hole which can be used as a top-level.
 */
int
find_vdev_hole(spa_t *spa)
{
	vdev_t *rvd = spa->spa_root_vdev;
	int c;

	ASSERT(spa_config_held(spa, SCL_VDEV, RW_READER) == SCL_VDEV);

	for (c = 0; c < rvd->vdev_children; c++) {
		vdev_t *cvd = rvd->vdev_child[c];

		if (cvd->vdev_ishole)
			break;
	}
	return (c);
}

/*
 * Verify that vdev_add() works as expected.
 */
/* ARGSUSED */
void
ztest_vdev_add_remove(ztest_ds_t *zd, uint64_t id)
{
	ztest_shared_t *zs = ztest_shared;
	spa_t *spa = ztest_spa;
	uint64_t leaves;
	uint64_t guid;
	nvlist_t *nvroot;
	int error;

	VERIFY(mutex_lock(&ztest_vdev_lock) == 0);
	leaves = MAX(zs->zs_mirrors + zs->zs_splits, 1) * ztest_opts.zo_raidz;

	spa_config_enter(spa, SCL_VDEV, FTAG, RW_READER);

	ztest_shared->zs_vdev_next_leaf = find_vdev_hole(spa) * leaves;

	/*
	 * If we have slogs then remove them 1/4 of the time.
	 */
	if (spa_has_slogs(spa) && ztest_random(4) == 0) {
		/*
		 * Grab the guid from the head of the log class rotor.
		 */
		guid = spa_log_class(spa)->mc_rotor->mg_vd->vdev_guid;

		spa_config_exit(spa, SCL_VDEV, FTAG);

		/*
		 * We have to grab the zs_name_lock as writer to
		 * prevent a race between removing a slog (dmu_objset_find)
		 * and destroying a dataset. Removing the slog will
		 * grab a reference on the dataset which may cause
		 * dmu_objset_destroy() to fail with EBUSY thus
		 * leaving the dataset in an inconsistent state.
		 */
		VERIFY(rw_wrlock(&ztest_name_lock) == 0);
		error = spa_vdev_remove(spa, guid, B_FALSE);
		VERIFY(rw_unlock(&ztest_name_lock) == 0);

		if (error && error != EEXIST)
			fatal(0, "spa_vdev_remove() = %d", error);
	} else {
		spa_config_exit(spa, SCL_VDEV, FTAG);

		/*
		 * Make 1/4 of the devices be log devices.
		 */
		nvroot = make_vdev_root(NULL, NULL, NULL,
		    ztest_opts.zo_vdev_size, 0,
		    ztest_random(4) == 0, ztest_opts.zo_raidz,
		    zs->zs_mirrors, 1);

		error = spa_vdev_add(spa, nvroot);
		nvlist_free(nvroot);

		if (error == ENOSPC)
			ztest_record_enospc("spa_vdev_add");
		else if (error != 0)
			fatal(0, "spa_vdev_add() = %d", error);
	}

	VERIFY(mutex_unlock(&ztest_vdev_lock) == 0);
}

/*
 * Verify that adding/removing aux devices (l2arc, hot spare) works as expected.
 */
/* ARGSUSED */
void
ztest_vdev_aux_add_remove(ztest_ds_t *zd, uint64_t id)
{
	ztest_shared_t *zs = ztest_shared;
	spa_t *spa = ztest_spa;
	vdev_t *rvd = spa->spa_root_vdev;
	spa_aux_vdev_t *sav;
	char *aux;
	uint64_t guid = 0;
	int error;

	if (ztest_random(2) == 0) {
		sav = &spa->spa_spares;
		aux = ZPOOL_CONFIG_SPARES;
	} else {
		sav = &spa->spa_l2cache;
		aux = ZPOOL_CONFIG_L2CACHE;
	}

	VERIFY(mutex_lock(&ztest_vdev_lock) == 0);

	spa_config_enter(spa, SCL_VDEV, FTAG, RW_READER);

	if (sav->sav_count != 0 && ztest_random(4) == 0) {
		/*
		 * Pick a random device to remove.
		 */
		guid = sav->sav_vdevs[ztest_random(sav->sav_count)]->vdev_guid;
	} else {
		/*
		 * Find an unused device we can add.
		 */
		zs->zs_vdev_aux = 0;
		for (;;) {
			char path[MAXPATHLEN];
			int c;
			(void) snprintf(path, sizeof (path), ztest_aux_template,
			    ztest_opts.zo_dir, ztest_opts.zo_pool, aux,
			    zs->zs_vdev_aux);
			for (c = 0; c < sav->sav_count; c++)
				if (strcmp(sav->sav_vdevs[c]->vdev_path,
				    path) == 0)
					break;
			if (c == sav->sav_count &&
			    vdev_lookup_by_path(rvd, path) == NULL)
				break;
			zs->zs_vdev_aux++;
		}
	}

	spa_config_exit(spa, SCL_VDEV, FTAG);

	if (guid == 0) {
		/*
		 * Add a new device.
		 */
		nvlist_t *nvroot = make_vdev_root(NULL, aux, NULL,
		    (ztest_opts.zo_vdev_size * 5) / 4, 0, 0, 0, 0, 1);
		error = spa_vdev_add(spa, nvroot);
		if (error != 0)
			fatal(0, "spa_vdev_add(%p) = %d", nvroot, error);
		nvlist_free(nvroot);
	} else {
		/*
		 * Remove an existing device.  Sometimes, dirty its
		 * vdev state first to make sure we handle removal
		 * of devices that have pending state changes.
		 */
		if (ztest_random(2) == 0)
			(void) vdev_online(spa, guid, 0, NULL);

		error = spa_vdev_remove(spa, guid, B_FALSE);
		if (error != 0 && error != EBUSY)
			fatal(0, "spa_vdev_remove(%llu) = %d", guid, error);
	}

	VERIFY(mutex_unlock(&ztest_vdev_lock) == 0);
}

/*
 * split a pool if it has mirror tlvdevs
 */
/* ARGSUSED */
void
ztest_split_pool(ztest_ds_t *zd, uint64_t id)
{
	ztest_shared_t *zs = ztest_shared;
	spa_t *spa = ztest_spa;
	vdev_t *rvd = spa->spa_root_vdev;
	nvlist_t *tree, **child, *config, *split, **schild;
	uint_t c, children, schildren = 0, lastlogid = 0;
	int error = 0;

	VERIFY(mutex_lock(&ztest_vdev_lock) == 0);

	/* ensure we have a useable config; mirrors of raidz aren't supported */
	if (zs->zs_mirrors < 3 || ztest_opts.zo_raidz > 1) {
		VERIFY(mutex_unlock(&ztest_vdev_lock) == 0);
		return;
	}

	/* clean up the old pool, if any */
	(void) spa_destroy("splitp");

	spa_config_enter(spa, SCL_VDEV, FTAG, RW_READER);

	/* generate a config from the existing config */
	mutex_enter(&spa->spa_props_lock);
	VERIFY(nvlist_lookup_nvlist(spa->spa_config, ZPOOL_CONFIG_VDEV_TREE,
	    &tree) == 0);
	mutex_exit(&spa->spa_props_lock);

	VERIFY(nvlist_lookup_nvlist_array(tree, ZPOOL_CONFIG_CHILDREN, &child,
	    &children) == 0);

	schild = malloc(rvd->vdev_children * sizeof (nvlist_t *));
	for (c = 0; c < children; c++) {
		vdev_t *tvd = rvd->vdev_child[c];
		nvlist_t **mchild;
		uint_t mchildren;

		if (tvd->vdev_islog || tvd->vdev_ops == &vdev_hole_ops) {
			VERIFY(nvlist_alloc(&schild[schildren], NV_UNIQUE_NAME,
			    0) == 0);
			VERIFY(nvlist_add_string(schild[schildren],
			    ZPOOL_CONFIG_TYPE, VDEV_TYPE_HOLE) == 0);
			VERIFY(nvlist_add_uint64(schild[schildren],
			    ZPOOL_CONFIG_IS_HOLE, 1) == 0);
			if (lastlogid == 0)
				lastlogid = schildren;
			++schildren;
			continue;
		}
		lastlogid = 0;
		VERIFY(nvlist_lookup_nvlist_array(child[c],
		    ZPOOL_CONFIG_CHILDREN, &mchild, &mchildren) == 0);
		VERIFY(nvlist_dup(mchild[0], &schild[schildren++], 0) == 0);
	}

	/* OK, create a config that can be used to split */
	VERIFY(nvlist_alloc(&split, NV_UNIQUE_NAME, 0) == 0);
	VERIFY(nvlist_add_string(split, ZPOOL_CONFIG_TYPE,
	    VDEV_TYPE_ROOT) == 0);
	VERIFY(nvlist_add_nvlist_array(split, ZPOOL_CONFIG_CHILDREN, schild,
	    lastlogid != 0 ? lastlogid : schildren) == 0);

	VERIFY(nvlist_alloc(&config, NV_UNIQUE_NAME, 0) == 0);
	VERIFY(nvlist_add_nvlist(config, ZPOOL_CONFIG_VDEV_TREE, split) == 0);

	for (c = 0; c < schildren; c++)
		nvlist_free(schild[c]);
	free(schild);
	nvlist_free(split);

	spa_config_exit(spa, SCL_VDEV, FTAG);

	(void) rw_wrlock(&ztest_name_lock);
	error = spa_vdev_split_mirror(spa, "splitp", config, NULL, B_FALSE);
	(void) rw_unlock(&ztest_name_lock);

	nvlist_free(config);

	if (error == 0) {
		(void) printf("successful split - results:\n");
		mutex_enter(&spa_namespace_lock);
		show_pool_stats(spa);
		show_pool_stats(spa_lookup("splitp"));
		mutex_exit(&spa_namespace_lock);
		++zs->zs_splits;
		--zs->zs_mirrors;
	}
	VERIFY(mutex_unlock(&ztest_vdev_lock) == 0);

}

/*
 * Verify that we can attach and detach devices.
 */
/* ARGSUSED */
void
ztest_vdev_attach_detach(ztest_ds_t *zd, uint64_t id)
{
	ztest_shared_t *zs = ztest_shared;
	spa_t *spa = ztest_spa;
	spa_aux_vdev_t *sav = &spa->spa_spares;
	vdev_t *rvd = spa->spa_root_vdev;
	vdev_t *oldvd, *newvd, *pvd;
	nvlist_t *root;
	uint64_t leaves;
	uint64_t leaf, top;
	uint64_t ashift = ztest_get_ashift();
	uint64_t oldguid, pguid;
	uint64_t oldsize, newsize;
	char oldpath[MAXPATHLEN], newpath[MAXPATHLEN];
	int replacing;
	int oldvd_has_siblings = B_FALSE;
	int newvd_is_spare = B_FALSE;
	int oldvd_is_log;
	int error, expected_error;

	VERIFY(mutex_lock(&ztest_vdev_lock) == 0);
	leaves = MAX(zs->zs_mirrors, 1) * ztest_opts.zo_raidz;

	spa_config_enter(spa, SCL_VDEV, FTAG, RW_READER);

	/*
	 * Decide whether to do an attach or a replace.
	 */
	replacing = ztest_random(2);

	/*
	 * Pick a random top-level vdev.
	 */
	top = ztest_random_vdev_top(spa, B_TRUE);

	/*
	 * Pick a random leaf within it.
	 */
	leaf = ztest_random(leaves);

	/*
	 * Locate this vdev.
	 */
	oldvd = rvd->vdev_child[top];
	if (zs->zs_mirrors >= 1) {
		ASSERT(oldvd->vdev_ops == &vdev_mirror_ops);
		ASSERT(oldvd->vdev_children >= zs->zs_mirrors);
		oldvd = oldvd->vdev_child[leaf / ztest_opts.zo_raidz];
	}
	if (ztest_opts.zo_raidz > 1) {
		ASSERT(oldvd->vdev_ops == &vdev_raidz_ops);
		ASSERT(oldvd->vdev_children == ztest_opts.zo_raidz);
		oldvd = oldvd->vdev_child[leaf % ztest_opts.zo_raidz];
	}

	/*
	 * If we're already doing an attach or replace, oldvd may be a
	 * mirror vdev -- in which case, pick a random child.
	 */
	while (oldvd->vdev_children != 0) {
		oldvd_has_siblings = B_TRUE;
		ASSERT(oldvd->vdev_children >= 2);
		oldvd = oldvd->vdev_child[ztest_random(oldvd->vdev_children)];
	}

	oldguid = oldvd->vdev_guid;
	oldsize = vdev_get_min_asize(oldvd);
	oldvd_is_log = oldvd->vdev_top->vdev_islog;
	(void) strcpy(oldpath, oldvd->vdev_path);
	pvd = oldvd->vdev_parent;
	pguid = pvd->vdev_guid;

	/*
	 * If oldvd has siblings, then half of the time, detach it.
	 */
	if (oldvd_has_siblings && ztest_random(2) == 0) {
		spa_config_exit(spa, SCL_VDEV, FTAG);
		error = spa_vdev_detach(spa, oldguid, pguid, B_FALSE);
		if (error != 0 && error != ENODEV && error != EBUSY &&
		    error != ENOTSUP)
			fatal(0, "detach (%s) returned %d", oldpath, error);
		VERIFY(mutex_unlock(&ztest_vdev_lock) == 0);
		return;
	}

	/*
	 * For the new vdev, choose with equal probability between the two
	 * standard paths (ending in either 'a' or 'b') or a random hot spare.
	 */
	if (sav->sav_count != 0 && ztest_random(3) == 0) {
		newvd = sav->sav_vdevs[ztest_random(sav->sav_count)];
		newvd_is_spare = B_TRUE;
		(void) strcpy(newpath, newvd->vdev_path);
	} else {
		(void) snprintf(newpath, sizeof (newpath), ztest_dev_template,
		    ztest_opts.zo_dir, ztest_opts.zo_pool,
		    top * leaves + leaf);
		if (ztest_random(2) == 0)
			newpath[strlen(newpath) - 1] = 'b';
		newvd = vdev_lookup_by_path(rvd, newpath);
	}

	if (newvd) {
		newsize = vdev_get_min_asize(newvd);
	} else {
		/*
		 * Make newsize a little bigger or smaller than oldsize.
		 * If it's smaller, the attach should fail.
		 * If it's larger, and we're doing a replace,
		 * we should get dynamic LUN growth when we're done.
		 */
		newsize = 10 * oldsize / (9 + ztest_random(3));
	}

	/*
	 * If pvd is not a mirror or root, the attach should fail with ENOTSUP,
	 * unless it's a replace; in that case any non-replacing parent is OK.
	 *
	 * If newvd is already part of the pool, it should fail with EBUSY.
	 *
	 * If newvd is too small, it should fail with EOVERFLOW.
	 */
	if (pvd->vdev_ops != &vdev_mirror_ops &&
	    pvd->vdev_ops != &vdev_root_ops && (!replacing ||
	    pvd->vdev_ops == &vdev_replacing_ops ||
	    pvd->vdev_ops == &vdev_spare_ops))
		expected_error = ENOTSUP;
	else if (newvd_is_spare && (!replacing || oldvd_is_log))
		expected_error = ENOTSUP;
	else if (newvd == oldvd)
		expected_error = replacing ? 0 : EBUSY;
	else if (vdev_lookup_by_path(rvd, newpath) != NULL)
		expected_error = EBUSY;
	else if (newsize < oldsize)
		expected_error = EOVERFLOW;
	else if (ashift > oldvd->vdev_top->vdev_ashift)
		expected_error = EDOM;
	else
		expected_error = 0;

	spa_config_exit(spa, SCL_VDEV, FTAG);

	/*
	 * Build the nvlist describing newpath.
	 */
	root = make_vdev_root(newpath, NULL, NULL, newvd == NULL ? newsize : 0,
	    ashift, 0, 0, 0, 1);

	error = spa_vdev_attach(spa, oldguid, root, replacing);

	nvlist_free(root);

	/*
	 * If our parent was the replacing vdev, but the replace completed,
	 * then instead of failing with ENOTSUP we may either succeed,
	 * fail with ENODEV, or fail with EOVERFLOW.
	 */
	if (expected_error == ENOTSUP &&
	    (error == 0 || error == ENODEV || error == EOVERFLOW))
		expected_error = error;

	/*
	 * If someone grew the LUN, the replacement may be too small.
	 */
	if (error == EOVERFLOW || error == EBUSY)
		expected_error = error;

	/* XXX workaround 6690467 */
	if (error != expected_error && expected_error != EBUSY) {
		fatal(0, "attach (%s %llu, %s %llu, %d) "
		    "returned %d, expected %d",
		    oldpath, oldsize, newpath,
		    newsize, replacing, error, expected_error);
	}

	VERIFY(mutex_unlock(&ztest_vdev_lock) == 0);
}

/*
 * Callback function which expands the physical size of the vdev.
 */
vdev_t *
grow_vdev(vdev_t *vd, void *arg)
{
	spa_t *spa = vd->vdev_spa;
	size_t *newsize = arg;
	size_t fsize;
	int fd;

	ASSERT(spa_config_held(spa, SCL_STATE, RW_READER) == SCL_STATE);
	ASSERT(vd->vdev_ops->vdev_op_leaf);

	if ((fd = open(vd->vdev_path, O_RDWR)) == -1)
		return (vd);

	fsize = lseek(fd, 0, SEEK_END);
	(void) ftruncate(fd, *newsize);

	if (ztest_opts.zo_verbose >= 6) {
		(void) printf("%s grew from %lu to %lu bytes\n",
		    vd->vdev_path, (ulong_t)fsize, (ulong_t)*newsize);
	}
	(void) close(fd);
	return (NULL);
}

/*
 * Callback function which expands a given vdev by calling vdev_online().
 */
/* ARGSUSED */
vdev_t *
online_vdev(vdev_t *vd, void *arg)
{
	spa_t *spa = vd->vdev_spa;
	vdev_t *tvd = vd->vdev_top;
	uint64_t guid = vd->vdev_guid;
	uint64_t generation = spa->spa_config_generation + 1;
	vdev_state_t newstate = VDEV_STATE_UNKNOWN;
	int error;

	ASSERT(spa_config_held(spa, SCL_STATE, RW_READER) == SCL_STATE);
	ASSERT(vd->vdev_ops->vdev_op_leaf);

	/* Calling vdev_online will initialize the new metaslabs */
	spa_config_exit(spa, SCL_STATE, spa);
	error = vdev_online(spa, guid, ZFS_ONLINE_EXPAND, &newstate);
	spa_config_enter(spa, SCL_STATE, spa, RW_READER);

	/*
	 * If vdev_online returned an error or the underlying vdev_open
	 * failed then we abort the expand. The only way to know that
	 * vdev_open fails is by checking the returned newstate.
	 */
	if (error || newstate != VDEV_STATE_HEALTHY) {
		if (ztest_opts.zo_verbose >= 5) {
			(void) printf("Unable to expand vdev, state %llu, "
			    "error %d\n", (u_longlong_t)newstate, error);
		}
		return (vd);
	}
	ASSERT3U(newstate, ==, VDEV_STATE_HEALTHY);

	/*
	 * Since we dropped the lock we need to ensure that we're
	 * still talking to the original vdev. It's possible this
	 * vdev may have been detached/replaced while we were
	 * trying to online it.
	 */
	if (generation != spa->spa_config_generation) {
		if (ztest_opts.zo_verbose >= 5) {
			(void) printf("vdev configuration has changed, "
			    "guid %llu, state %llu, expected gen %llu, "
			    "got gen %llu\n",
			    (u_longlong_t)guid,
			    (u_longlong_t)tvd->vdev_state,
			    (u_longlong_t)generation,
			    (u_longlong_t)spa->spa_config_generation);
		}
		return (vd);
	}
	return (NULL);
}

/*
 * Traverse the vdev tree calling the supplied function.
 * We continue to walk the tree until we either have walked all
 * children or we receive a non-NULL return from the callback.
 * If a NULL callback is passed, then we just return back the first
 * leaf vdev we encounter.
 */
vdev_t *
vdev_walk_tree(vdev_t *vd, vdev_t *(*func)(vdev_t *, void *), void *arg)
{
	if (vd->vdev_ops->vdev_op_leaf) {
		if (func == NULL)
			return (vd);
		else
			return (func(vd, arg));
	}

	for (uint_t c = 0; c < vd->vdev_children; c++) {
		vdev_t *cvd = vd->vdev_child[c];
		if ((cvd = vdev_walk_tree(cvd, func, arg)) != NULL)
			return (cvd);
	}
	return (NULL);
}

/*
 * Verify that dynamic LUN growth works as expected.
 */
/* ARGSUSED */
void
ztest_vdev_LUN_growth(ztest_ds_t *zd, uint64_t id)
{
	spa_t *spa = ztest_spa;
	vdev_t *vd, *tvd;
	metaslab_class_t *mc;
	metaslab_group_t *mg;
	size_t psize, newsize;
	uint64_t top;
	uint64_t old_class_space, new_class_space, old_ms_count, new_ms_count;

	VERIFY(mutex_lock(&ztest_vdev_lock) == 0);
	spa_config_enter(spa, SCL_STATE, spa, RW_READER);

	top = ztest_random_vdev_top(spa, B_TRUE);

	tvd = spa->spa_root_vdev->vdev_child[top];
	mg = tvd->vdev_mg;
	mc = mg->mg_class;
	old_ms_count = tvd->vdev_ms_count;
	old_class_space = metaslab_class_get_space(mc);

	/*
	 * Determine the size of the first leaf vdev associated with
	 * our top-level device.
	 */
	vd = vdev_walk_tree(tvd, NULL, NULL);
	ASSERT3P(vd, !=, NULL);
	ASSERT(vd->vdev_ops->vdev_op_leaf);

	psize = vd->vdev_psize;

	/*
	 * We only try to expand the vdev if it's healthy, less than 4x its
	 * original size, and it has a valid psize.
	 */
	if (tvd->vdev_state != VDEV_STATE_HEALTHY ||
	    psize == 0 || psize >= 4 * ztest_opts.zo_vdev_size) {
		spa_config_exit(spa, SCL_STATE, spa);
		VERIFY(mutex_unlock(&ztest_vdev_lock) == 0);
		return;
	}
	ASSERT(psize > 0);
	newsize = psize + psize / 8;
	ASSERT3U(newsize, >, psize);

	if (ztest_opts.zo_verbose >= 6) {
		(void) printf("Expanding LUN %s from %lu to %lu\n",
		    vd->vdev_path, (ulong_t)psize, (ulong_t)newsize);
	}

	/*
	 * Growing the vdev is a two step process:
	 *	1). expand the physical size (i.e. relabel)
	 *	2). online the vdev to create the new metaslabs
	 */
	if (vdev_walk_tree(tvd, grow_vdev, &newsize) != NULL ||
	    vdev_walk_tree(tvd, online_vdev, NULL) != NULL ||
	    tvd->vdev_state != VDEV_STATE_HEALTHY) {
		if (ztest_opts.zo_verbose >= 5) {
			(void) printf("Could not expand LUN because "
			    "the vdev configuration changed.\n");
		}
		spa_config_exit(spa, SCL_STATE, spa);
		VERIFY(mutex_unlock(&ztest_vdev_lock) == 0);
		return;
	}

	spa_config_exit(spa, SCL_STATE, spa);

	/*
	 * Expanding the LUN will update the config asynchronously,
	 * thus we must wait for the async thread to complete any
	 * pending tasks before proceeding.
	 */
	for (;;) {
		boolean_t done;
		mutex_enter(&spa->spa_async_lock);
		done = (spa->spa_async_thread == NULL && !spa->spa_async_tasks);
		mutex_exit(&spa->spa_async_lock);
		if (done)
			break;
		txg_wait_synced(spa_get_dsl(spa), 0);
		(void) poll(NULL, 0, 100);
	}

	spa_config_enter(spa, SCL_STATE, spa, RW_READER);

	tvd = spa->spa_root_vdev->vdev_child[top];
	new_ms_count = tvd->vdev_ms_count;
	new_class_space = metaslab_class_get_space(mc);

	if (tvd->vdev_mg != mg || mg->mg_class != mc) {
		if (ztest_opts.zo_verbose >= 5) {
			(void) printf("Could not verify LUN expansion due to "
			    "intervening vdev offline or remove.\n");
		}
		spa_config_exit(spa, SCL_STATE, spa);
		VERIFY(mutex_unlock(&ztest_vdev_lock) == 0);
		return;
	}

	/*
	 * Make sure we were able to grow the vdev.
	 */
	if (new_ms_count <= old_ms_count)
		fatal(0, "LUN expansion failed: ms_count %llu <= %llu\n",
		    old_ms_count, new_ms_count);

	/*
	 * Make sure we were able to grow the pool.
	 */
	if (new_class_space <= old_class_space)
		fatal(0, "LUN expansion failed: class_space %llu <= %llu\n",
		    old_class_space, new_class_space);

	if (ztest_opts.zo_verbose >= 5) {
		char oldnumbuf[6], newnumbuf[6];

		nicenum(old_class_space, oldnumbuf);
		nicenum(new_class_space, newnumbuf);
		(void) printf("%s grew from %s to %s\n",
		    spa->spa_name, oldnumbuf, newnumbuf);
	}

	spa_config_exit(spa, SCL_STATE, spa);
	VERIFY(mutex_unlock(&ztest_vdev_lock) == 0);
}

/*
 * Verify that dmu_objset_{create,destroy,open,close} work as expected.
 */
/* ARGSUSED */
static void
ztest_objset_create_cb(objset_t *os, void *arg, cred_t *cr, dmu_tx_t *tx)
{
	/*
	 * Create the objects common to all ztest datasets.
	 */
	VERIFY(zap_create_claim(os, ZTEST_DIROBJ,
	    DMU_OT_ZAP_OTHER, DMU_OT_NONE, 0, tx) == 0);
}

static int
ztest_dataset_create(char *dsname)
{
	uint64_t zilset = ztest_random(100);
	int err = dmu_objset_create(dsname, DMU_OST_OTHER, 0,
	    ztest_objset_create_cb, NULL);

	if (err || zilset < 80)
		return (err);

	if (ztest_opts.zo_verbose >= 6)
		(void) printf("Setting dataset %s to sync always\n", dsname);
	return (ztest_dsl_prop_set_uint64(dsname, ZFS_PROP_SYNC,
	    ZFS_SYNC_ALWAYS, B_FALSE));
}

/* ARGSUSED */
static int
ztest_objset_destroy_cb(const char *name, void *arg)
{
	objset_t *os;
	dmu_object_info_t doi;
	int error;

	/*
	 * Verify that the dataset contains a directory object.
	 */
	VERIFY0(dmu_objset_own(name, DMU_OST_OTHER, B_TRUE, FTAG, &os));
	error = dmu_object_info(os, ZTEST_DIROBJ, &doi);
	if (error != ENOENT) {
		/* We could have crashed in the middle of destroying it */
		ASSERT0(error);
		ASSERT3U(doi.doi_type, ==, DMU_OT_ZAP_OTHER);
		ASSERT3S(doi.doi_physical_blocks_512, >=, 0);
	}
	dmu_objset_disown(os, FTAG);

	/*
	 * Destroy the dataset.
	 */
	if (strchr(name, '@') != NULL) {
		VERIFY0(dsl_destroy_snapshot(name, B_FALSE));
	} else {
		VERIFY0(dsl_destroy_head(name));
	}
	return (0);
}

static boolean_t
ztest_snapshot_create(char *osname, uint64_t id)
{
	char snapname[MAXNAMELEN];
	int error;

	(void) snprintf(snapname, sizeof (snapname), "%llu", (u_longlong_t)id);

	error = dmu_objset_snapshot_one(osname, snapname);
	if (error == ENOSPC) {
		ztest_record_enospc(FTAG);
		return (B_FALSE);
	}
	if (error != 0 && error != EEXIST) {
		fatal(0, "ztest_snapshot_create(%s@%s) = %d", osname,
		    snapname, error);
	}
	return (B_TRUE);
}

static boolean_t
ztest_snapshot_destroy(char *osname, uint64_t id)
{
	char snapname[MAXNAMELEN];
	int error;

	(void) snprintf(snapname, MAXNAMELEN, "%s@%llu", osname,
	    (u_longlong_t)id);

	error = dsl_destroy_snapshot(snapname, B_FALSE);
	if (error != 0 && error != ENOENT)
		fatal(0, "ztest_snapshot_destroy(%s) = %d", snapname, error);
	return (B_TRUE);
}

/* ARGSUSED */
void
ztest_dmu_objset_create_destroy(ztest_ds_t *zd, uint64_t id)
{
	ztest_ds_t zdtmp;
	int iters;
	int error;
	objset_t *os, *os2;
	char name[MAXNAMELEN];
	zilog_t *zilog;

	(void) rw_rdlock(&ztest_name_lock);

	(void) snprintf(name, MAXNAMELEN, "%s/temp_%llu",
	    ztest_opts.zo_pool, (u_longlong_t)id);

	/*
	 * If this dataset exists from a previous run, process its replay log
	 * half of the time.  If we don't replay it, then dmu_objset_destroy()
	 * (invoked from ztest_objset_destroy_cb()) should just throw it away.
	 */
	if (ztest_random(2) == 0 &&
	    dmu_objset_own(name, DMU_OST_OTHER, B_FALSE, FTAG, &os) == 0) {
		ztest_zd_init(&zdtmp, NULL, os);
		zil_replay(os, &zdtmp, ztest_replay_vector);
		ztest_zd_fini(&zdtmp);
		dmu_objset_disown(os, FTAG);
	}

	/*
	 * There may be an old instance of the dataset we're about to
	 * create lying around from a previous run.  If so, destroy it
	 * and all of its snapshots.
	 */
	(void) dmu_objset_find(name, ztest_objset_destroy_cb, NULL,
	    DS_FIND_CHILDREN | DS_FIND_SNAPSHOTS);

	/*
	 * Verify that the destroyed dataset is no longer in the namespace.
	 */
	VERIFY3U(ENOENT, ==, dmu_objset_own(name, DMU_OST_OTHER, B_TRUE,
	    FTAG, &os));

	/*
	 * Verify that we can create a new dataset.
	 */
	error = ztest_dataset_create(name);
	if (error) {
		if (error == ENOSPC) {
			ztest_record_enospc(FTAG);
			(void) rw_unlock(&ztest_name_lock);
			return;
		}
		fatal(0, "dmu_objset_create(%s) = %d", name, error);
	}

	VERIFY0(dmu_objset_own(name, DMU_OST_OTHER, B_FALSE, FTAG, &os));

	ztest_zd_init(&zdtmp, NULL, os);

	/*
	 * Open the intent log for it.
	 */
	zilog = zil_open(os, ztest_get_data);

	/*
	 * Put some objects in there, do a little I/O to them,
	 * and randomly take a couple of snapshots along the way.
	 */
	iters = ztest_random(5);
	for (int i = 0; i < iters; i++) {
		ztest_dmu_object_alloc_free(&zdtmp, id);
		if (ztest_random(iters) == 0)
			(void) ztest_snapshot_create(name, i);
	}

	/*
	 * Verify that we cannot create an existing dataset.
	 */
	VERIFY3U(EEXIST, ==,
	    dmu_objset_create(name, DMU_OST_OTHER, 0, NULL, NULL));

	/*
	 * Verify that we can hold an objset that is also owned.
	 */
	VERIFY3U(0, ==, dmu_objset_hold(name, FTAG, &os2));
	dmu_objset_rele(os2, FTAG);

	/*
	 * Verify that we cannot own an objset that is already owned.
	 */
	VERIFY3U(EBUSY, ==,
	    dmu_objset_own(name, DMU_OST_OTHER, B_FALSE, FTAG, &os2));

	zil_close(zilog);
	dmu_objset_disown(os, FTAG);
	ztest_zd_fini(&zdtmp);

	(void) rw_unlock(&ztest_name_lock);
}

/*
 * Verify that dmu_snapshot_{create,destroy,open,close} work as expected.
 */
void
ztest_dmu_snapshot_create_destroy(ztest_ds_t *zd, uint64_t id)
{
	(void) rw_rdlock(&ztest_name_lock);
	(void) ztest_snapshot_destroy(zd->zd_name, id);
	(void) ztest_snapshot_create(zd->zd_name, id);
	(void) rw_unlock(&ztest_name_lock);
}

/*
 * Cleanup non-standard snapshots and clones.
 */
void
ztest_dsl_dataset_cleanup(char *osname, uint64_t id)
{
	char snap1name[MAXNAMELEN];
	char clone1name[MAXNAMELEN];
	char snap2name[MAXNAMELEN];
	char clone2name[MAXNAMELEN];
	char snap3name[MAXNAMELEN];
	int error;

	(void) snprintf(snap1name, MAXNAMELEN, "%s@s1_%llu", osname, id);
	(void) snprintf(clone1name, MAXNAMELEN, "%s/c1_%llu", osname, id);
	(void) snprintf(snap2name, MAXNAMELEN, "%s@s2_%llu", clone1name, id);
	(void) snprintf(clone2name, MAXNAMELEN, "%s/c2_%llu", osname, id);
	(void) snprintf(snap3name, MAXNAMELEN, "%s@s3_%llu", clone1name, id);

	error = dsl_destroy_head(clone2name);
	if (error && error != ENOENT)
		fatal(0, "dsl_destroy_head(%s) = %d", clone2name, error);
	error = dsl_destroy_snapshot(snap3name, B_FALSE);
	if (error && error != ENOENT)
		fatal(0, "dsl_destroy_snapshot(%s) = %d", snap3name, error);
	error = dsl_destroy_snapshot(snap2name, B_FALSE);
	if (error && error != ENOENT)
		fatal(0, "dsl_destroy_snapshot(%s) = %d", snap2name, error);
	error = dsl_destroy_head(clone1name);
	if (error && error != ENOENT)
		fatal(0, "dsl_destroy_head(%s) = %d", clone1name, error);
	error = dsl_destroy_snapshot(snap1name, B_FALSE);
	if (error && error != ENOENT)
		fatal(0, "dsl_destroy_snapshot(%s) = %d", snap1name, error);
}

/*
 * Verify dsl_dataset_promote handles EBUSY
 */
void
ztest_dsl_dataset_promote_busy(ztest_ds_t *zd, uint64_t id)
{
	objset_t *os;
	char snap1name[MAXNAMELEN];
	char clone1name[MAXNAMELEN];
	char snap2name[MAXNAMELEN];
	char clone2name[MAXNAMELEN];
	char snap3name[MAXNAMELEN];
	char *osname = zd->zd_name;
	int error;

	(void) rw_rdlock(&ztest_name_lock);

	ztest_dsl_dataset_cleanup(osname, id);

	(void) snprintf(snap1name, MAXNAMELEN, "%s@s1_%llu", osname, id);
	(void) snprintf(clone1name, MAXNAMELEN, "%s/c1_%llu", osname, id);
	(void) snprintf(snap2name, MAXNAMELEN, "%s@s2_%llu", clone1name, id);
	(void) snprintf(clone2name, MAXNAMELEN, "%s/c2_%llu", osname, id);
	(void) snprintf(snap3name, MAXNAMELEN, "%s@s3_%llu", clone1name, id);

	error = dmu_objset_snapshot_one(osname, strchr(snap1name, '@') + 1);
	if (error && error != EEXIST) {
		if (error == ENOSPC) {
			ztest_record_enospc(FTAG);
			goto out;
		}
		fatal(0, "dmu_take_snapshot(%s) = %d", snap1name, error);
	}

	error = dmu_objset_clone(clone1name, snap1name);
	if (error) {
		if (error == ENOSPC) {
			ztest_record_enospc(FTAG);
			goto out;
		}
		fatal(0, "dmu_objset_create(%s) = %d", clone1name, error);
	}

	error = dmu_objset_snapshot_one(clone1name, strchr(snap2name, '@') + 1);
	if (error && error != EEXIST) {
		if (error == ENOSPC) {
			ztest_record_enospc(FTAG);
			goto out;
		}
		fatal(0, "dmu_open_snapshot(%s) = %d", snap2name, error);
	}

	error = dmu_objset_snapshot_one(clone1name, strchr(snap3name, '@') + 1);
	if (error && error != EEXIST) {
		if (error == ENOSPC) {
			ztest_record_enospc(FTAG);
			goto out;
		}
		fatal(0, "dmu_open_snapshot(%s) = %d", snap3name, error);
	}

	error = dmu_objset_clone(clone2name, snap3name);
	if (error) {
		if (error == ENOSPC) {
			ztest_record_enospc(FTAG);
			goto out;
		}
		fatal(0, "dmu_objset_create(%s) = %d", clone2name, error);
	}

	error = dmu_objset_own(snap2name, DMU_OST_ANY, B_TRUE, FTAG, &os);
	if (error)
		fatal(0, "dmu_objset_own(%s) = %d", snap2name, error);
	error = dsl_dataset_promote(clone2name, NULL);
	if (error != EBUSY)
		fatal(0, "dsl_dataset_promote(%s), %d, not EBUSY", clone2name,
		    error);
	dmu_objset_disown(os, FTAG);

out:
	ztest_dsl_dataset_cleanup(osname, id);

	(void) rw_unlock(&ztest_name_lock);
}

/*
 * Verify that dmu_object_{alloc,free} work as expected.
 */
void
ztest_dmu_object_alloc_free(ztest_ds_t *zd, uint64_t id)
{
	ztest_od_t od[4];
	int batchsize = sizeof (od) / sizeof (od[0]);

	for (int b = 0; b < batchsize; b++)
		ztest_od_init(&od[b], id, FTAG, b, DMU_OT_UINT64_OTHER, 0, 0);

	/*
	 * Destroy the previous batch of objects, create a new batch,
	 * and do some I/O on the new objects.
	 */
	if (ztest_object_init(zd, od, sizeof (od), B_TRUE) != 0)
		return;

	while (ztest_random(4 * batchsize) != 0)
		ztest_io(zd, od[ztest_random(batchsize)].od_object,
		    ztest_random(ZTEST_RANGE_LOCKS) << SPA_MAXBLOCKSHIFT);
}

/*
 * Verify that dmu_{read,write} work as expected.
 */
void
ztest_dmu_read_write(ztest_ds_t *zd, uint64_t id)
{
	objset_t *os = zd->zd_os;
	ztest_od_t od[2];
	dmu_tx_t *tx;
	int i, freeit, error;
	uint64_t n, s, txg;
	bufwad_t *packbuf, *bigbuf, *pack, *bigH, *bigT;
	uint64_t packobj, packoff, packsize, bigobj, bigoff, bigsize;
	uint64_t chunksize = (1000 + ztest_random(1000)) * sizeof (uint64_t);
	uint64_t regions = 997;
	uint64_t stride = 123456789ULL;
	uint64_t width = 40;
	int free_percent = 5;

	/*
	 * This test uses two objects, packobj and bigobj, that are always
	 * updated together (i.e. in the same tx) so that their contents are
	 * in sync and can be compared.  Their contents relate to each other
	 * in a simple way: packobj is a dense array of 'bufwad' structures,
	 * while bigobj is a sparse array of the same bufwads.  Specifically,
	 * for any index n, there are three bufwads that should be identical:
	 *
	 *	packobj, at offset n * sizeof (bufwad_t)
	 *	bigobj, at the head of the nth chunk
	 *	bigobj, at the tail of the nth chunk
	 *
	 * The chunk size is arbitrary. It doesn't have to be a power of two,
	 * and it doesn't have any relation to the object blocksize.
	 * The only requirement is that it can hold at least two bufwads.
	 *
	 * Normally, we write the bufwad to each of these locations.
	 * However, free_percent of the time we instead write zeroes to
	 * packobj and perform a dmu_free_range() on bigobj.  By comparing
	 * bigobj to packobj, we can verify that the DMU is correctly
	 * tracking which parts of an object are allocated and free,
	 * and that the contents of the allocated blocks are correct.
	 */

	/*
	 * Read the directory info.  If it's the first time, set things up.
	 */
	ztest_od_init(&od[0], id, FTAG, 0, DMU_OT_UINT64_OTHER, 0, chunksize);
	ztest_od_init(&od[1], id, FTAG, 1, DMU_OT_UINT64_OTHER, 0, chunksize);

	if (ztest_object_init(zd, od, sizeof (od), B_FALSE) != 0)
		return;

	bigobj = od[0].od_object;
	packobj = od[1].od_object;
	chunksize = od[0].od_gen;
	ASSERT(chunksize == od[1].od_gen);

	/*
	 * Prefetch a random chunk of the big object.
	 * Our aim here is to get some async reads in flight
	 * for blocks that we may free below; the DMU should
	 * handle this race correctly.
	 */
	n = ztest_random(regions) * stride + ztest_random(width);
	s = 1 + ztest_random(2 * width - 1);
	dmu_prefetch(os, bigobj, n * chunksize, s * chunksize);

	/*
	 * Pick a random index and compute the offsets into packobj and bigobj.
	 */
	n = ztest_random(regions) * stride + ztest_random(width);
	s = 1 + ztest_random(width - 1);

	packoff = n * sizeof (bufwad_t);
	packsize = s * sizeof (bufwad_t);

	bigoff = n * chunksize;
	bigsize = s * chunksize;

	packbuf = umem_alloc(packsize, UMEM_NOFAIL);
	bigbuf = umem_alloc(bigsize, UMEM_NOFAIL);

	/*
	 * free_percent of the time, free a range of bigobj rather than
	 * overwriting it.
	 */
	freeit = (ztest_random(100) < free_percent);

	/*
	 * Read the current contents of our objects.
	 */
	error = dmu_read(os, packobj, packoff, packsize, packbuf,
	    DMU_READ_PREFETCH);
	ASSERT0(error);
	error = dmu_read(os, bigobj, bigoff, bigsize, bigbuf,
	    DMU_READ_PREFETCH);
	ASSERT0(error);

	/*
	 * Get a tx for the mods to both packobj and bigobj.
	 */
	tx = dmu_tx_create(os);

	dmu_tx_hold_write(tx, packobj, packoff, packsize);

	if (freeit)
		dmu_tx_hold_free(tx, bigobj, bigoff, bigsize);
	else
		dmu_tx_hold_write(tx, bigobj, bigoff, bigsize);

	/* This accounts for setting the checksum/compression. */
	dmu_tx_hold_bonus(tx, bigobj);

	txg = ztest_tx_assign(tx, TXG_MIGHTWAIT, FTAG);
	if (txg == 0) {
		umem_free(packbuf, packsize);
		umem_free(bigbuf, bigsize);
		return;
	}

	dmu_object_set_checksum(os, bigobj,
	    (enum zio_checksum)ztest_random_dsl_prop(ZFS_PROP_CHECKSUM), tx);

	dmu_object_set_compress(os, bigobj,
	    (enum zio_compress)ztest_random_dsl_prop(ZFS_PROP_COMPRESSION), tx);

	/*
	 * For each index from n to n + s, verify that the existing bufwad
	 * in packobj matches the bufwads at the head and tail of the
	 * corresponding chunk in bigobj.  Then update all three bufwads
	 * with the new values we want to write out.
	 */
	for (i = 0; i < s; i++) {
		/* LINTED */
		pack = (bufwad_t *)((char *)packbuf + i * sizeof (bufwad_t));
		/* LINTED */
		bigH = (bufwad_t *)((char *)bigbuf + i * chunksize);
		/* LINTED */
		bigT = (bufwad_t *)((char *)bigH + chunksize) - 1;

		ASSERT((uintptr_t)bigH - (uintptr_t)bigbuf < bigsize);
		ASSERT((uintptr_t)bigT - (uintptr_t)bigbuf < bigsize);

		if (pack->bw_txg > txg)
			fatal(0, "future leak: got %llx, open txg is %llx",
			    pack->bw_txg, txg);

		if (pack->bw_data != 0 && pack->bw_index != n + i)
			fatal(0, "wrong index: got %llx, wanted %llx+%llx",
			    pack->bw_index, n, i);

		if (bcmp(pack, bigH, sizeof (bufwad_t)) != 0)
			fatal(0, "pack/bigH mismatch in %p/%p", pack, bigH);

		if (bcmp(pack, bigT, sizeof (bufwad_t)) != 0)
			fatal(0, "pack/bigT mismatch in %p/%p", pack, bigT);

		if (freeit) {
			bzero(pack, sizeof (bufwad_t));
		} else {
			pack->bw_index = n + i;
			pack->bw_txg = txg;
			pack->bw_data = 1 + ztest_random(-2ULL);
		}
		*bigH = *pack;
		*bigT = *pack;
	}

	/*
	 * We've verified all the old bufwads, and made new ones.
	 * Now write them out.
	 */
	dmu_write(os, packobj, packoff, packsize, packbuf, tx);

	if (freeit) {
		if (ztest_opts.zo_verbose >= 7) {
			(void) printf("freeing offset %llx size %llx"
			    " txg %llx\n",
			    (u_longlong_t)bigoff,
			    (u_longlong_t)bigsize,
			    (u_longlong_t)txg);
		}
		VERIFY(0 == dmu_free_range(os, bigobj, bigoff, bigsize, tx));
	} else {
		if (ztest_opts.zo_verbose >= 7) {
			(void) printf("writing offset %llx size %llx"
			    " txg %llx\n",
			    (u_longlong_t)bigoff,
			    (u_longlong_t)bigsize,
			    (u_longlong_t)txg);
		}
		dmu_write(os, bigobj, bigoff, bigsize, bigbuf, tx);
	}

	dmu_tx_commit(tx);

	/*
	 * Sanity check the stuff we just wrote.
	 */
	{
		void *packcheck = umem_alloc(packsize, UMEM_NOFAIL);
		void *bigcheck = umem_alloc(bigsize, UMEM_NOFAIL);

		VERIFY(0 == dmu_read(os, packobj, packoff,
		    packsize, packcheck, DMU_READ_PREFETCH));
		VERIFY(0 == dmu_read(os, bigobj, bigoff,
		    bigsize, bigcheck, DMU_READ_PREFETCH));

		ASSERT(bcmp(packbuf, packcheck, packsize) == 0);
		ASSERT(bcmp(bigbuf, bigcheck, bigsize) == 0);

		umem_free(packcheck, packsize);
		umem_free(bigcheck, bigsize);
	}

	umem_free(packbuf, packsize);
	umem_free(bigbuf, bigsize);
}

void
compare_and_update_pbbufs(uint64_t s, bufwad_t *packbuf, bufwad_t *bigbuf,
    uint64_t bigsize, uint64_t n, uint64_t chunksize, uint64_t txg)
{
	uint64_t i;
	bufwad_t *pack;
	bufwad_t *bigH;
	bufwad_t *bigT;

	/*
	 * For each index from n to n + s, verify that the existing bufwad
	 * in packobj matches the bufwads at the head and tail of the
	 * corresponding chunk in bigobj.  Then update all three bufwads
	 * with the new values we want to write out.
	 */
	for (i = 0; i < s; i++) {
		/* LINTED */
		pack = (bufwad_t *)((char *)packbuf + i * sizeof (bufwad_t));
		/* LINTED */
		bigH = (bufwad_t *)((char *)bigbuf + i * chunksize);
		/* LINTED */
		bigT = (bufwad_t *)((char *)bigH + chunksize) - 1;

		ASSERT((uintptr_t)bigH - (uintptr_t)bigbuf < bigsize);
		ASSERT((uintptr_t)bigT - (uintptr_t)bigbuf < bigsize);

		if (pack->bw_txg > txg)
			fatal(0, "future leak: got %llx, open txg is %llx",
			    pack->bw_txg, txg);

		if (pack->bw_data != 0 && pack->bw_index != n + i)
			fatal(0, "wrong index: got %llx, wanted %llx+%llx",
			    pack->bw_index, n, i);

		if (bcmp(pack, bigH, sizeof (bufwad_t)) != 0)
			fatal(0, "pack/bigH mismatch in %p/%p", pack, bigH);

		if (bcmp(pack, bigT, sizeof (bufwad_t)) != 0)
			fatal(0, "pack/bigT mismatch in %p/%p", pack, bigT);

		pack->bw_index = n + i;
		pack->bw_txg = txg;
		pack->bw_data = 1 + ztest_random(-2ULL);

		*bigH = *pack;
		*bigT = *pack;
	}
}

void
ztest_dmu_read_write_zcopy(ztest_ds_t *zd, uint64_t id)
{
	objset_t *os = zd->zd_os;
	ztest_od_t od[2];
	dmu_tx_t *tx;
	uint64_t i;
	int error;
	uint64_t n, s, txg;
	bufwad_t *packbuf, *bigbuf;
	uint64_t packobj, packoff, packsize, bigobj, bigoff, bigsize;
	uint64_t blocksize = ztest_random_blocksize();
	uint64_t chunksize = blocksize;
	uint64_t regions = 997;
	uint64_t stride = 123456789ULL;
	uint64_t width = 9;
	dmu_buf_t *bonus_db;
	arc_buf_t **bigbuf_arcbufs;
	dmu_object_info_t doi;

	/*
	 * This test uses two objects, packobj and bigobj, that are always
	 * updated together (i.e. in the same tx) so that their contents are
	 * in sync and can be compared.  Their contents relate to each other
	 * in a simple way: packobj is a dense array of 'bufwad' structures,
	 * while bigobj is a sparse array of the same bufwads.  Specifically,
	 * for any index n, there are three bufwads that should be identical:
	 *
	 *	packobj, at offset n * sizeof (bufwad_t)
	 *	bigobj, at the head of the nth chunk
	 *	bigobj, at the tail of the nth chunk
	 *
	 * The chunk size is set equal to bigobj block size so that
	 * dmu_assign_arcbuf() can be tested for object updates.
	 */

	/*
	 * Read the directory info.  If it's the first time, set things up.
	 */
	ztest_od_init(&od[0], id, FTAG, 0, DMU_OT_UINT64_OTHER, blocksize, 0);
	ztest_od_init(&od[1], id, FTAG, 1, DMU_OT_UINT64_OTHER, 0, chunksize);

	if (ztest_object_init(zd, od, sizeof (od), B_FALSE) != 0)
		return;

	bigobj = od[0].od_object;
	packobj = od[1].od_object;
	blocksize = od[0].od_blocksize;
	chunksize = blocksize;
	ASSERT(chunksize == od[1].od_gen);

	VERIFY(dmu_object_info(os, bigobj, &doi) == 0);
	VERIFY(ISP2(doi.doi_data_block_size));
	VERIFY(chunksize == doi.doi_data_block_size);
	VERIFY(chunksize >= 2 * sizeof (bufwad_t));

	/*
	 * Pick a random index and compute the offsets into packobj and bigobj.
	 */
	n = ztest_random(regions) * stride + ztest_random(width);
	s = 1 + ztest_random(width - 1);

	packoff = n * sizeof (bufwad_t);
	packsize = s * sizeof (bufwad_t);

	bigoff = n * chunksize;
	bigsize = s * chunksize;

	packbuf = umem_zalloc(packsize, UMEM_NOFAIL);
	bigbuf = umem_zalloc(bigsize, UMEM_NOFAIL);

	VERIFY3U(0, ==, dmu_bonus_hold(os, bigobj, FTAG, &bonus_db));

	bigbuf_arcbufs = umem_zalloc(2 * s * sizeof (arc_buf_t *), UMEM_NOFAIL);

	/*
	 * Iteration 0 test zcopy for DB_UNCACHED dbufs.
	 * Iteration 1 test zcopy to already referenced dbufs.
	 * Iteration 2 test zcopy to dirty dbuf in the same txg.
	 * Iteration 3 test zcopy to dbuf dirty in previous txg.
	 * Iteration 4 test zcopy when dbuf is no longer dirty.
	 * Iteration 5 test zcopy when it can't be done.
	 * Iteration 6 one more zcopy write.
	 */
	for (i = 0; i < 7; i++) {
		uint64_t j;
		uint64_t off;

		/*
		 * In iteration 5 (i == 5) use arcbufs
		 * that don't match bigobj blksz to test
		 * dmu_assign_arcbuf() when it can't directly
		 * assign an arcbuf to a dbuf.
		 */
		for (j = 0; j < s; j++) {
			if (i != 5) {
				bigbuf_arcbufs[j] =
				    dmu_request_arcbuf(bonus_db, chunksize);
			} else {
				bigbuf_arcbufs[2 * j] =
				    dmu_request_arcbuf(bonus_db, chunksize / 2);
				bigbuf_arcbufs[2 * j + 1] =
				    dmu_request_arcbuf(bonus_db, chunksize / 2);
			}
		}

		/*
		 * Get a tx for the mods to both packobj and bigobj.
		 */
		tx = dmu_tx_create(os);

		dmu_tx_hold_write(tx, packobj, packoff, packsize);
		dmu_tx_hold_write(tx, bigobj, bigoff, bigsize);

		txg = ztest_tx_assign(tx, TXG_MIGHTWAIT, FTAG);
		if (txg == 0) {
			umem_free(packbuf, packsize);
			umem_free(bigbuf, bigsize);
			for (j = 0; j < s; j++) {
				if (i != 5) {
					dmu_return_arcbuf(bigbuf_arcbufs[j]);
				} else {
					dmu_return_arcbuf(
					    bigbuf_arcbufs[2 * j]);
					dmu_return_arcbuf(
					    bigbuf_arcbufs[2 * j + 1]);
				}
			}
			umem_free(bigbuf_arcbufs, 2 * s * sizeof (arc_buf_t *));
			dmu_buf_rele(bonus_db, FTAG);
			return;
		}

		/*
		 * 50% of the time don't read objects in the 1st iteration to
		 * test dmu_assign_arcbuf() for the case when there're no
		 * existing dbufs for the specified offsets.
		 */
		if (i != 0 || ztest_random(2) != 0) {
			error = dmu_read(os, packobj, packoff,
			    packsize, packbuf, DMU_READ_PREFETCH);
			ASSERT0(error);
			error = dmu_read(os, bigobj, bigoff, bigsize,
			    bigbuf, DMU_READ_PREFETCH);
			ASSERT0(error);
		}
		compare_and_update_pbbufs(s, packbuf, bigbuf, bigsize,
		    n, chunksize, txg);

		/*
		 * We've verified all the old bufwads, and made new ones.
		 * Now write them out.
		 */
		dmu_write(os, packobj, packoff, packsize, packbuf, tx);
		if (ztest_opts.zo_verbose >= 7) {
			(void) printf("writing offset %llx size %llx"
			    " txg %llx\n",
			    (u_longlong_t)bigoff,
			    (u_longlong_t)bigsize,
			    (u_longlong_t)txg);
		}
		for (off = bigoff, j = 0; j < s; j++, off += chunksize) {
			dmu_buf_t *dbt;
			if (i != 5) {
				bcopy((caddr_t)bigbuf + (off - bigoff),
				    bigbuf_arcbufs[j]->b_data, chunksize);
			} else {
				bcopy((caddr_t)bigbuf + (off - bigoff),
				    bigbuf_arcbufs[2 * j]->b_data,
				    chunksize / 2);
				bcopy((caddr_t)bigbuf + (off - bigoff) +
				    chunksize / 2,
				    bigbuf_arcbufs[2 * j + 1]->b_data,
				    chunksize / 2);
			}

			if (i == 1) {
				VERIFY(dmu_buf_hold(os, bigobj, off,
				    FTAG, &dbt, DMU_READ_NO_PREFETCH) == 0);
			}
			if (i != 5) {
				dmu_assign_arcbuf(bonus_db, off,
				    bigbuf_arcbufs[j], tx);
			} else {
				dmu_assign_arcbuf(bonus_db, off,
				    bigbuf_arcbufs[2 * j], tx);
				dmu_assign_arcbuf(bonus_db,
				    off + chunksize / 2,
				    bigbuf_arcbufs[2 * j + 1], tx);
			}
			if (i == 1) {
				dmu_buf_rele(dbt, FTAG);
			}
		}
		dmu_tx_commit(tx);

		/*
		 * Sanity check the stuff we just wrote.
		 */
		{
			void *packcheck = umem_alloc(packsize, UMEM_NOFAIL);
			void *bigcheck = umem_alloc(bigsize, UMEM_NOFAIL);

			VERIFY(0 == dmu_read(os, packobj, packoff,
			    packsize, packcheck, DMU_READ_PREFETCH));
			VERIFY(0 == dmu_read(os, bigobj, bigoff,
			    bigsize, bigcheck, DMU_READ_PREFETCH));

			ASSERT(bcmp(packbuf, packcheck, packsize) == 0);
			ASSERT(bcmp(bigbuf, bigcheck, bigsize) == 0);

			umem_free(packcheck, packsize);
			umem_free(bigcheck, bigsize);
		}
		if (i == 2) {
			txg_wait_open(dmu_objset_pool(os), 0);
		} else if (i == 3) {
			txg_wait_synced(dmu_objset_pool(os), 0);
		}
	}

	dmu_buf_rele(bonus_db, FTAG);
	umem_free(packbuf, packsize);
	umem_free(bigbuf, bigsize);
	umem_free(bigbuf_arcbufs, 2 * s * sizeof (arc_buf_t *));
}

/* ARGSUSED */
void
ztest_dmu_write_parallel(ztest_ds_t *zd, uint64_t id)
{
	ztest_od_t od[1];
	uint64_t offset = (1ULL << (ztest_random(20) + 43)) +
	    (ztest_random(ZTEST_RANGE_LOCKS) << SPA_MAXBLOCKSHIFT);

	/*
	 * Have multiple threads write to large offsets in an object
	 * to verify that parallel writes to an object -- even to the
	 * same blocks within the object -- doesn't cause any trouble.
	 */
	ztest_od_init(&od[0], ID_PARALLEL, FTAG, 0, DMU_OT_UINT64_OTHER, 0, 0);

	if (ztest_object_init(zd, od, sizeof (od), B_FALSE) != 0)
		return;

	while (ztest_random(10) != 0)
		ztest_io(zd, od[0].od_object, offset);
}

void
ztest_dmu_prealloc(ztest_ds_t *zd, uint64_t id)
{
	ztest_od_t od[1];
	uint64_t offset = (1ULL << (ztest_random(4) + SPA_MAXBLOCKSHIFT)) +
	    (ztest_random(ZTEST_RANGE_LOCKS) << SPA_MAXBLOCKSHIFT);
	uint64_t count = ztest_random(20) + 1;
	uint64_t blocksize = ztest_random_blocksize();
	void *data;

	ztest_od_init(&od[0], id, FTAG, 0, DMU_OT_UINT64_OTHER, blocksize, 0);

	if (ztest_object_init(zd, od, sizeof (od), !ztest_random(2)) != 0)
		return;

	if (ztest_truncate(zd, od[0].od_object, offset, count * blocksize) != 0)
		return;

	ztest_prealloc(zd, od[0].od_object, offset, count * blocksize);

	data = umem_zalloc(blocksize, UMEM_NOFAIL);

	while (ztest_random(count) != 0) {
		uint64_t randoff = offset + (ztest_random(count) * blocksize);
		if (ztest_write(zd, od[0].od_object, randoff, blocksize,
		    data) != 0)
			break;
		while (ztest_random(4) != 0)
			ztest_io(zd, od[0].od_object, randoff);
	}

	umem_free(data, blocksize);
}

/*
 * Verify that zap_{create,destroy,add,remove,update} work as expected.
 */
#define	ZTEST_ZAP_MIN_INTS	1
#define	ZTEST_ZAP_MAX_INTS	4
#define	ZTEST_ZAP_MAX_PROPS	1000

void
ztest_zap(ztest_ds_t *zd, uint64_t id)
{
	objset_t *os = zd->zd_os;
	ztest_od_t od[1];
	uint64_t object;
	uint64_t txg, last_txg;
	uint64_t value[ZTEST_ZAP_MAX_INTS];
	uint64_t zl_ints, zl_intsize, prop;
	int i, ints;
	dmu_tx_t *tx;
	char propname[100], txgname[100];
	int error;
	char *hc[2] = { "s.acl.h", ".s.open.h.hyLZlg" };

	ztest_od_init(&od[0], id, FTAG, 0, DMU_OT_ZAP_OTHER, 0, 0);

	if (ztest_object_init(zd, od, sizeof (od), !ztest_random(2)) != 0)
		return;

	object = od[0].od_object;

	/*
	 * Generate a known hash collision, and verify that
	 * we can lookup and remove both entries.
	 */
	tx = dmu_tx_create(os);
	dmu_tx_hold_zap(tx, object, B_TRUE, NULL);
	txg = ztest_tx_assign(tx, TXG_MIGHTWAIT, FTAG);
	if (txg == 0)
		return;
	for (i = 0; i < 2; i++) {
		value[i] = i;
		VERIFY3U(0, ==, zap_add(os, object, hc[i], sizeof (uint64_t),
		    1, &value[i], tx));
	}
	for (i = 0; i < 2; i++) {
		VERIFY3U(EEXIST, ==, zap_add(os, object, hc[i],
		    sizeof (uint64_t), 1, &value[i], tx));
		VERIFY3U(0, ==,
		    zap_length(os, object, hc[i], &zl_intsize, &zl_ints));
		ASSERT3U(zl_intsize, ==, sizeof (uint64_t));
		ASSERT3U(zl_ints, ==, 1);
	}
	for (i = 0; i < 2; i++) {
		VERIFY3U(0, ==, zap_remove(os, object, hc[i], tx));
	}
	dmu_tx_commit(tx);

	/*
	 * Generate a buch of random entries.
	 */
	ints = MAX(ZTEST_ZAP_MIN_INTS, object % ZTEST_ZAP_MAX_INTS);

	prop = ztest_random(ZTEST_ZAP_MAX_PROPS);
	(void) sprintf(propname, "prop_%llu", (u_longlong_t)prop);
	(void) sprintf(txgname, "txg_%llu", (u_longlong_t)prop);
	bzero(value, sizeof (value));
	last_txg = 0;

	/*
	 * If these zap entries already exist, validate their contents.
	 */
	error = zap_length(os, object, txgname, &zl_intsize, &zl_ints);
	if (error == 0) {
		ASSERT3U(zl_intsize, ==, sizeof (uint64_t));
		ASSERT3U(zl_ints, ==, 1);

		VERIFY(zap_lookup(os, object, txgname, zl_intsize,
		    zl_ints, &last_txg) == 0);

		VERIFY(zap_length(os, object, propname, &zl_intsize,
		    &zl_ints) == 0);

		ASSERT3U(zl_intsize, ==, sizeof (uint64_t));
		ASSERT3U(zl_ints, ==, ints);

		VERIFY(zap_lookup(os, object, propname, zl_intsize,
		    zl_ints, value) == 0);

		for (i = 0; i < ints; i++) {
			ASSERT3U(value[i], ==, last_txg + object + i);
		}
	} else {
		ASSERT3U(error, ==, ENOENT);
	}

	/*
	 * Atomically update two entries in our zap object.
	 * The first is named txg_%llu, and contains the txg
	 * in which the property was last updated.  The second
	 * is named prop_%llu, and the nth element of its value
	 * should be txg + object + n.
	 */
	tx = dmu_tx_create(os);
	dmu_tx_hold_zap(tx, object, B_TRUE, NULL);
	txg = ztest_tx_assign(tx, TXG_MIGHTWAIT, FTAG);
	if (txg == 0)
		return;

	if (last_txg > txg)
		fatal(0, "zap future leak: old %llu new %llu", last_txg, txg);

	for (i = 0; i < ints; i++)
		value[i] = txg + object + i;

	VERIFY3U(0, ==, zap_update(os, object, txgname, sizeof (uint64_t),
	    1, &txg, tx));
	VERIFY3U(0, ==, zap_update(os, object, propname, sizeof (uint64_t),
	    ints, value, tx));

	dmu_tx_commit(tx);

	/*
	 * Remove a random pair of entries.
	 */
	prop = ztest_random(ZTEST_ZAP_MAX_PROPS);
	(void) sprintf(propname, "prop_%llu", (u_longlong_t)prop);
	(void) sprintf(txgname, "txg_%llu", (u_longlong_t)prop);

	error = zap_length(os, object, txgname, &zl_intsize, &zl_ints);

	if (error == ENOENT)
		return;

	ASSERT0(error);

	tx = dmu_tx_create(os);
	dmu_tx_hold_zap(tx, object, B_TRUE, NULL);
	txg = ztest_tx_assign(tx, TXG_MIGHTWAIT, FTAG);
	if (txg == 0)
		return;
	VERIFY3U(0, ==, zap_remove(os, object, txgname, tx));
	VERIFY3U(0, ==, zap_remove(os, object, propname, tx));
	dmu_tx_commit(tx);
}

/*
 * Testcase to test the upgrading of a microzap to fatzap.
 */
void
ztest_fzap(ztest_ds_t *zd, uint64_t id)
{
	objset_t *os = zd->zd_os;
	ztest_od_t od[1];
	uint64_t object, txg;

	ztest_od_init(&od[0], id, FTAG, 0, DMU_OT_ZAP_OTHER, 0, 0);

	if (ztest_object_init(zd, od, sizeof (od), !ztest_random(2)) != 0)
		return;

	object = od[0].od_object;

	/*
	 * Add entries to this ZAP and make sure it spills over
	 * and gets upgraded to a fatzap. Also, since we are adding
	 * 2050 entries we should see ptrtbl growth and leaf-block split.
	 */
	for (int i = 0; i < 2050; i++) {
		char name[MAXNAMELEN];
		uint64_t value = i;
		dmu_tx_t *tx;
		int error;

		(void) snprintf(name, sizeof (name), "fzap-%llu-%llu",
		    id, value);

		tx = dmu_tx_create(os);
		dmu_tx_hold_zap(tx, object, B_TRUE, name);
		txg = ztest_tx_assign(tx, TXG_MIGHTWAIT, FTAG);
		if (txg == 0)
			return;
		error = zap_add(os, object, name, sizeof (uint64_t), 1,
		    &value, tx);
		ASSERT(error == 0 || error == EEXIST);
		dmu_tx_commit(tx);
	}
}

/* ARGSUSED */
void
ztest_zap_parallel(ztest_ds_t *zd, uint64_t id)
{
	objset_t *os = zd->zd_os;
	ztest_od_t od[1];
	uint64_t txg, object, count, wsize, wc, zl_wsize, zl_wc;
	dmu_tx_t *tx;
	int i, namelen, error;
	int micro = ztest_random(2);
	char name[20], string_value[20];
	void *data;

	ztest_od_init(&od[0], ID_PARALLEL, FTAG, micro, DMU_OT_ZAP_OTHER, 0, 0);

	if (ztest_object_init(zd, od, sizeof (od), B_FALSE) != 0)
		return;

	object = od[0].od_object;

	/*
	 * Generate a random name of the form 'xxx.....' where each
	 * x is a random printable character and the dots are dots.
	 * There are 94 such characters, and the name length goes from
	 * 6 to 20, so there are 94^3 * 15 = 12,458,760 possible names.
	 */
	namelen = ztest_random(sizeof (name) - 5) + 5 + 1;

	for (i = 0; i < 3; i++)
		name[i] = '!' + ztest_random('~' - '!' + 1);
	for (; i < namelen - 1; i++)
		name[i] = '.';
	name[i] = '\0';

	if ((namelen & 1) || micro) {
		wsize = sizeof (txg);
		wc = 1;
		data = &txg;
	} else {
		wsize = 1;
		wc = namelen;
		data = string_value;
	}

	count = -1ULL;
	VERIFY0(zap_count(os, object, &count));
	ASSERT(count != -1ULL);

	/*
	 * Select an operation: length, lookup, add, update, remove.
	 */
	i = ztest_random(5);

	if (i >= 2) {
		tx = dmu_tx_create(os);
		dmu_tx_hold_zap(tx, object, B_TRUE, NULL);
		txg = ztest_tx_assign(tx, TXG_MIGHTWAIT, FTAG);
		if (txg == 0)
			return;
		bcopy(name, string_value, namelen);
	} else {
		tx = NULL;
		txg = 0;
		bzero(string_value, namelen);
	}

	switch (i) {

	case 0:
		error = zap_length(os, object, name, &zl_wsize, &zl_wc);
		if (error == 0) {
			ASSERT3U(wsize, ==, zl_wsize);
			ASSERT3U(wc, ==, zl_wc);
		} else {
			ASSERT3U(error, ==, ENOENT);
		}
		break;

	case 1:
		error = zap_lookup(os, object, name, wsize, wc, data);
		if (error == 0) {
			if (data == string_value &&
			    bcmp(name, data, namelen) != 0)
				fatal(0, "name '%s' != val '%s' len %d",
				    name, data, namelen);
		} else {
			ASSERT3U(error, ==, ENOENT);
		}
		break;

	case 2:
		error = zap_add(os, object, name, wsize, wc, data, tx);
		ASSERT(error == 0 || error == EEXIST);
		break;

	case 3:
		VERIFY(zap_update(os, object, name, wsize, wc, data, tx) == 0);
		break;

	case 4:
		error = zap_remove(os, object, name, tx);
		ASSERT(error == 0 || error == ENOENT);
		break;
	}

	if (tx != NULL)
		dmu_tx_commit(tx);
}

/*
 * Commit callback data.
 */
typedef struct ztest_cb_data {
	list_node_t		zcd_node;
	uint64_t		zcd_txg;
	int			zcd_expected_err;
	boolean_t		zcd_added;
	boolean_t		zcd_called;
	spa_t			*zcd_spa;
} ztest_cb_data_t;

/* This is the actual commit callback function */
static void
ztest_commit_callback(void *arg, int error)
{
	ztest_cb_data_t *data = arg;
	uint64_t synced_txg;

	VERIFY(data != NULL);
	VERIFY3S(data->zcd_expected_err, ==, error);
	VERIFY(!data->zcd_called);

	synced_txg = spa_last_synced_txg(data->zcd_spa);
	if (data->zcd_txg > synced_txg)
		fatal(0, "commit callback of txg %" PRIu64 " called prematurely"
		    ", last synced txg = %" PRIu64 "\n", data->zcd_txg,
		    synced_txg);

	data->zcd_called = B_TRUE;

	if (error == ECANCELED) {
		ASSERT0(data->zcd_txg);
		ASSERT(!data->zcd_added);

		/*
		 * The private callback data should be destroyed here, but
		 * since we are going to check the zcd_called field after
		 * dmu_tx_abort(), we will destroy it there.
		 */
		return;
	}

	/* Was this callback added to the global callback list? */
	if (!data->zcd_added)
		goto out;

	ASSERT3U(data->zcd_txg, !=, 0);

	/* Remove our callback from the list */
	(void) mutex_lock(&zcl.zcl_callbacks_lock);
	list_remove(&zcl.zcl_callbacks, data);
	(void) mutex_unlock(&zcl.zcl_callbacks_lock);

out:
	umem_free(data, sizeof (ztest_cb_data_t));
}

/* Allocate and initialize callback data structure */
static ztest_cb_data_t *
ztest_create_cb_data(objset_t *os, uint64_t txg)
{
	ztest_cb_data_t *cb_data;

	cb_data = umem_zalloc(sizeof (ztest_cb_data_t), UMEM_NOFAIL);

	cb_data->zcd_txg = txg;
	cb_data->zcd_spa = dmu_objset_spa(os);

	return (cb_data);
}

/*
 * If a number of txgs equal to this threshold have been created after a commit
 * callback has been registered but not called, then we assume there is an
 * implementation bug.
 */
#define	ZTEST_COMMIT_CALLBACK_THRESH	(TXG_CONCURRENT_STATES + 2)

/*
 * Commit callback test.
 */
void
ztest_dmu_commit_callbacks(ztest_ds_t *zd, uint64_t id)
{
	objset_t *os = zd->zd_os;
	ztest_od_t od[1];
	dmu_tx_t *tx;
	ztest_cb_data_t *cb_data[3], *tmp_cb;
	uint64_t old_txg, txg;
	int i, error;

	ztest_od_init(&od[0], id, FTAG, 0, DMU_OT_UINT64_OTHER, 0, 0);

	if (ztest_object_init(zd, od, sizeof (od), B_FALSE) != 0)
		return;

	tx = dmu_tx_create(os);

	cb_data[0] = ztest_create_cb_data(os, 0);
	dmu_tx_callback_register(tx, ztest_commit_callback, cb_data[0]);

	dmu_tx_hold_write(tx, od[0].od_object, 0, sizeof (uint64_t));

	/* Every once in a while, abort the transaction on purpose */
	if (ztest_random(100) == 0)
		error = -1;

	if (!error)
		error = dmu_tx_assign(tx, TXG_NOWAIT);

	txg = error ? 0 : dmu_tx_get_txg(tx);

	cb_data[0]->zcd_txg = txg;
	cb_data[1] = ztest_create_cb_data(os, txg);
	dmu_tx_callback_register(tx, ztest_commit_callback, cb_data[1]);

	if (error) {
		/*
		 * It's not a strict requirement to call the registered
		 * callbacks from inside dmu_tx_abort(), but that's what
		 * it's supposed to happen in the current implementation
		 * so we will check for that.
		 */
		for (i = 0; i < 2; i++) {
			cb_data[i]->zcd_expected_err = ECANCELED;
			VERIFY(!cb_data[i]->zcd_called);
		}

		dmu_tx_abort(tx);

		for (i = 0; i < 2; i++) {
			VERIFY(cb_data[i]->zcd_called);
			umem_free(cb_data[i], sizeof (ztest_cb_data_t));
		}

		return;
	}

	cb_data[2] = ztest_create_cb_data(os, txg);
	dmu_tx_callback_register(tx, ztest_commit_callback, cb_data[2]);

	/*
	 * Read existing data to make sure there isn't a future leak.
	 */
	VERIFY(0 == dmu_read(os, od[0].od_object, 0, sizeof (uint64_t),
	    &old_txg, DMU_READ_PREFETCH));

	if (old_txg > txg)
		fatal(0, "future leak: got %" PRIu64 ", open txg is %" PRIu64,
		    old_txg, txg);

	dmu_write(os, od[0].od_object, 0, sizeof (uint64_t), &txg, tx);

	(void) mutex_lock(&zcl.zcl_callbacks_lock);

	/*
	 * Since commit callbacks don't have any ordering requirement and since
	 * it is theoretically possible for a commit callback to be called
	 * after an arbitrary amount of time has elapsed since its txg has been
	 * synced, it is difficult to reliably determine whether a commit
	 * callback hasn't been called due to high load or due to a flawed
	 * implementation.
	 *
	 * In practice, we will assume that if after a certain number of txgs a
	 * commit callback hasn't been called, then most likely there's an
	 * implementation bug..
	 */
	tmp_cb = list_head(&zcl.zcl_callbacks);
	if (tmp_cb != NULL &&
	    (txg - ZTEST_COMMIT_CALLBACK_THRESH) > tmp_cb->zcd_txg) {
		fatal(0, "Commit callback threshold exceeded, oldest txg: %"
		    PRIu64 ", open txg: %" PRIu64 "\n", tmp_cb->zcd_txg, txg);
	}

	/*
	 * Let's find the place to insert our callbacks.
	 *
	 * Even though the list is ordered by txg, it is possible for the
	 * insertion point to not be the end because our txg may already be
	 * quiescing at this point and other callbacks in the open txg
	 * (from other objsets) may have sneaked in.
	 */
	tmp_cb = list_tail(&zcl.zcl_callbacks);
	while (tmp_cb != NULL && tmp_cb->zcd_txg > txg)
		tmp_cb = list_prev(&zcl.zcl_callbacks, tmp_cb);

	/* Add the 3 callbacks to the list */
	for (i = 0; i < 3; i++) {
		if (tmp_cb == NULL)
			list_insert_head(&zcl.zcl_callbacks, cb_data[i]);
		else
			list_insert_after(&zcl.zcl_callbacks, tmp_cb,
			    cb_data[i]);

		cb_data[i]->zcd_added = B_TRUE;
		VERIFY(!cb_data[i]->zcd_called);

		tmp_cb = cb_data[i];
	}

	(void) mutex_unlock(&zcl.zcl_callbacks_lock);

	dmu_tx_commit(tx);
}

/* ARGSUSED */
void
ztest_dsl_prop_get_set(ztest_ds_t *zd, uint64_t id)
{
	zfs_prop_t proplist[] = {
		ZFS_PROP_CHECKSUM,
		ZFS_PROP_COMPRESSION,
		ZFS_PROP_COPIES,
		ZFS_PROP_DEDUP
	};

	(void) rw_rdlock(&ztest_name_lock);

	for (int p = 0; p < sizeof (proplist) / sizeof (proplist[0]); p++)
		(void) ztest_dsl_prop_set_uint64(zd->zd_name, proplist[p],
		    ztest_random_dsl_prop(proplist[p]), (int)ztest_random(2));

	(void) rw_unlock(&ztest_name_lock);
}

/* ARGSUSED */
void
ztest_spa_prop_get_set(ztest_ds_t *zd, uint64_t id)
{
	nvlist_t *props = NULL;

	(void) rw_rdlock(&ztest_name_lock);

	(void) ztest_spa_prop_set_uint64(ZPOOL_PROP_DEDUPDITTO,
	    ZIO_DEDUPDITTO_MIN + ztest_random(ZIO_DEDUPDITTO_MIN));

	VERIFY0(spa_prop_get(ztest_spa, &props));

	if (ztest_opts.zo_verbose >= 6)
		dump_nvlist(props, 4);

	nvlist_free(props);

	(void) rw_unlock(&ztest_name_lock);
}

static int
user_release_one(const char *snapname, const char *holdname)
{
	nvlist_t *snaps, *holds;
	int error;

	snaps = fnvlist_alloc();
	holds = fnvlist_alloc();
	fnvlist_add_boolean(holds, holdname);
	fnvlist_add_nvlist(snaps, snapname, holds);
	fnvlist_free(holds);
	error = dsl_dataset_user_release(snaps, NULL);
	fnvlist_free(snaps);
	return (error);
}

/*
 * Test snapshot hold/release and deferred destroy.
 */
void
ztest_dmu_snapshot_hold(ztest_ds_t *zd, uint64_t id)
{
	int error;
	objset_t *os = zd->zd_os;
	objset_t *origin;
	char snapname[100];
	char fullname[100];
	char clonename[100];
	char tag[100];
	char osname[MAXNAMELEN];
	nvlist_t *holds;

	(void) rw_rdlock(&ztest_name_lock);

	dmu_objset_name(os, osname);

	(void) snprintf(snapname, sizeof (snapname), "sh1_%llu", id);
	(void) snprintf(fullname, sizeof (fullname), "%s@%s", osname, snapname);
	(void) snprintf(clonename, sizeof (clonename),
	    "%s/ch1_%llu", osname, id);
	(void) snprintf(tag, sizeof (tag), "tag_%llu", id);

	/*
	 * Clean up from any previous run.
	 */
	error = dsl_destroy_head(clonename);
	if (error != ENOENT)
		ASSERT0(error);
	error = user_release_one(fullname, tag);
	if (error != ESRCH && error != ENOENT)
		ASSERT0(error);
	error = dsl_destroy_snapshot(fullname, B_FALSE);
	if (error != ENOENT)
		ASSERT0(error);

	/*
	 * Create snapshot, clone it, mark snap for deferred destroy,
	 * destroy clone, verify snap was also destroyed.
	 */
	error = dmu_objset_snapshot_one(osname, snapname);
	if (error) {
		if (error == ENOSPC) {
			ztest_record_enospc("dmu_objset_snapshot");
			goto out;
		}
		fatal(0, "dmu_objset_snapshot(%s) = %d", fullname, error);
	}

	error = dmu_objset_clone(clonename, fullname);
	if (error) {
		if (error == ENOSPC) {
			ztest_record_enospc("dmu_objset_clone");
			goto out;
		}
		fatal(0, "dmu_objset_clone(%s) = %d", clonename, error);
	}

	error = dsl_destroy_snapshot(fullname, B_TRUE);
	if (error) {
		fatal(0, "dsl_destroy_snapshot(%s, B_TRUE) = %d",
		    fullname, error);
	}

	error = dsl_destroy_head(clonename);
	if (error)
		fatal(0, "dsl_destroy_head(%s) = %d", clonename, error);

	error = dmu_objset_hold(fullname, FTAG, &origin);
	if (error != ENOENT)
		fatal(0, "dmu_objset_hold(%s) = %d", fullname, error);

	/*
	 * Create snapshot, add temporary hold, verify that we can't
	 * destroy a held snapshot, mark for deferred destroy,
	 * release hold, verify snapshot was destroyed.
	 */
	error = dmu_objset_snapshot_one(osname, snapname);
	if (error) {
		if (error == ENOSPC) {
			ztest_record_enospc("dmu_objset_snapshot");
			goto out;
		}
		fatal(0, "dmu_objset_snapshot(%s) = %d", fullname, error);
	}

	holds = fnvlist_alloc();
	fnvlist_add_string(holds, fullname, tag);
	error = dsl_dataset_user_hold(holds, 0, NULL);
	fnvlist_free(holds);

	if (error)
		fatal(0, "dsl_dataset_user_hold(%s)", fullname, tag);

	error = dsl_destroy_snapshot(fullname, B_FALSE);
	if (error != EBUSY) {
		fatal(0, "dsl_destroy_snapshot(%s, B_FALSE) = %d",
		    fullname, error);
	}

	error = dsl_destroy_snapshot(fullname, B_TRUE);
	if (error) {
		fatal(0, "dsl_destroy_snapshot(%s, B_TRUE) = %d",
		    fullname, error);
	}

	error = user_release_one(fullname, tag);
	if (error)
		fatal(0, "user_release_one(%s, %s) = %d", fullname, tag, error);

	VERIFY3U(dmu_objset_hold(fullname, FTAG, &origin), ==, ENOENT);

out:
	(void) rw_unlock(&ztest_name_lock);
}

/*
 * Inject random faults into the on-disk data.
 */
/* ARGSUSED */
void
ztest_fault_inject(ztest_ds_t *zd, uint64_t id)
{
	ztest_shared_t *zs = ztest_shared;
	spa_t *spa = ztest_spa;
	int fd;
	uint64_t offset;
	uint64_t leaves;
	uint64_t bad = 0x1990c0ffeedecade;
	uint64_t top, leaf;
	char path0[MAXPATHLEN];
	char pathrand[MAXPATHLEN];
	size_t fsize;
	int bshift = SPA_MAXBLOCKSHIFT + 2;	/* don't scrog all labels */
	int iters = 1000;
	int maxfaults;
	int mirror_save;
	vdev_t *vd0 = NULL;
	uint64_t guid0 = 0;
	boolean_t islog = B_FALSE;

	VERIFY(mutex_lock(&ztest_vdev_lock) == 0);
	maxfaults = MAXFAULTS();
	leaves = MAX(zs->zs_mirrors, 1) * ztest_opts.zo_raidz;
	mirror_save = zs->zs_mirrors;
	VERIFY(mutex_unlock(&ztest_vdev_lock) == 0);

	ASSERT(leaves >= 1);

	/*
	 * Grab the name lock as reader. There are some operations
	 * which don't like to have their vdevs changed while
	 * they are in progress (i.e. spa_change_guid). Those
	 * operations will have grabbed the name lock as writer.
	 */
	(void) rw_rdlock(&ztest_name_lock);

	/*
	 * We need SCL_STATE here because we're going to look at vd0->vdev_tsd.
	 */
	spa_config_enter(spa, SCL_STATE, FTAG, RW_READER);

	if (ztest_random(2) == 0) {
		/*
		 * Inject errors on a normal data device or slog device.
		 */
		top = ztest_random_vdev_top(spa, B_TRUE);
		leaf = ztest_random(leaves) + zs->zs_splits;

		/*
		 * Generate paths to the first leaf in this top-level vdev,
		 * and to the random leaf we selected.  We'll induce transient
		 * write failures and random online/offline activity on leaf 0,
		 * and we'll write random garbage to the randomly chosen leaf.
		 */
		(void) snprintf(path0, sizeof (path0), ztest_dev_template,
		    ztest_opts.zo_dir, ztest_opts.zo_pool,
		    top * leaves + zs->zs_splits);
		(void) snprintf(pathrand, sizeof (pathrand), ztest_dev_template,
		    ztest_opts.zo_dir, ztest_opts.zo_pool,
		    top * leaves + leaf);

		vd0 = vdev_lookup_by_path(spa->spa_root_vdev, path0);
		if (vd0 != NULL && vd0->vdev_top->vdev_islog)
			islog = B_TRUE;

		/*
		 * If the top-level vdev needs to be resilvered
		 * then we only allow faults on the device that is
		 * resilvering.
		 */
		if (vd0 != NULL && maxfaults != 1 &&
		    (!vdev_resilver_needed(vd0->vdev_top, NULL, NULL) ||
		    vd0->vdev_resilver_txg != 0)) {
			/*
			 * Make vd0 explicitly claim to be unreadable,
			 * or unwriteable, or reach behind its back
			 * and close the underlying fd.  We can do this if
			 * maxfaults == 0 because we'll fail and reexecute,
			 * and we can do it if maxfaults >= 2 because we'll
			 * have enough redundancy.  If maxfaults == 1, the
			 * combination of this with injection of random data
			 * corruption below exceeds the pool's fault tolerance.
			 */
			vdev_file_t *vf = vd0->vdev_tsd;

			if (vf != NULL && ztest_random(3) == 0) {
				(void) close(vf->vf_vnode->v_fd);
				vf->vf_vnode->v_fd = -1;
			} else if (ztest_random(2) == 0) {
				vd0->vdev_cant_read = B_TRUE;
			} else {
				vd0->vdev_cant_write = B_TRUE;
			}
			guid0 = vd0->vdev_guid;
		}
	} else {
		/*
		 * Inject errors on an l2cache device.
		 */
		spa_aux_vdev_t *sav = &spa->spa_l2cache;

		if (sav->sav_count == 0) {
			spa_config_exit(spa, SCL_STATE, FTAG);
			(void) rw_unlock(&ztest_name_lock);
			return;
		}
		vd0 = sav->sav_vdevs[ztest_random(sav->sav_count)];
		guid0 = vd0->vdev_guid;
		(void) strcpy(path0, vd0->vdev_path);
		(void) strcpy(pathrand, vd0->vdev_path);

		leaf = 0;
		leaves = 1;
		maxfaults = INT_MAX;	/* no limit on cache devices */
	}

	spa_config_exit(spa, SCL_STATE, FTAG);
	(void) rw_unlock(&ztest_name_lock);

	/*
	 * If we can tolerate two or more faults, or we're dealing
	 * with a slog, randomly online/offline vd0.
	 */
	if ((maxfaults >= 2 || islog) && guid0 != 0) {
		if (ztest_random(10) < 6) {
			int flags = (ztest_random(2) == 0 ?
			    ZFS_OFFLINE_TEMPORARY : 0);

			/*
			 * We have to grab the zs_name_lock as writer to
			 * prevent a race between offlining a slog and
			 * destroying a dataset. Offlining the slog will
			 * grab a reference on the dataset which may cause
			 * dmu_objset_destroy() to fail with EBUSY thus
			 * leaving the dataset in an inconsistent state.
			 */
			if (islog)
				(void) rw_wrlock(&ztest_name_lock);

			VERIFY(vdev_offline(spa, guid0, flags) != EBUSY);

			if (islog)
				(void) rw_unlock(&ztest_name_lock);
		} else {
			/*
			 * Ideally we would like to be able to randomly
			 * call vdev_[on|off]line without holding locks
			 * to force unpredictable failures but the side
			 * effects of vdev_[on|off]line prevent us from
			 * doing so. We grab the ztest_vdev_lock here to
			 * prevent a race between injection testing and
			 * aux_vdev removal.
			 */
			VERIFY(mutex_lock(&ztest_vdev_lock) == 0);
			(void) vdev_online(spa, guid0, 0, NULL);
			VERIFY(mutex_unlock(&ztest_vdev_lock) == 0);
		}
	}

	if (maxfaults == 0)
		return;

	/*
	 * We have at least single-fault tolerance, so inject data corruption.
	 */
	fd = open(pathrand, O_RDWR);

	if (fd == -1)	/* we hit a gap in the device namespace */
		return;

	fsize = lseek(fd, 0, SEEK_END);

	while (--iters != 0) {
		offset = ztest_random(fsize / (leaves << bshift)) *
		    (leaves << bshift) + (leaf << bshift) +
		    (ztest_random(1ULL << (bshift - 1)) & -8ULL);

		if (offset >= fsize)
			continue;

		VERIFY(mutex_lock(&ztest_vdev_lock) == 0);
		if (mirror_save != zs->zs_mirrors) {
			VERIFY(mutex_unlock(&ztest_vdev_lock) == 0);
			(void) close(fd);
			return;
		}

		if (pwrite(fd, &bad, sizeof (bad), offset) != sizeof (bad))
			fatal(1, "can't inject bad word at 0x%llx in %s",
			    offset, pathrand);

		VERIFY(mutex_unlock(&ztest_vdev_lock) == 0);

		if (ztest_opts.zo_verbose >= 7)
			(void) printf("injected bad word into %s,"
			    " offset 0x%llx\n", pathrand, (u_longlong_t)offset);
	}

	(void) close(fd);
}

/*
 * Verify that DDT repair works as expected.
 */
void
ztest_ddt_repair(ztest_ds_t *zd, uint64_t id)
{
	ztest_shared_t *zs = ztest_shared;
	spa_t *spa = ztest_spa;
	objset_t *os = zd->zd_os;
	ztest_od_t od[1];
	uint64_t object, blocksize, txg, pattern, psize;
	enum zio_checksum checksum = spa_dedup_checksum(spa);
	dmu_buf_t *db;
	dmu_tx_t *tx;
	void *buf;
	blkptr_t blk;
	int copies = 2 * ZIO_DEDUPDITTO_MIN;

	blocksize = ztest_random_blocksize();
	blocksize = MIN(blocksize, 2048);	/* because we write so many */

	ztest_od_init(&od[0], id, FTAG, 0, DMU_OT_UINT64_OTHER, blocksize, 0);

	if (ztest_object_init(zd, od, sizeof (od), B_FALSE) != 0)
		return;

	/*
	 * Take the name lock as writer to prevent anyone else from changing
	 * the pool and dataset properies we need to maintain during this test.
	 */
	(void) rw_wrlock(&ztest_name_lock);

	if (ztest_dsl_prop_set_uint64(zd->zd_name, ZFS_PROP_DEDUP, checksum,
	    B_FALSE) != 0 ||
	    ztest_dsl_prop_set_uint64(zd->zd_name, ZFS_PROP_COPIES, 1,
	    B_FALSE) != 0) {
		(void) rw_unlock(&ztest_name_lock);
		return;
	}

	object = od[0].od_object;
	blocksize = od[0].od_blocksize;
	pattern = zs->zs_guid ^ dmu_objset_fsid_guid(os);

	ASSERT(object != 0);

	tx = dmu_tx_create(os);
	dmu_tx_hold_write(tx, object, 0, copies * blocksize);
	txg = ztest_tx_assign(tx, TXG_WAIT, FTAG);
	if (txg == 0) {
		(void) rw_unlock(&ztest_name_lock);
		return;
	}

	/*
	 * Write all the copies of our block.
	 */
	for (int i = 0; i < copies; i++) {
		uint64_t offset = i * blocksize;
		int error = dmu_buf_hold(os, object, offset, FTAG, &db,
		    DMU_READ_NO_PREFETCH);
		if (error != 0) {
			fatal(B_FALSE, "dmu_buf_hold(%p, %llu, %llu) = %u",
			    os, (long long)object, (long long) offset, error);
		}
		ASSERT(db->db_offset == offset);
		ASSERT(db->db_size == blocksize);
		ASSERT(ztest_pattern_match(db->db_data, db->db_size, pattern) ||
		    ztest_pattern_match(db->db_data, db->db_size, 0ULL));
		dmu_buf_will_fill(db, tx);
		ztest_pattern_set(db->db_data, db->db_size, pattern);
		dmu_buf_rele(db, FTAG);
	}

	dmu_tx_commit(tx);
	txg_wait_synced(spa_get_dsl(spa), txg);

	/*
	 * Find out what block we got.
	 */
	VERIFY0(dmu_buf_hold(os, object, 0, FTAG, &db,
	    DMU_READ_NO_PREFETCH));
	blk = *((dmu_buf_impl_t *)db)->db_blkptr;
	dmu_buf_rele(db, FTAG);

	/*
	 * Damage the block.  Dedup-ditto will save us when we read it later.
	 */
	psize = BP_GET_PSIZE(&blk);
	buf = zio_buf_alloc(psize);
	ztest_pattern_set(buf, psize, ~pattern);

	(void) zio_wait(zio_rewrite(NULL, spa, 0, &blk,
	    buf, psize, NULL, NULL, ZIO_PRIORITY_SYNC_WRITE,
	    ZIO_FLAG_CANFAIL | ZIO_FLAG_INDUCE_DAMAGE, NULL));

	zio_buf_free(buf, psize);

	(void) rw_unlock(&ztest_name_lock);
}

/*
 * Scrub the pool.
 */
/* ARGSUSED */
void
ztest_scrub(ztest_ds_t *zd, uint64_t id)
{
	spa_t *spa = ztest_spa;

	(void) spa_scan(spa, POOL_SCAN_SCRUB);
	(void) poll(NULL, 0, 100); /* wait a moment, then force a restart */
	(void) spa_scan(spa, POOL_SCAN_SCRUB);
}

/*
 * Change the guid for the pool.
 */
/* ARGSUSED */
void
ztest_reguid(ztest_ds_t *zd, uint64_t id)
{
	spa_t *spa = ztest_spa;
	uint64_t orig, load;
	int error;

	orig = spa_guid(spa);
	load = spa_load_guid(spa);

	(void) rw_wrlock(&ztest_name_lock);
	error = spa_change_guid(spa);
	(void) rw_unlock(&ztest_name_lock);

	if (error != 0)
		return;

	if (ztest_opts.zo_verbose >= 4) {
		(void) printf("Changed guid old %llu -> %llu\n",
		    (u_longlong_t)orig, (u_longlong_t)spa_guid(spa));
	}

	VERIFY3U(orig, !=, spa_guid(spa));
	VERIFY3U(load, ==, spa_load_guid(spa));
}

/*
 * Rename the pool to a different name and then rename it back.
 */
/* ARGSUSED */
void
ztest_spa_rename(ztest_ds_t *zd, uint64_t id)
{
	char *oldname, *newname;
	spa_t *spa;

	(void) rw_wrlock(&ztest_name_lock);

	oldname = ztest_opts.zo_pool;
	newname = umem_alloc(strlen(oldname) + 5, UMEM_NOFAIL);
	(void) strcpy(newname, oldname);
	(void) strcat(newname, "_tmp");

	/*
	 * Do the rename
	 */
	VERIFY3U(0, ==, spa_rename(oldname, newname));

	/*
	 * Try to open it under the old name, which shouldn't exist
	 */
	VERIFY3U(ENOENT, ==, spa_open(oldname, &spa, FTAG));

	/*
	 * Open it under the new name and make sure it's still the same spa_t.
	 */
	VERIFY3U(0, ==, spa_open(newname, &spa, FTAG));

	ASSERT(spa == ztest_spa);
	spa_close(spa, FTAG);

	/*
	 * Rename it back to the original
	 */
	VERIFY3U(0, ==, spa_rename(newname, oldname));

	/*
	 * Make sure it can still be opened
	 */
	VERIFY3U(0, ==, spa_open(oldname, &spa, FTAG));

	ASSERT(spa == ztest_spa);
	spa_close(spa, FTAG);

	umem_free(newname, strlen(newname) + 1);

	(void) rw_unlock(&ztest_name_lock);
}

/*
 * Verify pool integrity by running zdb.
 */
static void
ztest_run_zdb(char *pool)
{
	int status;
	char zdb[MAXPATHLEN + MAXNAMELEN + 20];
	char zbuf[1024];
	char *bin;
	char *ztest;
	char *isa;
	int isalen;
	FILE *fp;

	(void) realpath(getexecname(), zdb);

	/* zdb lives in /usr/sbin, while ztest lives in /usr/bin */
	bin = strstr(zdb, "/usr/bin/");
	ztest = strstr(bin, "/ztest");
	isa = bin + 8;
	isalen = ztest - isa;
	isa = strdup(isa);
	/* LINTED */
	(void) sprintf(bin,
	    "/usr/sbin%.*s/zdb -bcc%s%s -U %s %s",
	    isalen,
	    isa,
	    ztest_opts.zo_verbose >= 3 ? "s" : "",
	    ztest_opts.zo_verbose >= 4 ? "v" : "",
	    spa_config_path,
	    pool);
	free(isa);

	if (ztest_opts.zo_verbose >= 5)
		(void) printf("Executing %s\n", strstr(zdb, "zdb "));

	fp = popen(zdb, "r");

	while (fgets(zbuf, sizeof (zbuf), fp) != NULL)
		if (ztest_opts.zo_verbose >= 3)
			(void) printf("%s", zbuf);

	status = pclose(fp);

	if (status == 0)
		return;

	ztest_dump_core = 0;
	if (WIFEXITED(status))
		fatal(0, "'%s' exit code %d", zdb, WEXITSTATUS(status));
	else
		fatal(0, "'%s' died with signal %d", zdb, WTERMSIG(status));
}

static void
ztest_walk_pool_directory(char *header)
{
	spa_t *spa = NULL;

	if (ztest_opts.zo_verbose >= 6)
		(void) printf("%s\n", header);

	mutex_enter(&spa_namespace_lock);
	while ((spa = spa_next(spa)) != NULL)
		if (ztest_opts.zo_verbose >= 6)
			(void) printf("\t%s\n", spa_name(spa));
	mutex_exit(&spa_namespace_lock);
}

static void
ztest_spa_import_export(char *oldname, char *newname)
{
	nvlist_t *config, *newconfig;
	uint64_t pool_guid;
	spa_t *spa;
	int error;

	if (ztest_opts.zo_verbose >= 4) {
		(void) printf("import/export: old = %s, new = %s\n",
		    oldname, newname);
	}

	/*
	 * Clean up from previous runs.
	 */
	(void) spa_destroy(newname);

	/*
	 * Get the pool's configuration and guid.
	 */
	VERIFY3U(0, ==, spa_open(oldname, &spa, FTAG));

	/*
	 * Kick off a scrub to tickle scrub/export races.
	 */
	if (ztest_random(2) == 0)
		(void) spa_scan(spa, POOL_SCAN_SCRUB);

	pool_guid = spa_guid(spa);
	spa_close(spa, FTAG);

	ztest_walk_pool_directory("pools before export");

	/*
	 * Export it.
	 */
	VERIFY3U(0, ==, spa_export(oldname, &config, B_FALSE, B_FALSE, B_FALSE));

	ztest_walk_pool_directory("pools after export");

	/*
	 * Try to import it.
	 */
	newconfig = spa_tryimport(config);
	ASSERT(newconfig != NULL);
	nvlist_free(newconfig);

	/*
	 * Import it under the new name.
	 */
	error = spa_import(newname, config, NULL, 0);
	if (error != 0) {
		dump_nvlist(config, 0);
		fatal(B_FALSE, "couldn't import pool %s as %s: error %u",
		    oldname, newname, error);
	}

	ztest_walk_pool_directory("pools after import");

	/*
	 * Try to import it again -- should fail with EEXIST.
	 */
	VERIFY3U(EEXIST, ==, spa_import(newname, config, NULL, 0));

	/*
	 * Try to import it under a different name -- should fail with EEXIST.
	 */
	VERIFY3U(EEXIST, ==, spa_import(oldname, config, NULL, 0));

	/*
	 * Verify that the pool is no longer visible under the old name.
	 */
	VERIFY3U(ENOENT, ==, spa_open(oldname, &spa, FTAG));

	/*
	 * Verify that we can open and close the pool using the new name.
	 */
	VERIFY3U(0, ==, spa_open(newname, &spa, FTAG));
	ASSERT(pool_guid == spa_guid(spa));
	spa_close(spa, FTAG);

	nvlist_free(config);
}

static void
ztest_resume(spa_t *spa)
{
	if (spa_suspended(spa) && ztest_opts.zo_verbose >= 6)
		(void) printf("resuming from suspended state\n");
	spa_vdev_state_enter(spa, SCL_NONE);
	vdev_clear(spa, NULL);
	(void) spa_vdev_state_exit(spa, NULL, 0);
	(void) zio_resume(spa);
}

static void *
ztest_resume_thread(void *arg)
{
	spa_t *spa = arg;

	while (!ztest_exiting) {
		if (spa_suspended(spa))
			ztest_resume(spa);
		(void) poll(NULL, 0, 100);
	}
	return (NULL);
}

static void *
ztest_deadman_thread(void *arg)
{
	ztest_shared_t *zs = arg;
	spa_t *spa = ztest_spa;
	hrtime_t delta, total = 0;

	for (;;) {
		delta = zs->zs_thread_stop - zs->zs_thread_start +
		    MSEC2NSEC(zfs_deadman_synctime_ms);

		(void) poll(NULL, 0, (int)NSEC2MSEC(delta));

		/*
		 * If the pool is suspended then fail immediately. Otherwise,
		 * check to see if the pool is making any progress. If
		 * vdev_deadman() discovers that there hasn't been any recent
		 * I/Os then it will end up aborting the tests.
		 */
		if (spa_suspended(spa) || spa->spa_root_vdev == NULL) {
			fatal(0, "aborting test after %llu seconds because "
			    "pool has transitioned to a suspended state.",
			    zfs_deadman_synctime_ms / 1000);
			return (NULL);
		}
		vdev_deadman(spa->spa_root_vdev);

		total += zfs_deadman_synctime_ms/1000;
		(void) printf("ztest has been running for %lld seconds\n",
		    total);
	}
}

static void
ztest_execute(int test, ztest_info_t *zi, uint64_t id)
{
	ztest_ds_t *zd = &ztest_ds[id % ztest_opts.zo_datasets];
	ztest_shared_callstate_t *zc = ZTEST_GET_SHARED_CALLSTATE(test);
	hrtime_t functime = gethrtime();

	for (int i = 0; i < zi->zi_iters; i++)
		zi->zi_func(zd, id);

	functime = gethrtime() - functime;

	atomic_add_64(&zc->zc_count, 1);
	atomic_add_64(&zc->zc_time, functime);

	if (ztest_opts.zo_verbose >= 4) {
		Dl_info dli;
		(void) dladdr((void *)zi->zi_func, &dli);
		(void) printf("%6.2f sec in %s\n",
		    (double)functime / NANOSEC, dli.dli_sname);
	}
}

static void *
ztest_thread(void *arg)
{
	int rand;
	uint64_t id = (uintptr_t)arg;
	ztest_shared_t *zs = ztest_shared;
	uint64_t call_next;
	hrtime_t now;
	ztest_info_t *zi;
	ztest_shared_callstate_t *zc;

	while ((now = gethrtime()) < zs->zs_thread_stop) {
		/*
		 * See if it's time to force a crash.
		 */
		if (now > zs->zs_thread_kill)
			ztest_kill(zs);

		/*
		 * If we're getting ENOSPC with some regularity, stop.
		 */
		if (zs->zs_enospc_count > 10)
			break;

		/*
		 * Pick a random function to execute.
		 */
		rand = ztest_random(ZTEST_FUNCS);
		zi = &ztest_info[rand];
		zc = ZTEST_GET_SHARED_CALLSTATE(rand);
		call_next = zc->zc_next;

		if (now >= call_next &&
		    atomic_cas_64(&zc->zc_next, call_next, call_next +
		    ztest_random(2 * zi->zi_interval[0] + 1)) == call_next) {
			ztest_execute(rand, zi, id);
		}
	}

	return (NULL);
}

static void
ztest_dataset_name(char *dsname, char *pool, int d)
{
	(void) snprintf(dsname, MAXNAMELEN, "%s/ds_%d", pool, d);
}

static void
ztest_dataset_destroy(int d)
{
	char name[MAXNAMELEN];

	ztest_dataset_name(name, ztest_opts.zo_pool, d);

	if (ztest_opts.zo_verbose >= 3)
		(void) printf("Destroying %s to free up space\n", name);

	/*
	 * Cleanup any non-standard clones and snapshots.  In general,
	 * ztest thread t operates on dataset (t % zopt_datasets),
	 * so there may be more than one thing to clean up.
	 */
	for (int t = d; t < ztest_opts.zo_threads;
	    t += ztest_opts.zo_datasets) {
		ztest_dsl_dataset_cleanup(name, t);
	}

	(void) dmu_objset_find(name, ztest_objset_destroy_cb, NULL,
	    DS_FIND_SNAPSHOTS | DS_FIND_CHILDREN);
}

static void
ztest_dataset_dirobj_verify(ztest_ds_t *zd)
{
	uint64_t usedobjs, dirobjs, scratch;

	/*
	 * ZTEST_DIROBJ is the object directory for the entire dataset.
	 * Therefore, the number of objects in use should equal the
	 * number of ZTEST_DIROBJ entries, +1 for ZTEST_DIROBJ itself.
	 * If not, we have an object leak.
	 *
	 * Note that we can only check this in ztest_dataset_open(),
	 * when the open-context and syncing-context values agree.
	 * That's because zap_count() returns the open-context value,
	 * while dmu_objset_space() returns the rootbp fill count.
	 */
	VERIFY3U(0, ==, zap_count(zd->zd_os, ZTEST_DIROBJ, &dirobjs));
	dmu_objset_space(zd->zd_os, &scratch, &scratch, &usedobjs, &scratch);
	ASSERT3U(dirobjs + 1, ==, usedobjs);
}

static int
ztest_dataset_open(int d)
{
	ztest_ds_t *zd = &ztest_ds[d];
	uint64_t committed_seq = ZTEST_GET_SHARED_DS(d)->zd_seq;
	objset_t *os;
	zilog_t *zilog;
	char name[MAXNAMELEN];
	int error;

	ztest_dataset_name(name, ztest_opts.zo_pool, d);

	(void) rw_rdlock(&ztest_name_lock);

	error = ztest_dataset_create(name);
	if (error == ENOSPC) {
		(void) rw_unlock(&ztest_name_lock);
		ztest_record_enospc(FTAG);
		return (error);
	}
	ASSERT(error == 0 || error == EEXIST);

	VERIFY0(dmu_objset_own(name, DMU_OST_OTHER, B_FALSE, zd, &os));
	(void) rw_unlock(&ztest_name_lock);

	ztest_zd_init(zd, ZTEST_GET_SHARED_DS(d), os);

	zilog = zd->zd_zilog;

	if (zilog->zl_header->zh_claim_lr_seq != 0 &&
	    zilog->zl_header->zh_claim_lr_seq < committed_seq)
		fatal(0, "missing log records: claimed %llu < committed %llu",
		    zilog->zl_header->zh_claim_lr_seq, committed_seq);

	ztest_dataset_dirobj_verify(zd);

	zil_replay(os, zd, ztest_replay_vector);

	ztest_dataset_dirobj_verify(zd);

	if (ztest_opts.zo_verbose >= 6)
		(void) printf("%s replay %llu blocks, %llu records, seq %llu\n",
		    zd->zd_name,
		    (u_longlong_t)zilog->zl_parse_blk_count,
		    (u_longlong_t)zilog->zl_parse_lr_count,
		    (u_longlong_t)zilog->zl_replaying_seq);

	zilog = zil_open(os, ztest_get_data);

	if (zilog->zl_replaying_seq != 0 &&
	    zilog->zl_replaying_seq < committed_seq)
		fatal(0, "missing log records: replayed %llu < committed %llu",
		    zilog->zl_replaying_seq, committed_seq);

	return (0);
}

static void
ztest_dataset_close(int d)
{
	ztest_ds_t *zd = &ztest_ds[d];

	zil_close(zd->zd_zilog);
	dmu_objset_disown(zd->zd_os, zd);

	ztest_zd_fini(zd);
}

/*
 * Kick off threads to run tests on all datasets in parallel.
 */
static void
ztest_run(ztest_shared_t *zs)
{
	thread_t *tid;
	spa_t *spa;
	objset_t *os;
	thread_t resume_tid;
	int error;

	ztest_exiting = B_FALSE;

	/*
	 * Initialize parent/child shared state.
	 */
	VERIFY(_mutex_init(&ztest_vdev_lock, USYNC_THREAD, NULL) == 0);
	VERIFY(rwlock_init(&ztest_name_lock, USYNC_THREAD, NULL) == 0);

	zs->zs_thread_start = gethrtime();
	zs->zs_thread_stop =
	    zs->zs_thread_start + ztest_opts.zo_passtime * NANOSEC;
	zs->zs_thread_stop = MIN(zs->zs_thread_stop, zs->zs_proc_stop);
	zs->zs_thread_kill = zs->zs_thread_stop;
	if (ztest_random(100) < ztest_opts.zo_killrate) {
		zs->zs_thread_kill -=
		    ztest_random(ztest_opts.zo_passtime * NANOSEC);
	}

	(void) _mutex_init(&zcl.zcl_callbacks_lock, USYNC_THREAD, NULL);

	list_create(&zcl.zcl_callbacks, sizeof (ztest_cb_data_t),
	    offsetof(ztest_cb_data_t, zcd_node));

	/*
	 * Open our pool.
	 */
	kernel_init(FREAD | FWRITE);
	VERIFY0(spa_open(ztest_opts.zo_pool, &spa, FTAG));
	spa->spa_debug = B_TRUE;
	ztest_spa = spa;

	VERIFY0(dmu_objset_own(ztest_opts.zo_pool,
	    DMU_OST_ANY, B_TRUE, FTAG, &os));
	zs->zs_guid = dmu_objset_fsid_guid(os);
	dmu_objset_disown(os, FTAG);

	spa->spa_dedup_ditto = 2 * ZIO_DEDUPDITTO_MIN;

	/*
	 * We don't expect the pool to suspend unless maxfaults == 0,
	 * in which case ztest_fault_inject() temporarily takes away
	 * the only valid replica.
	 */
	if (MAXFAULTS() == 0)
		spa->spa_failmode = ZIO_FAILURE_MODE_WAIT;
	else
		spa->spa_failmode = ZIO_FAILURE_MODE_PANIC;

	/*
	 * Create a thread to periodically resume suspended I/O.
	 */
	VERIFY(thr_create(0, 0, ztest_resume_thread, spa, THR_BOUND,
	    &resume_tid) == 0);

	/*
	 * Create a deadman thread to abort() if we hang.
	 */
	VERIFY(thr_create(0, 0, ztest_deadman_thread, zs, THR_BOUND,
	    NULL) == 0);

	/*
	 * Verify that we can safely inquire about about any object,
	 * whether it's allocated or not.  To make it interesting,
	 * we probe a 5-wide window around each power of two.
	 * This hits all edge cases, including zero and the max.
	 */
	for (int t = 0; t < 64; t++) {
		for (int d = -5; d <= 5; d++) {
			error = dmu_object_info(spa->spa_meta_objset,
			    (1ULL << t) + d, NULL);
			ASSERT(error == 0 || error == ENOENT ||
			    error == EINVAL);
		}
	}

	/*
	 * If we got any ENOSPC errors on the previous run, destroy something.
	 */
	if (zs->zs_enospc_count != 0) {
		int d = ztest_random(ztest_opts.zo_datasets);
		ztest_dataset_destroy(d);
	}
	zs->zs_enospc_count = 0;

	tid = umem_zalloc(ztest_opts.zo_threads * sizeof (thread_t),
	    UMEM_NOFAIL);

	if (ztest_opts.zo_verbose >= 4)
		(void) printf("starting main threads...\n");

	/*
	 * Kick off all the tests that run in parallel.
	 */
	for (int t = 0; t < ztest_opts.zo_threads; t++) {
		if (t < ztest_opts.zo_datasets &&
		    ztest_dataset_open(t) != 0)
			return;
		VERIFY(thr_create(0, 0, ztest_thread, (void *)(uintptr_t)t,
		    THR_BOUND, &tid[t]) == 0);
	}

	/*
	 * Wait for all of the tests to complete.  We go in reverse order
	 * so we don't close datasets while threads are still using them.
	 */
	for (int t = ztest_opts.zo_threads - 1; t >= 0; t--) {
		VERIFY(thr_join(tid[t], NULL, NULL) == 0);
		if (t < ztest_opts.zo_datasets)
			ztest_dataset_close(t);
	}

	txg_wait_synced(spa_get_dsl(spa), 0);

	zs->zs_alloc = metaslab_class_get_alloc(spa_normal_class(spa));
	zs->zs_space = metaslab_class_get_space(spa_normal_class(spa));
	zfs_dbgmsg_print(FTAG);

	umem_free(tid, ztest_opts.zo_threads * sizeof (thread_t));

	/* Kill the resume thread */
	ztest_exiting = B_TRUE;
	VERIFY(thr_join(resume_tid, NULL, NULL) == 0);
	ztest_resume(spa);

	/*
	 * Right before closing the pool, kick off a bunch of async I/O;
	 * spa_close() should wait for it to complete.
	 */
	for (uint64_t object = 1; object < 50; object++)
		dmu_prefetch(spa->spa_meta_objset, object, 0, 1ULL << 20);

	spa_close(spa, FTAG);

	/*
	 * Verify that we can loop over all pools.
	 */
	mutex_enter(&spa_namespace_lock);
	for (spa = spa_next(NULL); spa != NULL; spa = spa_next(spa))
		if (ztest_opts.zo_verbose > 3)
			(void) printf("spa_next: found %s\n", spa_name(spa));
	mutex_exit(&spa_namespace_lock);

	/*
	 * Verify that we can export the pool and reimport it under a
	 * different name.
	 */
	if (ztest_random(2) == 0) {
		char name[MAXNAMELEN];
		(void) snprintf(name, MAXNAMELEN, "%s_import",
		    ztest_opts.zo_pool);
		ztest_spa_import_export(ztest_opts.zo_pool, name);
		ztest_spa_import_export(name, ztest_opts.zo_pool);
	}

	kernel_fini();

	list_destroy(&zcl.zcl_callbacks);

	(void) _mutex_destroy(&zcl.zcl_callbacks_lock);

	(void) rwlock_destroy(&ztest_name_lock);
	(void) _mutex_destroy(&ztest_vdev_lock);
}

static void
ztest_freeze(void)
{
	ztest_ds_t *zd = &ztest_ds[0];
	spa_t *spa;
	int numloops = 0;

	if (ztest_opts.zo_verbose >= 3)
		(void) printf("testing spa_freeze()...\n");

	kernel_init(FREAD | FWRITE);
	VERIFY3U(0, ==, spa_open(ztest_opts.zo_pool, &spa, FTAG));
	VERIFY3U(0, ==, ztest_dataset_open(0));
	spa->spa_debug = B_TRUE;
	ztest_spa = spa;

	/*
	 * Force the first log block to be transactionally allocated.
	 * We have to do this before we freeze the pool -- otherwise
	 * the log chain won't be anchored.
	 */
	while (BP_IS_HOLE(&zd->zd_zilog->zl_header->zh_log)) {
		ztest_dmu_object_alloc_free(zd, 0);
		zil_commit(zd->zd_zilog, 0);
	}

	txg_wait_synced(spa_get_dsl(spa), 0);

	/*
	 * Freeze the pool.  This stops spa_sync() from doing anything,
	 * so that the only way to record changes from now on is the ZIL.
	 */
	spa_freeze(spa);

	/*
	 * Run tests that generate log records but don't alter the pool config
	 * or depend on DSL sync tasks (snapshots, objset create/destroy, etc).
	 * We do a txg_wait_synced() after each iteration to force the txg
	 * to increase well beyond the last synced value in the uberblock.
	 * The ZIL should be OK with that.
	 */
	while (ztest_random(10) != 0 &&
	    numloops++ < ztest_opts.zo_maxloops) {
		ztest_dmu_write_parallel(zd, 0);
		ztest_dmu_object_alloc_free(zd, 0);
		txg_wait_synced(spa_get_dsl(spa), 0);
	}

	/*
	 * Commit all of the changes we just generated.
	 */
	zil_commit(zd->zd_zilog, 0);
	txg_wait_synced(spa_get_dsl(spa), 0);

	/*
	 * Close our dataset and close the pool.
	 */
	ztest_dataset_close(0);
	spa_close(spa, FTAG);
	kernel_fini();

	/*
	 * Open and close the pool and dataset to induce log replay.
	 */
	kernel_init(FREAD | FWRITE);
	VERIFY3U(0, ==, spa_open(ztest_opts.zo_pool, &spa, FTAG));
	ASSERT(spa_freeze_txg(spa) == UINT64_MAX);
	VERIFY3U(0, ==, ztest_dataset_open(0));
	ztest_dataset_close(0);

	spa->spa_debug = B_TRUE;
	ztest_spa = spa;
	txg_wait_synced(spa_get_dsl(spa), 0);
	ztest_reguid(NULL, 0);

	spa_close(spa, FTAG);
	kernel_fini();
}

void
print_time(hrtime_t t, char *timebuf)
{
	hrtime_t s = t / NANOSEC;
	hrtime_t m = s / 60;
	hrtime_t h = m / 60;
	hrtime_t d = h / 24;

	s -= m * 60;
	m -= h * 60;
	h -= d * 24;

	timebuf[0] = '\0';

	if (d)
		(void) sprintf(timebuf,
		    "%llud%02lluh%02llum%02llus", d, h, m, s);
	else if (h)
		(void) sprintf(timebuf, "%lluh%02llum%02llus", h, m, s);
	else if (m)
		(void) sprintf(timebuf, "%llum%02llus", m, s);
	else
		(void) sprintf(timebuf, "%llus", s);
}

static nvlist_t *
make_random_props()
{
	nvlist_t *props;

	VERIFY(nvlist_alloc(&props, NV_UNIQUE_NAME, 0) == 0);
	if (ztest_random(2) == 0)
		return (props);
	VERIFY(nvlist_add_uint64(props, "autoreplace", 1) == 0);

	/*
	 * Set special class randomly
	 */
	if (ztest_random(100) < 50)
		zopt_special_class = SPA_SPECIALCLASS_WRCACHE;
	else
		zopt_special_class = SPA_SPECIALCLASS_META;

	VERIFY(nvlist_add_uint64(props, "specialclass",
	    zopt_special_class) == 0);

	return (props);
}

/*
 * Create a storage pool with the given name and initial vdev size.
 * Then test spa_freeze() functionality.
 */
static void
ztest_init(ztest_shared_t *zs)
{
	spa_t *spa;
	nvlist_t *nvroot, *props;

	VERIFY(_mutex_init(&ztest_vdev_lock, USYNC_THREAD, NULL) == 0);
	VERIFY(rwlock_init(&ztest_name_lock, USYNC_THREAD, NULL) == 0);

	kernel_init(FREAD | FWRITE);

	/*
	 * Create the storage pool.
	 */
	(void) spa_destroy(ztest_opts.zo_pool);
	ztest_shared->zs_vdev_next_leaf = 0;
	zs->zs_splits = 0;
	zs->zs_mirrors = ztest_opts.zo_mirrors;
	nvroot = make_vdev_root(NULL, NULL, NULL, ztest_opts.zo_vdev_size, 0,
	    0, ztest_opts.zo_raidz, zs->zs_mirrors, 1);
	/*
	 * Add special vdevs
	 */
	add_special_vdevs(nvroot, zopt_special_size, zopt_special_vdevs,
	    zopt_special_mirrors);
	props = make_random_props();
	for (int i = 0; i < SPA_FEATURES; i++) {
		char buf[1024];
		(void) snprintf(buf, sizeof (buf), "feature@%s",
		    spa_feature_table[i].fi_uname);
		VERIFY3U(0, ==, nvlist_add_uint64(props, buf, 0));
	}
	VERIFY3U(0, ==, spa_create(ztest_opts.zo_pool, nvroot, props, NULL));
	nvlist_free(nvroot);

	VERIFY3U(0, ==, spa_open(ztest_opts.zo_pool, &spa, FTAG));
	zs->zs_metaslab_sz =
	    1ULL << spa->spa_root_vdev->vdev_child[0]->vdev_ms_shift;

	spa_close(spa, FTAG);

	kernel_fini();

	ztest_run_zdb(ztest_opts.zo_pool);

	ztest_freeze();

	ztest_run_zdb(ztest_opts.zo_pool);

	(void) rwlock_destroy(&ztest_name_lock);
	(void) _mutex_destroy(&ztest_vdev_lock);
}

static void
setup_data_fd(void)
{
	static char ztest_name_data[] = "/tmp/ztest.data.XXXXXX";

	ztest_fd_data = mkstemp(ztest_name_data);
	ASSERT3S(ztest_fd_data, >=, 0);
	(void) unlink(ztest_name_data);
}


static int
shared_data_size(ztest_shared_hdr_t *hdr)
{
	int size;

	size = hdr->zh_hdr_size;
	size += hdr->zh_opts_size;
	size += hdr->zh_size;
	size += hdr->zh_stats_size * hdr->zh_stats_count;
	size += hdr->zh_ds_size * hdr->zh_ds_count;

	return (size);
}

static void
setup_hdr(void)
{
	int size;
	ztest_shared_hdr_t *hdr;

	hdr = (void *)mmap(0, P2ROUNDUP(sizeof (*hdr), getpagesize()),
	    PROT_READ | PROT_WRITE, MAP_SHARED, ztest_fd_data, 0);
	ASSERT(hdr != MAP_FAILED);

	VERIFY3U(0, ==, ftruncate(ztest_fd_data, sizeof (ztest_shared_hdr_t)));

	hdr->zh_hdr_size = sizeof (ztest_shared_hdr_t);
	hdr->zh_opts_size = sizeof (ztest_shared_opts_t);
	hdr->zh_size = sizeof (ztest_shared_t);
	hdr->zh_stats_size = sizeof (ztest_shared_callstate_t);
	hdr->zh_stats_count = ZTEST_FUNCS;
	hdr->zh_ds_size = sizeof (ztest_shared_ds_t);
	hdr->zh_ds_count = ztest_opts.zo_datasets;

	size = shared_data_size(hdr);
	VERIFY3U(0, ==, ftruncate(ztest_fd_data, size));

	(void) munmap((caddr_t)hdr, P2ROUNDUP(sizeof (*hdr), getpagesize()));
}

static void
setup_data(void)
{
	int size, offset;
	ztest_shared_hdr_t *hdr;
	uint8_t *buf;

	hdr = (void *)mmap(0, P2ROUNDUP(sizeof (*hdr), getpagesize()),
	    PROT_READ, MAP_SHARED, ztest_fd_data, 0);
	ASSERT(hdr != MAP_FAILED);

	size = shared_data_size(hdr);

	(void) munmap((caddr_t)hdr, P2ROUNDUP(sizeof (*hdr), getpagesize()));
	hdr = ztest_shared_hdr = (void *)mmap(0, P2ROUNDUP(size, getpagesize()),
	    PROT_READ | PROT_WRITE, MAP_SHARED, ztest_fd_data, 0);
	ASSERT(hdr != MAP_FAILED);
	buf = (uint8_t *)hdr;

	offset = hdr->zh_hdr_size;
	ztest_shared_opts = (void *)&buf[offset];
	offset += hdr->zh_opts_size;
	ztest_shared = (void *)&buf[offset];
	offset += hdr->zh_size;
	ztest_shared_callstate = (void *)&buf[offset];
	offset += hdr->zh_stats_size * hdr->zh_stats_count;
	ztest_shared_ds = (void *)&buf[offset];
}

static boolean_t
exec_child(char *cmd, char *libpath, boolean_t ignorekill, int *statusp)
{
	pid_t pid;
	int status;
	char *cmdbuf = NULL;

	pid = fork();

	if (cmd == NULL) {
		cmdbuf = umem_alloc(MAXPATHLEN, UMEM_NOFAIL);
		(void) strlcpy(cmdbuf, getexecname(), MAXPATHLEN);
		cmd = cmdbuf;
	}

	if (pid == -1)
		fatal(1, "fork failed");

	if (pid == 0) {	/* child */
		char *emptyargv[2] = { cmd, NULL };
		char fd_data_str[12];

		struct rlimit rl = { 1024, 1024 };
		(void) setrlimit(RLIMIT_NOFILE, &rl);

		(void) close(ztest_fd_rand);
		VERIFY3U(11, >=,
		    snprintf(fd_data_str, 12, "%d", ztest_fd_data));
		VERIFY0(setenv("ZTEST_FD_DATA", fd_data_str, 1));

		(void) enable_extended_FILE_stdio(-1, -1);
		if (libpath != NULL)
			VERIFY(0 == setenv("LD_LIBRARY_PATH", libpath, 1));
		(void) execv(cmd, emptyargv);
		ztest_dump_core = B_FALSE;
		fatal(B_TRUE, "exec failed: %s", cmd);
	}

	if (cmdbuf != NULL) {
		umem_free(cmdbuf, MAXPATHLEN);
		cmd = NULL;
	}

	while (waitpid(pid, &status, 0) != pid)
		continue;
	if (statusp != NULL)
		*statusp = status;

	if (WIFEXITED(status)) {
		if (WEXITSTATUS(status) != 0) {
			(void) fprintf(stderr, "child exited with code %d\n",
			    WEXITSTATUS(status));
			exit(2);
		}
		return (B_FALSE);
	} else if (WIFSIGNALED(status)) {
		if (!ignorekill || WTERMSIG(status) != SIGKILL) {
			(void) fprintf(stderr, "child died with signal %d\n",
			    WTERMSIG(status));
			exit(3);
		}
		return (B_TRUE);
	} else {
		(void) fprintf(stderr, "something strange happened to child\n");
		exit(4);
		/* NOTREACHED */
	}
}

static void
ztest_run_init(void)
{
	ztest_shared_t *zs = ztest_shared;

	ASSERT(ztest_opts.zo_init != 0);

	/*
	 * Blow away any existing copy of zpool.cache
	 */
	(void) remove(spa_config_path);

	/*
	 * Create and initialize our storage pool.
	 */
	for (int i = 1; i <= ztest_opts.zo_init; i++) {
		bzero(zs, sizeof (ztest_shared_t));
		if (ztest_opts.zo_verbose >= 3 &&
		    ztest_opts.zo_init != 1) {
			(void) printf("ztest_init(), pass %d\n", i);
		}
		ztest_init(zs);
	}
}

int
main(int argc, char **argv)
{
	int kills = 0;
	int iters = 0;
	int older = 0;
	int newer = 0;
	ztest_shared_t *zs;
	ztest_info_t *zi;
	ztest_shared_callstate_t *zc;
	char timebuf[100];
	char numbuf[6];
	spa_t *spa;
	char *cmd;
	boolean_t hasalt;
	char *fd_data_str = getenv("ZTEST_FD_DATA");

	(void) setvbuf(stdout, NULL, _IOLBF, 0);

	dprintf_setup(&argc, argv);
	zfs_deadman_synctime_ms = 300000;

	ztest_fd_rand = open("/dev/urandom", O_RDONLY);
	ASSERT3S(ztest_fd_rand, >=, 0);

	if (!fd_data_str) {
		process_options(argc, argv);

		setup_data_fd();
		setup_hdr();
		setup_data();
		bcopy(&ztest_opts, ztest_shared_opts,
		    sizeof (*ztest_shared_opts));
	} else {
		ztest_fd_data = atoi(fd_data_str);
		setup_data();
		bcopy(ztest_shared_opts, &ztest_opts, sizeof (ztest_opts));
	}
	ASSERT3U(ztest_opts.zo_datasets, ==, ztest_shared_hdr->zh_ds_count);

	/* Override location of zpool.cache */
	VERIFY3U(asprintf((char **)&spa_config_path, "%s/zpool.cache",
	    ztest_opts.zo_dir), !=, -1);

	ztest_ds = umem_alloc(ztest_opts.zo_datasets * sizeof (ztest_ds_t),
	    UMEM_NOFAIL);
	zs = ztest_shared;

	if (fd_data_str) {
		metaslab_gang_bang = ztest_opts.zo_metaslab_gang_bang;
		metaslab_df_alloc_threshold =
		    zs->zs_metaslab_df_alloc_threshold;

		if (zs->zs_do_init)
			ztest_run_init();
		else
			ztest_run(zs);
		exit(0);
	}

	hasalt = (strlen(ztest_opts.zo_alt_ztest) != 0);

	if (ztest_opts.zo_verbose >= 1) {
		(void) printf("%llu vdevs, %d datasets, %d threads,"
		    " %llu seconds...\n",
		    (u_longlong_t)ztest_opts.zo_vdevs,
		    ztest_opts.zo_datasets,
		    ztest_opts.zo_threads,
		    (u_longlong_t)ztest_opts.zo_time);
	}

	cmd = umem_alloc(MAXNAMELEN, UMEM_NOFAIL);
	(void) strlcpy(cmd, getexecname(), MAXNAMELEN);

	zs->zs_do_init = B_TRUE;
	if (strlen(ztest_opts.zo_alt_ztest) != 0) {
		if (ztest_opts.zo_verbose >= 1) {
			(void) printf("Executing older ztest for "
			    "initialization: %s\n", ztest_opts.zo_alt_ztest);
		}
		VERIFY(!exec_child(ztest_opts.zo_alt_ztest,
		    ztest_opts.zo_alt_libpath, B_FALSE, NULL));
	} else {
		VERIFY(!exec_child(NULL, NULL, B_FALSE, NULL));
	}
	zs->zs_do_init = B_FALSE;

	zs->zs_proc_start = gethrtime();
	zs->zs_proc_stop = zs->zs_proc_start + ztest_opts.zo_time * NANOSEC;

	for (int f = 0; f < ZTEST_FUNCS; f++) {
		zi = &ztest_info[f];
		zc = ZTEST_GET_SHARED_CALLSTATE(f);
		if (zs->zs_proc_start + zi->zi_interval[0] > zs->zs_proc_stop)
			zc->zc_next = UINT64_MAX;
		else
			zc->zc_next = zs->zs_proc_start +
			    ztest_random(2 * zi->zi_interval[0] + 1);
	}

	/*
	 * Run the tests in a loop.  These tests include fault injection
	 * to verify that self-healing data works, and forced crashes
	 * to verify that we never lose on-disk consistency.
	 */
	while (gethrtime() < zs->zs_proc_stop) {
		int status;
		boolean_t killed;

		/*
		 * Initialize the workload counters for each function.
		 */
		for (int f = 0; f < ZTEST_FUNCS; f++) {
			zc = ZTEST_GET_SHARED_CALLSTATE(f);
			zc->zc_count = 0;
			zc->zc_time = 0;
		}

		/* Set the allocation switch size */
		zs->zs_metaslab_df_alloc_threshold =
		    ztest_random(zs->zs_metaslab_sz / 4) + 1;

		if (!hasalt || ztest_random(2) == 0) {
			if (hasalt && ztest_opts.zo_verbose >= 1) {
				(void) printf("Executing newer ztest: %s\n",
				    cmd);
			}
			newer++;
			killed = exec_child(cmd, NULL, B_TRUE, &status);
		} else {
			if (hasalt && ztest_opts.zo_verbose >= 1) {
				(void) printf("Executing older ztest: %s\n",
				    ztest_opts.zo_alt_ztest);
			}
			older++;
			killed = exec_child(ztest_opts.zo_alt_ztest,
			    ztest_opts.zo_alt_libpath, B_TRUE, &status);
		}

		if (killed)
			kills++;
		iters++;

		if (ztest_opts.zo_verbose >= 1) {
			hrtime_t now = gethrtime();

			now = MIN(now, zs->zs_proc_stop);
			print_time(zs->zs_proc_stop - now, timebuf);
			nicenum(zs->zs_space, numbuf);

			(void) printf("Pass %3d, %8s, %3llu ENOSPC, "
			    "%4.1f%% of %5s used, %3.0f%% done, %8s to go\n",
			    iters,
			    WIFEXITED(status) ? "Complete" : "SIGKILL",
			    (u_longlong_t)zs->zs_enospc_count,
			    100.0 * zs->zs_alloc / zs->zs_space,
			    numbuf,
			    100.0 * (now - zs->zs_proc_start) /
			    (ztest_opts.zo_time * NANOSEC), timebuf);
		}

		if (ztest_opts.zo_verbose >= 2) {
			(void) printf("\nWorkload summary:\n\n");
			(void) printf("%7s %9s   %s\n",
			    "Calls", "Time", "Function");
			(void) printf("%7s %9s   %s\n",
			    "-----", "----", "--------");
			for (int f = 0; f < ZTEST_FUNCS; f++) {
				Dl_info dli;

				zi = &ztest_info[f];
				zc = ZTEST_GET_SHARED_CALLSTATE(f);
				print_time(zc->zc_time, timebuf);
				(void) dladdr((void *)zi->zi_func, &dli);
				(void) printf("%7llu %9s   %s\n",
				    (u_longlong_t)zc->zc_count, timebuf,
				    dli.dli_sname);
			}
			(void) printf("\n");
		}

		/*
		 * It's possible that we killed a child during a rename test,
		 * in which case we'll have a 'ztest_tmp' pool lying around
		 * instead of 'ztest'.  Do a blind rename in case this happened.
		 */
		kernel_init(FREAD);
		if (spa_open(ztest_opts.zo_pool, &spa, FTAG) == 0) {
			spa_close(spa, FTAG);
		} else {
			char tmpname[MAXNAMELEN];
			kernel_fini();
			kernel_init(FREAD | FWRITE);
			(void) snprintf(tmpname, sizeof (tmpname), "%s_tmp",
			    ztest_opts.zo_pool);
			(void) spa_rename(tmpname, ztest_opts.zo_pool);
		}
		kernel_fini();

		ztest_run_zdb(ztest_opts.zo_pool);
	}

	if (ztest_opts.zo_verbose >= 1) {
		if (hasalt) {
			(void) printf("%d runs of older ztest: %s\n", older,
			    ztest_opts.zo_alt_ztest);
			(void) printf("%d runs of newer ztest: %s\n", newer,
			    cmd);
		}
		(void) printf("%d killed, %d completed, %.0f%% kill rate\n",
		    kills, iters - kills, (100.0 * kills) / MAX(1, iters));
	}

	umem_free(cmd, MAXNAMELEN);

	return (0);
}<|MERGE_RESOLUTION|>--- conflicted
+++ resolved
@@ -20,14 +20,9 @@
  */
 /*
  * Copyright (c) 2005, 2010, Oracle and/or its affiliates. All rights reserved.
-<<<<<<< HEAD
- * Copyright (c) 2012 by Delphix. All rights reserved.
  * Copyright 2013 Nexenta Systems, Inc.  All rights reserved.
-=======
  * Copyright (c) 2013 by Delphix. All rights reserved.
- * Copyright 2011 Nexenta Systems, Inc.  All rights reserved.
  * Copyright (c) 2013 Steven Hartland. All rights reserved.
->>>>>>> 7de6f2c0
  */
 
 /*
@@ -204,7 +199,9 @@
 #define	ZTEST_GET_SHARED_DS(d) (&ztest_shared_ds[d])
 
 /* special vdev config */
+#if 0
 static uint64_t zopt_special_class = SPA_SPECIALCLASS_META;
+#endif
 static int zopt_special_vdevs = 2;
 static size_t zopt_special_size = SPA_MINDEVSIZE;
 static int zopt_special_mirrors = 2;
@@ -843,12 +840,8 @@
 }
 
 static nvlist_t *
-<<<<<<< HEAD
-make_vdev_file(char *path, char *aux, size_t size, uint64_t ashift,
-	boolean_t is_special)
-=======
-make_vdev_file(char *path, char *aux, char *pool, size_t size, uint64_t ashift)
->>>>>>> 7de6f2c0
+make_vdev_file(char *path, char *aux, char *pool, size_t size,
+    uint64_t ashift, boolean_t is_special)
 {
 	char pathbuf[MAXPATHLEN];
 	uint64_t vdev;
@@ -893,13 +886,8 @@
 }
 
 static nvlist_t *
-<<<<<<< HEAD
-make_vdev_raidz(char *path, char *aux, size_t size, uint64_t ashift, int r,
-	boolean_t is_special)
-=======
 make_vdev_raidz(char *path, char *aux, char *pool, size_t size,
-    uint64_t ashift, int r)
->>>>>>> 7de6f2c0
+    uint64_t ashift, int r, boolean_t is_special)
 {
 	nvlist_t *raidz, **child;
 	int c;
@@ -908,19 +896,13 @@
 	VERIFY((r < 2) || (is_special == B_FALSE));
 
 	if (r < 2)
-<<<<<<< HEAD
-		return (make_vdev_file(path, aux, size, ashift, is_special));
+		return (make_vdev_file(path, aux, pool, size, ashift,
+		    is_special));
 	child = umem_alloc(r * sizeof (nvlist_t *), UMEM_NOFAIL);
 
 	for (c = 0; c < r; c++)
-		child[c] = make_vdev_file(path, aux, size, ashift, B_FALSE);
-=======
-		return (make_vdev_file(path, aux, pool, size, ashift));
-	child = umem_alloc(r * sizeof (nvlist_t *), UMEM_NOFAIL);
-
-	for (c = 0; c < r; c++)
-		child[c] = make_vdev_file(path, aux, pool, size, ashift);
->>>>>>> 7de6f2c0
+		child[c] = make_vdev_file(path, aux, pool, size, ashift,
+		    B_FALSE);
 
 	VERIFY(nvlist_alloc(&raidz, NV_UNIQUE_NAME, 0) == 0);
 	VERIFY(nvlist_add_string(raidz, ZPOOL_CONFIG_TYPE,
@@ -939,13 +921,8 @@
 }
 
 static nvlist_t *
-<<<<<<< HEAD
-make_vdev_mirror(char *path, char *aux, size_t size, uint64_t ashift,
-    int r, int m, boolean_t is_special)
-=======
 make_vdev_mirror(char *path, char *aux, char *pool, size_t size,
-    uint64_t ashift, int r, int m)
->>>>>>> 7de6f2c0
+    uint64_t ashift, int r, int m, boolean_t is_special)
 {
 	nvlist_t *mirror, **child;
 	int c;
@@ -954,21 +931,14 @@
 	VERIFY((r < 2) || (is_special == B_FALSE));
 
 	if (m < 1)
-<<<<<<< HEAD
-		return (make_vdev_raidz(path, aux, size, ashift, r,
+		return (make_vdev_raidz(path, aux, pool, size, ashift, r,
 		    is_special));
-=======
-		return (make_vdev_raidz(path, aux, pool, size, ashift, r));
->>>>>>> 7de6f2c0
 
 	child = umem_alloc(m * sizeof (nvlist_t *), UMEM_NOFAIL);
 
 	for (c = 0; c < m; c++)
-<<<<<<< HEAD
-		child[c] = make_vdev_raidz(path, aux, size, ashift, r, B_FALSE);
-=======
-		child[c] = make_vdev_raidz(path, aux, pool, size, ashift, r);
->>>>>>> 7de6f2c0
+		child[c] = make_vdev_raidz(path, aux, pool, size, ashift,
+		    r, B_FALSE);
 
 	VERIFY(nvlist_alloc(&mirror, NV_UNIQUE_NAME, 0) == 0);
 	VERIFY(nvlist_add_string(mirror, ZPOOL_CONFIG_TYPE,
@@ -987,11 +957,7 @@
 }
 
 static nvlist_t *
-<<<<<<< HEAD
-make_vdev_root(char *path, char *aux, size_t size, uint64_t ashift,
-=======
 make_vdev_root(char *path, char *aux, char *pool, size_t size, uint64_t ashift,
->>>>>>> 7de6f2c0
     int log, int r, int m, int t)
 {
 	nvlist_t *root, **child;
@@ -1005,13 +971,8 @@
 	child = umem_alloc(t * sizeof (nvlist_t *), UMEM_NOFAIL);
 
 	for (c = 0; c < t; c++) {
-<<<<<<< HEAD
-		child[c] = make_vdev_mirror(path, aux, size, ashift, r, m,
-		    special);
-=======
 		child[c] = make_vdev_mirror(path, aux, pool, size, ashift,
-		    r, m);
->>>>>>> 7de6f2c0
+		    r, m, special);
 		VERIFY(nvlist_add_uint64(child[c], ZPOOL_CONFIG_IS_LOG,
 		    log) == 0);
 	}
@@ -1029,8 +990,8 @@
 	return (root);
 }
 
+#if 0
 /*
-<<<<<<< HEAD
  * Add special top-level vdev(s) to the vdev tree
  */
 static void
@@ -1049,7 +1010,7 @@
 	 * special flag that is added to the top-level vdevs
 	 */
 	for (c = 0; c < t; c++) {
-		child[c] = make_vdev_mirror(NULL, NULL, size, 0, 0, m,
+		child[c] = make_vdev_mirror(NULL, NULL, NULL, size, 0, 0, m,
 		    B_TRUE);
 	}
 
@@ -1084,7 +1045,10 @@
 	umem_free(child, t * sizeof (nvlist_t *));
 
 	umem_free(new_child, new * sizeof (nvlist_t *));
-=======
+}
+#endif
+
+/*
  * Find a random spa version. Returns back a random spa version in the
  * range [initial_version, SPA_VERSION_FEATURES].
  */
@@ -1103,7 +1067,6 @@
 
 	ASSERT(SPA_VERSION_IS_SUPPORTED(version));
 	return (version);
->>>>>>> 7de6f2c0
 }
 
 static int
@@ -2889,6 +2852,7 @@
 	int newvd_is_spare = B_FALSE;
 	int oldvd_is_log;
 	int error, expected_error;
+	boolean_t vdev_isspecial = B_FALSE;
 
 	VERIFY(mutex_lock(&ztest_vdev_lock) == 0);
 	leaves = MAX(zs->zs_mirrors, 1) * ztest_opts.zo_raidz;
@@ -2913,13 +2877,15 @@
 	/*
 	 * Locate this vdev.
 	 */
-	oldvd = rvd->vdev_child[top];
+	oldvd = rvd->vdev_child[top];	
+	vdev_isspecial = oldvd->vdev_isspecial;
+
 	if (zs->zs_mirrors >= 1) {
 		ASSERT(oldvd->vdev_ops == &vdev_mirror_ops);
 		ASSERT(oldvd->vdev_children >= zs->zs_mirrors);
 		oldvd = oldvd->vdev_child[leaf / ztest_opts.zo_raidz];
 	}
-	if (ztest_opts.zo_raidz > 1) {
+	if (ztest_opts.zo_raidz > 1 && !vdev_isspecial) {
 		ASSERT(oldvd->vdev_ops == &vdev_raidz_ops);
 		ASSERT(oldvd->vdev_children == ztest_opts.zo_raidz);
 		oldvd = oldvd->vdev_child[leaf % ztest_opts.zo_raidz];
@@ -5964,20 +5930,32 @@
 	if (ztest_random(2) == 0)
 		return (props);
 	VERIFY(nvlist_add_uint64(props, "autoreplace", 1) == 0);
-
-	/*
-	 * Set special class randomly
-	 */
+	VERIFY(nvlist_add_uint64(props, "enablespecial", 1) == 0);
+
+	return (props);
+}
+
+#if 0
+static void
+set_random_ds_props(char *dsname)
+{
+	/*
+	 * Set special class randomly;
+	 * for now only use ZIL and META 
+	 */
+
 	if (ztest_random(100) < 50)
-		zopt_special_class = SPA_SPECIALCLASS_WRCACHE;
+		zopt_special_class = SPA_SPECIALCLASS_META;
 	else
-		zopt_special_class = SPA_SPECIALCLASS_META;
-
-	VERIFY(nvlist_add_uint64(props, "specialclass",
-	    zopt_special_class) == 0);
-
-	return (props);
-}
+		zopt_special_class = SPA_SPECIALCLASS_ZIL;
+
+	//if (ztest_random(2) == 0)
+	//	return;
+
+	VERIFY(ztest_spa_prop_set_uint64(ZPOOL_PROP_SPECIALCLASS,
+		zopt_special_class) == 0);
+}
+#endif
 
 /*
  * Create a storage pool with the given name and initial vdev size.
@@ -6006,8 +5984,10 @@
 	/*
 	 * Add special vdevs
 	 */
+#if 0
 	add_special_vdevs(nvroot, zopt_special_size, zopt_special_vdevs,
 	    zopt_special_mirrors);
+#endif
 	props = make_random_props();
 	for (int i = 0; i < SPA_FEATURES; i++) {
 		char buf[1024];
@@ -6017,10 +5997,14 @@
 	}
 	VERIFY3U(0, ==, spa_create(ztest_opts.zo_pool, nvroot, props, NULL));
 	nvlist_free(nvroot);
+	nvlist_free(props);
 
 	VERIFY3U(0, ==, spa_open(ztest_opts.zo_pool, &spa, FTAG));
 	zs->zs_metaslab_sz =
 	    1ULL << spa->spa_root_vdev->vdev_child[0]->vdev_ms_shift;
+
+	/* set props on the root dataset */
+	// set_random_ds_props(ztest_opts.zo_pool);
 
 	spa_close(spa, FTAG);
 
