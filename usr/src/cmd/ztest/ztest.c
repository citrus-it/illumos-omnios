--- conflicted
+++ resolved
@@ -25,6 +25,7 @@
  * Copyright (c) 2013 Steven Hartland. All rights reserved.
  * Copyright (c) 2014 Integros [integros.com]
  * Copyright 2017 Joyent, Inc.
+ * Copyright 2017 RackTop Systems.
  */
 
 /*
@@ -5420,62 +5421,6 @@
 	VERIFY3U(load, ==, spa_load_guid(spa));
 }
 
-<<<<<<< HEAD
-/*
- * Rename the pool to a different name and then rename it back.
- */
-/* ARGSUSED */
-void
-ztest_spa_rename(ztest_ds_t *zd, uint64_t id)
-{
-	char *oldname, *newname;
-	spa_t *spa;
-
-	(void) rw_wrlock(&ztest_name_lock);
-
-	oldname = ztest_opts.zo_pool;
-	newname = umem_alloc(strlen(oldname) + 5, UMEM_NOFAIL);
-	(void) strcpy(newname, oldname);
-	(void) strcat(newname, "_tmp");
-
-	/*
-	 * Do the rename
-	 */
-	VERIFY3U(0, ==, spa_rename(oldname, newname));
-
-	/*
-	 * Try to open it under the old name, which shouldn't exist
-	 */
-	VERIFY3U(ENOENT, ==, spa_open(oldname, &spa, FTAG));
-
-	/*
-	 * Open it under the new name and make sure it's still the same spa_t.
-	 */
-	VERIFY3U(0, ==, spa_open(newname, &spa, FTAG));
-
-	ASSERT(spa == ztest_spa);
-	spa_close(spa, FTAG);
-
-	/*
-	 * Rename it back to the original
-	 */
-	VERIFY3U(0, ==, spa_rename(newname, oldname));
-
-	/*
-	 * Make sure it can still be opened
-	 */
-	VERIFY3U(0, ==, spa_open(oldname, &spa, FTAG));
-
-	ASSERT(spa == ztest_spa);
-	spa_close(spa, FTAG);
-
-	umem_free(newname, strlen(newname) + 1);
-
-	(void) rw_unlock(&ztest_name_lock);
-}
-
-=======
->>>>>>> b86e7e3f
 static vdev_t *
 ztest_random_concrete_vdev_leaf(vdev_t *vd)
 {
