--- conflicted
+++ resolved
@@ -41,11 +41,7 @@
 
 .KEEP_STATE:
 
-<<<<<<< HEAD
-all clean clobber:	$(SUBDIRS)
-=======
-all lint:	$(SUBDIRS) $(BASHPROG)
->>>>>>> 52892d1d
+all:	$(SUBDIRS) $(BASHPROG)
 
 clean clobber:	$(SUBDIRS)
 
