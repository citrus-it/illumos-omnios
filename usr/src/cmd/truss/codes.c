/*
 * CDDL HEADER START
 *
 * The contents of this file are subject to the terms of the
 * Common Development and Distribution License (the "License").
 * You may not use this file except in compliance with the License.
 *
 * You can obtain a copy of the license at usr/src/OPENSOLARIS.LICENSE
 * or http://www.opensolaris.org/os/licensing.
 * See the License for the specific language governing permissions
 * and limitations under the License.
 *
 * When distributing Covered Code, include this CDDL HEADER in each
 * file and include the License file at usr/src/OPENSOLARIS.LICENSE.
 * If applicable, add the following below this CDDL HEADER, with the
 * fields enclosed by brackets "[]" replaced with your own identifying
 * information: Portions Copyright [yyyy] [name of copyright owner]
 *
 * CDDL HEADER END
 */

/*
 * Copyright (c) 1989, 2010, Oracle and/or its affiliates. All rights reserved.
 * Copyright (c) 2012 by Delphix. All rights reserved.
 * Copyright 2011 Nexenta Systems, Inc. All rights reserved.
 * Copyright (c) 2012, Joyent, Inc. All rights reserved.
 */

/*	Copyright (c) 1984, 1986, 1987, 1988, 1989 AT&T	*/
/*	  All Rights Reserved  	*/


#include <stdio.h>
#include <stdlib.h>
#include <unistd.h>
#include <sys/types.h>
#include <libproc.h>

#include <ctype.h>
#include <string.h>
#include <sys/dlpi.h>
#include <sys/ipc.h>
#include <sys/ipc_impl.h>
#include <sys/msg.h>
#include <sys/sem.h>
#include <sys/shm.h>
#include <sys/fstyp.h>
#if defined(__i386) || defined(__amd64)
#include <sys/sysi86.h>
#endif /* __i386 */
#include <sys/unistd.h>
#include <sys/file.h>
#include <sys/tiuser.h>
#include <sys/timod.h>
#include <sys/stream.h>
#include <sys/stropts.h>
#include <sys/termios.h>
#include <sys/termiox.h>
#include <sys/jioctl.h>
#include <sys/filio.h>
#include <fcntl.h>
#include <sys/termio.h>
#include <sys/stermio.h>
#include <sys/ttold.h>
#include <sys/mount.h>
#include <sys/utssys.h>
#include <sys/sysconfig.h>
#include <sys/statvfs.h>
#include <sys/kstat.h>
#include <sys/audio.h>
#include <sys/mixer.h>
#include <sys/cpc_impl.h>
#include <sys/devpoll.h>
#include <sys/strredir.h>
#include <sys/sockio.h>
#include <netinet/ip_mroute.h>
#include <net/if.h>
#include <net/if_arp.h>
#include <sys/ptyvar.h>
#include <sys/des.h>
#include <sys/prnio.h>
#include <sys/dtrace.h>
#include <sys/crypto/ioctladmin.h>
#include <sys/crypto/ioctl.h>
#include <sys/kbio.h>
#include <sys/ptms.h>
#include <sys/aggr.h>
#include <sys/dld.h>
#include <net/simnet.h>
#include <sys/vnic.h>
#include <sys/fs/zfs.h>
#include <inet/kssl/kssl.h>
#include <sys/dkio.h>
#include <sys/fdio.h>
#include <sys/cdio.h>
#include <sys/scsi/impl/uscsi.h>
#include <sys/devinfo_impl.h>
#include <sys/dumpadm.h>
#include <sys/mntio.h>
#include <inet/iptun.h>
#include <sys/zcons.h>
#include <sys/usb/clients/hid/hid.h>
#include <sys/pm.h>
#include <sys/soundcard.h>

#include "ramdata.h"
#include "proto.h"

#define	FCNTLMIN	F_DUPFD
#define	FCNTLMAX	F_BADFD
const char *const FCNTLname[] = {
	"F_DUPFD",
	"F_GETFD",
	"F_SETFD",
	"F_GETFL",
	"F_SETFL",
	"F_O_GETLK",
	"F_SETLK",
	"F_SETLKW",
	"F_CHKFL",
	"F_DUP2FD",
	"F_ALLOCSP",
	"F_FREESP",
	NULL,		/* 12 */
	NULL,		/* 13 */
	"F_GETLK",
	NULL,		/* 15 */
	NULL,		/* 16 */
	NULL,		/* 17 */
	NULL,		/* 18 */
	NULL,		/* 19 */
	NULL,		/* 20 */
	NULL,		/* 21 */
	NULL,		/* 22 */
	"F_GETOWN",
	"F_SETOWN",
	"F_REVOKE",
	"F_HASREMOTELOCKS",
	"F_FREESP64",
	NULL,		/* 28 */
	NULL,		/* 29 */
	NULL,		/* 30 */
	NULL,		/* 31 */
	NULL,		/* 32 */
	"F_GETLK64",
	"F_SETLK64",
	"F_SETLKW64",
	NULL,		/* 36 */
	NULL,		/* 37 */
	NULL,		/* 38 */
	NULL,		/* 39 */
	"F_SHARE",
	"F_UNSHARE",
	"F_SETLK_NBMAND",
	"F_SHARE_NBMAND",
	"F_SETLK64_NBMAND",
	NULL,		/* 45 */
	"F_BADFD"
};

#define	SYSFSMIN	GETFSIND
#define	SYSFSMAX	GETNFSTYP
const char *const SYSFSname[] = {
	"GETFSIND",
	"GETFSTYP",
	"GETNFSTYP"
};

#define	SCONFMIN	_CONFIG_NGROUPS
#define	SCONFMAX	_CONFIG_EPHID_MAX
const char *const SCONFname[] = {
	"_CONFIG_NGROUPS",		/*  2 */
	"_CONFIG_CHILD_MAX",		/*  3 */
	"_CONFIG_OPEN_FILES",		/*  4 */
	"_CONFIG_POSIX_VER",		/*  5 */
	"_CONFIG_PAGESIZE",		/*  6 */
	"_CONFIG_CLK_TCK",		/*  7 */
	"_CONFIG_XOPEN_VER",		/*  8 */
	"_CONFIG_HRESCLK_TCK",		/*  9 */
	"_CONFIG_PROF_TCK",		/* 10 */
	"_CONFIG_NPROC_CONF",		/* 11 */
	"_CONFIG_NPROC_ONLN",		/* 12 */
	"_CONFIG_AIO_LISTIO_MAX",	/* 13 */
	"_CONFIG_AIO_MAX",		/* 14 */
	"_CONFIG_AIO_PRIO_DELTA_MAX",	/* 15 */
	"_CONFIG_DELAYTIMER_MAX",	/* 16 */
	"_CONFIG_MQ_OPEN_MAX",		/* 17 */
	"_CONFIG_MQ_PRIO_MAX",		/* 18 */
	"_CONFIG_RTSIG_MAX",		/* 19 */
	"_CONFIG_SEM_NSEMS_MAX",	/* 20 */
	"_CONFIG_SEM_VALUE_MAX",	/* 21 */
	"_CONFIG_SIGQUEUE_MAX",		/* 22 */
	"_CONFIG_SIGRT_MIN",		/* 23 */
	"_CONFIG_SIGRT_MAX",		/* 24 */
	"_CONFIG_TIMER_MAX",		/* 25 */
	"_CONFIG_PHYS_PAGES",		/* 26 */
	"_CONFIG_AVPHYS_PAGES",		/* 27 */
	"_CONFIG_COHERENCY",		/* 28 */
	"_CONFIG_SPLIT_CACHE",		/* 29 */
	"_CONFIG_ICACHESZ",		/* 30 */
	"_CONFIG_DCACHESZ",		/* 31 */
	"_CONFIG_ICACHELINESZ",		/* 32 */
	"_CONFIG_DCACHELINESZ",		/* 33 */
	"_CONFIG_ICACHEBLKSZ",		/* 34 */
	"_CONFIG_DCACHEBLKSZ",		/* 35 */
	"_CONFIG_DCACHETBLKSZ",		/* 36 */
	"_CONFIG_ICACHE_ASSOC",		/* 37 */
	"_CONFIG_DCACHE_ASSOC",		/* 38 */
	NULL,				/* 39 */
	NULL,				/* 40 */
	NULL,				/* 41 */
	"_CONFIG_MAXPID",		/* 42 */
	"_CONFIG_STACK_PROT",		/* 43 */
	"_CONFIG_NPROC_MAX",		/* 44 */
	"_CONFIG_CPUID_MAX",		/* 45 */
	"_CONFIG_SYMLOOP_MAX",		/* 46 */
	"_CONFIG_EPHID_MAX",		/* 47 */
};

#define	PATHCONFMIN	_PC_LINK_MAX
#define	PATHCONFMAX	_PC_XATTR_EXISTS
const char *const PATHCONFname[] = {
	"_PC_LINK_MAX",			/*  1 */
	"_PC_MAX_CANON",		/*  2 */
	"_PC_MAX_INPUT",		/*  3 */
	"_PC_NAME_MAX",			/*  4 */
	"_PC_PATH_MAX",			/*  5 */
	"_PC_PIPE_BUF",			/*  6 */
	"_PC_NO_TRUNC",			/*  7 */
	"_PC_VDISABLE",			/*  8 */
	"_PC_CHOWN_RESTRICTED",		/*  9 */
	"_PC_ASYNC_IO",			/* 10 */
	"_PC_PRIO_IO",			/* 11 */
	"_PC_SYNC_IO",			/* 12 */
	"_PC_ALLOC_SIZE_MIN",		/* 13 */
	"_PC_REC_INCR_XFER_SIZE",	/* 14 */
	"_PC_REC_MAX_XFER_SIZE",	/* 15 */
	"_PC_REC_MIN_XFER_SIZE",	/* 16 */
	"_PC_REC_XFER_ALIGN",		/* 17 */
	"_PC_SYMLINK_MAX",		/* 18 */
	"_PC_2_SYMLINKS",		/* 19 */
	"_PC_ACL_ENABLED",		/* 20 */
	"_PC_MIN_HOLE_SIZE",		/* 21 */
	"_PC_CASE_BEHAVIOR",		/* 22 */
	"_PC_SATTR_ENABLED",		/* 23 */
	"_PC_SATTR_EXISTS",		/* 24 */
	"_PC_ACCESS_FILTERING",		/* 25 */
	"_PC_TIMESTAMP_RESOLUTION",	/* 26 */
	NULL,				/* 27 */
	NULL,				/* 28 */
	NULL,				/* 29 */
	NULL,				/* 30 */
	NULL,				/* 31 */
	NULL,				/* 32 */
	NULL,				/* 33 */
	NULL,				/* 34 */
	NULL,				/* 35 */
	NULL,				/* 36 */
	NULL,				/* 37 */
	NULL,				/* 38 */
	NULL,				/* 39 */
	NULL,				/* 40 */
	NULL,				/* 41 */
	NULL,				/* 42 */
	NULL,				/* 43 */
	NULL,				/* 44 */
	NULL,				/* 45 */
	NULL,				/* 46 */
	NULL,				/* 47 */
	NULL,				/* 48 */
	NULL,				/* 49 */
	NULL,				/* 50 */
	NULL,				/* 51 */
	NULL,				/* 52 */
	NULL,				/* 53 */
	NULL,				/* 54 */
	NULL,				/* 55 */
	NULL,				/* 56 */
	NULL,				/* 57 */
	NULL,				/* 58 */
	NULL,				/* 59 */
	NULL,				/* 60 */
	NULL,				/* 61 */
	NULL,				/* 62 */
	NULL,				/* 63 */
	NULL,				/* 64 */
	NULL,				/* 65 */
	NULL,				/* 66 */
	"_PC_FILESIZEBITS",		/* 67 */
	NULL,				/* 68 */
	NULL,				/* 69 */
	NULL,				/* 70 */
	NULL,				/* 71 */
	NULL,				/* 72 */
	NULL,				/* 73 */
	NULL,				/* 74 */
	NULL,				/* 75 */
	NULL,				/* 76 */
	NULL,				/* 77 */
	NULL,				/* 78 */
	NULL,				/* 79 */
	NULL,				/* 80 */
	NULL,				/* 81 */
	NULL,				/* 82 */
	NULL,				/* 83 */
	NULL,				/* 84 */
	NULL,				/* 85 */
	NULL,				/* 86 */
	NULL,				/* 87 */
	NULL,				/* 88 */
	NULL,				/* 89 */
	NULL,				/* 90 */
	NULL,				/* 91 */
	NULL,				/* 92 */
	NULL,				/* 93 */
	NULL,				/* 94 */
	NULL,				/* 95 */
	NULL,				/* 96 */
	NULL,				/* 97 */
	NULL,				/* 98 */
	NULL,				/* 99 */
	"_PC_XATTR_ENABLED",		/* 100 */
	"_PC_XATTR_EXISTS",		/* 101, _PC_LAST */
};

const struct ioc {
	uint_t	code;
	const char *name;
	const char *datastruct;
} ioc[] = {
	{ (uint_t)TCGETA,	"TCGETA",	NULL },
	{ (uint_t)TCSETA,	"TCSETA",	NULL },
	{ (uint_t)TCSETAW,	"TCSETAW",	NULL },
	{ (uint_t)TCSETAF,	"TCSETAF",	NULL },
	{ (uint_t)TCFLSH,	"TCFLSH",	NULL },
	{ (uint_t)TIOCKBON,	"TIOCKBON",	NULL },
	{ (uint_t)TIOCKBOF,	"TIOCKBOF",	NULL },
	{ (uint_t)KBENABLED,	"KBENABLED",	NULL },
	{ (uint_t)TCGETS,	"TCGETS",	NULL },
	{ (uint_t)TCSETS,	"TCSETS",	NULL },
	{ (uint_t)TCSETSW,	"TCSETSW",	NULL },
	{ (uint_t)TCSETSF,	"TCSETSF",	NULL },
	{ (uint_t)TCXONC,	"TCXONC",	NULL },
	{ (uint_t)TCSBRK,	"TCSBRK",	NULL },
	{ (uint_t)TCDSET,	"TCDSET",	NULL },
	{ (uint_t)RTS_TOG,	"RTS_TOG",	NULL },
	{ (uint_t)TIOCSWINSZ,	"TIOCSWINSZ",	NULL },
	{ (uint_t)TIOCGWINSZ,	"TIOCGWINSZ",	NULL },
	{ (uint_t)TIOCGETD,	"TIOCGETD",	NULL },
	{ (uint_t)TIOCSETD,	"TIOCSETD",	NULL },
	{ (uint_t)TIOCHPCL,	"TIOCHPCL",	NULL },
	{ (uint_t)TIOCGETP,	"TIOCGETP",	NULL },
	{ (uint_t)TIOCSETP,	"TIOCSETP",	NULL },
	{ (uint_t)TIOCSETN,	"TIOCSETN",	NULL },
	{ (uint_t)TIOCEXCL,	"TIOCEXCL",	NULL },
	{ (uint_t)TIOCNXCL,	"TIOCNXCL",	NULL },
	{ (uint_t)TIOCFLUSH,	"TIOCFLUSH",	NULL },
	{ (uint_t)TIOCSETC,	"TIOCSETC",	NULL },
	{ (uint_t)TIOCGETC,	"TIOCGETC",	NULL },
	{ (uint_t)TIOCGPGRP,	"TIOCGPGRP",	NULL },
	{ (uint_t)TIOCSPGRP,	"TIOCSPGRP",	NULL },
	{ (uint_t)TIOCGSID,	"TIOCGSID",	NULL },
	{ (uint_t)TIOCSTI,	"TIOCSTI",	NULL },
	{ (uint_t)TIOCMSET,	"TIOCMSET",	NULL },
	{ (uint_t)TIOCMBIS,	"TIOCMBIS",	NULL },
	{ (uint_t)TIOCMBIC,	"TIOCMBIC",	NULL },
	{ (uint_t)TIOCMGET,	"TIOCMGET",	NULL },
	{ (uint_t)TIOCREMOTE,	"TIOCREMOTE",	NULL },
	{ (uint_t)TIOCSIGNAL,	"TIOCSIGNAL",	NULL },
	{ (uint_t)TIOCSTART,	"TIOCSTART",	NULL },
	{ (uint_t)TIOCSTOP,	"TIOCSTOP",	NULL },
	{ (uint_t)TIOCNOTTY,	"TIOCNOTTY",	NULL },
	{ (uint_t)TIOCSCTTY,	"TIOCSCTTY",	NULL },
	{ (uint_t)TIOCOUTQ,	"TIOCOUTQ",	NULL },
	{ (uint_t)TIOCGLTC,	"TIOCGLTC",	NULL },
	{ (uint_t)TIOCSLTC,	"TIOCSLTC",	NULL },
	{ (uint_t)TIOCCDTR,	"TIOCCDTR",	NULL },
	{ (uint_t)TIOCSDTR,	"TIOCSDTR",	NULL },
	{ (uint_t)TIOCCBRK,	"TIOCCBRK",	NULL },
	{ (uint_t)TIOCSBRK,	"TIOCSBRK",	NULL },
	{ (uint_t)TIOCLGET,	"TIOCLGET",	NULL },
	{ (uint_t)TIOCLSET,	"TIOCLSET",	NULL },
	{ (uint_t)TIOCLBIC,	"TIOCLBIC",	NULL },
	{ (uint_t)TIOCLBIS,	"TIOCLBIS",	NULL },

	{ (uint_t)TIOCSILOOP,	"TIOCSILOOP",	NULL },
	{ (uint_t)TIOCCILOOP,	"TIOCSILOOP",	NULL },

	{ (uint_t)TIOCGPPS,	"TIOCGPPS",	NULL },
	{ (uint_t)TIOCSPPS,	"TIOCSPPS",	NULL },
	{ (uint_t)TIOCGPPSEV,	"TIOCGPPSEV",	NULL },

	{ (uint_t)TIOCPKT,	"TIOCPKT",	NULL },	/* ptyvar.h */
	{ (uint_t)TIOCUCNTL,	"TIOCUCNTL",	NULL },
	{ (uint_t)TIOCTCNTL,	"TIOCTCNTL",	NULL },
	{ (uint_t)TIOCISPACE,	"TIOCISPACE",	NULL },
	{ (uint_t)TIOCISIZE,	"TIOCISIZE",	NULL },
	{ (uint_t)TIOCSSIZE,	"TIOCSSIZE",	"ttysize" },
	{ (uint_t)TIOCGSIZE,	"TIOCGSIZE",	"ttysize" },

	/*
	 * Unfortunately, the DLIOC and LDIOC codes overlap.  Since the LDIOC
	 * ioctls (for xenix compatibility) are far less likely to be used, we
	 * give preference to DLIOC.
	 */
	{ (uint_t)DLIOCRAW,	"DLIOCRAW",	NULL },
	{ (uint_t)DLIOCNATIVE,	"DLIOCNATIVE",	NULL },
	{ (uint_t)DLIOCIPNETINFO, "DLIOCIPNETINFO", NULL},
	{ (uint_t)DLIOCLOWLINK,	"DLIOCLOWLINK",	NULL },

	{ (uint_t)LDOPEN,	"LDOPEN",	NULL },
	{ (uint_t)LDCLOSE,	"LDCLOSE",	NULL },
	{ (uint_t)LDCHG,	"LDCHG",	NULL },
	{ (uint_t)LDGETT,	"LDGETT",	NULL },
	{ (uint_t)LDSETT,	"LDSETT",	NULL },
	{ (uint_t)LDSMAP,	"LDSMAP",	NULL },
	{ (uint_t)LDGMAP,	"LDGMAP",	NULL },
	{ (uint_t)LDNMAP,	"LDNMAP",	NULL },
	{ (uint_t)TCGETX,	"TCGETX",	NULL },
	{ (uint_t)TCSETX,	"TCSETX",	NULL },
	{ (uint_t)TCSETXW,	"TCSETXW",	NULL },
	{ (uint_t)TCSETXF,	"TCSETXF",	NULL },
	{ (uint_t)FIORDCHK,	"FIORDCHK",	NULL },
	{ (uint_t)FIOCLEX,	"FIOCLEX",	NULL },
	{ (uint_t)FIONCLEX,	"FIONCLEX",	NULL },
	{ (uint_t)FIONREAD,	"FIONREAD",	NULL },
	{ (uint_t)FIONBIO,	"FIONBIO",	NULL },
	{ (uint_t)FIOASYNC,	"FIOASYNC",	NULL },
	{ (uint_t)FIOSETOWN,	"FIOSETOWN",	NULL },
	{ (uint_t)FIOGETOWN,	"FIOGETOWN",	NULL },
#ifdef DIOCGETP
	{ (uint_t)DIOCGETP,	"DIOCGETP",	NULL },
	{ (uint_t)DIOCSETP,	"DIOCSETP",	NULL },
#endif
#ifdef DIOCGETC
	{ (uint_t)DIOCGETC,	"DIOCGETC",	NULL },
	{ (uint_t)DIOCGETB,	"DIOCGETB",	NULL },
	{ (uint_t)DIOCSETE,	"DIOCSETE",	NULL },
#endif
#ifdef IFFORMAT
	{ (uint_t)IFFORMAT,	"IFFORMAT",	NULL },
	{ (uint_t)IFBCHECK,	"IFBCHECK",	NULL },
	{ (uint_t)IFCONFIRM,	"IFCONFIRM",	NULL },
#endif
#ifdef LIOCGETP
	{ (uint_t)LIOCGETP,	"LIOCGETP",	NULL },
	{ (uint_t)LIOCSETP,	"LIOCSETP",	NULL },
	{ (uint_t)LIOCGETS,	"LIOCGETS",	NULL },
	{ (uint_t)LIOCSETS,	"LIOCSETS",	NULL },
#endif
#ifdef JBOOT
	{ (uint_t)JBOOT,	"JBOOT",	NULL },
	{ (uint_t)JTERM,	"JTERM",	NULL },
	{ (uint_t)JMPX,		"JMPX",	NULL },
#ifdef JTIMO
	{ (uint_t)JTIMO,	"JTIMO",	NULL },
#endif
	{ (uint_t)JWINSIZE,	"JWINSIZE",	NULL },
	{ (uint_t)JTIMOM,	"JTIMOM",	NULL },
	{ (uint_t)JZOMBOOT,	"JZOMBOOT",	NULL },
	{ (uint_t)JAGENT,	"JAGENT",	NULL },
	{ (uint_t)JTRUN,	"JTRUN",	NULL },
	{ (uint_t)JXTPROTO,	"JXTPROTO",	NULL },
#endif
	{ (uint_t)KSTAT_IOC_CHAIN_ID,	"KSTAT_IOC_CHAIN_ID",	NULL },
	{ (uint_t)KSTAT_IOC_READ,	"KSTAT_IOC_READ",	NULL },
	{ (uint_t)KSTAT_IOC_WRITE,	"KSTAT_IOC_WRITE",	NULL },
	{ (uint_t)STGET,	"STGET",	NULL },
	{ (uint_t)STSET,	"STSET",	NULL },
	{ (uint_t)STTHROW,	"STTHROW",	NULL },
	{ (uint_t)STWLINE,	"STWLINE",	NULL },
	{ (uint_t)STTSV,	"STTSV",	NULL },
	{ (uint_t)I_NREAD,	"I_NREAD",	NULL },
	{ (uint_t)I_PUSH,	"I_PUSH",	NULL },
	{ (uint_t)I_POP,	"I_POP",	NULL },
	{ (uint_t)I_LOOK,	"I_LOOK",	NULL },
	{ (uint_t)I_FLUSH,	"I_FLUSH",	NULL },
	{ (uint_t)I_SRDOPT,	"I_SRDOPT",	NULL },
	{ (uint_t)I_GRDOPT,	"I_GRDOPT",	NULL },
	{ (uint_t)I_STR,	"I_STR",	NULL },
	{ (uint_t)I_SETSIG,	"I_SETSIG",	NULL },
	{ (uint_t)I_GETSIG,	"I_GETSIG",	NULL },
	{ (uint_t)I_FIND,	"I_FIND",	NULL },
	{ (uint_t)I_LINK,	"I_LINK",	NULL },
	{ (uint_t)I_UNLINK,	"I_UNLINK",	NULL },
	{ (uint_t)I_PEEK,	"I_PEEK",	NULL },
	{ (uint_t)I_FDINSERT,	"I_FDINSERT",	NULL },
	{ (uint_t)I_SENDFD,	"I_SENDFD",	NULL },
	{ (uint_t)I_RECVFD,	"I_RECVFD",	NULL },
	{ (uint_t)I_SWROPT,	"I_SWROPT",	NULL },
	{ (uint_t)I_GWROPT,	"I_GWROPT",	NULL },
	{ (uint_t)I_LIST,	"I_LIST",	NULL },
	{ (uint_t)I_PLINK,	"I_PLINK",	NULL },
	{ (uint_t)I_PUNLINK,	"I_PUNLINK",	NULL },
	{ (uint_t)I_FLUSHBAND,	"I_FLUSHBAND",	NULL },
	{ (uint_t)I_CKBAND,	"I_CKBAND",	NULL },
	{ (uint_t)I_GETBAND,	"I_GETBAND",	NULL },
	{ (uint_t)I_ATMARK,	"I_ATMARK",	NULL },
	{ (uint_t)I_SETCLTIME,	"I_SETCLTIME",	NULL },
	{ (uint_t)I_GETCLTIME,	"I_GETCLTIME",	NULL },
	{ (uint_t)I_CANPUT,	"I_CANPUT",	NULL },
	{ (uint_t)I_ANCHOR,	"I_ANCHOR",	NULL },
	{ (uint_t)_I_CMD,	"_I_CMD",	NULL },
#ifdef TI_GETINFO
	{ (uint_t)TI_GETINFO,	"TI_GETINFO",	NULL },
	{ (uint_t)TI_OPTMGMT,	"TI_OPTMGMT",	NULL },
	{ (uint_t)TI_BIND,	"TI_BIND",	NULL },
	{ (uint_t)TI_UNBIND,	"TI_UNBIND",	NULL },
#endif
#ifdef	TI_CAPABILITY
	{ (uint_t)TI_CAPABILITY,	"TI_CAPABILITY",	NULL },
#endif
#ifdef TI_GETMYNAME
	{ (uint_t)TI_GETMYNAME,		"TI_GETMYNAME",		NULL },
	{ (uint_t)TI_GETPEERNAME,	"TI_GETPEERNAME",	NULL },
	{ (uint_t)TI_SETMYNAME,		"TI_SETMYNAME",		NULL },
	{ (uint_t)TI_SETPEERNAME,	"TI_SETPEERNAME",	NULL },
#endif
#ifdef V_PREAD
	{ (uint_t)V_PREAD,	"V_PREAD",	NULL },
	{ (uint_t)V_PWRITE,	"V_PWRITE",	NULL },
	{ (uint_t)V_PDREAD,	"V_PDREAD",	NULL },
	{ (uint_t)V_PDWRITE,	"V_PDWRITE",	NULL },
#if !defined(__i386) && !defined(__amd64)
	{ (uint_t)V_GETSSZ,	"V_GETSSZ",	NULL },
#endif /* !__i386 */
#endif
	/* audio */
	{ (uint_t)AUDIO_GETINFO,	"AUDIO_GETINFO",	NULL },
	{ (uint_t)AUDIO_SETINFO,	"AUDIO_SETINFO",	NULL },
	{ (uint_t)AUDIO_DRAIN,		"AUDIO_DRAIN",		NULL },
	{ (uint_t)AUDIO_GETDEV,		"AUDIO_GETDEV",		NULL },
	{ (uint_t)AUDIO_DIAG_LOOPBACK,	"AUDIO_DIAG_LOOPBACK",	NULL },
	{ (uint_t)AUDIO_GET_CH_NUMBER,	"AUDIO_GET_CH_NUMBER",	NULL },
	{ (uint_t)AUDIO_GET_CH_TYPE,	"AUDIO_GET_CH_TYPE",	NULL },
	{ (uint_t)AUDIO_GET_NUM_CHS,	"AUDIO_GET_NUM_CHS",	NULL },
	{ (uint_t)AUDIO_GET_AD_DEV,	"AUDIO_GET_AD_DEV",	NULL },
	{ (uint_t)AUDIO_GET_APM_DEV,	"AUDIO_GET_APM_DEV",	NULL },
	{ (uint_t)AUDIO_GET_AS_DEV,	"AUDIO_GET_AS_DEV",	NULL },
	{ (uint_t)AUDIO_MIXER_MULTIPLE_OPEN,	"AUDIO_MIXER_MULTIPLE_OPEN",
	    NULL },
	{ (uint_t)AUDIO_MIXER_SINGLE_OPEN,	"AUDIO_MIXER_SINGLE_OPEN",
	    NULL },
	{ (uint_t)AUDIO_MIXER_GET_SAMPLE_RATES,	"AUDIO_MIXER_GET_SAMPLE_RATES",
	    NULL },
	{ (uint_t)AUDIO_MIXERCTL_GETINFO,	"AUDIO_MIXERCTL_GETINFO",
	    NULL },
	{ (uint_t)AUDIO_MIXERCTL_SETINFO,	"AUDIO_MIXERCTL_SETINFO",
	    NULL },
	{ (uint_t)AUDIO_MIXERCTL_GET_CHINFO,	"AUDIO_MIXERCTL_GET_CHINFO",
	    NULL },
	{ (uint_t)AUDIO_MIXERCTL_SET_CHINFO,	"AUDIO_MIXERCTL_SET_CHINFO",
	    NULL },
	{ (uint_t)AUDIO_MIXERCTL_GET_MODE,	"AUDIO_MIXERCTL_GET_MODE",
	    NULL },
	{ (uint_t)AUDIO_MIXERCTL_SET_MODE,	"AUDIO_MIXERCTL_SET_MODE",
	    NULL },
	/* new style Boomer (OSS) ioctls */
	{ (uint_t)SNDCTL_SYSINFO,	"SNDCTL_SYSINFO",	NULL },
	{ (uint_t)SNDCTL_AUDIOINFO,	"SNDCTL_AUDIOINFO",	NULL },
	{ (uint_t)SNDCTL_AUDIOINFO_EX,	"SNDCTL_AUDIOINFO_EX",	NULL },
	{ (uint_t)SNDCTL_MIXERINFO,	"SNDCTL_MIXERINFO",	NULL },
	{ (uint_t)SNDCTL_CARDINFO,	"SNDCTL_CARDINFO",	NULL },
	{ (uint_t)SNDCTL_ENGINEINFO,	"SNDCTL_ENGINEINFO",	NULL },
	{ (uint_t)SNDCTL_MIX_NRMIX,	"SNDCTL_MIX_NRMIX",	NULL },
	{ (uint_t)SNDCTL_MIX_NREXT,	"SNDCTL_MIX_NREXT",	NULL },
	{ (uint_t)SNDCTL_MIX_EXTINFO,	"SNDCTL_MIX_EXTINFO",	NULL },
	{ (uint_t)SNDCTL_MIX_READ,	"SNDCTL_MIX_READ",	NULL },
	{ (uint_t)SNDCTL_MIX_WRITE,	"SNDCTL_MIX_WRITE",	NULL },
	{ (uint_t)SNDCTL_MIX_ENUMINFO,	"SNDCTL_MIX_ENUMINFO",	NULL },
	{ (uint_t)SNDCTL_MIX_DESCRIPTION,	"SNDCTL_MIX_DESCRIPTION",
	    NULL },
	{ (uint_t)SNDCTL_SETSONG,	"SNDCTL_SETSONG",	NULL },
	{ (uint_t)SNDCTL_GETSONG,	"SNDCTL_GETSONG",	NULL },
	{ (uint_t)SNDCTL_SETNAME,	"SNDCTL_SETNAME",	NULL },
	{ (uint_t)SNDCTL_SETLABEL,	"SNDCTL_SETLABEL",	NULL },
	{ (uint_t)SNDCTL_GETLABEL,	"SNDCTL_GETLABEL",	NULL },
	{ (uint_t)SNDCTL_DSP_HALT,	"SNDCTL_DSP_HALT",	NULL },
	{ (uint_t)SNDCTL_DSP_RESET,	"SNDCTL_DSP_RESET",	NULL },
	{ (uint_t)SNDCTL_DSP_SYNC,	"SNDCTL_DSP_SYNC",	NULL },
	{ (uint_t)SNDCTL_DSP_SPEED,	"SNDCTL_DSP_SPEED",	NULL },
	{ (uint_t)SNDCTL_DSP_STEREO,	"SNDCTL_DSP_STEREO",	NULL },
	{ (uint_t)SNDCTL_DSP_GETBLKSIZE,	"SNDCTL_DSP_GETBLKSIZE",
	    NULL },
	{ (uint_t)SNDCTL_DSP_SAMPLESIZE,	"SNDCTL_DSP_SAMPLESIZE",
	    NULL },
	{ (uint_t)SNDCTL_DSP_CHANNELS,	"SNDCTL_DSP_CHANNELS",  NULL },
	{ (uint_t)SNDCTL_DSP_POST,	"SNDCTL_DSP_POST",	NULL },
	{ (uint_t)SNDCTL_DSP_SUBDIVIDE,	"SNDCTL_DSP_SUBDIVIDE",	NULL },
	{ (uint_t)SNDCTL_DSP_SETFRAGMENT,	"SNDCTL_DSP_SETFRAGMENT",
	    NULL },
	{ (uint_t)SNDCTL_DSP_GETFMTS,	"SNDCTL_DSP_GETFMTS",	NULL },
	{ (uint_t)SNDCTL_DSP_SETFMT,	"SNDCTL_DSP_SETFMT",	NULL },
	{ (uint_t)SNDCTL_DSP_GETOSPACE,	"SNDCTL_DSP_GETOSPACE",	NULL },
	{ (uint_t)SNDCTL_DSP_GETISPACE,	"SNDCTL_DSP_GETISPACE",	NULL },
	{ (uint_t)SNDCTL_DSP_GETCAPS,	"SNDCTL_DSP_CAPS",	NULL },
	{ (uint_t)SNDCTL_DSP_GETTRIGGER,	"SNDCTL_DSP_GETTRIGGER",
	    NULL },
	{ (uint_t)SNDCTL_DSP_SETTRIGGER,	"SNDCTL_DSP_SETTRIGGER",
	    NULL },
	{ (uint_t)SNDCTL_DSP_GETIPTR,	"SNDCTL_DSP_GETIPTR",	NULL },
	{ (uint_t)SNDCTL_DSP_GETOPTR,	"SNDCTL_DSP_GETOPTR",	NULL },
	{ (uint_t)SNDCTL_DSP_SETSYNCRO,	"SNDCTL_DSP_SETSYNCRO",	NULL },
	{ (uint_t)SNDCTL_DSP_SETDUPLEX,	"SNDCTL_DSP_SETDUPLEX",	NULL },
	{ (uint_t)SNDCTL_DSP_PROFILE,	"SNDCTL_DSP_PROFILE",	NULL },
	{ (uint_t)SNDCTL_DSP_GETODELAY,	"SNDCTL_DSP_GETODELAY",	NULL },
	{ (uint_t)SNDCTL_DSP_GETPLAYVOL,	"SNDCTL_DSP_GETPLAYVOL",
	    NULL },
	{ (uint_t)SNDCTL_DSP_SETPLAYVOL,	"SNDCTL_DSP_SETPLAYVOL",
	    NULL },
	{ (uint_t)SNDCTL_DSP_GETERROR,	"SNDCTL_DSP_GETERROR",	NULL },
	{ (uint_t)SNDCTL_DSP_READCTL,	"SNDCTL_DSP_READCTL",	NULL },
	{ (uint_t)SNDCTL_DSP_WRITECTL,	"SNDCTL_DSP_WRITECTL",	NULL },
	{ (uint_t)SNDCTL_DSP_SYNCGROUP,	"SNDCTL_DSP_SYNCGROUP",	NULL },
	{ (uint_t)SNDCTL_DSP_SYNCSTART,	"SNDCTL_DSP_SYNCSTART",	NULL },
	{ (uint_t)SNDCTL_DSP_COOKEDMODE,	"SNDCTL_DSP_COOKEDMODE",
	    NULL },
	{ (uint_t)SNDCTL_DSP_SILENCE,	"SNDCTL_DSP_SILENCE",	NULL },
	{ (uint_t)SNDCTL_DSP_SKIP,	"SNDCTL_DSP_SKIP",	NULL },
	{ (uint_t)SNDCTL_DSP_HALT_INPUT,	"SNDCTL_DSP_HALT_INPUT",
	    NULL },
	{ (uint_t)SNDCTL_DSP_HALT_OUTPUT,	"SNDCTL_DSP_HALT_OUTPUT",
	    NULL },
	{ (uint_t)SNDCTL_DSP_LOW_WATER,	"SNDCTL_DSP_LOW_WATER",	NULL },
	{ (uint_t)SNDCTL_DSP_CURRENT_OPTR,	"SNDCTL_DSP_CURRENT_OPTR",
	    NULL },
	{ (uint_t)SNDCTL_DSP_CURRENT_IPTR,	"SNDCTL_DSP_CURRENT_IPTR",
	    NULL },
	{ (uint_t)SNDCTL_DSP_GET_RECSRC_NAMES,	"SNDCTL_DSP_GET_RECSRC_NAMES",
	    NULL },
	{ (uint_t)SNDCTL_DSP_GET_RECSRC,	"SNDCTL_DSP_GET_RECSRC",
	    NULL },
	{ (uint_t)SNDCTL_DSP_SET_RECSRC,	"SNDCTL_DSP_SET_RECSRC",
	    NULL },
	{ (uint_t)SNDCTL_DSP_GET_PLAYTGT_NAMES,	"SNDCTL_DSP_GET_PLAYTGT_NAMES",
	    NULL },
	{ (uint_t)SNDCTL_DSP_GET_PLAYTGT,	"SNDCTL_DSP_GET_PLAYTGT",
	    NULL },
	{ (uint_t)SNDCTL_DSP_SET_PLAYTGT,	"SNDCTL_DSP_SET_PLAYTGT",
	    NULL },
	{ (uint_t)SNDCTL_DSP_GETRECVOL,		"SNDCTL_DSP_GETRECVOL",
	    NULL },
	{ (uint_t)SNDCTL_DSP_SETRECVOL,		"SNDCTL_DSP_SETRECVOL",
	    NULL },
	{ (uint_t)SNDCTL_DSP_GET_CHNORDER,	"SNDCTL_DSP_GET_CHNORDER",
	    NULL },
	{ (uint_t)SNDCTL_DSP_SET_CHNORDER,	"SNDCTL_DSP_SET_CHNORDER",
	    NULL },
	{ (uint_t)SNDCTL_DSP_GETIPEAKS,	"SNDCTL_DSP_GETIPEAKS",	NULL },
	{ (uint_t)SNDCTL_DSP_GETOPEAKS,	"SNDCTL_DSP_GETOPEAKS",	NULL },
	{ (uint_t)SNDCTL_DSP_POLICY,	"SNDCTL_DSP_POLICY",	NULL },
	{ (uint_t)SNDCTL_DSP_GETCHANNELMASK,	"SNDCTL_DSP_GETCHANNELMASK",
	    NULL },
	{ (uint_t)SNDCTL_DSP_BIND_CHANNEL,	"SNDCTL_DSP_BIND_CHANNEL",
	    NULL },
	{ (uint_t)SOUND_MIXER_READ_VOLUME,	"SOUND_MIXER_READ_VOLUME",
	    NULL },
	{ (uint_t)SOUND_MIXER_READ_OGAIN,	"SOUND_MIXER_READ_OGAIN",
	    NULL },
	{ (uint_t)SOUND_MIXER_READ_PCM,	"SOUND_MIXER_READ_PCM",	NULL },
	{ (uint_t)SOUND_MIXER_READ_IGAIN,	"SOUND_MIXER_READ_IGAIN",
	    NULL },
	{ (uint_t)SOUND_MIXER_READ_RECLEV,	"SOUND_MIXER_READ_RECLEV",
	    NULL },
	{ (uint_t)SOUND_MIXER_READ_RECSRC,	"SOUND_MIXER_READ_RECSRC",
	    NULL },
	{ (uint_t)SOUND_MIXER_READ_DEVMASK,	"SOUND_MIXER_READ_DEVMASK",
	    NULL },
	{ (uint_t)SOUND_MIXER_READ_RECMASK,	"SOUND_MIXER_READ_RECMASK",
	    NULL },
	{ (uint_t)SOUND_MIXER_READ_CAPS,	"SOUND_MIXER_READ_CAPS",
	    NULL },
	{ (uint_t)SOUND_MIXER_READ_STEREODEVS,	"SOUND_MIXER_READ_STEREODEVS",
	    NULL },
	{ (uint_t)SOUND_MIXER_READ_RECGAIN,	"SOUND_MIXER_READ_RECGAIN",
	    NULL },
	{ (uint_t)SOUND_MIXER_READ_MONGAIN,	"SOUND_MIXER_READ_MONGAIN",
	    NULL },
	{ (uint_t)SOUND_MIXER_WRITE_VOLUME,	"SOUND_MIXER_WRITE_VOLUME",
	    NULL },
	{ (uint_t)SOUND_MIXER_WRITE_OGAIN,	"SOUND_MIXER_WRITE_OGAIN",
	    NULL },
	{ (uint_t)SOUND_MIXER_WRITE_PCM,	"SOUND_MIXER_WRITE_PCM",
	    NULL },
	{ (uint_t)SOUND_MIXER_WRITE_IGAIN,	"SOUND_MIXER_WRITE_IGAIN",
	    NULL },
	{ (uint_t)SOUND_MIXER_WRITE_RECLEV,	"SOUND_MIXER_WRITE_RECLEV",
	    NULL },
	{ (uint_t)SOUND_MIXER_WRITE_RECSRC,	"SOUND_MIXER_WRITE_RECSRC",
	    NULL },
	{ (uint_t)SOUND_MIXER_WRITE_RECGAIN,	"SOUND_MIXER_WRITE_RECGAIN",
	    NULL },
	{ (uint_t)SOUND_MIXER_WRITE_MONGAIN,	"SOUND_MIXER_WRITE_MONGAIN",
	    NULL },

	/* STREAMS redirection ioctls */
	{ (uint_t)SRIOCSREDIR,		"SRIOCSREDIR",	NULL },
	{ (uint_t)SRIOCISREDIR,		"SRIOCISREDIR",	NULL },
	{ (uint_t)CPCIO_BIND,		"CPCIO_BIND",		NULL },
	{ (uint_t)CPCIO_SAMPLE,		"CPCIO_SAMPLE",		NULL },
	{ (uint_t)CPCIO_RELE,		"CPCIO_RELE",		NULL },
	/* /dev/poll ioctl() control codes */
	{ (uint_t)DP_POLL,	"DP_POLL",	NULL },
	{ (uint_t)DP_ISPOLLED,	"DP_ISPOLLED",	NULL },
	/* the old /proc ioctl() control codes */
#define	PIOC	('q'<<8)
	{ (uint_t)(PIOC|1),	"PIOCSTATUS",	NULL },
	{ (uint_t)(PIOC|2),	"PIOCSTOP",	NULL },
	{ (uint_t)(PIOC|3),	"PIOCWSTOP",	NULL },
	{ (uint_t)(PIOC|4),	"PIOCRUN",	NULL },
	{ (uint_t)(PIOC|5),	"PIOCGTRACE",	NULL },
	{ (uint_t)(PIOC|6),	"PIOCSTRACE",	NULL },
	{ (uint_t)(PIOC|7),	"PIOCSSIG",	NULL },
	{ (uint_t)(PIOC|8),	"PIOCKILL",	NULL },
	{ (uint_t)(PIOC|9),	"PIOCUNKILL",	NULL },
	{ (uint_t)(PIOC|10),	"PIOCGHOLD",	NULL },
	{ (uint_t)(PIOC|11),	"PIOCSHOLD",	NULL },
	{ (uint_t)(PIOC|12),	"PIOCMAXSIG",	NULL },
	{ (uint_t)(PIOC|13),	"PIOCACTION",	NULL },
	{ (uint_t)(PIOC|14),	"PIOCGFAULT",	NULL },
	{ (uint_t)(PIOC|15),	"PIOCSFAULT",	NULL },
	{ (uint_t)(PIOC|16),	"PIOCCFAULT",	NULL },
	{ (uint_t)(PIOC|17),	"PIOCGENTRY",	NULL },
	{ (uint_t)(PIOC|18),	"PIOCSENTRY",	NULL },
	{ (uint_t)(PIOC|19),	"PIOCGEXIT",	NULL },
	{ (uint_t)(PIOC|20),	"PIOCSEXIT",	NULL },
	{ (uint_t)(PIOC|21),	"PIOCSFORK",	NULL },
	{ (uint_t)(PIOC|22),	"PIOCRFORK",	NULL },
	{ (uint_t)(PIOC|23),	"PIOCSRLC",	NULL },
	{ (uint_t)(PIOC|24),	"PIOCRRLC",	NULL },
	{ (uint_t)(PIOC|25),	"PIOCGREG",	NULL },
	{ (uint_t)(PIOC|26),	"PIOCSREG",	NULL },
	{ (uint_t)(PIOC|27),	"PIOCGFPREG",	NULL },
	{ (uint_t)(PIOC|28),	"PIOCSFPREG",	NULL },
	{ (uint_t)(PIOC|29),	"PIOCNICE",	NULL },
	{ (uint_t)(PIOC|30),	"PIOCPSINFO",	NULL },
	{ (uint_t)(PIOC|31),	"PIOCNMAP",	NULL },
	{ (uint_t)(PIOC|32),	"PIOCMAP",	NULL },
	{ (uint_t)(PIOC|33),	"PIOCOPENM",	NULL },
	{ (uint_t)(PIOC|34),	"PIOCCRED",	NULL },
	{ (uint_t)(PIOC|35),	"PIOCGROUPS",	NULL },
	{ (uint_t)(PIOC|36),	"PIOCGETPR",	NULL },
	{ (uint_t)(PIOC|37),	"PIOCGETU",	NULL },
	{ (uint_t)(PIOC|38),	"PIOCSET",	NULL },
	{ (uint_t)(PIOC|39),	"PIOCRESET",	NULL },
	{ (uint_t)(PIOC|43),	"PIOCUSAGE",	NULL },
	{ (uint_t)(PIOC|44),	"PIOCOPENPD",	NULL },
	{ (uint_t)(PIOC|45),	"PIOCLWPIDS",	NULL },
	{ (uint_t)(PIOC|46),	"PIOCOPENLWP",	NULL },
	{ (uint_t)(PIOC|47),	"PIOCLSTATUS",	NULL },
	{ (uint_t)(PIOC|48),	"PIOCLUSAGE",	NULL },
	{ (uint_t)(PIOC|49),	"PIOCNAUXV",	NULL },
	{ (uint_t)(PIOC|50),	"PIOCAUXV",	NULL },
	{ (uint_t)(PIOC|51),	"PIOCGXREGSIZE",	NULL },
	{ (uint_t)(PIOC|52),	"PIOCGXREG",	NULL },
	{ (uint_t)(PIOC|53),	"PIOCSXREG",	NULL },
	{ (uint_t)(PIOC|101),	"PIOCGWIN",	NULL },
	{ (uint_t)(PIOC|103),	"PIOCNLDT",	NULL },
	{ (uint_t)(PIOC|104),	"PIOCLDT",	NULL },

	/* ioctl's applicable on sockets */
	{ (uint_t)SIOCSHIWAT,	"SIOCSHIWAT",	NULL },
	{ (uint_t)SIOCGHIWAT,	"SIOCGHIWAT",	NULL },
	{ (uint_t)SIOCSLOWAT,	"SIOCSLOWAT",	NULL },
	{ (uint_t)SIOCGLOWAT,	"SIOCGLOWAT",	NULL },
	{ (uint_t)SIOCATMARK,	"SIOCATMARK",	NULL },
	{ (uint_t)SIOCSPGRP,	"SIOCSPGRP",	NULL },
	{ (uint_t)SIOCGPGRP,	"SIOCGPGRP",	NULL },
	{ (uint_t)SIOCADDRT,	"SIOCADDRT",	"rtentry" },
	{ (uint_t)SIOCDELRT,	"SIOCDELRT",	"rtentry" },
	{ (uint_t)SIOCGETVIFCNT,	"SIOCGETVIFCNT", "sioc_vif_req" },
	{ (uint_t)SIOCGETSGCNT,	"SIOCGETSGCNT",	"sioc_sg_req" },
	{ (uint_t)SIOCGETLSGCNT,	"SIOCGETLSGCNT", "sioc_lsg_req" },
	{ (uint_t)SIOCSIFADDR,	"SIOCSIFADDR",	"ifreq" },
	{ (uint_t)SIOCGIFADDR,	"SIOCGIFADDR",	"ifreq" },
	{ (uint_t)SIOCSIFDSTADDR,	"SIOCSIFDSTADDR", "ifreq" },
	{ (uint_t)SIOCGIFDSTADDR,	"SIOCGIFDSTADDR", "ifreq" },
	{ (uint_t)SIOCSIFFLAGS,	"SIOCSIFFLAGS",	"ifreq" },
	{ (uint_t)SIOCGIFFLAGS,	"SIOCGIFFLAGS",	"ifreq" },
	{ (uint_t)SIOCSIFMEM,	"SIOCSIFMEM",	"ifreq" },
	{ (uint_t)SIOCGIFMEM,	"SIOCGIFMEM",	"ifreq" },
	{ (uint_t)SIOCGIFCONF,	"SIOCGIFCONF",	"ifconf" },
	{ (uint_t)SIOCSIFMTU,	"SIOCSIFMTU",	"ifreq" },
	{ (uint_t)SIOCGIFMTU,	"SIOCGIFMTU",	"ifreq" },
	{ (uint_t)SIOCGIFBRDADDR,	"SIOCGIFBRDADDR",	"ifreq" },
	{ (uint_t)SIOCSIFBRDADDR,	"SIOCSIFBRDADDR",	"ifreq" },
	{ (uint_t)SIOCGIFNETMASK,	"SIOCGIFNETMASK",	"ifreq" },
	{ (uint_t)SIOCSIFNETMASK,	"SIOCSIFNETMASK",	"ifreq" },
	{ (uint_t)SIOCGIFMETRIC,	"SIOCGIFMETRIC",	"ifreq" },
	{ (uint_t)SIOCSIFMETRIC,	"SIOCSIFMETRIC",	"ifreq" },
	{ (uint_t)SIOCSARP,	"SIOCSARP",	"arpreq" },
	{ (uint_t)SIOCGARP,	"SIOCGARP",	"arpreq" },
	{ (uint_t)SIOCDARP,	"SIOCDARP",	"arpreq" },
	{ (uint_t)SIOCUPPER,	"SIOCUPPER",	"ifreq" },
	{ (uint_t)SIOCLOWER,	"SIOCLOWER",	"ifreq" },
	{ (uint_t)SIOCSETSYNC,	"SIOCSETSYNC",	"ifreq" },
	{ (uint_t)SIOCGETSYNC,	"SIOCGETSYNC",	"ifreq" },
	{ (uint_t)SIOCSSDSTATS,	"SIOCSSDSTATS",	"ifreq" },
	{ (uint_t)SIOCSSESTATS,	"SIOCSSESTATS",	"ifreq" },
	{ (uint_t)SIOCSPROMISC,	"SIOCSPROMISC",	NULL },
	{ (uint_t)SIOCADDMULTI,	"SIOCADDMULTI",	"ifreq" },
	{ (uint_t)SIOCDELMULTI,	"SIOCDELMULTI",	"ifreq" },
	{ (uint_t)SIOCGETNAME,	"SIOCGETNAME",	"sockaddr" },
	{ (uint_t)SIOCGETPEER,	"SIOCGETPEER",	"sockaddr" },
	{ (uint_t)IF_UNITSEL,	"IF_UNITSEL",	NULL },
	{ (uint_t)SIOCXPROTO,	"SIOCXPROTO",	NULL },
	{ (uint_t)SIOCIFDETACH,	"SIOCIFDETACH",	"ifreq" },
	{ (uint_t)SIOCGENPSTATS,	"SIOCGENPSTATS",	"ifreq" },
	{ (uint_t)SIOCX25XMT,	"SIOCX25XMT",	"ifreq" },
	{ (uint_t)SIOCX25RCV,	"SIOCX25RCV",	"ifreq" },
	{ (uint_t)SIOCX25TBL,	"SIOCX25TBL",	"ifreq" },
	{ (uint_t)SIOCSLGETREQ,	"SIOCSLGETREQ",	"ifreq" },
	{ (uint_t)SIOCSLSTAT,	"SIOCSLSTAT",	"ifreq" },
	{ (uint_t)SIOCSIFNAME,	"SIOCSIFNAME",	"ifreq" },
	{ (uint_t)SIOCGENADDR,	"SIOCGENADDR",	"ifreq" },
	{ (uint_t)SIOCGIFNUM,	"SIOCGIFNUM",	NULL },
	{ (uint_t)SIOCGIFMUXID,	"SIOCGIFMUXID",	"ifreq" },
	{ (uint_t)SIOCSIFMUXID,	"SIOCSIFMUXID",	"ifreq" },
	{ (uint_t)SIOCGIFINDEX,	"SIOCGIFINDEX",	"ifreq" },
	{ (uint_t)SIOCSIFINDEX,	"SIOCSIFINDEX",	"ifreq" },
	{ (uint_t)SIOCLIFREMOVEIF,	"SIOCLIFREMOVEIF",	"lifreq" },
	{ (uint_t)SIOCLIFADDIF,		"SIOCLIFADDIF",		"lifreq" },
	{ (uint_t)SIOCSLIFADDR,		"SIOCSLIFADDR",		"lifreq" },
	{ (uint_t)SIOCGLIFADDR,		"SIOCGLIFADDR",		"lifreq" },
	{ (uint_t)SIOCSLIFDSTADDR,	"SIOCSLIFDSTADDR",	"lifreq" },
	{ (uint_t)SIOCGLIFDSTADDR,	"SIOCGLIFDSTADDR",	"lifreq" },
	{ (uint_t)SIOCSLIFFLAGS,	"SIOCSLIFFLAGS",	"lifreq" },
	{ (uint_t)SIOCGLIFFLAGS,	"SIOCGLIFFLAGS",	"lifreq" },
	{ (uint_t)SIOCGLIFCONF,		"SIOCGLIFCONF",		"lifconf" },
	{ (uint_t)SIOCSLIFMTU,		"SIOCSLIFMTU",		"lifreq" },
	{ (uint_t)SIOCGLIFMTU,		"SIOCGLIFMTU",		"lifreq" },
	{ (uint_t)SIOCGLIFBRDADDR,	"SIOCGLIFBRDADDR",	"lifreq" },
	{ (uint_t)SIOCSLIFBRDADDR,	"SIOCSLIFBRDADDR",	"lifreq" },
	{ (uint_t)SIOCGLIFNETMASK,	"SIOCGLIFNETMASK",	"lifreq" },
	{ (uint_t)SIOCSLIFNETMASK,	"SIOCSLIFNETMASK",	"lifreq" },
	{ (uint_t)SIOCGLIFMETRIC,	"SIOCGLIFMETRIC",	"lifreq" },
	{ (uint_t)SIOCSLIFMETRIC,	"SIOCSLIFMETRIC",	"lifreq" },
	{ (uint_t)SIOCSLIFNAME,		"SIOCSLIFNAME",		"lifreq" },
	{ (uint_t)SIOCGLIFNUM,		"SIOCGLIFNUM",		"lifnum" },
	{ (uint_t)SIOCGLIFMUXID,	"SIOCGLIFMUXID",	"lifreq" },
	{ (uint_t)SIOCSLIFMUXID,	"SIOCSLIFMUXID",	"lifreq" },
	{ (uint_t)SIOCGLIFINDEX,	"SIOCGLIFINDEX",	"lifreq" },
	{ (uint_t)SIOCSLIFINDEX,	"SIOCSLIFINDEX",	"lifreq" },
	{ (uint_t)SIOCSLIFTOKEN,	"SIOCSLIFTOKEN",	"lifreq" },
	{ (uint_t)SIOCGLIFTOKEN,	"SIOCGLIFTOKEN",	"lifreq" },
	{ (uint_t)SIOCSLIFSUBNET,	"SIOCSLIFSUBNET",	"lifreq" },
	{ (uint_t)SIOCGLIFSUBNET,	"SIOCGLIFSUBNET",	"lifreq" },
	{ (uint_t)SIOCSLIFLNKINFO,	"SIOCSLIFLNKINFO",	"lifreq" },
	{ (uint_t)SIOCGLIFLNKINFO,	"SIOCGLIFLNKINFO",	"lifreq" },
	{ (uint_t)SIOCLIFDELND,		"SIOCLIFDELND",		"lifreq" },
	{ (uint_t)SIOCLIFGETND,		"SIOCLIFGETND",		"lifreq" },
	{ (uint_t)SIOCLIFSETND,		"SIOCLIFSETND",		"lifreq" },
	{ (uint_t)SIOCTMYADDR,		"SIOCTMYADDR",	"sioc_addrreq" },
	{ (uint_t)SIOCTONLINK,		"SIOCTONLINK",	"sioc_addrreq" },
	{ (uint_t)SIOCTMYSITE,		"SIOCTMYSITE",	"sioc_addrreq" },
	{ (uint_t)SIOCFIPSECONFIG,	"SIOCFIPSECONFIG",	NULL },
	{ (uint_t)SIOCSIPSECONFIG,	"SIOCSIPSECONFIG",	NULL },
	{ (uint_t)SIOCDIPSECONFIG,	"SIOCDIPSECONFIG",	NULL },
	{ (uint_t)SIOCLIPSECONFIG,	"SIOCLIPSECONFIG",	NULL },
	{ (uint_t)SIOCGLIFBINDING,	"SIOCGLIFBINDING",	"lifreq" },
	{ (uint_t)SIOCSLIFGROUPNAME,	"SIOCSLIFGROUPNAME",	"lifreq" },
	{ (uint_t)SIOCGLIFGROUPNAME,	"SIOCGLIFGROUPNAME",	"lifreq" },
	{ (uint_t)SIOCGLIFGROUPINFO,	"SIOCGLIFGROUPINFO", "lifgroupinfo" },
	{ (uint_t)SIOCGDSTINFO,		"SIOCGDSTINFO",		NULL },
	{ (uint_t)SIOCGIP6ADDRPOLICY,	"SIOCGIP6ADDRPOLICY",	NULL },
	{ (uint_t)SIOCSIP6ADDRPOLICY,	"SIOCSIP6ADDRPOLICY", 	NULL },
	{ (uint_t)SIOCSXARP,		"SIOCSXARP",		"xarpreq" },
	{ (uint_t)SIOCGXARP,		"SIOCGXARP",		"xarpreq" },
	{ (uint_t)SIOCDXARP,		"SIOCDXARP",		"xarpreq" },
	{ (uint_t)SIOCGLIFZONE,		"SIOCGLIFZONE",		"lifreq" },
	{ (uint_t)SIOCSLIFZONE,		"SIOCSLIFZONE",		"lifreq" },
	{ (uint_t)SIOCSCTPSOPT,		"SIOCSCTPSOPT",		NULL },
	{ (uint_t)SIOCSCTPGOPT,		"SIOCSCTPGOPT",		NULL },
	{ (uint_t)SIOCSCTPPEELOFF,	"SIOPCSCTPPEELOFF",	"int" },
	{ (uint_t)SIOCGLIFUSESRC,	"SIOCGLIFUSESRC",	"lifreq" },
	{ (uint_t)SIOCSLIFUSESRC,	"SIOCSLIFUSESRC",	"lifreq" },
	{ (uint_t)SIOCGLIFSRCOF,	"SIOCGLIFSRCOF",	"lifsrcof" },
	{ (uint_t)SIOCGMSFILTER,	"SIOCGMSFILTER",    "group_filter" },
	{ (uint_t)SIOCSMSFILTER,	"SIOCSMSFILTER",    "group_filter" },
	{ (uint_t)SIOCGIPMSFILTER,	"SIOCGIPMSFILTER",  "ip_msfilter" },
	{ (uint_t)SIOCSIPMSFILTER,	"SIOCSIPMSFILTER",  "ip_msfilter" },
	{ (uint_t)SIOCGLIFDADSTATE,	"SIOCGLIFDADSTATE",  "lifreq" },
	{ (uint_t)SIOCSLIFPREFIX,	"SIOCSLIFPREFIX", "lifreq" },
	{ (uint_t)SIOCGSTAMP,		"SIOCGSTAMP",		"timeval" },
	{ (uint_t)SIOCGIFHWADDR,	"SIOCGIFHWADDR",	"ifreq" },
	{ (uint_t)SIOCGLIFHWADDR,	"SIOCGLIFHWADDR",	"lifreq" },

	/* DES encryption */
	{ (uint_t)DESIOCBLOCK,	"DESIOCBLOCK", 	"desparams" },
	{ (uint_t)DESIOCQUICK,	"DESIOCQUICK", 	"desparams" },

	/* Printing system */
	{ (uint_t)PRNIOC_GET_IFCAP,	"PRNIOC_GET_IFCAP", 	NULL },
	{ (uint_t)PRNIOC_SET_IFCAP,	"PRNIOC_SET_IFCAP", 	NULL },
	{ (uint_t)PRNIOC_GET_IFINFO,	"PRNIOC_GET_IFINFO",
	    "prn_interface_info" },
	{ (uint_t)PRNIOC_GET_STATUS,	"PRNIOC_GET_STATUS", 	NULL },
	{ (uint_t)PRNIOC_GET_1284_DEVID,	"PRNIOC_GET_1284_DEVID",
	    "prn_1284_device_id" },
	{ (uint_t)PRNIOC_GET_1284_STATUS,
	    "PRNIOC_GET_IFCANIOC_GET_1284_STATUS", NULL },
	{ (uint_t)PRNIOC_GET_TIMEOUTS,	"PRNIOC_GET_TIMEOUTS",
	    "prn_timeouts" },
	{ (uint_t)PRNIOC_SET_TIMEOUTS,	"PRNIOC_SET_TIMEOUTS",
	    "prn_timeouts" },
	{ (uint_t)PRNIOC_RESET,	"PRNIOC_RESET", 	NULL },

	/* DTrace */
	{ (uint_t)DTRACEIOC_PROVIDER,	"DTRACEIOC_PROVIDER",	NULL },
	{ (uint_t)DTRACEIOC_PROBES,	"DTRACEIOC_PROBES",	NULL },
	{ (uint_t)DTRACEIOC_BUFSNAP,	"DTRACEIOC_BUFSNAP",	NULL },
	{ (uint_t)DTRACEIOC_PROBEMATCH,	"DTRACEIOC_PROBEMATCH",	NULL },
	{ (uint_t)DTRACEIOC_ENABLE,	"DTRACEIOC_ENABLE",	NULL },
	{ (uint_t)DTRACEIOC_AGGSNAP,	"DTRACEIOC_AGGSNAP",	NULL },
	{ (uint_t)DTRACEIOC_EPROBE,	"DTRACEIOC_EPROBE",	NULL },
	{ (uint_t)DTRACEIOC_PROBEARG,   "DTRACEIOC_PROBEARG",   NULL },
	{ (uint_t)DTRACEIOC_CONF,	"DTRACEIOC_CONF",	NULL },
	{ (uint_t)DTRACEIOC_STATUS,	"DTRACEIOC_STATUS",	NULL },
	{ (uint_t)DTRACEIOC_GO,		"DTRACEIOC_GO",		NULL },
	{ (uint_t)DTRACEIOC_STOP,	"DTRACEIOC_STOP",	NULL },
	{ (uint_t)DTRACEIOC_AGGDESC,	"DTRACEIOC_AGGDESC",	NULL },
	{ (uint_t)DTRACEIOC_FORMAT,	"DTRACEIOC_FORMAT",	NULL },
	{ (uint_t)DTRACEIOC_DOFGET,	"DTRACEIOC_DOFGET",	NULL },
	{ (uint_t)DTRACEIOC_REPLICATE,	"DTRACEIOC_REPLICATE",	NULL },

	{ (uint_t)DTRACEHIOC_ADD,	"DTRACEHIOC_ADD",	NULL },
	{ (uint_t)DTRACEHIOC_REMOVE,	"DTRACEHIOC_REMOVE",	NULL },
	{ (uint_t)DTRACEHIOC_ADDDOF,	"DTRACEHIOC_ADDDOF",	NULL },

	/* /dev/cryptoadm ioctl() control codes */
	{ (uint_t)CRYPTO_GET_VERSION,	"CRYPTO_GET_VERSION",	NULL },
	{ (uint_t)CRYPTO_GET_DEV_LIST,	"CRYPTO_GET_DEV_LIST",	NULL },
	{ (uint_t)CRYPTO_GET_SOFT_LIST,	"CRYPTO_GET_SOFT_LIST",	NULL },
	{ (uint_t)CRYPTO_GET_DEV_INFO,	"CRYPTO_GET_DEV_INFO",	NULL },
	{ (uint_t)CRYPTO_GET_SOFT_INFO,	"CRYPTO_GET_SOFT_INFO",	NULL },
	{ (uint_t)CRYPTO_LOAD_DEV_DISABLED,	"CRYPTO_LOAD_DEV_DISABLED",
	    NULL },
	{ (uint_t)CRYPTO_LOAD_SOFT_DISABLED,	"CRYPTO_LOAD_SOFT_DISABLED",
	    NULL },
	{ (uint_t)CRYPTO_UNLOAD_SOFT_MODULE,	"CRYPTO_UNLOAD_SOFT_MODULE",
	    NULL },
	{ (uint_t)CRYPTO_LOAD_SOFT_CONFIG,	"CRYPTO_LOAD_SOFT_CONFIG",
	    NULL },
	{ (uint_t)CRYPTO_POOL_CREATE,	"CRYPTO_POOL_CREATE",	NULL },
	{ (uint_t)CRYPTO_POOL_WAIT,	"CRYPTO_POOL_WAIT",	NULL },
	{ (uint_t)CRYPTO_POOL_RUN,	"CRYPTO_POOL_RUN",	NULL },
	{ (uint_t)CRYPTO_LOAD_DOOR,	"CRYPTO_LOAD_DOOR",	NULL },

	/* /dev/crypto ioctl() control codes */
	{ (uint_t)CRYPTO_GET_FUNCTION_LIST,	"CRYPTO_GET_FUNCTION_LIST",
	    NULL },
	{ (uint_t)CRYPTO_GET_MECHANISM_NUMBER,	"CRYPTO_GET_MECHANISM_NUMBER",
	    NULL },
	{ (uint_t)CRYPTO_OPEN_SESSION,	"CRYPTO_OPEN_SESSION",	NULL },
	{ (uint_t)CRYPTO_CLOSE_SESSION,	"CRYPTO_CLOSE_SESSION",	NULL },
	{ (uint_t)CRYPTO_CLOSE_ALL_SESSIONS,	"CRYPTO_CLOSE_ALL_SESSIONS",
	    NULL },
	{ (uint_t)CRYPTO_LOGIN,		"CRYPTO_LOGIN",		NULL },
	{ (uint_t)CRYPTO_LOGOUT,	"CRYPTO_LOGOUT",	NULL },
	{ (uint_t)CRYPTO_ENCRYPT,	"CRYPTO_ENCRYPT",	NULL },
	{ (uint_t)CRYPTO_ENCRYPT_INIT,	"CRYPTO_ENCRYPT_INIT",	NULL },
	{ (uint_t)CRYPTO_ENCRYPT_UPDATE,	"CRYPTO_ENCRYPT_UPDATE",
	    NULL },
	{ (uint_t)CRYPTO_ENCRYPT_FINAL,	"CRYPTO_ENCRYPT_FINAL",	NULL },
	{ (uint_t)CRYPTO_DECRYPT,	"CRYPTO_DECRYPT",	NULL },
	{ (uint_t)CRYPTO_DECRYPT_INIT,	"CRYPTO_DECRYPT_INIT",	NULL },
	{ (uint_t)CRYPTO_DECRYPT_UPDATE,	"CRYPTO_DECRYPT_UPDATE",
	    NULL },
	{ (uint_t)CRYPTO_DECRYPT_FINAL,	"CRYPTO_DECRYPT_FINAL",	NULL },
	{ (uint_t)CRYPTO_DIGEST,	"CRYPTO_DIGEST",	NULL },
	{ (uint_t)CRYPTO_DIGEST_INIT,	"CRYPTO_DIGEST_INIT",	NULL },
	{ (uint_t)CRYPTO_DIGEST_UPDATE,	"CRYPTO_DIGEST_UPDATE",	NULL },
	{ (uint_t)CRYPTO_DIGEST_KEY,	"CRYPTO_DIGEST_KEY",	NULL },
	{ (uint_t)CRYPTO_DIGEST_FINAL,	"CRYPTO_DIGEST_FINAL",	NULL },
	{ (uint_t)CRYPTO_MAC,		"CRYPTO_MAC",		NULL },
	{ (uint_t)CRYPTO_MAC_INIT,	"CRYPTO_MAC_INIT",	NULL },
	{ (uint_t)CRYPTO_MAC_UPDATE,	"CRYPTO_MAC_UPDATE",	NULL },
	{ (uint_t)CRYPTO_MAC_FINAL,	"CRYPTO_MAC_FINAL",	NULL },
	{ (uint_t)CRYPTO_SIGN,		"CRYPTO_SIGN",		NULL },
	{ (uint_t)CRYPTO_SIGN_INIT,	"CRYPTO_SIGN_INIT",	NULL },
	{ (uint_t)CRYPTO_SIGN_UPDATE,	"CRYPTO_SIGN_UPDATE",	NULL },
	{ (uint_t)CRYPTO_SIGN_FINAL,	"CRYPTO_SIGN_FINAL",	NULL },
	{ (uint_t)CRYPTO_SIGN_RECOVER_INIT,	"CRYPTO_SIGN_RECOVER_INIT",
	    NULL },
	{ (uint_t)CRYPTO_SIGN_RECOVER,	"CRYPTO_SIGN_RECOVER",	NULL },
	{ (uint_t)CRYPTO_VERIFY,	"CRYPTO_VERIFY",	NULL },
	{ (uint_t)CRYPTO_VERIFY_INIT,	"CRYPTO_VERIFY_INIT",	NULL },
	{ (uint_t)CRYPTO_VERIFY_UPDATE,	"CRYPTO_VERIFY_UPDATE",	NULL },
	{ (uint_t)CRYPTO_VERIFY_FINAL,	"CRYPTO_VERIFY_FINAL",	NULL },
	{ (uint_t)CRYPTO_VERIFY_RECOVER_INIT,	"CRYPTO_VERIFY_RECOVER_INIT",
	    NULL },
	{ (uint_t)CRYPTO_VERIFY_RECOVER,	"CRYPTO_VERIFY_RECOVER",
	    NULL },
	{ (uint_t)CRYPTO_DIGEST_ENCRYPT_UPDATE,	"CRYPTO_DIGEST_ENCRYPT_UPDATE",
	    NULL },
	{ (uint_t)CRYPTO_DECRYPT_DIGEST_UPDATE,	"CRYPTO_DECRYPT_DIGEST_UPDATE",
	    NULL },
	{ (uint_t)CRYPTO_SIGN_ENCRYPT_UPDATE,	"CRYPTO_SIGN_ENCRYPT_UPDATE",
	    NULL },
	{ (uint_t)CRYPTO_DECRYPT_VERIFY_UPDATE,	"CRYPTO_DECRYPT_VERIFY_UPDATE",
	    NULL },
	{ (uint_t)CRYPTO_SEED_RANDOM,	"CRYPTO_SEED_RANDOM",	NULL },
	{ (uint_t)CRYPTO_GENERATE_RANDOM,	"CRYPTO_GENERATE_RANDOM",
	    NULL },
	{ (uint_t)CRYPTO_OBJECT_CREATE,	"CRYPTO_OBJECT_CREATE",	NULL },
	{ (uint_t)CRYPTO_OBJECT_COPY,	"CRYPTO_OBJECT_COPY",	NULL },
	{ (uint_t)CRYPTO_OBJECT_DESTROY,	"CRYPTO_OBJECT_DESTROY",
	    NULL },
	{ (uint_t)CRYPTO_OBJECT_GET_ATTRIBUTE_VALUE,
	    "CRYPTO_OBJECT_GET_ATTRIBUTE_VALUE",	NULL },
	{ (uint_t)CRYPTO_OBJECT_GET_SIZE, "CRYPTO_OBJECT_GET_SIZE",	NULL },
	{ (uint_t)CRYPTO_OBJECT_SET_ATTRIBUTE_VALUE,
	    "CRYPTO_OBJECT_SET_ATTRIBUTE_VALUE",	NULL },
	{ (uint_t)CRYPTO_OBJECT_FIND_INIT,	"CRYPTO_OBJECT_FIND_INIT",
	    NULL },
	{ (uint_t)CRYPTO_OBJECT_FIND_UPDATE,	"CRYPTO_OBJECT_FIND_UPDATE",
	    NULL },
	{ (uint_t)CRYPTO_OBJECT_FIND_FINAL,	"CRYPTO_OBJECT_FIND_FINAL",
	    NULL },
	{ (uint_t)CRYPTO_GENERATE_KEY,	"CRYPTO_GENERATE_KEY",	NULL },
	{ (uint_t)CRYPTO_GENERATE_KEY_PAIR,	"CRYPTO_GENERATE_KEY_PAIR",
	    NULL },
	{ (uint_t)CRYPTO_WRAP_KEY,	"CRYPTO_WRAP_KEY",	NULL },
	{ (uint_t)CRYPTO_UNWRAP_KEY,	"CRYPTO_UNWRAP_KEY",	NULL },
	{ (uint_t)CRYPTO_DERIVE_KEY,	"CRYPTO_DERIVE_KEY",	NULL },
	{ (uint_t)CRYPTO_GET_PROVIDER_LIST,	"CRYPTO_GET_PROVIDER_LIST",
	    NULL },
	{ (uint_t)CRYPTO_GET_PROVIDER_INFO,	"CRYPTO_GET_PROVIDER_INFO",
	    NULL },
	{ (uint_t)CRYPTO_GET_PROVIDER_MECHANISMS,
	    "CRYPTO_GET_PROVIDER_MECHANISMS",	NULL },
	{ (uint_t)CRYPTO_GET_PROVIDER_MECHANISM_INFO,
	    "CRYPTO_GET_PROVIDER_MECHANISM_INFO",	NULL },
	{ (uint_t)CRYPTO_INIT_TOKEN,	"CRYPTO_INIT_TOKEN",	NULL },
	{ (uint_t)CRYPTO_INIT_PIN,	"CRYPTO_INIT_PIN",	NULL },
	{ (uint_t)CRYPTO_SET_PIN,	"CRYPTO_SET_PIN",	NULL },
	{ (uint_t)CRYPTO_NOSTORE_GENERATE_KEY,
	    "CRYPTO_NOSTORE_GENERATE_KEY",	NULL },
	{ (uint_t)CRYPTO_NOSTORE_GENERATE_KEY_PAIR,
	    "CRYPTO_NOSTORE_GENERATE_KEY_PAIR",	NULL },
	{ (uint_t)CRYPTO_NOSTORE_DERIVE_KEY,
	    "CRYPTO_NOSTORE_DERIVE_KEY",	NULL },
	{ (uint_t)CRYPTO_FIPS140_STATUS,	"CRYPTO_FIPS140_STATUS", NULL },
	{ (uint_t)CRYPTO_FIPS140_SET,	"CRYPTO_FIPS140_SET",	NULL },

	/* kbio ioctls */
	{ (uint_t)KIOCTRANS,		"KIOCTRANS",	NULL },
	{ (uint_t)KIOCGTRANS,		"KIOCGTRANS",	NULL },
	{ (uint_t)KIOCTRANSABLE,	"KIOCTRANSABLE",	NULL },
	{ (uint_t)KIOCGTRANSABLE,	"KIOCGTRANSABLE",	NULL },
	{ (uint_t)KIOCSETKEY,		"KIOCSETKEY",	NULL },
	{ (uint_t)KIOCGETKEY,		"KIOCGETKEY",	NULL },
	{ (uint_t)KIOCCMD,		"KIOCCMD",	NULL },
	{ (uint_t)KIOCTYPE,		"KIOCTYPE",	NULL },
	{ (uint_t)KIOCSDIRECT,		"KIOCSDIRECT",	NULL },
	{ (uint_t)KIOCGDIRECT,		"KIOCGDIRECT",	NULL },
	{ (uint_t)KIOCSKEY,		"KIOCSKEY",	NULL },
	{ (uint_t)KIOCGKEY,		"KIOCGKEY",	NULL },
	{ (uint_t)KIOCSLED,		"KIOCSLED",	NULL },
	{ (uint_t)KIOCGLED,		"KIOCGLED",	NULL },
	{ (uint_t)KIOCSCOMPAT,		"KIOCSCOMPAT",	NULL },
	{ (uint_t)KIOCGCOMPAT,		"KIOCGCOMPAT",	NULL },
	{ (uint_t)KIOCSLAYOUT,		"KIOCSLAYOUT",	NULL },
	{ (uint_t)KIOCLAYOUT,		"KIOCLAYOUT",	NULL },
	{ (uint_t)KIOCSKABORTEN,	"KIOCSKABORTEN",	NULL },
	{ (uint_t)KIOCGRPTDELAY,	"KIOCGRPTDELAY",	NULL },
	{ (uint_t)KIOCSRPTDELAY,	"KIOCSRPTDELAY",	NULL },
	{ (uint_t)KIOCGRPTRATE,		"KIOCGRPTRATE",	NULL },
	{ (uint_t)KIOCSRPTRATE,		"KIOCSRPTRATE",	NULL },
	{ (uint_t)KIOCSETFREQ,		"KIOCSETFREQ",	NULL },
	{ (uint_t)KIOCMKTONE,		"KIOCMKTONE",	NULL },

	/* ptm/pts driver I_STR ioctls */
	{ (uint_t)ISPTM,		"ISPTM",		NULL},
	{ (uint_t)UNLKPT,		"UNLKPT",		NULL},
	{ (uint_t)PTSSTTY,		"PTSSTTY",		NULL},
	{ (uint_t)ZONEPT,		"ZONEPT",		NULL},
	{ (uint_t)OWNERPT,		"OWNERPT",		NULL},

	/* aggr link aggregation pseudo driver ioctls */
	{ (uint_t)LAIOC_CREATE,		"LAIOC_CREATE",		"laioc_create"},
	{ (uint_t)LAIOC_DELETE,		"LAIOC_DELETE",		"laioc_delete"},
	{ (uint_t)LAIOC_INFO,		"LAIOC_INFO",		"laioc_info"},
	{ (uint_t)LAIOC_ADD,		"LAIOC_ADD",
	    "laioc_add_rem"},
	{ (uint_t)LAIOC_REMOVE,		"LAIOC_REMOVE",
	    "laioc_add_rem"},
	{ (uint_t)LAIOC_MODIFY,		"LAIOC_MODIFY",		"laioc_modify"},

	/* dld data-link ioctls */
	{ (uint_t)DLDIOC_ATTR,		"DLDIOC_ATTR",		"dld_ioc_attr"},
	{ (uint_t)DLDIOC_PHYS_ATTR,	"DLDIOC_PHYS_ATTR",
		"dld_ioc_phys_attr"},
	{ (uint_t)DLDIOC_DOORSERVER,	"DLDIOC_DOORSERVER", "dld_ioc_door"},
	{ (uint_t)DLDIOC_RENAME,	"DLDIOC_RENAME", "dld_ioc_rename"},
	{ (uint_t)DLDIOC_SECOBJ_GET,		"DLDIOC_SECOBJ_GET",
		"dld_ioc_secobj_get"},
	{ (uint_t)DLDIOC_SECOBJ_SET,		"DLDIOC_SECOBJ_SET",
		"dld_ioc_secobj_set"},
	{ (uint_t)DLDIOC_SECOBJ_UNSET,		"DLDIOC_SECOBJ_UNSET",
		"dld_ioc_secobj_unset"},
	{ (uint_t)DLDIOC_MACADDRGET,		"DLDIOC_MACADDRGET",
		"dld_ioc_macaddrget"},
	{ (uint_t)DLDIOC_SETMACPROP,		"DLDIOC_SETMACPROP",
		"dld_ioc_macprop_s"},
	{ (uint_t)DLDIOC_GETMACPROP,		"DLDIOC_GETMACPROP",
		"dld_ioc_macprop_s"},
	{ (uint_t)DLDIOC_ADDFLOW,		"DLDIOC_ADDFLOW",
		"dld_ioc_addflow"},
	{ (uint_t)DLDIOC_REMOVEFLOW,		"DLDIOC_REMOVEFLOW",
		"dld_ioc_removeflow"},
	{ (uint_t)DLDIOC_MODIFYFLOW,		"DLDIOC_MODIFYFLOW",
		"dld_ioc_modifyflow"},
	{ (uint_t)DLDIOC_WALKFLOW,		"DLDIOC_WALKFLOW",
		"dld_ioc_walkflow"},
	{ (uint_t)DLDIOC_USAGELOG,		"DLDIOC_USAGELOG",
		"dld_ioc_usagelog"},

	/* simnet ioctls */
	{ (uint_t)SIMNET_IOC_CREATE,		"SIMNET_IOC_CREATE",
		"simnet_ioc_create"},
	{ (uint_t)SIMNET_IOC_DELETE,		"SIMNET_IOC_DELETE",
		"simnet_ioc_delete"},
	{ (uint_t)SIMNET_IOC_INFO,		"SIMNET_IOC_INFO",
		"simnet_ioc_info"},
	{ (uint_t)SIMNET_IOC_MODIFY,		"SIMNET_IOC_MODIFY",
		"simnet_ioc_info"},

	/* vnic ioctls */
	{ (uint_t)VNIC_IOC_CREATE,		"VNIC_IOC_CREATE",
		"vnic_ioc_create"},
	{ (uint_t)VNIC_IOC_DELETE,		"VNIC_IOC_DELETE",
		"vnic_ioc_delete"},
	{ (uint_t)VNIC_IOC_INFO,		"VNIC_IOC_INFO",
		"vnic_ioc_info"},

	/* ZFS ioctls */
	{ (uint_t)ZFS_IOC_POOL_CREATE,		"ZFS_IOC_POOL_CREATE",
		"zfs_cmd_t" },
	{ (uint_t)ZFS_IOC_POOL_DESTROY,		"ZFS_IOC_POOL_DESTROY",
		"zfs_cmd_t" },
	{ (uint_t)ZFS_IOC_POOL_IMPORT,		"ZFS_IOC_POOL_IMPORT",
		"zfs_cmd_t" },
	{ (uint_t)ZFS_IOC_POOL_EXPORT,		"ZFS_IOC_POOL_EXPORT",
		"zfs_cmd_t" },
	{ (uint_t)ZFS_IOC_POOL_CONFIGS,		"ZFS_IOC_POOL_CONFIGS",
		"zfs_cmd_t" },
	{ (uint_t)ZFS_IOC_POOL_STATS,		"ZFS_IOC_POOL_STATS",
		"zfs_cmd_t" },
	{ (uint_t)ZFS_IOC_POOL_TRYIMPORT,	"ZFS_IOC_POOL_TRYIMPORT",
		"zfs_cmd_t" },
	{ (uint_t)ZFS_IOC_POOL_SCAN,		"ZFS_IOC_POOL_SCAN",
		"zfs_cmd_t" },
	{ (uint_t)ZFS_IOC_POOL_FREEZE,		"ZFS_IOC_POOL_FREEZE",
		"zfs_cmd_t" },
	{ (uint_t)ZFS_IOC_POOL_UPGRADE,		"ZFS_IOC_POOL_UPGRADE",
		"zfs_cmd_t" },
	{ (uint_t)ZFS_IOC_POOL_GET_HISTORY,	"ZFS_IOC_POOL_GET_HISTORY",
		"zfs_cmd_t" },
	{ (uint_t)ZFS_IOC_VDEV_ADD,		"ZFS_IOC_VDEV_ADD",
		"zfs_cmd_t" },
	{ (uint_t)ZFS_IOC_VDEV_REMOVE,		"ZFS_IOC_VDEV_REMOVE",
		"zfs_cmd_t" },
	{ (uint_t)ZFS_IOC_VDEV_SET_STATE,	"ZFS_IOC_VDEV_SET_STATE",
		"zfs_cmd_t" },
	{ (uint_t)ZFS_IOC_VDEV_ATTACH,		"ZFS_IOC_VDEV_ATTACH",
		"zfs_cmd_t" },
	{ (uint_t)ZFS_IOC_VDEV_DETACH,		"ZFS_IOC_VDEV_DETACH",
		"zfs_cmd_t" },
	{ (uint_t)ZFS_IOC_VDEV_SETPATH,		"ZFS_IOC_VDEV_SETPATH",
		"zfs_cmd_t" },
	{ (uint_t)ZFS_IOC_VDEV_SETFRU,		"ZFS_IOC_VDEV_SETFRU",
		"zfs_cmd_t" },
	{ (uint_t)ZFS_IOC_OBJSET_STATS,		"ZFS_IOC_OBJSET_STATS",
		"zfs_cmd_t" },
	{ (uint_t)ZFS_IOC_OBJSET_ZPLPROPS,	"ZFS_IOC_OBJSET_ZPLPROPS",
		"zfs_cmd_t" },
	{ (uint_t)ZFS_IOC_DATASET_LIST_NEXT,	"ZFS_IOC_DATASET_LIST_NEXT",
		"zfs_cmd_t" },
	{ (uint_t)ZFS_IOC_SNAPSHOT_LIST_NEXT,	"ZFS_IOC_SNAPSHOT_LIST_NEXT",
		"zfs_cmd_t" },
	{ (uint_t)ZFS_IOC_SET_PROP,		"ZFS_IOC_SET_PROP",
		"zfs_cmd_t" },
	{ (uint_t)ZFS_IOC_CREATE,		"ZFS_IOC_CREATE",
		"zfs_cmd_t" },
	{ (uint_t)ZFS_IOC_DESTROY,		"ZFS_IOC_DESTROY",
		"zfs_cmd_t" },
	{ (uint_t)ZFS_IOC_ROLLBACK,		"ZFS_IOC_ROLLBACK",
		"zfs_cmd_t" },
	{ (uint_t)ZFS_IOC_RENAME,		"ZFS_IOC_RENAME",
		"zfs_cmd_t" },
	{ (uint_t)ZFS_IOC_RECV,			"ZFS_IOC_RECV",
		"zfs_cmd_t" },
	{ (uint_t)ZFS_IOC_SEND,			"ZFS_IOC_SEND",
		"zfs_cmd_t" },
	{ (uint_t)ZFS_IOC_INJECT_FAULT,		"ZFS_IOC_INJECT_FAULT",
		"zfs_cmd_t" },
	{ (uint_t)ZFS_IOC_CLEAR_FAULT,		"ZFS_IOC_CLEAR_FAULT",
		"zfs_cmd_t" },
	{ (uint_t)ZFS_IOC_INJECT_LIST_NEXT,	"ZFS_IOC_INJECT_LIST_NEXT",
		"zfs_cmd_t" },
	{ (uint_t)ZFS_IOC_ERROR_LOG,		"ZFS_IOC_ERROR_LOG",
		"zfs_cmd_t" },
	{ (uint_t)ZFS_IOC_CLEAR,		"ZFS_IOC_CLEAR",
		"zfs_cmd_t" },
	{ (uint_t)ZFS_IOC_PROMOTE,		"ZFS_IOC_PROMOTE",
		"zfs_cmd_t" },
	{ (uint_t)ZFS_IOC_SNAPSHOT,		"ZFS_IOC_SNAPSHOT",
		"zfs_cmd_t" },
	{ (uint_t)ZFS_IOC_DSOBJ_TO_DSNAME,	"ZFS_IOC_DSOBJ_TO_DSNAME",
		"zfs_cmd_t" },
	{ (uint_t)ZFS_IOC_OBJ_TO_PATH,		"ZFS_IOC_OBJ_TO_PATH",
		"zfs_cmd_t" },
	{ (uint_t)ZFS_IOC_POOL_SET_PROPS,	"ZFS_IOC_POOL_SET_PROPS",
		"zfs_cmd_t" },
	{ (uint_t)ZFS_IOC_POOL_GET_PROPS,	"ZFS_IOC_POOL_GET_PROPS",
		"zfs_cmd_t" },
	{ (uint_t)ZFS_IOC_SET_FSACL,		"ZFS_IOC_SET_FSACL",
		"zfs_cmd_t" },
	{ (uint_t)ZFS_IOC_GET_FSACL,		"ZFS_IOC_GET_FSACL",
		"zfs_cmd_t" },
	{ (uint_t)ZFS_IOC_SHARE,		"ZFS_IOC_SHARE",
		"zfs_cmd_t" },
	{ (uint_t)ZFS_IOC_INHERIT_PROP,		"ZFS_IOC_INHERIT_PROP",
		"zfs_cmd_t" },
	{ (uint_t)ZFS_IOC_SMB_ACL,		"ZFS_IOC_SMB_ACL",
		"zfs_cmd_t" },
	{ (uint_t)ZFS_IOC_USERSPACE_ONE,	"ZFS_IOC_USERSPACE_ONE",
		"zfs_cmd_t" },
	{ (uint_t)ZFS_IOC_USERSPACE_MANY,	"ZFS_IOC_USERSPACE_MANY",
		"zfs_cmd_t" },
	{ (uint_t)ZFS_IOC_USERSPACE_UPGRADE,	"ZFS_IOC_USERSPACE_UPGRADE",
		"zfs_cmd_t" },
	{ (uint_t)ZFS_IOC_HOLD,			"ZFS_IOC_HOLD",
		"zfs_cmd_t" },
	{ (uint_t)ZFS_IOC_RELEASE,		"ZFS_IOC_RELEASE",
		"zfs_cmd_t" },
	{ (uint_t)ZFS_IOC_GET_HOLDS,		"ZFS_IOC_GET_HOLDS",
		"zfs_cmd_t" },
	{ (uint_t)ZFS_IOC_OBJSET_RECVD_PROPS,	"ZFS_IOC_OBJSET_RECVD_PROPS",
		"zfs_cmd_t" },
	{ (uint_t)ZFS_IOC_VDEV_SPLIT,		"ZFS_IOC_VDEV_SPLIT",
		"zfs_cmd_t" },
	{ (uint_t)ZFS_IOC_NEXT_OBJ,		"ZFS_IOC_NEXT_OBJ",
		"zfs_cmd_t" },
	{ (uint_t)ZFS_IOC_DIFF,			"ZFS_IOC_DIFF",
		"zfs_cmd_t" },
	{ (uint_t)ZFS_IOC_TMP_SNAPSHOT,		"ZFS_IOC_TMP_SNAPSHOT",
		"zfs_cmd_t" },
	{ (uint_t)ZFS_IOC_OBJ_TO_STATS,		"ZFS_IOC_OBJ_TO_STATS",
		"zfs_cmd_t" },
	{ (uint_t)ZFS_IOC_SPACE_WRITTEN,	"ZFS_IOC_SPACE_WRITTEN",
		"zfs_cmd_t" },
	{ (uint_t)ZFS_IOC_DESTROY_SNAPS,	"ZFS_IOC_DESTROY_SNAPS",
		"zfs_cmd_t" },
	{ (uint_t)ZFS_IOC_POOL_REGUID,		"ZFS_IOC_POOL_REGUID",
		"zfs_cmd_t" },
	{ (uint_t)ZFS_IOC_POOL_REOPEN,		"ZFS_IOC_POOL_REOPEN",
		"zfs_cmd_t" },
	{ (uint_t)ZFS_IOC_SEND_PROGRESS,	"ZFS_IOC_SEND_PROGRESS",
		"zfs_cmd_t" },
	{ (uint_t)ZFS_IOC_LOG_HISTORY,		"ZFS_IOC_LOG_HISTORY",
		"zfs_cmd_t" },
	{ (uint_t)ZFS_IOC_SEND_NEW,		"ZFS_IOC_SEND_NEW",
		"zfs_cmd_t" },
	{ (uint_t)ZFS_IOC_SEND_SPACE,		"ZFS_IOC_SEND_SPACE",
		"zfs_cmd_t" },
<<<<<<< HEAD
=======
	{ (uint_t)ZFS_IOC_CLONE,		"ZFS_IOC_CLONE",
		"zfs_cmd_t" },
>>>>>>> 21b27315

	/* kssl ioctls */
	{ (uint_t)KSSL_ADD_ENTRY,		"KSSL_ADD_ENTRY",
		"kssl_params_t"},
	{ (uint_t)KSSL_DELETE_ENTRY,		"KSSL_DELETE_ENTRY",
		"sockaddr_in"},

	/* disk ioctls - (0x04 << 8) - dkio.h */
	{ (uint_t)DKIOCGGEOM,		"DKIOCGGEOM",
		"struct dk_geom"},
	{ (uint_t)DKIOCINFO,		"DKIOCINFO",
		"struct dk_info"},
	{ (uint_t)DKIOCEJECT,		"DKIOCEJECT",
		NULL},
	{ (uint_t)DKIOCGVTOC,		"DKIOCGVTOC",
		"struct vtoc"},
	{ (uint_t)DKIOCSVTOC,		"DKIOCSVTOC",
		"struct vtoc"},
	{ (uint_t)DKIOCGEXTVTOC,	"DKIOCGEXTVTOC",
		"struct extvtoc"},
	{ (uint_t)DKIOCSEXTVTOC,	"DKIOCSEXTVTOC",
		"struct extvtoc"},
	{ (uint_t)DKIOCFLUSHWRITECACHE,	"DKIOCFLUSHWRITECACHE",
		NULL},
	{ (uint_t)DKIOCGETWCE,		"DKIOCGETWCE",
		NULL},
	{ (uint_t)DKIOCSETWCE,		"DKIOCSETWCE",
		NULL},
	{ (uint_t)DKIOCSGEOM,		"DKIOCSGEOM",
		"struct dk_geom"},
	{ (uint_t)DKIOCSAPART,		"DKIOCSAPART",
		"struct dk_allmap"},
	{ (uint_t)DKIOCGAPART,		"DKIOCGAPART",
		"struct dk_allmap"},
	{ (uint_t)DKIOCG_PHYGEOM,	"DKIOCG_PHYGEOM",
		"struct dk_geom"},
	{ (uint_t)DKIOCG_VIRTGEOM,	"DKIOCG_VIRTGEOM",
		"struct dk_geom"},
	{ (uint_t)DKIOCLOCK,		"DKIOCLOCK",
		NULL},
	{ (uint_t)DKIOCUNLOCK,		"DKIOCUNLOCK",
		NULL},
	{ (uint_t)DKIOCSTATE,		"DKIOCSTATE",
		NULL},
	{ (uint_t)DKIOCREMOVABLE,	"DKIOCREMOVABLE",
		NULL},
	{ (uint_t)DKIOCHOTPLUGGABLE,	"DKIOCHOTPLUGGABLE",
		NULL},
	{ (uint_t)DKIOCADDBAD,		"DKIOCADDBAD",
		NULL},
	{ (uint_t)DKIOCGETDEF,		"DKIOCGETDEF",
		NULL},
	{ (uint_t)DKIOCPARTINFO,	"DKIOCPARTINFO",
		"struct part_info"},
	{ (uint_t)DKIOCEXTPARTINFO,	"DKIOCEXTPARTINFO",
		"struct extpart_info"},
	{ (uint_t)DKIOCGMEDIAINFO,	"DKIOCGMEDIAINFO",
		"struct dk_minfo"},
	{ (uint_t)DKIOCGMBOOT,		"DKIOCGMBOOT",
		NULL},
	{ (uint_t)DKIOCSMBOOT,		"DKIOCSMBOOT",
		NULL},
	{ (uint_t)DKIOCSETEFI,		"DKIOCSETEFI",
		"struct dk_efi"},
	{ (uint_t)DKIOCGETEFI,		"DKIOCGETEFI",
		"struct dk_efi"},
	{ (uint_t)DKIOCPARTITION,	"DKIOCPARTITION",
		"struct partition64"},
	{ (uint_t)DKIOCGETVOLCAP,	"DKIOCGETVOLCAP",
		"struct volcap_t"},
	{ (uint_t)DKIOCSETVOLCAP,	"DKIOCSETVOLCAP",
		"struct volcap_t"},
	{ (uint_t)DKIOCDMR,		"DKIOCDMR",
		"struct vol_directed_rd"},
	{ (uint_t)DKIOCDUMPINIT,	"DKIOCDUMPINIT",
		NULL},
	{ (uint_t)DKIOCDUMPFINI,	"DKIOCDUMPFINI",
		NULL},
	{ (uint_t)DKIOCREADONLY,	"DKIOCREADONLY",
		NULL},

	/* disk ioctls - (0x04 << 8) - fdio.h */
	{ (uint_t)FDIOGCHAR,		"FDIOGCHAR",
		"struct fd_char"},
	{ (uint_t)FDIOSCHAR,		"FDIOSCHAR",
		"struct fd_char"},
	{ (uint_t)FDEJECT,		"FDEJECT",
		NULL},
	{ (uint_t)FDGETCHANGE,		"FDGETCHANGE",
		NULL},
	{ (uint_t)FDGETDRIVECHAR,	"FDGETDRIVECHAR",
		"struct fd_drive"},
	{ (uint_t)FDSETDRIVECHAR,	"FDSETDRIVECHAR",
		"struct fd_drive"},
	{ (uint_t)FDGETSEARCH,		"FDGETSEARCH",
		NULL},
	{ (uint_t)FDSETSEARCH,		"FDSETSEARCH",
		NULL},
	{ (uint_t)FDIOCMD,		"FDIOCMD",
		"struct fd_cmd"},
	{ (uint_t)FDRAW,		"FDRAW",
		"struct fd_raw"},
	{ (uint_t)FDDEFGEOCHAR,		"FDDEFGEOCHAR",
		NULL},

	/* disk ioctls - (0x04 << 8) - cdio.h */
	{ (uint_t)CDROMPAUSE,		"CDROMPAUSE",
		NULL},
	{ (uint_t)CDROMRESUME,		"CDROMRESUME",
		NULL},
	{ (uint_t)CDROMPLAYMSF,		"CDROMPLAYMSF",
		"struct cdrom_msf"},
	{ (uint_t)CDROMPLAYTRKIND,	"CDROMPLAYTRKIND",
		"struct cdrom_ti"},
	{ (uint_t)CDROMREADTOCHDR,	"CDROMREADTOCHDR",
		"struct cdrom_tochdr"},
	{ (uint_t)CDROMREADTOCENTRY,	"CDROMREADTOCENTRY",
		"struct cdrom_tocentry"},
	{ (uint_t)CDROMSTOP,		"CDROMSTOP",
		NULL},
	{ (uint_t)CDROMSTART,		"CDROMSTART",
		NULL},
	{ (uint_t)CDROMEJECT,		"CDROMEJECT",
		NULL},
	{ (uint_t)CDROMVOLCTRL,		"CDROMVOLCTRL",
		"struct cdrom_volctrl"},
	{ (uint_t)CDROMSUBCHNL,		"CDROMSUBCHNL",
		"struct cdrom_subchnl"},
	{ (uint_t)CDROMREADMODE2,	"CDROMREADMODE2",
		"struct cdrom_read"},
	{ (uint_t)CDROMREADMODE1,	"CDROMREADMODE1",
		"struct cdrom_read"},
	{ (uint_t)CDROMREADOFFSET,	"CDROMREADOFFSET",
		NULL},
	{ (uint_t)CDROMGBLKMODE,	"CDROMGBLKMODE",
		NULL},
	{ (uint_t)CDROMSBLKMODE,	"CDROMSBLKMODE",
		NULL},
	{ (uint_t)CDROMCDDA,		"CDROMCDDA",
		"struct cdrom_cdda"},
	{ (uint_t)CDROMCDXA,		"CDROMCDXA",
		"struct cdrom_cdxa"},
	{ (uint_t)CDROMSUBCODE,		"CDROMSUBCODE",
		"struct cdrom_subcode"},
	{ (uint_t)CDROMGDRVSPEED,	"CDROMGDRVSPEED",
		NULL},
	{ (uint_t)CDROMSDRVSPEED,	"CDROMSDRVSPEED",
		NULL},
	{ (uint_t)CDROMCLOSETRAY,	"CDROMCLOSETRAY",
		NULL},

	/* disk ioctls - (0x04 << 8) - uscsi.h */
	{ (uint_t)USCSICMD,		"USCSICMD",
		"struct uscsi_cmd"},

	/* dumpadm ioctls - (0xdd << 8) */
	{ (uint_t)DIOCGETDEV,	"DIOCGETDEV",
		NULL},

	/* mntio ioctls - ('m' << 8) */
	{ (uint_t)MNTIOC_NMNTS,		"MNTIOC_NMNTS",
		NULL},
	{ (uint_t)MNTIOC_GETDEVLIST,	"MNTIOC_GETDEVLIST",
		NULL},
	{ (uint_t)MNTIOC_SETTAG,	"MNTIOC_SETTAG",
		"struct mnttagdesc"},
	{ (uint_t)MNTIOC_CLRTAG,	"MNTIOC_CLRTAG",
		"struct mnttagdesc"},
	{ (uint_t)MNTIOC_SHOWHIDDEN,	"MNTIOC_SHOWHIDDEN",
		NULL},
	{ (uint_t)MNTIOC_GETMNTENT,	"MNTIOC_GETMNTENT",
		"struct mnttab"},
	{ (uint_t)MNTIOC_GETEXTMNTENT,	"MNTIOC_GETEXTMNTENT",
		"struct extmnttab"},
	{ (uint_t)MNTIOC_GETMNTANY,	"MNTIOC_GETMNTANY",
		"struct mnttab"},

	/* devinfo ioctls - ('df' << 8) - devinfo_impl.h */
	{ (uint_t)DINFOUSRLD,		"DINFOUSRLD",
		NULL},
	{ (uint_t)DINFOLODRV,		"DINFOLODRV",
		NULL},
	{ (uint_t)DINFOIDENT,		"DINFOIDENT",
		NULL},

	{ (uint_t)IPTUN_CREATE,	"IPTUN_CREATE",	"iptun_kparams_t"},
	{ (uint_t)IPTUN_DELETE,	"IPTUN_DELETE", "datalink_id_t"},
	{ (uint_t)IPTUN_MODIFY, "IPTUN_MODIFY", "iptun_kparams_t"},
	{ (uint_t)IPTUN_INFO,	"IPTUN_INFO",	NULL},
	{ (uint_t)IPTUN_SET_6TO4RELAY, "IPTUN_SET_6TO4RELAY",	NULL},
	{ (uint_t)IPTUN_GET_6TO4RELAY, "IPTUN_GET_6TO4RELAY",	NULL},

	/* zcons ioctls */
	{ (uint_t)ZC_HOLDSLAVE,		"ZC_HOLDSLAVE",		NULL },
	{ (uint_t)ZC_RELEASESLAVE,	"ZC_RELEASESLAVE",	NULL },

	/* hid ioctls - ('h' << 8) - hid.h */
	{ (uint_t)HIDIOCKMGDIRECT,	"HIDIOCKMGDIRECT",	NULL },
	{ (uint_t)HIDIOCKMSDIRECT,	"HIDIOCKMSDIRECT",	NULL },

	/* pm ioctls */
	{ (uint_t)PM_SCHEDULE,		"PM_SCHEDULE",		NULL },
	{ (uint_t)PM_GET_IDLE_TIME,	"PM_GET_IDLE_TIME",	NULL },
	{ (uint_t)PM_GET_NUM_CMPTS,	"PM_GET_NUM_CMPTS",	NULL },
	{ (uint_t)PM_GET_THRESHOLD,	"PM_GET_THRESHOLD",	NULL },
	{ (uint_t)PM_SET_THRESHOLD,	"PM_SET_THRESHOLD",	NULL },
	{ (uint_t)PM_GET_NORM_PWR,	"PM_GET_NORM_PWR",	NULL },
	{ (uint_t)PM_SET_CUR_PWR,	"PM_SET_CUR_PWR",	NULL },
	{ (uint_t)PM_GET_CUR_PWR,	"PM_GET_CUR_PWR",	NULL },
	{ (uint_t)PM_GET_NUM_DEPS,	"PM_GET_NUM_DEPS",	NULL },
	{ (uint_t)PM_GET_DEP,		"PM_GET_DEP",		NULL },
	{ (uint_t)PM_ADD_DEP,		"PM_ADD_DEP",		NULL },
	{ (uint_t)PM_REM_DEP,		"PM_REM_DEP",		NULL },
	{ (uint_t)PM_REM_DEVICE,	"PM_REM_DEVICE",	NULL },
	{ (uint_t)PM_REM_DEVICES,	"PM_REM_DEVICES",	NULL },
	{ (uint_t)PM_DISABLE_AUTOPM,	"PM_DISABLE_AUTOPM",	NULL },
	{ (uint_t)PM_REENABLE_AUTOPM,	"PM_REENABLE_AUTOPM",	NULL },
	{ (uint_t)PM_SET_NORM_PWR,	"PM_SET_NORM_PWR",	NULL },
	{ (uint_t)PM_GET_SYSTEM_THRESHOLD,	"PM_GET_SYSTEM_THRESHOLD",
		NULL },
	{ (uint_t)PM_GET_DEFAULT_SYSTEM_THRESHOLD,
		"PM_GET_DEFAULT_SYSTEM_THRESHOLD", NULL },
	{ (uint_t)PM_SET_SYSTEM_THRESHOLD,	"PM_SET_SYSTEM_THRESHOLD",
		NULL },
	{ (uint_t)PM_START_PM,		"PM_START_PM",		NULL },
	{ (uint_t)PM_STOP_PM,		"PM_STOP_PM",		NULL },
	{ (uint_t)PM_RESET_PM,		"PM_RESET_PM",		NULL },
	{ (uint_t)PM_GET_PM_STATE,	"PM_GET_PM_STATE",	NULL },
	{ (uint_t)PM_GET_AUTOS3_STATE,	"PM_GET_AUTOS3_STATE",	NULL },
	{ (uint_t)PM_GET_S3_SUPPORT_STATE,	"PM_GET_S3_SUPPORT_STATE",
		NULL },
	{ (uint_t)PM_IDLE_DOWN,		"PM_IDLE_DOWN",		NULL },
	{ (uint_t)PM_START_CPUPM,	"PM_START_CPUPM",	NULL },
	{ (uint_t)PM_START_CPUPM_EV,	"PM_START_CPUPM_EV",	NULL },
	{ (uint_t)PM_START_CPUPM_POLL,	"PM_START_CPUPM_POLL",	NULL },
	{ (uint_t)PM_STOP_CPUPM,	"PM_STOP_CPUPM",	NULL },
	{ (uint_t)PM_GET_CPU_THRESHOLD,	"PM_GET_CPU_THRESHOLD",	NULL },
	{ (uint_t)PM_SET_CPU_THRESHOLD,	"PM_SET_CPU_THRESHOLD",	NULL },
	{ (uint_t)PM_GET_CPUPM_STATE,	"PM_GET_CPUPM_STATE",	NULL },
	{ (uint_t)PM_START_AUTOS3,	"PM_START_AUTOS3",	NULL },
	{ (uint_t)PM_STOP_AUTOS3,	"PM_STOP_AUTOS3",	NULL },
	{ (uint_t)PM_ENABLE_S3,		"PM_ENABLE_S3",		NULL },
	{ (uint_t)PM_DISABLE_S3,	"PM_DISABLE_S3",	NULL },
	{ (uint_t)PM_ENTER_S3,		"PM_ENTER_S3",		NULL },
	{ (uint_t)PM_DISABLE_CPU_DEEP_IDLE,	"PM_DISABLE_CPU_DEEP_IDLE",
		NULL },
	{ (uint_t)PM_ENABLE_CPU_DEEP_IDLE,	"PM_START_CPU_DEEP_IDLE",
		NULL },
	{ (uint_t)PM_DEFAULT_CPU_DEEP_IDLE,	"PM_DFLT_CPU_DEEP_IDLE",
		NULL },
#ifdef _SYSCALL32
	{ (uint_t)PM_GET_STATE_CHANGE,		"PM_GET_STATE_CHANGE",
		"pm_state_change32_t" },
	{ (uint_t)PM_GET_STATE_CHANGE_WAIT,	"PM_GET_STATE_CHANGE_WAIT",
		"pm_state_change32_t" },
	{ (uint_t)PM_DIRECT_NOTIFY,		"PM_DIRECT_NOTIFY",
		"pm_state_change32_t" },
	{ (uint_t)PM_DIRECT_NOTIFY_WAIT,	"PM_DIRECT_NOTIFY_WAIT",
		"pm_state_change32_t" },
	{ (uint_t)PM_REPARSE_PM_PROPS,		"PM_REPARSE_PM_PROPS",
		"pm_req32_t" },
	{ (uint_t)PM_SET_DEVICE_THRESHOLD,	"PM_SET_DEVICE_THRESHOLD",
		"pm_req32_t" },
	{ (uint_t)PM_GET_STATS,			"PM_GET_STATS",
		"pm_req32_t" },
	{ (uint_t)PM_GET_DEVICE_THRESHOLD,	"PM_GET_DEVICE_THRESHOLD",
		"pm_req32_t" },
	{ (uint_t)PM_GET_POWER_NAME,		"PM_GET_POWER_NAME",
		"pm_req32_t" },
	{ (uint_t)PM_GET_POWER_LEVELS,		"PM_GET_POWER_LEVELS",
		"pm_req32_t" },
	{ (uint_t)PM_GET_NUM_COMPONENTS,	"PM_GET_NUM_COMPONENTS",
		"pm_req32_t" },
	{ (uint_t)PM_GET_COMPONENT_NAME,	"PM_GET_COMPONENT_NAME",
		"pm_req32_t" },
	{ (uint_t)PM_GET_NUM_POWER_LEVELS,	"PM_GET_NUM_POWER_LEVELS",
		"pm_req32_t" },
	{ (uint_t)PM_DIRECT_PM,			"PM_DIRECT_PM",
		"pm_req32_t" },
	{ (uint_t)PM_RELEASE_DIRECT_PM,		"PM_RELEASE_DIRECT_PM",
		"pm_req32_t" },
	{ (uint_t)PM_RESET_DEVICE_THRESHOLD,	"PM_RESET_DEVICE_THRESHOLD",
		"pm_req32_t" },
	{ (uint_t)PM_GET_DEVICE_TYPE,		"PM_GET_DEVICE_TYPE",
		"pm_req32_t" },
	{ (uint_t)PM_SET_COMPONENT_THRESHOLDS,	"PM_SET_COMPONENT_THRESHOLDS",
		"pm_req32_t" },
	{ (uint_t)PM_GET_COMPONENT_THRESHOLDS,	"PM_GET_COMPONENT_THRESHOLDS",
		"pm_req32_t" },
	{ (uint_t)PM_GET_DEVICE_THRESHOLD_BASIS,
		"PM_GET_DEVICE_THRESHOLD_BASIS",	"pm_req32_t" },
	{ (uint_t)PM_SET_CURRENT_POWER,		"PM_SET_CURRENT_POWER",
		"pm_req32_t" },
	{ (uint_t)PM_GET_CURRENT_POWER,		"PM_GET_CURRENT_POWER",
		"pm_req32_t" },
	{ (uint_t)PM_GET_FULL_POWER,		"PM_GET_FULL_POWER",
		"pm_req32_t" },
	{ (uint_t)PM_ADD_DEPENDENT,		"PM_ADD_DEPENDENT",
		"pm_req32_t" },
	{ (uint_t)PM_GET_TIME_IDLE,		"PM_GET_TIME_IDLE",
		"pm_req32_t" },
	{ (uint_t)PM_ADD_DEPENDENT_PROPERTY,	"PM_ADD_DEPENDENT_PROPERTY",
		"pm_req32_t" },
	{ (uint_t)PM_GET_CMD_NAME,		"PM_GET_CMD_NAME",
		"pm_req32_t" },
	{ (uint_t)PM_SEARCH_LIST,		"PM_SEARCH_LIST",
		"pm_searchargs32_t" },
#else  /* _SYSCALL32 */
	{ (uint_t)PM_GET_STATE_CHANGE,		"PM_GET_STATE_CHANGE",
		"pm_state_change_t" },
	{ (uint_t)PM_GET_STATE_CHANGE_WAIT,	"PM_GET_STATE_CHANGE_WAIT",
		"pm_state_change_t" },
	{ (uint_t)PM_DIRECT_NOTIFY,		"PM_DIRECT_NOTIFY",
		"pm_state_change_t" },
	{ (uint_t)PM_DIRECT_NOTIFY_WAIT,	"PM_DIRECT_NOTIFY_WAIT",
		"pm_state_change_t" },
	{ (uint_t)PM_REPARSE_PM_PROPS,		"PM_REPARSE_PM_PROPS",
		"pm_req_t" },
	{ (uint_t)PM_SET_DEVICE_THRESHOLD,	"PM_SET_DEVICE_THRESHOLD",
		"pm_req_t" },
	{ (uint_t)PM_GET_STATS,			"PM_GET_STATS",
		"pm_req_t" },
	{ (uint_t)PM_GET_DEVICE_THRESHOLD,	"PM_GET_DEVICE_THRESHOLD",
		"pm_req_t" },
	{ (uint_t)PM_GET_POWER_NAME,		"PM_GET_POWER_NAME",
		"pm_req_t" },
	{ (uint_t)PM_GET_POWER_LEVELS,		"PM_GET_POWER_LEVELS",
		"pm_req_t" },
	{ (uint_t)PM_GET_NUM_COMPONENTS,	"PM_GET_NUM_COMPONENTS",
		"pm_req_t" },
	{ (uint_t)PM_GET_COMPONENT_NAME,	"PM_GET_COMPONENT_NAME",
		"pm_req_t" },
	{ (uint_t)PM_GET_NUM_POWER_LEVELS,	"PM_GET_NUM_POWER_LEVELS",
		"pm_req_t" },
	{ (uint_t)PM_DIRECT_PM,			"PM_DIRECT_PM",
		"pm_req_t" },
	{ (uint_t)PM_RELEASE_DIRECT_PM,		"PM_RELEASE_DIRECT_PM",
		"pm_req_t" },
	{ (uint_t)PM_RESET_DEVICE_THRESHOLD,	"PM_RESET_DEVICE_THRESHOLD",
		"pm_req_t" },
	{ (uint_t)PM_GET_DEVICE_TYPE,		"PM_GET_DEVICE_TYPE",
		"pm_req_t" },
	{ (uint_t)PM_SET_COMPONENT_THRESHOLDS,	"PM_SET_COMPONENT_THRESHOLDS",
		"pm_req_t" },
	{ (uint_t)PM_GET_COMPONENT_THRESHOLDS,	"PM_GET_COMPONENT_THRESHOLDS",
		"pm_req_t" },
	{ (uint_t)PM_GET_DEVICE_THRESHOLD_BASIS,
		"PM_GET_DEVICE_THRESHOLD_BASIS",	"pm_req_t" },
	{ (uint_t)PM_SET_CURRENT_POWER,		"PM_SET_CURRENT_POWER",
		"pm_req_t" },
	{ (uint_t)PM_GET_CURRENT_POWER,		"PM_GET_CURRENT_POWER",
		"pm_req_t" },
	{ (uint_t)PM_GET_FULL_POWER,		"PM_GET_FULL_POWER",
		"pm_req_t" },
	{ (uint_t)PM_ADD_DEPENDENT,		"PM_ADD_DEPENDENT",
		"pm_req_t" },
	{ (uint_t)PM_GET_TIME_IDLE,		"PM_GET_TIME_IDLE",
		"pm_req_t" },
	{ (uint_t)PM_ADD_DEPENDENT_PROPERTY,	"PM_ADD_DEPENDENT_PROPERTY",
		"pm_req_t" },
	{ (uint_t)PM_GET_CMD_NAME,		"PM_GET_CMD_NAME",
		"pm_req_t" },
	{ (uint_t)PM_SEARCH_LIST,	"PM_SEARCH_LIST",
		"pm_searchargs_t" },
#endif /* _SYSCALL */

	{ (uint_t)0, NULL, NULL	}
};

void
ioctl_ioccom(char *buf, size_t size, uint_t code, int nbytes, int x, int y)
{
	const char *inoutstr;

	if (code & IOC_VOID)
		inoutstr = "";
	else if ((code & IOC_INOUT) == IOC_INOUT)
		inoutstr = "WR";
	else
		inoutstr = code & IOC_IN ? "W" : "R";

	if (isascii(x) && isprint(x))
		(void) snprintf(buf, size, "_IO%sN('%c', %d, %d)", inoutstr,
		    x, y, nbytes);
	else
		(void) snprintf(buf, size, "_IO%sN(0x%x, %d, %d)", inoutstr,
		    x, y, nbytes);
}


const char *
ioctlname(private_t *pri, uint_t code)
{
	const struct ioc *ip;
	const char *str = NULL;

	for (ip = &ioc[0]; ip->name; ip++) {
		if (code == ip->code) {
			str = ip->name;
			break;
		}
	}

	/*
	 * Developers hide ascii ioctl names in the ioctl subcode; for example
	 * 0x445210 should be printed 'D'<<16|'R'<<8|10.  We allow for all
	 * three high order bytes (called hi, mid and lo) to contain ascii
	 * characters.
	 */
	if (str == NULL) {
		int c_hi = code >> 24;
		int c_mid = (code >> 16) & 0xff;
		int c_mid_nm = (code >> 16);
		int c_lo = (code >> 8) & 0xff;
		int c_lo_nm = code >> 8;

		if (isascii(c_lo) && isprint(c_lo) &&
		    isascii(c_mid) && isprint(c_mid) &&
		    isascii(c_hi) && isprint(c_hi))
			(void) sprintf(pri->code_buf,
			    "(('%c'<<24)|('%c'<<16)|('%c'<<8)|%d)",
			    c_hi, c_mid, c_lo, code & 0xff);
		else if (isascii(c_lo) && isprint(c_lo) &&
		    isascii(c_mid_nm) && isprint(c_mid_nm))
			(void) sprintf(pri->code_buf,
			    "(('%c'<<16)|('%c'<<8)|%d)", c_mid, c_lo,
			    code & 0xff);
		else if (isascii(c_lo_nm) && isprint(c_lo_nm))
			(void) sprintf(pri->code_buf, "(('%c'<<8)|%d)",
			    c_lo_nm, code & 0xff);
		else if (code & (IOC_VOID|IOC_INOUT))
			ioctl_ioccom(pri->code_buf, sizeof (pri->code_buf),
			    code, c_mid, c_lo, code & 0xff);
		else
			(void) sprintf(pri->code_buf, "0x%.4X", code);
		str = (const char *)pri->code_buf;
	}

	return (str);
}


const char *
ioctldatastruct(uint_t code)
{
	const struct ioc *ip;
	const char *str = NULL;

	for (ip = &ioc[0]; ip->name != NULL; ip++) {
		if (code == ip->code) {
			str = ip->datastruct;
			break;
		}
	}
	return (str);
}


const char *
fcntlname(int code)
{
	const char *str = NULL;

	if (code >= FCNTLMIN && code <= FCNTLMAX)
		str = FCNTLname[code-FCNTLMIN];
	return (str);
}

const char *
sfsname(int code)
{
	const char *str = NULL;

	if (code >= SYSFSMIN && code <= SYSFSMAX)
		str = SYSFSname[code-SYSFSMIN];
	return (str);
}

/* ARGSUSED */
const char *
si86name(int code)
{
	const char *str = NULL;

#if defined(__i386) || defined(__amd64)
	switch (code) {
	case SI86SWPI:		str = "SI86SWPI";	break;
	case SI86SYM:		str = "SI86SYM";	break;
	case SI86CONF:		str = "SI86CONF";	break;
	case SI86BOOT:		str = "SI86BOOT";	break;
	case SI86AUTO:		str = "SI86AUTO";	break;
	case SI86EDT:		str = "SI86EDT";	break;
	case SI86SWAP:		str = "SI86SWAP";	break;
	case SI86FPHW:		str = "SI86FPHW";	break;
	case SI86FPSTART:	str = "SI86FPSTART";	break;
	case GRNON:		str = "GRNON";		break;
	case GRNFLASH:		str = "GRNFLASH";	break;
	case STIME:		str = "STIME";		break;
	case SETNAME:		str = "SETNAME";	break;
	case RNVR:		str = "RNVR";		break;
	case WNVR:		str = "WNVR";		break;
	case RTODC:		str = "RTODC";		break;
	case CHKSER:		str = "CHKSER";		break;
	case SI86NVPRT:		str = "SI86NVPRT";	break;
	case SANUPD:		str = "SANUPD";		break;
	case SI86KSTR:		str = "SI86KSTR";	break;
	case SI86MEM:		str = "SI86MEM";	break;
	case SI86TODEMON:	str = "SI86TODEMON";	break;
	case SI86CCDEMON:	str = "SI86CCDEMON";	break;
	case SI86CACHE:		str = "SI86CACHE";	break;
	case SI86DELMEM:	str = "SI86DELMEM";	break;
	case SI86ADDMEM:	str = "SI86ADDMEM";	break;
/* 71 through 74 reserved for VPIX */
	case SI86V86: 		str = "SI86V86";	break;
	case SI86SLTIME:	str = "SI86SLTIME";	break;
	case SI86DSCR:		str = "SI86DSCR";	break;
	case RDUBLK:		str = "RDUBLK";		break;
/* NFA entry point */
	case SI86NFA:		str = "SI86NFA";	break;
	case SI86VM86:		str = "SI86VM86";	break;
	case SI86VMENABLE:	str = "SI86VMENABLE";	break;
	case SI86LIMUSER:	str = "SI86LIMUSER";	break;
	case SI86RDID: 		str = "SI86RDID";	break;
	case SI86RDBOOT:	str = "SI86RDBOOT";	break;
/* Merged Product defines */
	case SI86SHFIL:		str = "SI86SHFIL";	break;
	case SI86PCHRGN:	str = "SI86PCHRGN";	break;
	case SI86BADVISE:	str = "SI86BADVISE";	break;
	case SI86SHRGN:		str = "SI86SHRGN";	break;
	case SI86CHIDT:		str = "SI86CHIDT";	break;
	case SI86EMULRDA: 	str = "SI86EMULRDA";	break;
/* RTC commands */
	case WTODC:		str = "WTODC";		break;
	case SGMTL:		str = "SGMTL";		break;
	case GGMTL:		str = "GGMTL";		break;
	case RTCSYNC:		str = "RTCSYNC";	break;
	}
#endif /* __i386 */

	return (str);
}

const char *
utscode(int code)
{
	const char *str = NULL;

	switch (code) {
	case UTS_UNAME:		str = "UNAME";	break;
	case UTS_USTAT:		str = "USTAT";	break;
	case UTS_FUSERS:	str = "FUSERS";	break;
	}

	return (str);
}

const char *
rctlsyscode(int code)
{
	const char *str = NULL;
	switch (code) {
	case 0:		str = "GETRCTL";	break;
	case 1:		str = "SETRCTL";	break;
	case 2:		str = "RCTLSYS_LST";	break;
	case 3:		str = "RCTLSYS_CTL";	break;
	case 4:		str = "RCTLSYS_SETPROJ";	break;
	default:	str = "UNKNOWN";	break;
	}
	return (str);
}

const char *
rctl_local_action(private_t *pri, uint_t val)
{
	uint_t action = val & (~RCTL_LOCAL_ACTION_MASK);

	char *s = pri->code_buf;

	*s = '\0';

	if (action & RCTL_LOCAL_NOACTION) {
		action ^= RCTL_LOCAL_NOACTION;
		(void) strlcat(s, "|RCTL_LOCAL_NOACTION",
		    sizeof (pri->code_buf));
	}
	if (action & RCTL_LOCAL_SIGNAL) {
		action ^= RCTL_LOCAL_SIGNAL;
		(void) strlcat(s, "|RCTL_LOCAL_SIGNAL",
		    sizeof (pri->code_buf));
	}
	if (action & RCTL_LOCAL_DENY) {
		action ^= RCTL_LOCAL_DENY;
		(void) strlcat(s, "|RCTL_LOCAL_DENY",
		    sizeof (pri->code_buf));
	}

	if ((action & (~RCTL_LOCAL_ACTION_MASK)) != 0)
		return (NULL);
	else if (*s != '\0')
		return (s+1);
	else
		return (NULL);
}


const char *
rctl_local_flags(private_t *pri, uint_t val)
{
	uint_t pval = val & RCTL_LOCAL_ACTION_MASK;
	char *s = pri->code_buf;

	*s = '\0';

	if (pval & RCTL_LOCAL_MAXIMAL) {
		pval ^= RCTL_LOCAL_MAXIMAL;
		(void) strlcat(s, "|RCTL_LOCAL_MAXIMAL",
		    sizeof (pri->code_buf));
	}

	if ((pval & RCTL_LOCAL_ACTION_MASK) != 0)
		return (NULL);
	else if (*s != '\0')
		return (s+1);
	else
		return (NULL);
}


const char *
sconfname(int code)
{
	const char *str = NULL;

	if (code >= SCONFMIN && code <= SCONFMAX)
		str = SCONFname[code-SCONFMIN];
	return (str);
}

const char *
pathconfname(int code)
{
	const char *str = NULL;

	if (code >= PATHCONFMIN && code <= PATHCONFMAX)
		str = PATHCONFname[code-PATHCONFMIN];
	return (str);
}

#define	ALL_O_FLAGS \
	(O_NDELAY|O_APPEND|O_SYNC|O_DSYNC|O_NONBLOCK|O_CREAT|O_TRUNC\
	|O_EXCL|O_NOCTTY|O_LARGEFILE|O_RSYNC|O_XATTR|O_NOFOLLOW|O_NOLINKS\
	|FXATTRDIROPEN)

const char *
openarg(private_t *pri, int arg)
{
	char *str = pri->code_buf;

	if ((arg & ~(O_ACCMODE | ALL_O_FLAGS)) != 0)
		return (NULL);

	switch (arg & O_ACCMODE) {
	default:
		return (NULL);
	case O_RDONLY:
		(void) strcpy(str, "O_RDONLY");
		break;
	case O_WRONLY:
		(void) strcpy(str, "O_WRONLY");
		break;
	case O_RDWR:
		(void) strcpy(str, "O_RDWR");
		break;
	case O_SEARCH:
		(void) strcpy(str, "O_SEARCH");
		break;
	case O_EXEC:
		(void) strcpy(str, "O_EXEC");
		break;
	}

	if (arg & O_NDELAY)
		(void) strlcat(str, "|O_NDELAY", sizeof (pri->code_buf));
	if (arg & O_APPEND)
		(void) strlcat(str, "|O_APPEND", sizeof (pri->code_buf));
	if (arg & O_SYNC)
		(void) strlcat(str, "|O_SYNC", sizeof (pri->code_buf));
	if (arg & O_DSYNC)
		(void) strlcat(str, "|O_DSYNC", sizeof (pri->code_buf));
	if (arg & O_NONBLOCK)
		(void) strlcat(str, "|O_NONBLOCK", sizeof (pri->code_buf));
	if (arg & O_CREAT)
		(void) strlcat(str, "|O_CREAT", sizeof (pri->code_buf));
	if (arg & O_TRUNC)
		(void) strlcat(str, "|O_TRUNC", sizeof (pri->code_buf));
	if (arg & O_EXCL)
		(void) strlcat(str, "|O_EXCL", sizeof (pri->code_buf));
	if (arg & O_NOCTTY)
		(void) strlcat(str, "|O_NOCTTY", sizeof (pri->code_buf));
	if (arg & O_LARGEFILE)
		(void) strlcat(str, "|O_LARGEFILE", sizeof (pri->code_buf));
	if (arg & O_RSYNC)
		(void) strlcat(str, "|O_RSYNC", sizeof (pri->code_buf));
	if (arg & O_XATTR)
		(void) strlcat(str, "|O_XATTR", sizeof (pri->code_buf));
	if (arg & O_NOFOLLOW)
		(void) strlcat(str, "|O_NOFOLLOW", sizeof (pri->code_buf));
	if (arg & O_NOLINKS)
		(void) strlcat(str, "|O_NOLINKS", sizeof (pri->code_buf));
	if (arg & FXATTRDIROPEN)
		(void) strlcat(str, "|FXATTRDIROPEN", sizeof (pri->code_buf));

	return ((const char *)str);
}

const char *
whencearg(int arg)
{
	const char *str = NULL;

	switch (arg) {
	case SEEK_SET:	str = "SEEK_SET";	break;
	case SEEK_CUR:	str = "SEEK_CUR";	break;
	case SEEK_END:	str = "SEEK_END";	break;
	case SEEK_DATA:	str = "SEEK_DATA";	break;
	case SEEK_HOLE:	str = "SEEK_HOLE";	break;
	}

	return (str);
}

#define	IPC_FLAGS	(IPC_ALLOC|IPC_CREAT|IPC_EXCL|IPC_NOWAIT)

char *
ipcflags(private_t *pri, int arg)
{
	char *str = pri->code_buf;

	if (arg & 0777)
		(void) sprintf(str, "0%.3o", arg&0777);
	else
		*str = '\0';

	if (arg & IPC_ALLOC)
		(void) strcat(str, "|IPC_ALLOC");
	if (arg & IPC_CREAT)
		(void) strcat(str, "|IPC_CREAT");
	if (arg & IPC_EXCL)
		(void) strcat(str, "|IPC_EXCL");
	if (arg & IPC_NOWAIT)
		(void) strcat(str, "|IPC_NOWAIT");

	return (str);
}

const char *
msgflags(private_t *pri, int arg)
{
	char *str;

	if (arg == 0 || (arg & ~(IPC_FLAGS|MSG_NOERROR|0777)) != 0)
		return ((char *)NULL);

	str = ipcflags(pri, arg);

	if (arg & MSG_NOERROR)
		(void) strcat(str, "|MSG_NOERROR");

	if (*str == '|')
		str++;
	return ((const char *)str);
}

const char *
semflags(private_t *pri, int arg)
{
	char *str;

	if (arg == 0 || (arg & ~(IPC_FLAGS|SEM_UNDO|0777)) != 0)
		return ((char *)NULL);

	str = ipcflags(pri, arg);

	if (arg & SEM_UNDO)
		(void) strcat(str, "|SEM_UNDO");

	if (*str == '|')
		str++;
	return ((const char *)str);
}

const char *
shmflags(private_t *pri, int arg)
{
	char *str;

	if (arg == 0 || (arg & ~(IPC_FLAGS|SHM_RDONLY|SHM_RND|0777)) != 0)
		return ((char *)NULL);

	str = ipcflags(pri, arg);

	if (arg & SHM_RDONLY)
		(void) strcat(str, "|SHM_RDONLY");
	if (arg & SHM_RND)
		(void) strcat(str, "|SHM_RND");

	if (*str == '|')
		str++;
	return ((const char *)str);
}

#define	MSGCMDMIN	0
#define	MSGCMDMAX	IPC_STAT64
const char *const MSGCMDname[MSGCMDMAX+1] = {
	NULL, NULL, NULL, NULL, NULL,
	NULL, NULL, NULL, NULL, NULL,
	"IPC_RMID",	/* 10 */
	"IPC_SET",	/* 11 */
	"IPC_STAT",	/* 12 */
	"IPC_SET64",	/* 13 */
	"IPC_STAT64",	/* 14 */
};

#define	SEMCMDMIN	0
#define	SEMCMDMAX	IPC_STAT64
const char *const SEMCMDname[SEMCMDMAX+1] = {
	NULL,		/* 0 */
	NULL,		/* 1 */
	NULL,		/* 2 */
	"GETNCNT",	/* 3 */
	"GETPID",	/* 4 */
	"GETVAL",	/* 5 */
	"GETALL",	/* 6 */
	"GETZCNT",	/* 7 */
	"SETVAL",	/* 8 */
	"SETALL",	/* 9 */
	"IPC_RMID",	/* 10 */
	"IPC_SET",	/* 11 */
	"IPC_STAT",	/* 12 */
	"IPC_SET64",	/* 13 */
	"IPC_STAT64",	/* 14 */
};

#define	SHMCMDMIN	0
#define	SHMCMDMAX	IPC_STAT64
const char *const SHMCMDname[SHMCMDMAX+1] = {
	NULL,		/* 0 */
	NULL,		/* 1 */
	NULL,		/* 2 */
	"SHM_LOCK",	/* 3 */
	"SHM_UNLOCK",	/* 4 */
	NULL, NULL, NULL, NULL, NULL,			/* 5 NULLs */
	"IPC_RMID",	/* 10 */
	"IPC_SET",	/* 11 */
	"IPC_STAT",	/* 12 */
	"IPC_SET64",	/* 13 */
	"IPC_STAT64",	/* 14 */
};

const char *
msgcmd(int arg)
{
	const char *str = NULL;

	if (arg >= MSGCMDMIN && arg <= MSGCMDMAX)
		str = MSGCMDname[arg-MSGCMDMIN];
	return (str);
}

const char *
semcmd(int arg)
{
	const char *str = NULL;

	if (arg >= SEMCMDMIN && arg <= SEMCMDMAX)
		str = SEMCMDname[arg-SEMCMDMIN];
	return (str);
}

const char *
shmcmd(int arg)
{
	const char *str = NULL;

	if (arg >= SHMCMDMIN && arg <= SHMCMDMAX)
		str = SHMCMDname[arg-SHMCMDMIN];
	return (str);
}

const char *
strrdopt(int arg)	/* streams read option (I_SRDOPT I_GRDOPT) */
{
	const char *str = NULL;

	switch (arg) {
	case RNORM:	str = "RNORM";		break;
	case RMSGD:	str = "RMSGD";		break;
	case RMSGN:	str = "RMSGN";		break;
	}

	return (str);
}

/* bit map of streams events (I_SETSIG & I_GETSIG) */
const char *
strevents(private_t *pri, int arg)
{
	char *str = pri->code_buf;

	if (arg & ~(S_INPUT|S_HIPRI|S_OUTPUT|S_MSG|S_ERROR|S_HANGUP))
		return ((char *)NULL);

	*str = '\0';
	if (arg & S_INPUT)
		(void) strcat(str, "|S_INPUT");
	if (arg & S_HIPRI)
		(void) strcat(str, "|S_HIPRI");
	if (arg & S_OUTPUT)
		(void) strcat(str, "|S_OUTPUT");
	if (arg & S_MSG)
		(void) strcat(str, "|S_MSG");
	if (arg & S_ERROR)
		(void) strcat(str, "|S_ERROR");
	if (arg & S_HANGUP)
		(void) strcat(str, "|S_HANGUP");

	return ((const char *)(str+1));
}

const char *
tiocflush(private_t *pri, int arg)	/* bit map passsed by TIOCFLUSH */
{
	char *str = pri->code_buf;

	if (arg & ~(FREAD|FWRITE))
		return ((char *)NULL);

	*str = '\0';
	if (arg & FREAD)
		(void) strcat(str, "|FREAD");
	if (arg & FWRITE)
		(void) strcat(str, "|FWRITE");

	return ((const char *)(str+1));
}

const char *
strflush(int arg)	/* streams flush option (I_FLUSH) */
{
	const char *str = NULL;

	switch (arg) {
	case FLUSHR:	str = "FLUSHR";		break;
	case FLUSHW:	str = "FLUSHW";		break;
	case FLUSHRW:	str = "FLUSHRW";	break;
	}

	return (str);
}

#define	ALL_MOUNT_FLAGS	(MS_RDONLY|MS_FSS|MS_DATA|MS_NOSUID|MS_REMOUNT| \
	MS_NOTRUNC|MS_OVERLAY|MS_OPTIONSTR|MS_GLOBAL|MS_FORCE|MS_NOMNTTAB)

const char *
mountflags(private_t *pri, int arg)	/* bit map of mount syscall flags */
{
	char *str = pri->code_buf;
	size_t used = 0;

	if (arg & ~ALL_MOUNT_FLAGS)
		return ((char *)NULL);

	*str = '\0';
	if (arg & MS_RDONLY)
		used = strlcat(str, "|MS_RDONLY", sizeof (pri->code_buf));
	if (arg & MS_FSS)
		used = strlcat(str, "|MS_FSS", sizeof (pri->code_buf));
	if (arg & MS_DATA)
		used = strlcat(str, "|MS_DATA", sizeof (pri->code_buf));
	if (arg & MS_NOSUID)
		used = strlcat(str, "|MS_NOSUID", sizeof (pri->code_buf));
	if (arg & MS_REMOUNT)
		used = strlcat(str, "|MS_REMOUNT", sizeof (pri->code_buf));
	if (arg & MS_NOTRUNC)
		used = strlcat(str, "|MS_NOTRUNC", sizeof (pri->code_buf));
	if (arg & MS_OVERLAY)
		used = strlcat(str, "|MS_OVERLAY", sizeof (pri->code_buf));
	if (arg & MS_OPTIONSTR)
		used = strlcat(str, "|MS_OPTIONSTR", sizeof (pri->code_buf));
	if (arg & MS_GLOBAL)
		used = strlcat(str, "|MS_GLOBAL", sizeof (pri->code_buf));
	if (arg & MS_FORCE)
		used = strlcat(str, "|MS_FORCE", sizeof (pri->code_buf));
	if (arg & MS_NOMNTTAB)
		used = strlcat(str, "|MS_NOMNTTAB", sizeof (pri->code_buf));

	if (used == 0 || used >= sizeof (pri->code_buf))
		return ((char *)NULL);			/* use prt_hex() */

	return ((const char *)(str+1));
}

const char *
svfsflags(private_t *pri, ulong_t arg)	/* bit map of statvfs syscall flags */
{
	char *str = pri->code_buf;

	if (arg & ~(ST_RDONLY|ST_NOSUID|ST_NOTRUNC)) {
		(void) sprintf(str, "0x%lx", arg);
		return (str);
	}
	*str = '\0';
	if (arg & ST_RDONLY)
		(void) strcat(str, "|ST_RDONLY");
	if (arg & ST_NOSUID)
		(void) strcat(str, "|ST_NOSUID");
	if (arg & ST_NOTRUNC)
		(void) strcat(str, "|ST_NOTRUNC");
	if (*str == '\0')
		(void) strcat(str, "|0");
	return ((const char *)(str+1));
}

const char *
fuiname(int arg)	/* fusers() input argument */
{
	const char *str = NULL;

	switch (arg) {
	case F_FILE_ONLY:	str = "F_FILE_ONLY";		break;
	case F_CONTAINED:	str = "F_CONTAINED";		break;
	}

	return (str);
}

const char *
fuflags(private_t *pri, int arg)	/* fusers() output flags */
{
	char *str = pri->code_buf;

	if (arg & ~(F_CDIR|F_RDIR|F_TEXT|F_MAP|F_OPEN|F_TRACE|F_TTY)) {
		(void) sprintf(str, "0x%x", arg);
		return (str);
	}
	*str = '\0';
	if (arg & F_CDIR)
		(void) strcat(str, "|F_CDIR");
	if (arg & F_RDIR)
		(void) strcat(str, "|F_RDIR");
	if (arg & F_TEXT)
		(void) strcat(str, "|F_TEXT");
	if (arg & F_MAP)
		(void) strcat(str, "|F_MAP");
	if (arg & F_OPEN)
		(void) strcat(str, "|F_OPEN");
	if (arg & F_TRACE)
		(void) strcat(str, "|F_TRACE");
	if (arg & F_TTY)
		(void) strcat(str, "|F_TTY");
	if (*str == '\0')
		(void) strcat(str, "|0");
	return ((const char *)(str+1));
}


const char *
ipprotos(int arg)	/* IP protocols cf. netinet/in.h */
{
	switch (arg) {
	case IPPROTO_IP:	return ("IPPROTO_IP");
	case IPPROTO_ICMP:	return ("IPPROTO_ICMP");
	case IPPROTO_IGMP:	return ("IPPROTO_IGMP");
	case IPPROTO_GGP:	return ("IPPROTO_GGP");
	case IPPROTO_ENCAP:	return ("IPPROTO_ENCAP");
	case IPPROTO_TCP:	return ("IPPROTO_TCP");
	case IPPROTO_EGP:	return ("IPPROTO_EGP");
	case IPPROTO_PUP:	return ("IPPROTO_PUP");
	case IPPROTO_UDP:	return ("IPPROTO_UDP");
	case IPPROTO_IDP:	return ("IPPROTO_IDP");
	case IPPROTO_IPV6:	return ("IPPROTO_IPV6");
	case IPPROTO_ROUTING:	return ("IPPROTO_ROUTING");
	case IPPROTO_FRAGMENT:	return ("IPPROTO_FRAGMENT");
	case IPPROTO_RSVP:	return ("IPPROTO_RSVP");
	case IPPROTO_ESP:	return ("IPPROTO_ESP");
	case IPPROTO_AH:	return ("IPPROTO_AH");
	case IPPROTO_ICMPV6:	return ("IPPROTO_ICMPV6");
	case IPPROTO_NONE:	return ("IPPROTO_NONE");
	case IPPROTO_DSTOPTS:	return ("IPPROTO_DSTOPTS");
	case IPPROTO_HELLO:	return ("IPPROTO_HELLO");
	case IPPROTO_ND:	return ("IPPROTO_ND");
	case IPPROTO_EON:	return ("IPPROTO_EON");
	case IPPROTO_PIM:	return ("IPPROTO_PIM");
	case IPPROTO_SCTP:	return ("IPPROTO_SCTP");
	case IPPROTO_RAW:	return ("IPPROTO_RAW");
	default:		return (NULL);
	}
}<|MERGE_RESOLUTION|>--- conflicted
+++ resolved
@@ -1265,11 +1265,8 @@
 		"zfs_cmd_t" },
 	{ (uint_t)ZFS_IOC_SEND_SPACE,		"ZFS_IOC_SEND_SPACE",
 		"zfs_cmd_t" },
-<<<<<<< HEAD
-=======
 	{ (uint_t)ZFS_IOC_CLONE,		"ZFS_IOC_CLONE",
 		"zfs_cmd_t" },
->>>>>>> 21b27315
 
 	/* kssl ioctls */
 	{ (uint_t)KSSL_ADD_ENTRY,		"KSSL_ADD_ENTRY",
