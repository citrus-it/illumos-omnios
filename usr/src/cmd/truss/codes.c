--- conflicted
+++ resolved
@@ -1257,15 +1257,13 @@
 		"zfs_cmd_t" },
 	{ (uint_t)ZFS_IOC_POOL_REOPEN,		"ZFS_IOC_POOL_REOPEN",
 		"zfs_cmd_t" },
-<<<<<<< HEAD
+	{ (uint_t)ZFS_IOC_SEND_PROGRESS,	"ZFS_IOC_SEND_PROGRESS",
+		"zfs_cmd_t" },
 	{ (uint_t)ZFS_IOC_LOG_HISTORY,		"ZFS_IOC_LOG_HISTORY",
 		"zfs_cmd_t" },
 	{ (uint_t)ZFS_IOC_SEND_NEW,		"ZFS_IOC_SEND_NEW",
 		"zfs_cmd_t" },
 	{ (uint_t)ZFS_IOC_SEND_SPACE,		"ZFS_IOC_SEND_SPACE",
-=======
-	{ (uint_t)ZFS_IOC_SEND_PROGRESS,	"ZFS_IOC_SEND_PROGRESS",
->>>>>>> 506ea5b8
 		"zfs_cmd_t" },
 
 	/* kssl ioctls */
