--- conflicted
+++ resolved
@@ -21,13 +21,8 @@
 
 /*
  * Copyright (c) 1989, 2010, Oracle and/or its affiliates. All rights reserved.
-<<<<<<< HEAD
- * Copyright (c) 2012 by Delphix. All rights reserved.
+ * Copyright (c) 2013 by Delphix. All rights reserved.
  * Copyright 2012 Nexenta Systems, Inc. All rights reserved.
-=======
- * Copyright (c) 2013 by Delphix. All rights reserved.
- * Copyright 2011 Nexenta Systems, Inc. All rights reserved.
->>>>>>> 7a3fc0cc
  * Copyright (c) 2012, Joyent, Inc. All rights reserved.
  * Copyright (c) 2014, OmniTI Computer Consulting, Inc. All rights reserved.
  */
@@ -1269,7 +1264,12 @@
 		"zfs_cmd_t" },
 	{ (uint_t)ZFS_IOC_CLONE,		"ZFS_IOC_CLONE",
 		"zfs_cmd_t" },
-<<<<<<< HEAD
+	{ (uint_t)ZFS_IOC_BOOKMARK,		"ZFS_IOC_BOOKMARK",
+		"zfs_cmd_t" },
+	{ (uint_t)ZFS_IOC_GET_BOOKMARKS,	"ZFS_IOC_GET_BOOKMARKS",
+		"zfs_cmd_t" },
+	{ (uint_t)ZFS_IOC_DESTROY_BOOKMARKS,	"ZFS_IOC_DESTROY_BOOKMARKS",
+		"zfs_cmd_t" },
 	{ (uint_t)ZFS_IOC_VDEV_SET_PROPS,	"ZFS_IOC_VDEV_SET_PROPS",
 		"zfs_cmd_t" },
 	{ (uint_t)ZFS_IOC_VDEV_GET_PROPS,	"ZFS_IOC_VDEV_GET_PROPS",
@@ -1283,13 +1283,6 @@
 	{ (uint_t)ZFS_IOC_COS_SET_PROPS,	"ZFS_IOC_COS_SET_PROPS",
 		"zfs_cmd_t" },
 	{ (uint_t)ZFS_IOC_COS_GET_PROPS,	"ZFS_IOC_COS_GET_PROPS",
-=======
-	{ (uint_t)ZFS_IOC_BOOKMARK,		"ZFS_IOC_BOOKMARK",
-		"zfs_cmd_t" },
-	{ (uint_t)ZFS_IOC_GET_BOOKMARKS,	"ZFS_IOC_GET_BOOKMARKS",
-		"zfs_cmd_t" },
-	{ (uint_t)ZFS_IOC_DESTROY_BOOKMARKS,	"ZFS_IOC_DESTROY_BOOKMARKS",
->>>>>>> 7a3fc0cc
 		"zfs_cmd_t" },
 
 	/* kssl ioctls */
