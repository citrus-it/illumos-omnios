/*
 * CDDL HEADER START
 *
 * The contents of this file are subject to the terms of the
 * Common Development and Distribution License (the "License").
 * You may not use this file except in compliance with the License.
 *
 * You can obtain a copy of the license at usr/src/OPENSOLARIS.LICENSE
 * or http://www.opensolaris.org/os/licensing.
 * See the License for the specific language governing permissions
 * and limitations under the License.
 *
 * When distributing Covered Code, include this CDDL HEADER in each
 * file and include the License file at usr/src/OPENSOLARIS.LICENSE.
 * If applicable, add the following below this CDDL HEADER, with the
 * fields enclosed by brackets "[]" replaced with your own identifying
 * information: Portions Copyright [yyyy] [name of copyright owner]
 *
 * CDDL HEADER END
 */

/*
 * Copyright 2013 Nexenta Systems, Inc.  All rights reserved.
 * Copyright (c) 1989, 2010, Oracle and/or its affiliates. All rights reserved.
 * Copyright (c) 2012, 2014 by Delphix. All rights reserved.
<<<<<<< HEAD
=======
 * Copyright 2015 Joyent, Inc.
>>>>>>> e7e978b1
 */

/*	Copyright (c) 1984, 1986, 1987, 1988, 1989 AT&T	*/
/*	  All Rights Reserved  	*/

#define	_SYSCALL32

#include <stdio.h>
#include <stdlib.h>
#include <unistd.h>
#include <ctype.h>
#include <sys/types.h>
#include <sys/mman.h>
#include <libproc.h>
#include <string.h>
#include <limits.h>
#include <sys/statfs.h>
#include <sys/times.h>
#include <sys/timex.h>
#include <sys/utssys.h>
#include <sys/utsname.h>
#include <sys/ipc.h>
#include <sys/ipc_impl.h>
#include <sys/msg.h>
#include <sys/msg_impl.h>
#include <sys/sem.h>
#include <sys/sem_impl.h>
#include <sys/shm.h>
#include <sys/shm_impl.h>
#include <sys/dirent.h>
#include <ustat.h>
#include <fcntl.h>
#include <time.h>
#include <sys/termios.h>
#include <sys/termiox.h>
#include <sys/termio.h>
#include <sys/ttold.h>
#include <sys/jioctl.h>
#include <sys/filio.h>
#include <stropts.h>
#include <poll.h>
#include <sys/uio.h>
#include <sys/resource.h>
#include <sys/statvfs.h>
#include <sys/time.h>
#include <sys/aio.h>
#include <sys/socket.h>
#include <netinet/in.h>
#include <sys/un.h>
#include <sys/byteorder.h>
#include <arpa/inet.h>
#include <sys/audioio.h>
#include <sys/cladm.h>
#include <sys/synch.h>
#include <sys/synch32.h>
#include <sys/sysmacros.h>
#include <sys/sendfile.h>
#include <priv.h>
#include <ucred.h>
#include <sys/ucred.h>
#include <sys/port_impl.h>
#include <sys/zone.h>
#include <sys/priv_impl.h>
#include <sys/priv.h>
#include <tsol/label.h>
#include <sys/nvpair.h>
#include <libnvpair.h>
#include <sys/rctl_impl.h>
#include <sys/socketvar.h>
#include <sys/fs/zfs.h>
#include <sys/zfs_ioctl.h>

#include "ramdata.h"
#include "systable.h"
#include "proto.h"

void	show_sigset(private_t *, long, const char *);
void	show_ioctl(private_t *, int, long);
void	show_zfs_ioc(private_t *, long, int);

static void
mk_ctime(char *str, size_t maxsize, time_t value)
{
	(void) strftime(str, maxsize, "%b %e %H:%M:%S %Z %Y",
	    localtime(&value));
}

void
prtime(private_t *pri, const char *name, time_t value)
{
	char str[80];

	mk_ctime(str, sizeof (str), value);
	(void) printf("%s\t%s%s  [ %lu ]\n",
	    pri->pname,
	    name,
	    str,
	    value);
}

void
prtimeval(private_t *pri, const char *name, struct timeval *value)
{
	char str[80];

	mk_ctime(str, sizeof (str), value->tv_sec);
	(void) printf("%s\t%s%s  [ %lu.%6.6lu ]\n",
	    pri->pname,
	    name,
	    str,
	    value->tv_sec,
	    value->tv_usec);
}

void
prtimestruc(private_t *pri, const char *name, timestruc_t *value)
{
	char str[80];

	mk_ctime(str, sizeof (str), value->tv_sec);
	(void) printf("%s\t%s%s  [ %lu.%9.9lu ]\n",
	    pri->pname,
	    name,
	    str,
	    value->tv_sec,
	    value->tv_nsec);
}

static void
show_utimens(private_t *pri, long offset)
{
	struct {
		timespec_t atime;
		timespec_t mtime;
	} utimbuf;

	if (offset == 0)
		return;

	if (data_model == PR_MODEL_NATIVE) {
		if (Pread(Proc, &utimbuf, sizeof (utimbuf), offset)
		    != sizeof (utimbuf))
			return;
	} else {
		struct {
			timespec32_t atime;
			timespec32_t mtime;
		} utimbuf32;

		if (Pread(Proc, &utimbuf32, sizeof (utimbuf32), offset)
		    != sizeof (utimbuf32))
			return;

		TIMESPEC32_TO_TIMESPEC(&utimbuf.atime, &utimbuf32.atime);
		TIMESPEC32_TO_TIMESPEC(&utimbuf.mtime, &utimbuf32.mtime);
	}

	/* print access and modification times */
	if (utimbuf.atime.tv_nsec == UTIME_OMIT)
		(void) printf("%s\tat = UTIME_OMIT\n", pri->pname);
	else if (utimbuf.atime.tv_nsec == UTIME_NOW)
		(void) printf("%s\tat = UTIME_NOW\n", pri->pname);
	else
		prtimestruc(pri, "at = ", &utimbuf.atime);
	if (utimbuf.mtime.tv_nsec == UTIME_OMIT)
		(void) printf("%s\tmt = UTIME_OMIT\n", pri->pname);
	else if (utimbuf.mtime.tv_nsec == UTIME_NOW)
		(void) printf("%s\tmt = UTIME_NOW\n", pri->pname);
	else
		prtimestruc(pri, "mt = ", &utimbuf.mtime);
}

void
show_timeofday(private_t *pri)
{
	struct timeval tod;
	long offset;

	if (pri->sys_nargs < 1 || (offset = pri->sys_args[0]) == NULL)
		return;

	if (data_model == PR_MODEL_NATIVE) {
		if (Pread(Proc, &tod, sizeof (tod), offset)
		    != sizeof (tod))
			return;
	} else {
		struct timeval32 tod32;

		if (Pread(Proc, &tod32, sizeof (tod32), offset)
		    != sizeof (tod32))
			return;

		TIMEVAL32_TO_TIMEVAL(&tod, &tod32);
	}

	prtimeval(pri, "time: ", &tod);
}

void
show_itimerval(private_t *pri, long offset, const char *name)
{
	struct itimerval itimerval;

	if (offset == 0)
		return;

	if (data_model == PR_MODEL_NATIVE) {
		if (Pread(Proc, &itimerval, sizeof (itimerval), offset)
		    != sizeof (itimerval))
			return;
	} else {
		struct itimerval32 itimerval32;

		if (Pread(Proc, &itimerval32, sizeof (itimerval32), offset)
		    != sizeof (itimerval32))
			return;

		ITIMERVAL32_TO_ITIMERVAL(&itimerval, &itimerval32);
	}

	(void) printf(
	    "%s\t%s:  interval: %4ld.%6.6ld sec  value: %4ld.%6.6ld sec\n",
	    pri->pname,
	    name,
	    itimerval.it_interval.tv_sec,
	    itimerval.it_interval.tv_usec,
	    itimerval.it_value.tv_sec,
	    itimerval.it_value.tv_usec);
}

void
show_timeval(private_t *pri, long offset, const char *name)
{
	struct timeval timeval;

	if (offset == 0)
		return;

	if (data_model == PR_MODEL_NATIVE) {
		if (Pread(Proc, &timeval, sizeof (timeval), offset)
		    != sizeof (timeval))
			return;
	} else {
		struct timeval32 timeval32;

		if (Pread(Proc, &timeval32, sizeof (timeval32), offset)
		    != sizeof (timeval32))
			return;

		TIMEVAL32_TO_TIMEVAL(&timeval, &timeval32);
	}

	(void) printf(
	    "%s\t%s: %ld.%6.6ld sec\n",
	    pri->pname,
	    name,
	    timeval.tv_sec,
	    timeval.tv_usec);
}

void
show_timestruc(private_t *pri, long offset, const char *name)
{
	timestruc_t timestruc;

	if (offset == 0)
		return;

	if (data_model == PR_MODEL_NATIVE) {
		if (Pread(Proc, &timestruc, sizeof (timestruc), offset)
		    != sizeof (timestruc))
			return;
	} else {
		timestruc32_t timestruc32;

		if (Pread(Proc, &timestruc32, sizeof (timestruc32), offset)
		    != sizeof (timestruc32))
			return;

		TIMESPEC32_TO_TIMESPEC(&timestruc, &timestruc32);
	}

	(void) printf(
	    "%s\t%s: %ld.%9.9ld sec\n",
	    pri->pname,
	    name,
	    timestruc.tv_sec,
	    timestruc.tv_nsec);
}

void
show_stime(private_t *pri)
{
	if (pri->sys_nargs >= 1) {
		/* print new system time */
		prtime(pri, "systime = ", (time_t)pri->sys_args[0]);
	}
}

void
show_times(private_t *pri)
{
	long hz = sysconf(_SC_CLK_TCK);
	long offset;
	struct tms tms;

	if (pri->sys_nargs < 1 || (offset = pri->sys_args[0]) == NULL)
		return;

	if (data_model == PR_MODEL_NATIVE) {
		if (Pread(Proc, &tms, sizeof (tms), offset)
		    != sizeof (tms))
			return;
	} else {
		struct tms32 tms32;

		if (Pread(Proc, &tms32, sizeof (tms32), offset)
		    != sizeof (tms32))
			return;

		/*
		 * This looks a bit odd (since the values are actually
		 * signed), but we need to suppress sign extension to
		 * preserve compatibility (we've always printed these
		 * numbers as unsigned quantities).
		 */
		tms.tms_utime = (unsigned)tms32.tms_utime;
		tms.tms_stime = (unsigned)tms32.tms_stime;
		tms.tms_cutime = (unsigned)tms32.tms_cutime;
		tms.tms_cstime = (unsigned)tms32.tms_cstime;
	}

	(void) printf(
	    "%s\tutim=%-6lu stim=%-6lu cutim=%-6lu cstim=%-6lu (HZ=%ld)\n",
	    pri->pname,
	    tms.tms_utime,
	    tms.tms_stime,
	    tms.tms_cutime,
	    tms.tms_cstime,
	    hz);
}

void
show_uname(private_t *pri, long offset)
{
	/*
	 * Old utsname buffer (no longer accessible in <sys/utsname.h>).
	 */
	struct {
		char	sysname[9];
		char	nodename[9];
		char	release[9];
		char	version[9];
		char	machine[9];
	} ubuf;

	if (offset != NULL &&
	    Pread(Proc, &ubuf, sizeof (ubuf), offset) == sizeof (ubuf)) {
		(void) printf(
		    "%s\tsys=%-9.9snod=%-9.9srel=%-9.9sver=%-9.9smch=%.9s\n",
		    pri->pname,
		    ubuf.sysname,
		    ubuf.nodename,
		    ubuf.release,
		    ubuf.version,
		    ubuf.machine);
	}
}

/* XX64 -- definition of 'struct ustat' is strange -- check out the defn */
void
show_ustat(private_t *pri, long offset)
{
	struct ustat ubuf;

	if (offset != NULL &&
	    Pread(Proc, &ubuf, sizeof (ubuf), offset) == sizeof (ubuf)) {
		(void) printf(
		    "%s\ttfree=%-6ld tinode=%-5lu fname=%-6.6s fpack=%-.6s\n",
		    pri->pname,
		    ubuf.f_tfree,
		    ubuf.f_tinode,
		    ubuf.f_fname,
		    ubuf.f_fpack);
	}
}

#ifdef _LP64
void
show_ustat32(private_t *pri, long offset)
{
	struct ustat32 ubuf;

	if (offset != NULL &&
	    Pread(Proc, &ubuf, sizeof (ubuf), offset) == sizeof (ubuf)) {
		(void) printf(
		    "%s\ttfree=%-6d tinode=%-5u fname=%-6.6s fpack=%-.6s\n",
		    pri->pname,
		    ubuf.f_tfree,
		    ubuf.f_tinode,
		    ubuf.f_fname,
		    ubuf.f_fpack);
	}
}
#endif	/* _LP64 */

void
show_fusers(private_t *pri, long offset, long nproc)
{
	f_user_t fubuf;
	int serial = (nproc > 4);

	if (offset == 0)
		return;

	/* enter region of lengthy output */
	if (serial)
		Eserialize();

	while (nproc > 0 &&
	    Pread(Proc, &fubuf, sizeof (fubuf), offset) == sizeof (fubuf)) {
		(void) printf("%s\tpid=%-5d uid=%-5u flags=%s\n",
		    pri->pname,
		    (int)fubuf.fu_pid,
		    fubuf.fu_uid,
		    fuflags(pri, fubuf.fu_flags));
		nproc--;
		offset += sizeof (fubuf);
	}

	/* exit region of lengthy output */
	if (serial)
		Xserialize();
}

void
show_utssys(private_t *pri, long r0)
{
	if (pri->sys_nargs >= 3) {
		switch (pri->sys_args[2]) {
		case UTS_UNAME:
			show_uname(pri, (long)pri->sys_args[0]);
			break;
		case UTS_USTAT:
			show_ustat(pri, (long)pri->sys_args[0]);
			break;
		case UTS_FUSERS:
			show_fusers(pri, (long)pri->sys_args[3], r0);
			break;
		}
	}
}

#ifdef _LP64
void
show_utssys32(private_t *pri, long r0)
{
	if (pri->sys_nargs >= 3) {
		switch (pri->sys_args[2]) {
		case UTS_UNAME:
			show_uname(pri, (long)pri->sys_args[0]);
			break;
		case UTS_USTAT:
			show_ustat32(pri, (long)pri->sys_args[0]);
			break;
		case UTS_FUSERS:
			show_fusers(pri, (long)pri->sys_args[3], r0);
			break;
		}
	}
}
#endif	/* _LP64 */

void
show_cladm(private_t *pri, int code, int function, long offset)
{
	int	arg;

	switch (code) {
	case CL_INITIALIZE:
		switch (function) {
		case CL_GET_BOOTFLAG:
			if (Pread(Proc, &arg, sizeof (arg), offset)
			    == sizeof (arg)) {
				if (arg & CLUSTER_CONFIGURED)
					(void) printf("%s\tbootflags="
					    "CLUSTER_CONFIGURED", pri->pname);
				if (arg & CLUSTER_BOOTED)
					(void) printf("|CLUSTER_BOOTED\n");
			}
			break;
		}
		break;
	case CL_CONFIG:
		switch (function) {
		case CL_NODEID:
		case CL_HIGHEST_NODEID:
			if (Pread(Proc, &arg, sizeof (arg), offset)
			    == sizeof (arg))
				(void) printf("%s\tnodeid=%d\n",
				    pri->pname, arg);
		}
		break;
	}
}

#define	ALL_LOCK_TYPES						\
	(USYNC_PROCESS | LOCK_ERRORCHECK | LOCK_RECURSIVE | 	\
	LOCK_PRIO_INHERIT | LOCK_PRIO_PROTECT | LOCK_ROBUST | 	\
	USYNC_PROCESS_ROBUST)

/* return cv and mutex types */
const char *
synch_type(private_t *pri, uint_t type)
{
	char *str = pri->code_buf;

	if (type & USYNC_PROCESS)
		(void) strcpy(str, "USYNC_PROCESS");
	else
		(void) strcpy(str, "USYNC_THREAD");

	if (type & LOCK_ERRORCHECK)
		(void) strcat(str, "|LOCK_ERRORCHECK");
	if (type & LOCK_RECURSIVE)
		(void) strcat(str, "|LOCK_RECURSIVE");
	if (type & LOCK_PRIO_INHERIT)
		(void) strcat(str, "|LOCK_PRIO_INHERIT");
	if (type & LOCK_PRIO_PROTECT)
		(void) strcat(str, "|LOCK_PRIO_PROTECT");
	if (type & LOCK_ROBUST)
		(void) strcat(str, "|LOCK_ROBUST");
	if (type & USYNC_PROCESS_ROBUST)
		(void) strcat(str, "|USYNC_PROCESS_ROBUST");

	if ((type &= ~ALL_LOCK_TYPES) != 0)
		(void) sprintf(str + strlen(str), "|0x%.4X", type);

	return ((const char *)str);
}

void
show_mutex(private_t *pri, long offset)
{
	lwp_mutex_t mutex;

	if (Pread(Proc, &mutex, sizeof (mutex), offset) == sizeof (mutex)) {
		(void) printf("%s\tmutex type: %s\n",
		    pri->pname,
		    synch_type(pri, mutex.mutex_type));
	}
}

void
show_condvar(private_t *pri, long offset)
{
	lwp_cond_t condvar;

	if (Pread(Proc, &condvar, sizeof (condvar), offset)
	    == sizeof (condvar)) {
		(void) printf("%s\tcondvar type: %s\n",
		    pri->pname,
		    synch_type(pri, condvar.cond_type));
	}
}

void
show_sema(private_t *pri, long offset)
{
	lwp_sema_t sema;

	if (Pread(Proc, &sema, sizeof (sema), offset) == sizeof (sema)) {
		(void) printf("%s\tsema type: %s  count = %u\n",
		    pri->pname,
		    synch_type(pri, sema.sema_type),
		    sema.sema_count);
	}
}

void
show_rwlock(private_t *pri, long offset)
{
	lwp_rwlock_t rwlock;

	if (Pread(Proc, &rwlock, sizeof (rwlock), offset) == sizeof (rwlock)) {
		(void) printf("%s\trwlock type: %s  readers = %d\n",
		    pri->pname,
		    synch_type(pri, rwlock.rwlock_type),
		    rwlock.rwlock_readers);
	}
}

/* represent character as itself ('c') or octal (012) */
char *
show_char(char *buf, int c)
{
	const char *fmt;

	if (c >= ' ' && c < 0177)
		fmt = "'%c'";
	else
		fmt = "%.3o";

	(void) sprintf(buf, fmt, c&0xff);
	return (buf);
}

void
show_termio(private_t *pri, long offset)
{
	struct termio termio;
	char cbuf[8];
	int i;

	if (Pread(Proc, &termio, sizeof (termio), offset) == sizeof (termio)) {
		(void) printf(
		"%s\tiflag=0%.6o oflag=0%.6o cflag=0%.6o lflag=0%.6o line=%d\n",
		    pri->pname,
		    termio.c_iflag,
		    termio.c_oflag,
		    termio.c_cflag,
		    termio.c_lflag,
		    termio.c_line);
		(void) printf("%s\t    cc: ", pri->pname);
		for (i = 0; i < NCC; i++)
			(void) printf(" %s",
			    show_char(cbuf, (int)termio.c_cc[i]));
		(void) fputc('\n', stdout);
	}
}

void
show_termios(private_t *pri, long offset)
{
	struct termios termios;
	char cbuf[8];
	int i;

	if (Pread(Proc, &termios, sizeof (termios), offset)
	    == sizeof (termios)) {
		(void) printf(
		    "%s\tiflag=0%.6o oflag=0%.6o cflag=0%.6o lflag=0%.6o\n",
		    pri->pname,
		    termios.c_iflag,
		    termios.c_oflag,
		    termios.c_cflag,
		    termios.c_lflag);
		(void) printf("%s\t    cc: ", pri->pname);
		for (i = 0; i < NCCS; i++) {
			if (i == NCC)	/* show new chars on new line */
				(void) printf("\n%s\t\t", pri->pname);
			(void) printf(" %s",
			    show_char(cbuf, (int)termios.c_cc[i]));
		}
		(void) fputc('\n', stdout);
	}
}

void
show_termiox(private_t *pri, long offset)
{
	struct termiox termiox;
	int i;

	if (Pread(Proc, &termiox, sizeof (termiox), offset)
	    == sizeof (termiox)) {
		(void) printf("%s\thflag=0%.3o cflag=0%.3o rflag=0%.3o",
		    pri->pname,
		    termiox.x_hflag,
		    termiox.x_cflag,
		    termiox.x_rflag[0]);
		for (i = 1; i < NFF; i++)
			(void) printf(",0%.3o", termiox.x_rflag[i]);
		(void) printf(" sflag=0%.3o\n",
		    termiox.x_sflag);
	}
}

void
show_sgttyb(private_t *pri, long offset)
{
	struct sgttyb sgttyb;

	if (Pread(Proc, &sgttyb, sizeof (sgttyb), offset) == sizeof (sgttyb)) {
		char erase[8];
		char kill[8];

		(void) printf(
		"%s\tispeed=%-2d ospeed=%-2d erase=%s kill=%s flags=0x%.8x\n",
		    pri->pname,
		    sgttyb.sg_ispeed&0xff,
		    sgttyb.sg_ospeed&0xff,
		    show_char(erase, sgttyb.sg_erase),
		    show_char(kill, sgttyb.sg_kill),
		    sgttyb.sg_flags);
	}
}

void
show_ltchars(private_t *pri, long offset)
{
	struct ltchars ltchars;
	char *p;
	char cbuf[8];
	int i;

	if (Pread(Proc, &ltchars, sizeof (ltchars), offset)
	    == sizeof (ltchars)) {
		(void) printf("%s\t    cc: ", pri->pname);
		for (p = (char *)&ltchars, i = 0; i < sizeof (ltchars); i++)
			(void) printf(" %s", show_char(cbuf, (int)*p++));
		(void) fputc('\n', stdout);
	}
}

void
show_tchars(private_t *pri, long offset)
{
	struct tchars tchars;
	char *p;
	char cbuf[8];
	int i;

	if (Pread(Proc, &tchars, sizeof (tchars), offset) == sizeof (tchars)) {
		(void) printf("%s\t    cc: ", pri->pname);
		for (p = (char *)&tchars, i = 0; i < sizeof (tchars); i++)
			(void) printf(" %s", show_char(cbuf, (int)*p++));
		(void) fputc('\n', stdout);
	}
}

void
show_termcb(private_t *pri, long offset)
{
	struct termcb termcb;

	if (Pread(Proc, &termcb, sizeof (termcb), offset) == sizeof (termcb)) {
		(void) printf(
		    "%s\tflgs=0%.2o termt=%d crow=%d ccol=%d vrow=%d lrow=%d\n",
		    pri->pname,
		    termcb.st_flgs&0xff,
		    termcb.st_termt&0xff,
		    termcb.st_crow&0xff,
		    termcb.st_ccol&0xff,
		    termcb.st_vrow&0xff,
		    termcb.st_lrow&0xff);
	}
}

/* integer value pointed to by ioctl() arg */
void
show_strint(private_t *pri, int code, long offset)
{
	int val;

	if (Pread(Proc, &val, sizeof (val), offset) == sizeof (val)) {
		const char *s = NULL;

		switch (code) {		/* interpret these symbolically */
		case I_GRDOPT:
			s = strrdopt(val);
			break;
		case I_GETSIG:
			s = strevents(pri, val);
			break;
		case TIOCFLUSH:
			s = tiocflush(pri, val);
			break;
		}

		if (s == NULL)
			(void) printf("%s\t0x%.8lX: %d\n",
			    pri->pname, offset, val);
		else
			(void) printf("%s\t0x%.8lX: %s\n",
			    pri->pname, offset, s);
	}
}

void
show_strioctl(private_t *pri, long offset)
{
	struct strioctl strioctl;

	if (Pread(Proc, &strioctl, sizeof (strioctl), offset) ==
	    sizeof (strioctl)) {
		(void) printf(
		    "%s\tcmd=%s timout=%d len=%d dp=0x%.8lX\n",
		    pri->pname,
		    ioctlname(pri, strioctl.ic_cmd),
		    strioctl.ic_timout,
		    strioctl.ic_len,
		    (long)strioctl.ic_dp);

		if (pri->recur++ == 0)	/* avoid indefinite recursion */
			show_ioctl(pri, strioctl.ic_cmd,
			    (long)strioctl.ic_dp);
		--pri->recur;
	}
}

#ifdef _LP64
void
show_strioctl32(private_t *pri, long offset)
{
	struct strioctl32 strioctl;

	if (Pread(Proc, &strioctl, sizeof (strioctl), offset) ==
	    sizeof (strioctl)) {
		(void) printf(
		    "%s\tcmd=%s timout=%d len=%d dp=0x%.8lX\n",
		    pri->pname,
		    ioctlname(pri, strioctl.ic_cmd),
		    strioctl.ic_timout,
		    strioctl.ic_len,
		    (long)strioctl.ic_dp);

		if (pri->recur++ == 0)	/* avoid indefinite recursion */
			show_ioctl(pri, strioctl.ic_cmd,
			    (long)strioctl.ic_dp);
		--pri->recur;
	}
}
#endif	/* _LP64 */

void
print_strbuf(private_t *pri, struct strbuf *sp, const char *name, int dump)
{
	(void) printf(
	    "%s\t%s:  maxlen=%-4d len=%-4d buf=0x%.8lX",
	    pri->pname,
	    name,
	    sp->maxlen,
	    sp->len,
	    (long)sp->buf);
	/*
	 * Should we show the buffer contents?
	 * Keyed to the '-r fds' and '-w fds' options?
	 */
	if (sp->buf == NULL || sp->len <= 0)
		(void) fputc('\n', stdout);
	else {
		int nb = (sp->len > 8)? 8 : sp->len;
		char buffer[8];
		char obuf[40];

		if (Pread(Proc, buffer, (size_t)nb, (long)sp->buf) == nb) {
			(void) strcpy(obuf, ": \"");
			showbytes(buffer, nb, obuf+3);
			(void) strcat(obuf,
			    (nb == sp->len)?
			    (const char *)"\"" : (const char *)"\"..");
			(void) fputs(obuf, stdout);
		}
		(void) fputc('\n', stdout);
		if (dump && sp->len > 8)
			showbuffer(pri, (long)sp->buf, (long)sp->len);
	}
}

#ifdef _LP64
void
print_strbuf32(private_t *pri, struct strbuf32 *sp, const char *name, int dump)
{
	(void) printf(
	    "%s\t%s:  maxlen=%-4d len=%-4d buf=0x%.8lX",
	    pri->pname,
	    name,
	    sp->maxlen,
	    sp->len,
	    (long)sp->buf);
	/*
	 * Should we show the buffer contents?
	 * Keyed to the '-r fds' and '-w fds' options?
	 */
	if (sp->buf == NULL || sp->len <= 0)
		(void) fputc('\n', stdout);
	else {
		int nb = (sp->len > 8)? 8 : sp->len;
		char buffer[8];
		char obuf[40];

		if (Pread(Proc, buffer, (size_t)nb, (long)sp->buf) == nb) {
			(void) strcpy(obuf, ": \"");
			showbytes(buffer, nb, obuf+3);
			(void) strcat(obuf,
			    (nb == sp->len)?
			    (const char *)"\"" : (const char *)"\"..");
			(void) fputs(obuf, stdout);
		}
		(void) fputc('\n', stdout);
		if (dump && sp->len > 8)
			showbuffer(pri, (long)sp->buf, (long)sp->len);
	}
}
#endif	/* _LP64 */

/* strpeek and strfdinsert flags word */
const char *
strflags(private_t *pri, int flags)
{
	const char *s;

	switch (flags) {
	case 0:
		s = "0";
		break;
	case RS_HIPRI:
		s = "RS_HIPRI";
		break;
	default:
		(void) sprintf(pri->code_buf, "0x%.4X", flags);
		s = pri->code_buf;
	}

	return (s);
}

void
show_strpeek(private_t *pri, long offset)
{
	struct strpeek strpeek;

	if (Pread(Proc, &strpeek, sizeof (strpeek), offset)
	    == sizeof (strpeek)) {

		print_strbuf(pri, &strpeek.ctlbuf, "ctl", FALSE);
		print_strbuf(pri, &strpeek.databuf, "dat", FALSE);

		(void) printf("%s\tflags=%s\n",
		    pri->pname,
		    strflags(pri, strpeek.flags));
	}
}

#ifdef _LP64
void
show_strpeek32(private_t *pri, long offset)
{
	struct strpeek32 strpeek;

	if (Pread(Proc, &strpeek, sizeof (strpeek), offset)
	    == sizeof (strpeek)) {

		print_strbuf32(pri, &strpeek.ctlbuf, "ctl", FALSE);
		print_strbuf32(pri, &strpeek.databuf, "dat", FALSE);

		(void) printf("%s\tflags=%s\n",
		    pri->pname,
		    strflags(pri, strpeek.flags));
	}
}
#endif	/* _LP64 */

void
show_strfdinsert(private_t *pri, long offset)
{
	struct strfdinsert strfdinsert;

	if (Pread(Proc, &strfdinsert, sizeof (strfdinsert), offset) ==
	    sizeof (strfdinsert)) {

		print_strbuf(pri, &strfdinsert.ctlbuf, "ctl", FALSE);
		print_strbuf(pri, &strfdinsert.databuf, "dat", FALSE);

		(void) printf("%s\tflags=%s fildes=%d offset=%d\n",
		    pri->pname,
		    strflags(pri, strfdinsert.flags),
		    strfdinsert.fildes,
		    strfdinsert.offset);
	}
}

#ifdef _LP64
void
show_strfdinsert32(private_t *pri, long offset)
{
	struct strfdinsert32 strfdinsert;

	if (Pread(Proc, &strfdinsert, sizeof (strfdinsert), offset) ==
	    sizeof (strfdinsert)) {

		print_strbuf32(pri, &strfdinsert.ctlbuf, "ctl", FALSE);
		print_strbuf32(pri, &strfdinsert.databuf, "dat", FALSE);

		(void) printf("%s\tflags=%s fildes=%d offset=%d\n",
		    pri->pname,
		    strflags(pri, strfdinsert.flags),
		    strfdinsert.fildes,
		    strfdinsert.offset);
	}
}
#endif	/* _LP64 */

void
show_strrecvfd(private_t *pri, long offset)
{
	struct strrecvfd strrecvfd;

	if (Pread(Proc, &strrecvfd, sizeof (strrecvfd), offset) ==
	    sizeof (strrecvfd)) {
		(void) printf(
		    "%s\tfd=%-5d uid=%-5u gid=%u\n",
		    pri->pname,
		    strrecvfd.fd,
		    strrecvfd.uid,
		    strrecvfd.gid);
	}
}

void
show_strlist(private_t *pri, long offset)
{
	struct str_list strlist;
	struct str_mlist list;
	int count;

	if (Pread(Proc, &strlist, sizeof (strlist), offset) ==
	    sizeof (strlist)) {
		(void) printf("%s\tnmods=%d  modlist=0x%.8lX\n",
		    pri->pname,
		    strlist.sl_nmods,
		    (long)strlist.sl_modlist);

		count = strlist.sl_nmods;
		offset = (long)strlist.sl_modlist;
		while (!interrupt && --count >= 0) {
			if (Pread(Proc, &list, sizeof (list), offset) !=
			    sizeof (list))
				break;
			(void) printf("%s\t\t\"%.*s\"\n",
			    pri->pname,
			    (int)sizeof (list.l_name),
			    list.l_name);
			offset += sizeof (struct str_mlist);
		}
	}
}

#ifdef _LP64
void
show_strlist32(private_t *pri, long offset)
{
	struct str_list32 strlist;
	struct str_mlist list;
	int count;

	if (Pread(Proc, &strlist, sizeof (strlist), offset) ==
	    sizeof (strlist)) {
		(void) printf("%s\tnmods=%d  modlist=0x%.8lX\n",
		    pri->pname,
		    strlist.sl_nmods,
		    (long)strlist.sl_modlist);

		count = strlist.sl_nmods;
		offset = (long)strlist.sl_modlist;
		while (!interrupt && --count >= 0) {
			if (Pread(Proc, &list, sizeof (list), offset) !=
			    sizeof (list))
				break;
			(void) printf("%s\t\t\"%.*s\"\n",
			    pri->pname,
			    (int)sizeof (list.l_name),
			    list.l_name);
			offset += sizeof (struct str_mlist);
		}
	}
}
#endif	/* _LP64 */

void
show_jwinsize(private_t *pri, long offset)
{
	struct jwinsize jwinsize;

	if (Pread(Proc, &jwinsize, sizeof (jwinsize), offset) ==
	    sizeof (jwinsize)) {
		(void) printf(
		    "%s\tbytesx=%-3u bytesy=%-3u bitsx=%-3u bitsy=%-3u\n",
		    pri->pname,
		    (unsigned)jwinsize.bytesx,
		    (unsigned)jwinsize.bytesy,
		    (unsigned)jwinsize.bitsx,
		    (unsigned)jwinsize.bitsy);
	}
}

void
show_winsize(private_t *pri, long offset)
{
	struct winsize winsize;

	if (Pread(Proc, &winsize, sizeof (winsize), offset)
	    == sizeof (winsize)) {
		(void) printf(
		    "%s\trow=%-3d col=%-3d xpixel=%-3d ypixel=%-3d\n",
		    pri->pname,
		    winsize.ws_row,
		    winsize.ws_col,
		    winsize.ws_xpixel,
		    winsize.ws_ypixel);
	}
}

struct audio_stuff {
	uint_t	bit;
	const char *str;
};

const struct audio_stuff audio_output_ports[] = {
	{ AUDIO_SPEAKER, "SPEAKER" },
	{ AUDIO_HEADPHONE, "HEADPHONE" },
	{ AUDIO_LINE_OUT, "LINE_OUT" },
	{ AUDIO_SPDIF_OUT, "SPDIF_OUT" },
	{ AUDIO_AUX1_OUT, "AUX1_OUT" },
	{ AUDIO_AUX2_OUT, "AUX2_OUT" },
	{ 0, NULL }
};

const struct audio_stuff audio_input_ports[] = {
	{ AUDIO_MICROPHONE, "MICROPHONE" },
	{ AUDIO_LINE_IN, "LINE_IN" },
	{ AUDIO_CD, "CD" },
	{ AUDIO_SPDIF_IN, "SPDIF_IN" },
	{ AUDIO_AUX1_IN, "AUX1_IN" },
	{ AUDIO_AUX2_IN, "AUX2_IN" },
	{ AUDIO_CODEC_LOOPB_IN, "CODEC_LOOPB_IN" },
	{ AUDIO_SUNVTS, "SUNVTS" },
	{ 0, NULL }
};

static const struct audio_stuff audio_hw_features[] = {
	{ AUDIO_HWFEATURE_DUPLEX, "DUPLEX" },
	{ AUDIO_HWFEATURE_MSCODEC, "MSCODEC" },
	{ AUDIO_HWFEATURE_IN2OUT, "IN2OUT" },
	{ AUDIO_HWFEATURE_PLAY, "PLAY" },
	{ AUDIO_HWFEATURE_RECORD, "RECORD" },
	{ 0, NULL }
};

static const struct audio_stuff audio_sw_features[] = {
	{ AUDIO_SWFEATURE_MIXER, "MIXER" },
	{ 0, NULL }
};

void
show_audio_features(const private_t *pri,
	const struct audio_stuff *audio_porttab, uint_t features,
	const char *name)
{
	(void) printf("%s\t%s=", pri->pname, name);
	if (features == 0) {
		(void) printf("0\n");
		return;
	}

	for (; audio_porttab->bit != 0; ++audio_porttab) {
		if (features & audio_porttab->bit) {
			(void) printf(audio_porttab->str);
			features &= ~audio_porttab->bit;
			if (features)
				(void) putchar('|');
		}
	}
	if (features)
		(void) printf("0x%x", features);
	(void) putchar('\n');
}

void
show_audio_ports(private_t *pri, const char *mode,
	const char *field, uint_t ports)
{
	const struct audio_stuff *audio_porttab;

	(void) printf("%s\t%s\t%s=", pri->pname, mode, field);
	if (ports == 0) {
		(void) printf("0\n");
		return;
	}
	if (*mode == 'p')
		audio_porttab = audio_output_ports;
	else
		audio_porttab = audio_input_ports;
	for (; audio_porttab->bit != 0; ++audio_porttab) {
		if (ports & audio_porttab->bit) {
			(void) printf(audio_porttab->str);
			ports &= ~audio_porttab->bit;
			if (ports)
				(void) putchar('|');
		}
	}
	if (ports)
		(void) printf("0x%x", ports);
	(void) putchar('\n');
}

void
show_audio_prinfo(private_t *pri, const char *mode, struct audio_prinfo *au_pr)
{
	const char *s;

	/*
	 * The following values describe the audio data encoding.
	 */

	(void) printf("%s\t%s\tsample_rate=%u channels=%u precision=%u\n",
	    pri->pname, mode,
	    au_pr->sample_rate,
	    au_pr->channels,
	    au_pr->precision);

	s = NULL;
	switch (au_pr->encoding) {
	case AUDIO_ENCODING_NONE:	s = "NONE";	break;
	case AUDIO_ENCODING_ULAW:	s = "ULAW";	break;
	case AUDIO_ENCODING_ALAW:	s = "ALAW";	break;
	case AUDIO_ENCODING_LINEAR:	s = "LINEAR";	break;
	case AUDIO_ENCODING_DVI:	s = "DVI";	break;
	case AUDIO_ENCODING_LINEAR8:	s = "LINEAR8";	break;
	}
	if (s)
		(void) printf("%s\t%s\tencoding=%s\n", pri->pname, mode, s);
	else {
		(void) printf("%s\t%s\tencoding=%u\n",
		    pri->pname, mode, au_pr->encoding);
	}

	/*
	 * The following values control audio device configuration
	 */

	(void) printf(
	    "%s\t%s\tgain=%u buffer_size=%u\n",
	    pri->pname, mode,
	    au_pr->gain,
	    au_pr->buffer_size);
	show_audio_ports(pri, mode, "port", au_pr->port);
	show_audio_ports(pri, mode, "avail_ports", au_pr->avail_ports);
	show_audio_ports(pri, mode, "mod_ports", au_pr->mod_ports);

	/*
	 * The following values describe driver state
	 */

	(void) printf("%s\t%s\tsamples=%u eof=%u pause=%u error=%u\n",
	    pri->pname, mode,
	    au_pr->samples,
	    au_pr->eof,
	    au_pr->pause,
	    au_pr->error);
	(void) printf("%s\t%s\twaiting=%u balance=%u minordev=%u\n",
	    pri->pname, mode,
	    au_pr->waiting,
	    au_pr->balance,
	    au_pr->minordev);

	/*
	 * The following values are read-only state flags
	 */
	(void) printf("%s\t%s\topen=%u active=%u\n",
	    pri->pname, mode,
	    au_pr->open,
	    au_pr->active);
}

void
show_audio_info(private_t *pri, long offset)
{
	struct audio_info au;

	if (Pread(Proc, &au, sizeof (au), offset) == sizeof (au)) {
		show_audio_prinfo(pri, "play", &au.play);
		show_audio_prinfo(pri, "record", &au.record);
		(void) printf("%s\tmonitor_gain=%u output_muted=%u\n",
		    pri->pname, au.monitor_gain, au.output_muted);
		show_audio_features(pri, audio_hw_features, au.hw_features,
		    "hw_features");
		show_audio_features(pri, audio_sw_features, au.sw_features,
		    "sw_features");
		show_audio_features(pri, audio_sw_features,
		    au.sw_features_enabled, "sw_features_enabled");
	}
}

void
show_ioctl(private_t *pri, int code, long offset)
{
	int lp64 = (data_model == PR_MODEL_LP64);
	int err = pri->Errno;	/* don't display output parameters */
				/* for a failed system call */
#ifndef _LP64
	if (lp64)
		return;
#endif
	if (offset == 0)
		return;

	switch (code) {
	case TCGETA:
		if (err)
			break;
		/*FALLTHROUGH*/
	case TCSETA:
	case TCSETAW:
	case TCSETAF:
		show_termio(pri, offset);
		break;
	case TCGETS:
		if (err)
			break;
		/*FALLTHROUGH*/
	case TCSETS:
	case TCSETSW:
	case TCSETSF:
		show_termios(pri, offset);
		break;
	case TCGETX:
		if (err)
			break;
		/*FALLTHROUGH*/
	case TCSETX:
	case TCSETXW:
	case TCSETXF:
		show_termiox(pri, offset);
		break;
	case TIOCGETP:
		if (err)
			break;
		/*FALLTHROUGH*/
	case TIOCSETN:
	case TIOCSETP:
		show_sgttyb(pri, offset);
		break;
	case TIOCGLTC:
		if (err)
			break;
		/*FALLTHROUGH*/
	case TIOCSLTC:
		show_ltchars(pri, offset);
		break;
	case TIOCGETC:
		if (err)
			break;
		/*FALLTHROUGH*/
	case TIOCSETC:
		show_tchars(pri, offset);
		break;
	case LDGETT:
		if (err)
			break;
		/*FALLTHROUGH*/
	case LDSETT:
		show_termcb(pri, offset);
		break;
	/* streams ioctl()s */
#if 0
		/* these are displayed as strings in the arg list */
		/* by prt_ioa().  don't display them again here */
	case I_PUSH:
	case I_LOOK:
	case I_FIND:
		/* these are displayed as decimal in the arg list */
		/* by prt_ioa().  don't display them again here */
	case I_LINK:
	case I_UNLINK:
	case I_SENDFD:
		/* these are displayed symbolically in the arg list */
		/* by prt_ioa().  don't display them again here */
	case I_SRDOPT:
	case I_SETSIG:
	case I_FLUSH:
		break;
		/* this one just ignores the argument */
	case I_POP:
		break;
#endif
		/* these return something in an int pointed to by arg */
	case I_NREAD:
	case I_GRDOPT:
	case I_GETSIG:
	case TIOCGSID:
	case TIOCGPGRP:
	case TIOCLGET:
	case FIONREAD:
	case FIORDCHK:
		if (err)
			break;
		/*FALLTHROUGH*/
		/* these pass something in an int pointed to by arg */
	case TIOCSPGRP:
	case TIOCFLUSH:
	case TIOCLBIS:
	case TIOCLBIC:
	case TIOCLSET:
		show_strint(pri, code, offset);
		break;
		/* these all point to structures */
	case I_STR:
#ifdef _LP64
		if (lp64)
			show_strioctl(pri, offset);
		else
			show_strioctl32(pri, offset);
#else
		show_strioctl(pri, offset);
#endif
		break;
	case I_PEEK:
#ifdef _LP64
		if (lp64)
			show_strpeek(pri, offset);
		else
			show_strpeek32(pri, offset);
#else
		show_strpeek(pri, offset);
#endif
		break;
	case I_FDINSERT:
#ifdef _LP64
		if (lp64)
			show_strfdinsert(pri, offset);
		else
			show_strfdinsert32(pri, offset);
#else
		show_strfdinsert(pri, offset);
#endif
		break;
	case I_RECVFD:
		if (err)
			break;
		show_strrecvfd(pri, offset);
		break;
	case I_LIST:
		if (err)
			break;
#ifdef _LP64
		if (lp64)
			show_strlist(pri, offset);
		else
			show_strlist32(pri, offset);
#else
		show_strlist(pri, offset);
#endif
		break;
	case JWINSIZE:
		if (err)
			break;
		show_jwinsize(pri, offset);
		break;
	case TIOCGWINSZ:
		if (err)
			break;
		/*FALLTHROUGH*/
	case TIOCSWINSZ:
		show_winsize(pri, offset);
		break;
	case AUDIO_GETINFO:
	case (int)AUDIO_SETINFO:
		show_audio_info(pri, offset);
		break;

	default:
		if ((code & ~0xff) == ZFS_IOC) {
			show_zfs_ioc(pri, offset, err);
			break;
		}

		if (code & IOC_INOUT) {
			const char *str = ioctldatastruct(code);

			(void) printf("\t\t%s",
			    (code & IOC_INOUT) == IOC_INOUT ? "write/read" :
			    code & IOC_IN ? "write" : "read");
			if (str != NULL) {
				(void) printf(" (struct %s)\n", str);
			} else {
				(void) printf(" %d bytes\n",
				    (code >> 16) & IOCPARM_MASK);
			}
		}
	}
}

void
show_statvfs(private_t *pri)
{
	long offset;
	struct statvfs statvfs;
	char *cp;

	if (pri->sys_nargs > 1 && (offset = pri->sys_args[1]) != NULL &&
	    Pread(Proc, &statvfs, sizeof (statvfs), offset)
	    == sizeof (statvfs)) {
		(void) printf(
		"%s\tbsize=%-10lu frsize=%-9lu blocks=%-8llu bfree=%-9llu\n",
		    pri->pname,
		    statvfs.f_bsize,
		    statvfs.f_frsize,
		    (u_longlong_t)statvfs.f_blocks,
		    (u_longlong_t)statvfs.f_bfree);
		(void) printf(
		"%s\tbavail=%-9llu files=%-10llu ffree=%-9llu favail=%-9llu\n",
		    pri->pname,
		    (u_longlong_t)statvfs.f_bavail,
		    (u_longlong_t)statvfs.f_files,
		    (u_longlong_t)statvfs.f_ffree,
		    (u_longlong_t)statvfs.f_favail);
		(void) printf(
		    "%s\tfsid=0x%-9.4lX basetype=%-7.16s namemax=%ld\n",
		    pri->pname,
		    statvfs.f_fsid,
		    statvfs.f_basetype,
		    (long)statvfs.f_namemax);
		(void) printf(
		    "%s\tflag=%s\n",
		    pri->pname,
		    svfsflags(pri, (ulong_t)statvfs.f_flag));
		cp = statvfs.f_fstr + strlen(statvfs.f_fstr);
		if (cp < statvfs.f_fstr + sizeof (statvfs.f_fstr) - 1 &&
		    *(cp+1) != '\0')
			*cp = ' ';
		(void) printf("%s\tfstr=\"%.*s\"\n",
		    pri->pname,
		    (int)sizeof (statvfs.f_fstr),
		    statvfs.f_fstr);
	}
}

#ifdef _LP64
void
show_statvfs32(private_t *pri)
{
	long offset;
	struct statvfs32 statvfs;
	char *cp;

	if (pri->sys_nargs > 1 && (offset = pri->sys_args[1]) != NULL &&
	    Pread(Proc, &statvfs, sizeof (statvfs), offset)
	    == sizeof (statvfs)) {
		(void) printf(
		    "%s\tbsize=%-10u frsize=%-9u blocks=%-8u bfree=%-9u\n",
		    pri->pname,
		    statvfs.f_bsize,
		    statvfs.f_frsize,
		    statvfs.f_blocks,
		    statvfs.f_bfree);
		(void) printf(
		    "%s\tbavail=%-9u files=%-10u ffree=%-9u favail=%-9u\n",
		    pri->pname,
		    statvfs.f_bavail,
		    statvfs.f_files,
		    statvfs.f_ffree,
		    statvfs.f_favail);
		(void) printf(
		    "%s\tfsid=0x%-9.4X basetype=%-7.16s namemax=%d\n",
		    pri->pname,
		    statvfs.f_fsid,
		    statvfs.f_basetype,
		    (int)statvfs.f_namemax);
		(void) printf(
		    "%s\tflag=%s\n",
		    pri->pname,
		    svfsflags(pri, (ulong_t)statvfs.f_flag));
		cp = statvfs.f_fstr + strlen(statvfs.f_fstr);
		if (cp < statvfs.f_fstr + sizeof (statvfs.f_fstr) - 1 &&
		    *(cp+1) != '\0')
			*cp = ' ';
		(void) printf("%s\tfstr=\"%.*s\"\n",
		    pri->pname,
		    (int)sizeof (statvfs.f_fstr),
		    statvfs.f_fstr);
	}
}
#endif	/* _LP64 */

void
show_statvfs64(private_t *pri)
{
	long offset;
	struct statvfs64_32 statvfs;
	char *cp;

	if (pri->sys_nargs > 1 && (offset = pri->sys_args[1]) != NULL &&
	    Pread(Proc, &statvfs, sizeof (statvfs), offset)
	    == sizeof (statvfs)) {
		(void) printf(
		    "%s\tbsize=%-10u frsize=%-9u blocks=%-8llu bfree=%-9llu\n",
		    pri->pname,
		    statvfs.f_bsize,
		    statvfs.f_frsize,
		    (u_longlong_t)statvfs.f_blocks,
		    (u_longlong_t)statvfs.f_bfree);
		(void) printf(
		"%s\tbavail=%-9llu files=%-10llu ffree=%-9llu favail=%-9llu\n",
		    pri->pname,
		    (u_longlong_t)statvfs.f_bavail,
		    (u_longlong_t)statvfs.f_files,
		    (u_longlong_t)statvfs.f_ffree,
		    (u_longlong_t)statvfs.f_favail);
		(void) printf(
		    "%s\tfsid=0x%-9.4X basetype=%-7.16s namemax=%d\n",
		    pri->pname,
		    statvfs.f_fsid,
		    statvfs.f_basetype,
		    (int)statvfs.f_namemax);
		(void) printf(
		    "%s\tflag=%s\n",
		    pri->pname,
		    svfsflags(pri, (ulong_t)statvfs.f_flag));
		cp = statvfs.f_fstr + strlen(statvfs.f_fstr);
		if (cp < statvfs.f_fstr + sizeof (statvfs.f_fstr) - 1 &&
		    *(cp+1) != '\0')
			*cp = ' ';
		(void) printf("%s\tfstr=\"%.*s\"\n",
		    pri->pname,
		    (int)sizeof (statvfs.f_fstr),
		    statvfs.f_fstr);
	}
}

void
show_statfs(private_t *pri)
{
	long offset;
	struct statfs statfs;

	if (pri->sys_nargs >= 2 && (offset = pri->sys_args[1]) != NULL &&
	    Pread(Proc, &statfs, sizeof (statfs), offset) == sizeof (statfs)) {
		(void) printf(
		"%s\tfty=%d bsz=%ld fsz=%ld blk=%ld bfr=%ld fil=%lu ffr=%lu\n",
		    pri->pname,
		    statfs.f_fstyp,
		    statfs.f_bsize,
		    statfs.f_frsize,
		    statfs.f_blocks,
		    statfs.f_bfree,
		    statfs.f_files,
		    statfs.f_ffree);
		(void) printf("%s\t    fname=%.6s fpack=%.6s\n",
		    pri->pname,
		    statfs.f_fname,
		    statfs.f_fpack);
	}
}

#ifdef _LP64
void
show_statfs32(private_t *pri)
{
	long offset;
	struct statfs32 statfs;

	if (pri->sys_nargs >= 2 && (offset = pri->sys_args[1]) != NULL &&
	    Pread(Proc, &statfs, sizeof (statfs), offset) == sizeof (statfs)) {
		(void) printf(
		    "%s\tfty=%d bsz=%d fsz=%d blk=%d bfr=%d fil=%u ffr=%u\n",
		    pri->pname,
		    statfs.f_fstyp,
		    statfs.f_bsize,
		    statfs.f_frsize,
		    statfs.f_blocks,
		    statfs.f_bfree,
		    statfs.f_files,
		    statfs.f_ffree);
		(void) printf("%s\t    fname=%.6s fpack=%.6s\n",
		    pri->pname,
		    statfs.f_fname,
		    statfs.f_fpack);
	}
}
#endif	/* _LP64 */

void
show_flock32(private_t *pri, long offset)
{
	struct flock32 flock;

	if (Pread(Proc, &flock, sizeof (flock), offset) == sizeof (flock)) {
		const char *str = NULL;

		(void) printf("%s\ttyp=", pri->pname);

		switch (flock.l_type) {
		case F_RDLCK:
			str = "F_RDLCK";
			break;
		case F_WRLCK:
			str = "F_WRLCK";
			break;
		case F_UNLCK:
			str = "F_UNLCK";
			break;
		}
		if (str != NULL)
			(void) printf("%s", str);
		else
			(void) printf("%-7d", flock.l_type);

		str = whencearg(flock.l_whence);
		if (str != NULL)
			(void) printf("  whence=%s", str);
		else
			(void) printf("  whence=%-8u", flock.l_whence);

		(void) printf(
		    " start=%-5d len=%-5d sys=%-2u pid=%d\n",
		    flock.l_start,
		    flock.l_len,
		    flock.l_sysid,
		    flock.l_pid);
	}
}

void
show_flock64(private_t *pri, long offset)
{
	struct flock64 flock;

	if (Pread(Proc, &flock, sizeof (flock), offset) == sizeof (flock)) {
		const char *str = NULL;

		(void) printf("%s\ttyp=", pri->pname);

		switch (flock.l_type) {
		case F_RDLCK:
			str = "F_RDLCK";
			break;
		case F_WRLCK:
			str = "F_WRLCK";
			break;
		case F_UNLCK:
			str = "F_UNLCK";
			break;
		}
		if (str != NULL)
			(void) printf("%s", str);
		else
			(void) printf("%-7d", flock.l_type);

		str = whencearg(flock.l_whence);
		if (str != NULL)
			(void) printf("  whence=%s", str);
		else
			(void) printf("  whence=%-8u", flock.l_whence);

		(void) printf(
		    " start=%-5lld len=%-5lld sys=%-2u pid=%d\n",
		    (long long)flock.l_start,
		    (long long)flock.l_len,
		    flock.l_sysid,
		    (int)flock.l_pid);
	}
}

void
show_share(private_t *pri, long offset)
{
	struct fshare fshare;

	if (Pread(Proc, &fshare, sizeof (fshare), offset) == sizeof (fshare)) {
		const char *str = NULL;
		int manddny = 0;

		(void) printf("%s\taccess=", pri->pname);

		switch (fshare.f_access) {
		case F_RDACC:
			str = "F_RDACC";
			break;
		case F_WRACC:
			str = "F_WRACC";
			break;
		case F_RWACC:
			str = "F_RWACC";
			break;
		}
		if (str != NULL)
			(void) printf("%s", str);
		else
			(void) printf("%-7d", fshare.f_access);

		str = NULL;
		if (fshare.f_deny & F_MANDDNY) {
			fshare.f_deny &= ~F_MANDDNY;
			manddny = 1;
		}
		switch (fshare.f_deny) {
		case F_NODNY:
			str = "F_NODNY";
			break;
		case F_RDDNY:
			str = "F_RDDNY";
			break;
		case F_WRDNY:
			str = "F_WRDNY";
			break;
		case F_RWDNY:
			str = "F_RWDNY";
			break;
		case F_COMPAT:
			str = "F_COMPAT";
			break;
		}
		if (str != NULL) {
			if (manddny)
				(void) printf("  deny=F_MANDDNY|%s", str);
			else
				(void) printf("  deny=%s", str);
		} else {
			(void) printf("  deny=0x%x", manddny?
			    fshare.f_deny | F_MANDDNY : fshare.f_deny);
		}

		(void) printf("  id=%x\n", fshare.f_id);
	}
}

void
show_ffg(private_t *pri)
{
	(void) putchar('\t');
	(void) putchar('\t');
	prt_ffg(pri, 0, pri->Rval1);
	(void) puts(pri->sys_string);
}

/* print values in fcntl() pointed-to structure */
void
show_fcntl(private_t *pri)
{
	long offset;

	if (pri->sys_nargs >= 2 && pri->sys_args[1] == F_GETFL) {
		show_ffg(pri);
		return;
	}

	if (pri->sys_nargs < 3 || (offset = pri->sys_args[2]) == NULL)
		return;

	switch (pri->sys_args[1]) {
#ifdef _LP64
	case F_GETLK:
	case F_SETLK:
	case F_SETLKW:
	case F_FREESP:
	case F_ALLOCSP:
	case F_SETLK_NBMAND:
	case F_OFD_GETLK:
	case F_OFD_SETLK:
	case F_OFD_SETLKW:
	case F_FLOCK:
	case F_FLOCKW:
		if (data_model == PR_MODEL_LP64)
			show_flock64(pri, offset);
		else
			show_flock32(pri, offset);
		break;
	case 33:	/* F_GETLK64 */
	case 34:	/* F_SETLK64 */
	case 35:	/* F_SETLKW64 */
	case 27:	/* F_FREESP64 */
	case 28:	/* F_ALLOCSP64 */
	case 44:	/* F_SETLK64_NBMAND */
	case 50:	/* F_OFD_GETLK64 */
	case 51:	/* F_OFD_SETLK64 */
	case 52:	/* F_OFD_SETLKW64 */
	case 55:	/* F_FLOCK64 */
	case 56:	/* F_FLOCKW64 */
		show_flock64(pri, offset);
		break;
#else	/* _LP64 */
	case F_GETLK:
	case F_SETLK:
	case F_SETLKW:
	case F_FREESP:
	case F_ALLOCSP:
	case F_SETLK_NBMAND:
		show_flock32(pri, offset);
		break;
	case F_GETLK64:
	case F_SETLK64:
	case F_SETLKW64:
	case F_FREESP64:
	case F_ALLOCSP64:
	case F_SETLK64_NBMAND:
	case F_OFD_GETLK64:
	case F_OFD_SETLK64:
	case F_OFD_SETLKW64:
	case F_FLOCK64:
	case F_FLOCKW64:
		show_flock64(pri, offset);
		break;
#endif	/* _LP64 */
	case F_SHARE:
	case F_UNSHARE:
		show_share(pri, offset);
		break;
	}
}

void
show_strbuf(private_t *pri, long offset, const char *name, int dump)
{
	struct strbuf strbuf;

	if (Pread(Proc, &strbuf, sizeof (strbuf), offset) == sizeof (strbuf))
		print_strbuf(pri, &strbuf, name, dump);
}

#ifdef _LP64
void
show_strbuf32(private_t *pri, long offset, const char *name, int dump)
{
	struct strbuf32 strbuf;

	if (Pread(Proc, &strbuf, sizeof (strbuf), offset) == sizeof (strbuf))
		print_strbuf32(pri, &strbuf, name, dump);
}
#endif	/* _LP64 */

void
show_gp_msg(private_t *pri, int what)
{
	long offset;
	int dump = FALSE;
	int fdp1 = pri->sys_args[0] + 1;

	switch (what) {
	case SYS_getmsg:
	case SYS_getpmsg:
		if (pri->Errno == 0 && prismember(&readfd, fdp1))
			dump = TRUE;
		break;
	case SYS_putmsg:
	case SYS_putpmsg:
		if (prismember(&writefd, fdp1))
			dump = TRUE;
		break;
	}

	/* enter region of lengthy output */
	if (dump)
		Eserialize();

#ifdef _LP64
	if (pri->sys_nargs >= 2 && (offset = pri->sys_args[1]) != NULL) {
		if (data_model == PR_MODEL_LP64)
			show_strbuf(pri, offset, "ctl", dump);
		else
			show_strbuf32(pri, offset, "ctl", dump);
	}
	if (pri->sys_nargs >= 3 && (offset = pri->sys_args[2]) != NULL) {
		if (data_model == PR_MODEL_LP64)
			show_strbuf(pri, offset, "dat", dump);
		else
			show_strbuf32(pri, offset, "dat", dump);
	}
#else	/* _LP64 */
	if (pri->sys_nargs >= 2 && (offset = pri->sys_args[1]) != NULL)
		show_strbuf(pri, offset, "ctl", dump);
	if (pri->sys_nargs >= 3 && (offset = pri->sys_args[2]) != NULL)
		show_strbuf(pri, offset, "dat", dump);
#endif	/* _LP64 */

	/* exit region of lengthy output */
	if (dump)
		Xserialize();
}

void
show_int(private_t *pri, long offset, const char *name)
{
	int value;

	if (offset != 0 &&
	    Pread(Proc, &value, sizeof (value), offset) == sizeof (value))
		(void) printf("%s\t%s:\t%d\n",
		    pri->pname,
		    name,
		    value);
}

void
show_hhex_int(private_t *pri, long offset, const char *name)
{
	int value;

	if (Pread(Proc, &value, sizeof (value), offset) == sizeof (value))
		(void) printf("%s\t%s:\t0x%.4X\n",
		    pri->pname,
		    name,
		    value);
}

#define	ALL_POLL_FLAGS	(POLLIN|POLLPRI|POLLOUT| \
	POLLRDNORM|POLLRDBAND|POLLWRBAND|POLLERR|POLLHUP|POLLNVAL)

const char *
pollevent(private_t *pri, int arg)
{
	char *str = pri->code_buf;

	if (arg == 0)
		return ("0");
	if (arg & ~ALL_POLL_FLAGS) {
		(void) sprintf(str, "0x%-5X", arg);
		return ((const char *)str);
	}

	*str = '\0';
	if (arg & POLLIN)
		(void) strcat(str, "|POLLIN");
	if (arg & POLLPRI)
		(void) strcat(str, "|POLLPRI");
	if (arg & POLLOUT)
		(void) strcat(str, "|POLLOUT");
	if (arg & POLLRDNORM)
		(void) strcat(str, "|POLLRDNORM");
	if (arg & POLLRDBAND)
		(void) strcat(str, "|POLLRDBAND");
	if (arg & POLLWRBAND)
		(void) strcat(str, "|POLLWRBAND");
	if (arg & POLLERR)
		(void) strcat(str, "|POLLERR");
	if (arg & POLLHUP)
		(void) strcat(str, "|POLLHUP");
	if (arg & POLLNVAL)
		(void) strcat(str, "|POLLNVAL");

	return ((const char *)(str+1));
}

static void
show_one_pollfd(private_t *pri, struct pollfd *ppollfd)
{
	/*
	 * can't print both events and revents in same printf.
	 * pollevent() returns a pointer to a TSD location.
	 */
	(void) printf("%s\tfd=%-2d ev=%s",
	    pri->pname, ppollfd->fd, pollevent(pri, ppollfd->events));
	(void) printf(" rev=%s\n", pollevent(pri, ppollfd->revents));
}

static void
show_all_pollfds(private_t *pri, long offset, int nfds)
{
	struct pollfd pollfd[2];
	int skip = -1;

	for (; nfds && !interrupt; nfds--, offset += sizeof (struct pollfd)) {
		if (Pread(Proc, &pollfd[0], sizeof (struct pollfd), offset) !=
		    sizeof (struct pollfd))
			continue;

		if (skip >= 0 && pollfd[0].fd == pollfd[1].fd &&
		    pollfd[0].events == pollfd[1].events &&
		    pollfd[0].revents == pollfd[1].revents) {
			skip++;
			continue;
		}

		if (skip > 0)
			(void) printf("%s\t...last pollfd structure"
			    " repeated %d time%s...\n",
			    pri->pname, skip, (skip == 1 ? "" : "s"));

		skip = 0;
		show_one_pollfd(pri, &pollfd[0]);
		pollfd[1] = pollfd[0];
	}

	if (skip > 0)
		(void) printf(
		    "%s\t...last pollfd structure repeated %d time%s...\n",
		    pri->pname, skip, (skip == 1 ? "" : "s"));
}

void
show_pollsys(private_t *pri)
{
	long offset;
	int nfds;
	int serial = 0;

	if (pri->sys_nargs < 2)
		return;

	offset = pri->sys_args[0];
	nfds = pri->sys_args[1];

	/* enter region of lengthy output */
	if (offset != NULL && nfds > 32) {
		Eserialize();
		serial = 1;
	}

	if (offset != NULL && nfds > 0)
		show_all_pollfds(pri, offset, nfds);

	if (pri->sys_nargs > 2)
		show_timestruc(pri, (long)pri->sys_args[2], "timeout");

	if (pri->sys_nargs > 3)
		show_sigset(pri, (long)pri->sys_args[3], "sigmask");

	/* exit region of lengthy output */
	if (serial)
		Xserialize();
}

static void
show_perm64(private_t *pri, struct ipc_perm64 *ip)
{
	(void) printf("%s\tu=%-5u g=%-5u cu=%-5u cg=%-5u z=%-5d "
	    "m=0%.6o key=%d projid=%-5d\n",
	    pri->pname,
	    ip->ipcx_uid,
	    ip->ipcx_gid,
	    ip->ipcx_cuid,
	    ip->ipcx_cgid,
	    (int)ip->ipcx_zoneid,
	    (unsigned int)ip->ipcx_mode,
	    ip->ipcx_key,
	    (int)ip->ipcx_projid);
}

void
show_perm(private_t *pri, struct ipc_perm *ip)
{
	(void) printf(
	    "%s\tu=%-5u g=%-5u cu=%-5u cg=%-5u m=0%.6o seq=%u key=%d\n",
	    pri->pname,
	    ip->uid,
	    ip->gid,
	    ip->cuid,
	    ip->cgid,
	    (int)ip->mode,
	    ip->seq,
	    ip->key);
}

#ifdef _LP64
void
show_perm32(private_t *pri, struct ipc_perm32 *ip)
{
	(void) printf(
	    "%s\tu=%-5u g=%-5u cu=%-5u cg=%-5u m=0%.6o seq=%u key=%d\n",
	    pri->pname,
	    ip->uid,
	    ip->gid,
	    ip->cuid,
	    ip->cgid,
	    ip->mode,
	    ip->seq,
	    ip->key);
}
#endif	/* _LP64 */

static void
show_msgctl64(private_t *pri, long offset)
{
	struct msqid_ds64 msgq;

	if (offset != NULL &&
	    Pread(Proc, &msgq, sizeof (msgq), offset) == sizeof (msgq)) {
		show_perm64(pri, &msgq.msgx_perm);

		(void) printf("%s\tbytes=%-5llu msgs=%-5llu maxby=%-5llu "
		    "lspid=%-5d lrpid=%-5d\n", pri->pname,
		    (unsigned long long)msgq.msgx_cbytes,
		    (unsigned long long)msgq.msgx_qnum,
		    (unsigned long long)msgq.msgx_qbytes,
		    (int)msgq.msgx_lspid,
		    (int)msgq.msgx_lrpid);

		prtime(pri, "    st = ", (time_t)msgq.msgx_stime);
		prtime(pri, "    rt = ", (time_t)msgq.msgx_rtime);
		prtime(pri, "    ct = ", (time_t)msgq.msgx_ctime);
	}
}

void
show_msgctl(private_t *pri, long offset)
{
	struct msqid_ds msgq;

	if (offset != NULL &&
	    Pread(Proc, &msgq, sizeof (msgq), offset) == sizeof (msgq)) {
		show_perm(pri, &msgq.msg_perm);

		(void) printf(
	"%s\tbytes=%-5lu msgs=%-5lu maxby=%-5lu lspid=%-5u lrpid=%-5u\n",
		    pri->pname,
		    msgq.msg_cbytes,
		    msgq.msg_qnum,
		    msgq.msg_qbytes,
		    (int)msgq.msg_lspid,
		    (int)msgq.msg_lrpid);

		prtime(pri, "    st = ", msgq.msg_stime);
		prtime(pri, "    rt = ", msgq.msg_rtime);
		prtime(pri, "    ct = ", msgq.msg_ctime);
	}
}

#ifdef _LP64
void
show_msgctl32(private_t *pri, long offset)
{
	struct msqid_ds32 msgq;

	if (offset != NULL &&
	    Pread(Proc, &msgq, sizeof (msgq), offset) == sizeof (msgq)) {
		show_perm32(pri, &msgq.msg_perm);

		(void) printf(
	"%s\tbytes=%-5u msgs=%-5u maxby=%-5u lspid=%-5u lrpid=%-5u\n",
		    pri->pname,
		    msgq.msg_cbytes,
		    msgq.msg_qnum,
		    msgq.msg_qbytes,
		    msgq.msg_lspid,
		    msgq.msg_lrpid);

		prtime(pri, "    st = ", msgq.msg_stime);
		prtime(pri, "    rt = ", msgq.msg_rtime);
		prtime(pri, "    ct = ", msgq.msg_ctime);
	}
}
#endif	/* _LP64 */

void
show_msgbuf(private_t *pri, long offset, long msgsz)
{
	struct msgbuf msgb;

	if (offset != NULL &&
	    Pread(Proc, &msgb, sizeof (msgb.mtype), offset) ==
	    sizeof (msgb.mtype)) {
		/* enter region of lengthy output */
		if (msgsz > MYBUFSIZ / 4)
			Eserialize();

		(void) printf("%s\tmtype=%lu  mtext[]=\n",
		    pri->pname,
		    msgb.mtype);
		showbuffer(pri,
		    (long)(offset + sizeof (msgb.mtype)), msgsz);

		/* exit region of lengthy output */
		if (msgsz > MYBUFSIZ / 4)
			Xserialize();
	}
}

#ifdef _LP64
void
show_msgbuf32(private_t *pri, long offset, long msgsz)
{
	struct ipcmsgbuf32 msgb;

	if (offset != NULL &&
	    Pread(Proc, &msgb, sizeof (msgb.mtype), offset) ==
	    sizeof (msgb.mtype)) {
		/* enter region of lengthy output */
		if (msgsz > MYBUFSIZ / 4)
			Eserialize();

		(void) printf("%s\tmtype=%u  mtext[]=\n",
		    pri->pname,
		    msgb.mtype);
		showbuffer(pri,
		    (long)(offset + sizeof (msgb.mtype)), msgsz);

		/* exit region of lengthy output */
		if (msgsz > MYBUFSIZ / 4)
			Xserialize();
	}
}
#endif	/* _LP64 */

#ifdef _LP64
void
show_msgsys(private_t *pri, long msgsz)
{
	switch (pri->sys_args[0]) {
	case 0:			/* msgget() */
		break;
	case 1:			/* msgctl() */
		if (pri->sys_nargs > 3) {
			switch (pri->sys_args[2]) {
			case IPC_STAT:
				if (pri->Errno)
					break;
				/*FALLTHROUGH*/
			case IPC_SET:
				if (data_model == PR_MODEL_LP64)
					show_msgctl(pri,
					    (long)pri->sys_args[3]);
				else
					show_msgctl32(pri,
					    (long)pri->sys_args[3]);
				break;
			case IPC_STAT64:
				if (pri->Errno)
					break;
				/*FALLTHROUGH*/
			case IPC_SET64:
				show_msgctl64(pri, (long)pri->sys_args[3]);
				break;
			}
		}
		break;
	case 2:			/* msgrcv() */
		if (!pri->Errno && pri->sys_nargs > 2) {
			if (data_model == PR_MODEL_LP64)
				show_msgbuf(pri, pri->sys_args[2], msgsz);
			else
				show_msgbuf32(pri, pri->sys_args[2], msgsz);
		}
		break;
	case 3:			/* msgsnd() */
		if (pri->sys_nargs > 3) {
			if (data_model == PR_MODEL_LP64)
				show_msgbuf(pri, pri->sys_args[2],
				    pri->sys_args[3]);
			else
				show_msgbuf32(pri, pri->sys_args[2],
				    pri->sys_args[3]);
		}
		break;
	case 4:			/* msgids() */
	case 5:			/* msgsnap() */
	default:		/* unexpected subcode */
		break;
	}
}
#else	/* _LP64 */
void
show_msgsys(private_t *pri, long msgsz)
{
	switch (pri->sys_args[0]) {
	case 0:			/* msgget() */
		break;
	case 1:			/* msgctl() */
		if (pri->sys_nargs > 3) {
			switch (pri->sys_args[2]) {
			case IPC_STAT:
				if (pri->Errno)
					break;
				/*FALLTHROUGH*/
			case IPC_SET:
				show_msgctl(pri, (long)pri->sys_args[3]);
				break;
			case IPC_STAT64:
				if (pri->Errno)
					break;
				/*FALLTHROUGH*/
			case IPC_SET64:
				show_msgctl64(pri, (long)pri->sys_args[3]);
				break;
			}
		}
		break;
	case 2:			/* msgrcv() */
		if (!pri->Errno && pri->sys_nargs > 2)
			show_msgbuf(pri, pri->sys_args[2], msgsz);
		break;
	case 3:			/* msgsnd() */
		if (pri->sys_nargs > 3)
			show_msgbuf(pri, pri->sys_args[2],
			    pri->sys_args[3]);
		break;
	case 4:			/* msgids() */
	case 5:			/* msgsnap() */
	default:		/* unexpected subcode */
		break;
	}
}
#endif	/* _LP64 */

static void
show_semctl64(private_t *pri, long offset)
{
	struct semid_ds64 semds;

	if (offset != NULL &&
	    Pread(Proc, &semds, sizeof (semds), offset) == sizeof (semds)) {
		show_perm64(pri, &semds.semx_perm);

		(void) printf("%s\tnsems=%u\n", pri->pname, semds.semx_nsems);

		prtime(pri, "    ot = ", (time_t)semds.semx_otime);
		prtime(pri, "    ct = ", (time_t)semds.semx_ctime);
	}
}

void
show_semctl(private_t *pri, long offset)
{
	struct semid_ds semds;

	if (offset != NULL &&
	    Pread(Proc, &semds, sizeof (semds), offset) == sizeof (semds)) {
		show_perm(pri, &semds.sem_perm);

		(void) printf("%s\tnsems=%u\n",
		    pri->pname,
		    semds.sem_nsems);

		prtime(pri, "    ot = ", semds.sem_otime);
		prtime(pri, "    ct = ", semds.sem_ctime);
	}
}

#ifdef _LP64
void
show_semctl32(private_t *pri, long offset)
{
	struct semid_ds32 semds;

	if (offset != NULL &&
	    Pread(Proc, &semds, sizeof (semds), offset) == sizeof (semds)) {
		show_perm32(pri, &semds.sem_perm);

		(void) printf("%s\tnsems=%u\n",
		    pri->pname,
		    semds.sem_nsems);

		prtime(pri, "    ot = ", semds.sem_otime);
		prtime(pri, "    ct = ", semds.sem_ctime);
	}
}
#endif	/* _LP64 */

void
show_semop(private_t *pri, long offset, long nsops, long timeout)
{
	struct sembuf sembuf;
	const char *str;

	if (offset == 0)
		return;

	if (nsops > 40)		/* let's not be ridiculous */
		nsops = 40;

	for (; nsops > 0 && !interrupt; --nsops, offset += sizeof (sembuf)) {
		if (Pread(Proc, &sembuf, sizeof (sembuf), offset) !=
		    sizeof (sembuf))
			break;

		(void) printf("%s\tsemnum=%-5u semop=%-5d semflg=",
		    pri->pname,
		    sembuf.sem_num,
		    sembuf.sem_op);

		if (sembuf.sem_flg == 0)
			(void) printf("0\n");
		else if ((str = semflags(pri, sembuf.sem_flg)) != NULL)
			(void) printf("%s\n", str);
		else
			(void) printf("0%.6o\n", sembuf.sem_flg);
	}
	if (timeout)
		show_timestruc(pri, timeout, "timeout");
}

void
show_semsys(private_t *pri)
{
	switch (pri->sys_args[0]) {
	case 0:			/* semctl() */
		if (pri->sys_nargs > 4) {
			switch (pri->sys_args[3]) {
			case IPC_STAT:
				if (pri->Errno)
					break;
				/*FALLTHROUGH*/
			case IPC_SET:
#ifdef _LP64
				if (data_model == PR_MODEL_LP64)
					show_semctl(pri,
					    (long)pri->sys_args[4]);
				else
					show_semctl32(pri,
					    (long)pri->sys_args[4]);
#else
				show_semctl(pri, (long)pri->sys_args[4]);
#endif
				break;
			case IPC_STAT64:
				if (pri->Errno)
					break;
				/*FALLTHROUGH*/
			case IPC_SET64:
				show_semctl64(pri, (long)pri->sys_args[4]);
				break;
			}
		}
		break;
	case 1:			/* semget() */
		break;
	case 2:			/* semop() */
		if (pri->sys_nargs > 3)
			show_semop(pri, (long)pri->sys_args[2],
			    pri->sys_args[3], 0);
		break;
	case 3:			/* semids() */
		break;
	case 4:			/* semtimedop() */
		if (pri->sys_nargs > 4)
			show_semop(pri, (long)pri->sys_args[2],
			    pri->sys_args[3], pri->sys_args[4]);
		break;
	default:		/* unexpected subcode */
		break;
	}
}

static void
show_shmctl64(private_t *pri, long offset)
{
	struct shmid_ds64 shmds;

	if (offset != NULL &&
	    Pread(Proc, &shmds, sizeof (shmds), offset) == sizeof (shmds)) {
		show_perm64(pri, &shmds.shmx_perm);

		(void) printf(
		    "%s\tsize=%-6llu lpid=%-5d cpid=%-5d na=%-5llu cna=%llu\n",
		    pri->pname,
		    (unsigned long long)shmds.shmx_segsz,
		    (int)shmds.shmx_lpid,
		    (int)shmds.shmx_cpid,
		    (unsigned long long)shmds.shmx_nattch,
		    (unsigned long long)shmds.shmx_cnattch);

		prtime(pri, "    at = ", (time_t)shmds.shmx_atime);
		prtime(pri, "    dt = ", (time_t)shmds.shmx_dtime);
		prtime(pri, "    ct = ", (time_t)shmds.shmx_ctime);
	}
}

void
show_shmctl(private_t *pri, long offset)
{
	struct shmid_ds shmds;

	if (offset != NULL &&
	    Pread(Proc, &shmds, sizeof (shmds), offset) == sizeof (shmds)) {
		show_perm(pri, &shmds.shm_perm);

		(void) printf(
		    "%s\tsize=%-6lu lpid=%-5u cpid=%-5u na=%-5lu cna=%lu\n",
		    pri->pname,
		    (ulong_t)shmds.shm_segsz,
		    (int)shmds.shm_lpid,
		    (int)shmds.shm_cpid,
		    shmds.shm_nattch,
		    shmds.shm_cnattch);

		prtime(pri, "    at = ", shmds.shm_atime);
		prtime(pri, "    dt = ", shmds.shm_dtime);
		prtime(pri, "    ct = ", shmds.shm_ctime);
	}
}

#ifdef _LP64
void
show_shmctl32(private_t *pri, long offset)
{
	struct shmid_ds32 shmds;

	if (offset != NULL &&
	    Pread(Proc, &shmds, sizeof (shmds), offset) == sizeof (shmds)) {
		show_perm32(pri, &shmds.shm_perm);

		(void) printf(
		    "%s\tsize=%-6u lpid=%-5u cpid=%-5u na=%-5u cna=%u\n",
		    pri->pname,
		    shmds.shm_segsz,
		    shmds.shm_lpid,
		    shmds.shm_cpid,
		    shmds.shm_nattch,
		    shmds.shm_cnattch);

		prtime(pri, "    at = ", shmds.shm_atime);
		prtime(pri, "    dt = ", shmds.shm_dtime);
		prtime(pri, "    ct = ", shmds.shm_ctime);
	}
}
#endif	/* _LP64 */

void
show_shmsys(private_t *pri)
{
	switch (pri->sys_args[0]) {
	case 0:			/* shmat() */
		break;
	case 1:			/* shmctl() */
		if (pri->sys_nargs > 3) {
			switch (pri->sys_args[2]) {
			case IPC_STAT:
				if (pri->Errno)
					break;
				/*FALLTHROUGH*/
			case IPC_SET:
#ifdef _LP64
				if (data_model == PR_MODEL_LP64)
					show_shmctl(pri,
					    (long)pri->sys_args[3]);
				else
					show_shmctl32(pri,
					    (long)pri->sys_args[3]);
#else
				show_shmctl(pri, (long)pri->sys_args[3]);
#endif
				break;
			case IPC_STAT64:
				if (pri->Errno)
					break;
				/*FALLTHROUGH*/
			case IPC_SET64:
				show_shmctl64(pri, (long)pri->sys_args[3]);
				break;
			}
		}
		break;
	case 2:			/* shmdt() */
	case 3:			/* shmget() */
	case 4:			/* shmids() */
	default:		/* unexpected subcode */
		break;
	}
}

void
show_groups(private_t *pri, long offset, long count)
{
	int groups[100];

	if (count > 100)
		count = 100;

	if (count > 0 && offset != NULL &&
	    Pread(Proc, &groups[0], count*sizeof (int), offset) ==
	    count*sizeof (int)) {
		int n;

		(void) printf("%s\t", pri->pname);
		for (n = 0; !interrupt && n < count; n++) {
			if (n != 0 && n%10 == 0)
				(void) printf("\n%s\t", pri->pname);
			(void) printf(" %5d", groups[n]);
		}
		(void) fputc('\n', stdout);
	}
}

/*
 * This assumes that a sigset_t is simply an array of ints.
 */
char *
sigset_string(private_t *pri, sigset_t *sp)
{
	char *s = pri->code_buf;
	int n = sizeof (*sp) / sizeof (int32_t);
	int32_t *lp = (int32_t *)sp;

	while (--n >= 0) {
		int32_t val = *lp++;

		if (val == 0)
			s += sprintf(s, " 0");
		else
			s += sprintf(s, " 0x%.8X", val);
	}

	return (pri->code_buf);
}

void
show_sigset(private_t *pri, long offset, const char *name)
{
	sigset_t sigset;

	if (offset != NULL &&
	    Pread(Proc, &sigset, sizeof (sigset), offset) == sizeof (sigset)) {
		(void) printf("%s\t%s =%s\n",
		    pri->pname, name, sigset_string(pri, &sigset));
	}
}

#ifdef _LP64
void
show_sigaltstack32(private_t *pri, long offset, const char *name)
{
	struct sigaltstack32 altstack;

	if (offset != NULL &&
	    Pread(Proc, &altstack, sizeof (altstack), offset) ==
	    sizeof (altstack)) {
		(void) printf("%s\t%s: sp=0x%.8X size=%u flags=0x%.4X\n",
		    pri->pname,
		    name,
		    altstack.ss_sp,
		    altstack.ss_size,
		    altstack.ss_flags);
	}
}
#endif	/* _LP64 */

void
show_sigaltstack(private_t *pri, long offset, const char *name)
{
	struct sigaltstack altstack;

#ifdef _LP64
	if (data_model != PR_MODEL_LP64) {
		show_sigaltstack32(pri, offset, name);
		return;
	}
#endif
	if (offset != NULL &&
	    Pread(Proc, &altstack, sizeof (altstack), offset) ==
	    sizeof (altstack)) {
		(void) printf("%s\t%s: sp=0x%.8lX size=%lu flags=0x%.4X\n",
		    pri->pname,
		    name,
		    (ulong_t)altstack.ss_sp,
		    (ulong_t)altstack.ss_size,
		    altstack.ss_flags);
	}
}

#ifdef _LP64
void
show_sigaction32(private_t *pri, long offset, const char *name, long odisp)
{
	struct sigaction32 sigaction;

	if (offset != NULL &&
	    Pread(Proc, &sigaction, sizeof (sigaction), offset) ==
	    sizeof (sigaction)) {
		/* This is stupid, we shouldn't have to do this */
		if (odisp != NULL)
			sigaction.sa_handler = (caddr32_t)odisp;
		(void) printf(
		    "%s    %s: hand = 0x%.8X mask =%s flags = 0x%.4X\n",
		    pri->pname,
		    name,
		    sigaction.sa_handler,
		    sigset_string(pri, (sigset_t *)&sigaction.sa_mask),
		    sigaction.sa_flags);
	}
}
#endif	/* _LP64 */

void
show_sigaction(private_t *pri, long offset, const char *name, long odisp)
{
	struct sigaction sigaction;

#ifdef _LP64
	if (data_model != PR_MODEL_LP64) {
		show_sigaction32(pri, offset, name, odisp);
		return;
	}
#endif
	if (offset != NULL &&
	    Pread(Proc, &sigaction, sizeof (sigaction), offset) ==
	    sizeof (sigaction)) {
		/* This is stupid, we shouldn't have to do this */
		if (odisp != NULL)
			sigaction.sa_handler = (void (*)())odisp;
		(void) printf(
		    "%s    %s: hand = 0x%.8lX mask =%s flags = 0x%.4X\n",
		    pri->pname,
		    name,
		    (long)sigaction.sa_handler,
		    sigset_string(pri, &sigaction.sa_mask),
		    sigaction.sa_flags);
	}
}

#ifdef _LP64
void
print_siginfo32(private_t *pri, const siginfo32_t *sip)
{
	const char *code = NULL;

	(void) printf("%s      siginfo: %s", pri->pname,
	    signame(pri, sip->si_signo));

	if (sip->si_signo != 0 && SI_FROMUSER(sip) && sip->si_pid != 0) {
		(void) printf(" pid=%d uid=%d", sip->si_pid, sip->si_uid);
		if (sip->si_code != 0)
			(void) printf(" code=%d", sip->si_code);
		(void) fputc('\n', stdout);
		return;
	}

	switch (sip->si_signo) {
	default:
		(void) fputc('\n', stdout);
		return;
	case SIGILL:
	case SIGTRAP:
	case SIGFPE:
	case SIGSEGV:
	case SIGBUS:
	case SIGEMT:
	case SIGCLD:
	case SIGPOLL:
	case SIGXFSZ:
		break;
	}

	switch (sip->si_signo) {
	case SIGILL:
		switch (sip->si_code) {
		case ILL_ILLOPC:	code = "ILL_ILLOPC";	break;
		case ILL_ILLOPN:	code = "ILL_ILLOPN";	break;
		case ILL_ILLADR:	code = "ILL_ILLADR";	break;
		case ILL_ILLTRP:	code = "ILL_ILLTRP";	break;
		case ILL_PRVOPC:	code = "ILL_PRVOPC";	break;
		case ILL_PRVREG:	code = "ILL_PRVREG";	break;
		case ILL_COPROC:	code = "ILL_COPROC";	break;
		case ILL_BADSTK:	code = "ILL_BADSTK";	break;
		}
		break;
	case SIGTRAP:
		switch (sip->si_code) {
		case TRAP_BRKPT:	code = "TRAP_BRKPT";	break;
		case TRAP_TRACE:	code = "TRAP_TRACE";	break;
		case TRAP_RWATCH:	code = "TRAP_RWATCH";	break;
		case TRAP_WWATCH:	code = "TRAP_WWATCH";	break;
		case TRAP_XWATCH:	code = "TRAP_XWATCH";	break;
		case TRAP_DTRACE:	code = "TRAP_DTRACE";	break;
		}
		break;
	case SIGFPE:
		switch (sip->si_code) {
		case FPE_INTDIV:	code = "FPE_INTDIV";	break;
		case FPE_INTOVF:	code = "FPE_INTOVF";	break;
		case FPE_FLTDIV:	code = "FPE_FLTDIV";	break;
		case FPE_FLTOVF:	code = "FPE_FLTOVF";	break;
		case FPE_FLTUND:	code = "FPE_FLTUND";	break;
		case FPE_FLTRES:	code = "FPE_FLTRES";	break;
		case FPE_FLTINV:	code = "FPE_FLTINV";	break;
		case FPE_FLTSUB:	code = "FPE_FLTSUB";	break;
#if defined(FPE_FLTDEN)
		case FPE_FLTDEN:	code = "FPE_FLTDEN";	break;
#endif
		}
		break;
	case SIGSEGV:
		switch (sip->si_code) {
		case SEGV_MAPERR:	code = "SEGV_MAPERR";	break;
		case SEGV_ACCERR:	code = "SEGV_ACCERR";	break;
		}
		break;
	case SIGEMT:
		switch (sip->si_code) {
#ifdef EMT_TAGOVF
		case EMT_TAGOVF:	code = "EMT_TAGOVF";	break;
#endif
		case EMT_CPCOVF:	code = "EMT_CPCOVF";	break;
		}
		break;
	case SIGBUS:
		switch (sip->si_code) {
		case BUS_ADRALN:	code = "BUS_ADRALN";	break;
		case BUS_ADRERR:	code = "BUS_ADRERR";	break;
		case BUS_OBJERR:	code = "BUS_OBJERR";	break;
		}
		break;
	case SIGCLD:
		switch (sip->si_code) {
		case CLD_EXITED:	code = "CLD_EXITED";	break;
		case CLD_KILLED:	code = "CLD_KILLED";	break;
		case CLD_DUMPED:	code = "CLD_DUMPED";	break;
		case CLD_TRAPPED:	code = "CLD_TRAPPED";	break;
		case CLD_STOPPED:	code = "CLD_STOPPED";	break;
		case CLD_CONTINUED:	code = "CLD_CONTINUED";	break;
		}
		break;
	case SIGPOLL:
		switch (sip->si_code) {
		case POLL_IN:		code = "POLL_IN";	break;
		case POLL_OUT:		code = "POLL_OUT";	break;
		case POLL_MSG:		code = "POLL_MSG";	break;
		case POLL_ERR:		code = "POLL_ERR";	break;
		case POLL_PRI:		code = "POLL_PRI";	break;
		case POLL_HUP:		code = "POLL_HUP";	break;
		}
		break;
	}

	if (code == NULL) {
		(void) sprintf(pri->code_buf, "code=%d", sip->si_code);
		code = (const char *)pri->code_buf;
	}

	switch (sip->si_signo) {
	case SIGILL:
	case SIGTRAP:
	case SIGFPE:
	case SIGSEGV:
	case SIGBUS:
	case SIGEMT:
		(void) printf(" %s addr=0x%.8X",
		    code,
		    sip->si_addr);
		break;
	case SIGCLD:
		(void) printf(" %s pid=%d status=0x%.4X",
		    code,
		    sip->si_pid,
		    sip->si_status);
		break;
	case SIGPOLL:
	case SIGXFSZ:
		(void) printf(" %s fd=%d band=%d",
		    code,
		    sip->si_fd,
		    sip->si_band);
		break;
	}

	if (sip->si_errno != 0) {
		const char *ename = errname(sip->si_errno);

		(void) printf(" errno=%d", sip->si_errno);
		if (ename != NULL)
			(void) printf("(%s)", ename);
	}

	(void) fputc('\n', stdout);
}
#endif	/* _LP64 */

void
print_siginfo(private_t *pri, const siginfo_t *sip)
{
	const char *code = NULL;

	(void) printf("%s      siginfo: %s", pri->pname,
	    signame(pri, sip->si_signo));

	if (sip->si_signo != 0 && SI_FROMUSER(sip) && sip->si_pid != 0) {
		(void) printf(" pid=%d uid=%u",
		    (int)sip->si_pid,
		    sip->si_uid);
		if (sip->si_code != 0)
			(void) printf(" code=%d", sip->si_code);
		(void) fputc('\n', stdout);
		return;
	}

	switch (sip->si_signo) {
	default:
		(void) fputc('\n', stdout);
		return;
	case SIGILL:
	case SIGTRAP:
	case SIGFPE:
	case SIGSEGV:
	case SIGBUS:
	case SIGEMT:
	case SIGCLD:
	case SIGPOLL:
	case SIGXFSZ:
		break;
	}

	switch (sip->si_signo) {
	case SIGILL:
		switch (sip->si_code) {
		case ILL_ILLOPC:	code = "ILL_ILLOPC";	break;
		case ILL_ILLOPN:	code = "ILL_ILLOPN";	break;
		case ILL_ILLADR:	code = "ILL_ILLADR";	break;
		case ILL_ILLTRP:	code = "ILL_ILLTRP";	break;
		case ILL_PRVOPC:	code = "ILL_PRVOPC";	break;
		case ILL_PRVREG:	code = "ILL_PRVREG";	break;
		case ILL_COPROC:	code = "ILL_COPROC";	break;
		case ILL_BADSTK:	code = "ILL_BADSTK";	break;
		}
		break;
	case SIGTRAP:
		switch (sip->si_code) {
		case TRAP_BRKPT:	code = "TRAP_BRKPT";	break;
		case TRAP_TRACE:	code = "TRAP_TRACE";	break;
		case TRAP_RWATCH:	code = "TRAP_RWATCH";	break;
		case TRAP_WWATCH:	code = "TRAP_WWATCH";	break;
		case TRAP_XWATCH:	code = "TRAP_XWATCH";	break;
		case TRAP_DTRACE:	code = "TRAP_DTRACE";	break;
		}
		break;
	case SIGFPE:
		switch (sip->si_code) {
		case FPE_INTDIV:	code = "FPE_INTDIV";	break;
		case FPE_INTOVF:	code = "FPE_INTOVF";	break;
		case FPE_FLTDIV:	code = "FPE_FLTDIV";	break;
		case FPE_FLTOVF:	code = "FPE_FLTOVF";	break;
		case FPE_FLTUND:	code = "FPE_FLTUND";	break;
		case FPE_FLTRES:	code = "FPE_FLTRES";	break;
		case FPE_FLTINV:	code = "FPE_FLTINV";	break;
		case FPE_FLTSUB:	code = "FPE_FLTSUB";	break;
#if defined(FPE_FLTDEN)
		case FPE_FLTDEN:	code = "FPE_FLTDEN";	break;
#endif
		}
		break;
	case SIGSEGV:
		switch (sip->si_code) {
		case SEGV_MAPERR:	code = "SEGV_MAPERR";	break;
		case SEGV_ACCERR:	code = "SEGV_ACCERR";	break;
		}
		break;
	case SIGEMT:
		switch (sip->si_code) {
#ifdef EMT_TAGOVF
		case EMT_TAGOVF:	code = "EMT_TAGOVF";	break;
#endif
		case EMT_CPCOVF:	code = "EMT_CPCOVF";	break;
		}
		break;
	case SIGBUS:
		switch (sip->si_code) {
		case BUS_ADRALN:	code = "BUS_ADRALN";	break;
		case BUS_ADRERR:	code = "BUS_ADRERR";	break;
		case BUS_OBJERR:	code = "BUS_OBJERR";	break;
		}
		break;
	case SIGCLD:
		switch (sip->si_code) {
		case CLD_EXITED:	code = "CLD_EXITED";	break;
		case CLD_KILLED:	code = "CLD_KILLED";	break;
		case CLD_DUMPED:	code = "CLD_DUMPED";	break;
		case CLD_TRAPPED:	code = "CLD_TRAPPED";	break;
		case CLD_STOPPED:	code = "CLD_STOPPED";	break;
		case CLD_CONTINUED:	code = "CLD_CONTINUED";	break;
		}
		break;
	case SIGPOLL:
		switch (sip->si_code) {
		case POLL_IN:		code = "POLL_IN";	break;
		case POLL_OUT:		code = "POLL_OUT";	break;
		case POLL_MSG:		code = "POLL_MSG";	break;
		case POLL_ERR:		code = "POLL_ERR";	break;
		case POLL_PRI:		code = "POLL_PRI";	break;
		case POLL_HUP:		code = "POLL_HUP";	break;
		}
		break;
	}

	if (code == NULL) {
		(void) sprintf(pri->code_buf, "code=%d", sip->si_code);
		code = (const char *)pri->code_buf;
	}

	switch (sip->si_signo) {
	case SIGILL:
	case SIGTRAP:
	case SIGFPE:
	case SIGSEGV:
	case SIGBUS:
	case SIGEMT:
		(void) printf(" %s addr=0x%.8lX",
		    code,
		    (long)sip->si_addr);
		break;
	case SIGCLD:
		(void) printf(" %s pid=%d status=0x%.4X",
		    code,
		    (int)sip->si_pid,
		    sip->si_status);
		break;
	case SIGPOLL:
	case SIGXFSZ:
		(void) printf(" %s fd=%d band=%ld",
		    code,
		    sip->si_fd,
		    sip->si_band);
		break;
	}

	if (sip->si_errno != 0) {
		const char *ename = errname(sip->si_errno);

		(void) printf(" errno=%d", sip->si_errno);
		if (ename != NULL)
			(void) printf("(%s)", ename);
	}

	(void) fputc('\n', stdout);
}

#ifdef _LP64
void
show_siginfo32(private_t *pri, long offset)
{
	struct siginfo32 siginfo;

	if (offset != NULL &&
	    Pread(Proc, &siginfo, sizeof (siginfo), offset) == sizeof (siginfo))
		print_siginfo32(pri, &siginfo);
}
#endif	/* _LP64 */

void
show_siginfo(private_t *pri, long offset)
{
	struct siginfo siginfo;

#ifdef _LP64
	if (data_model != PR_MODEL_LP64) {
		show_siginfo32(pri, offset);
		return;
	}
#endif
	if (offset != NULL &&
	    Pread(Proc, &siginfo, sizeof (siginfo), offset) == sizeof (siginfo))
		print_siginfo(pri, &siginfo);
}

void
show_bool(private_t *pri, long offset, int count)
{
	int serial = (count > MYBUFSIZ / 4);

	/* enter region of lengthy output */
	if (serial)
		Eserialize();

	while (count > 0) {
		char buf[32];
		int nb = (count < 32)? count : 32;
		int i;

		if (Pread(Proc, buf, (size_t)nb, offset) != nb)
			break;

		(void) printf("%s   ", pri->pname);
		for (i = 0; i < nb; i++)
			(void) printf(" %d", buf[i]);
		(void) fputc('\n', stdout);

		count -= nb;
		offset += nb;
	}

	/* exit region of lengthy output */
	if (serial)
		Xserialize();
}

#ifdef _LP64
void
show_iovec32(private_t *pri, long offset, int niov, int showbuf, long count)
{
	iovec32_t iovec[16];
	iovec32_t *ip;
	long nb;
	int serial = (count > MYBUFSIZ / 4 && showbuf);

	if (niov > 16)		/* is this the real limit? */
		niov = 16;

	if (offset != NULL && niov > 0 &&
	    Pread(Proc, &iovec[0], niov*sizeof (iovec32_t), offset)
	    == niov*sizeof (iovec32_t)) {
		/* enter region of lengthy output */
		if (serial)
			Eserialize();

		for (ip = &iovec[0]; niov-- && !interrupt; ip++) {
			(void) printf("%s\tiov_base = 0x%.8X  iov_len = %d\n",
			    pri->pname,
			    ip->iov_base,
			    ip->iov_len);
			if ((nb = count) > 0) {
				if (nb > ip->iov_len)
					nb = ip->iov_len;
				if (nb > 0)
					count -= nb;
			}
			if (showbuf && nb > 0)
				showbuffer(pri, (long)ip->iov_base, nb);
		}

		/* exit region of lengthy output */
		if (serial)
			Xserialize();
	}
}
#endif	/* _LP64 */

void
show_iovec(private_t *pri, long offset, long niov, int showbuf, long count)
{
	iovec_t iovec[16];
	iovec_t *ip;
	long nb;
	int serial = (count > MYBUFSIZ / 4 && showbuf);

#ifdef _LP64
	if (data_model != PR_MODEL_LP64) {
		show_iovec32(pri, offset, niov, showbuf, count);
		return;
	}
#endif
	if (niov > 16)		/* is this the real limit? */
		niov = 16;

	if (offset != NULL && niov > 0 &&
	    Pread(Proc, &iovec[0], niov*sizeof (iovec_t), offset)
	    == niov*sizeof (iovec_t)) {
		/* enter region of lengthy output */
		if (serial)
			Eserialize();

		for (ip = &iovec[0]; niov-- && !interrupt; ip++) {
			(void) printf("%s\tiov_base = 0x%.8lX  iov_len = %lu\n",
			    pri->pname,
			    (long)ip->iov_base,
			    ip->iov_len);
			if ((nb = count) > 0) {
				if (nb > ip->iov_len)
					nb = ip->iov_len;
				if (nb > 0)
					count -= nb;
			}
			if (showbuf && nb > 0)
				showbuffer(pri, (long)ip->iov_base, nb);
		}

		/* exit region of lengthy output */
		if (serial)
			Xserialize();
	}
}

void
show_dents32(private_t *pri, long offset, long count)
{
	long buf[MYBUFSIZ / sizeof (long)];
	struct dirent32 *dp;
	int serial = (count > 100);

	if (offset == 0)
		return;

	/* enter region of lengthy output */
	if (serial)
		Eserialize();

	while (count > 0 && !interrupt) {
		int nb = count < MYBUFSIZ? (int)count : MYBUFSIZ;

		if ((nb = Pread(Proc, &buf[0], (size_t)nb, offset)) <= 0)
			break;

		dp = (struct dirent32 *)&buf[0];
		if (nb < (int)(dp->d_name - (char *)dp))
			break;
		if ((unsigned)nb < dp->d_reclen) {
			/* getdents() error? */
			(void) printf(
			    "%s    ino=%-5u off=%-4d rlen=%-3d\n",
			    pri->pname,
			    dp->d_ino,
			    dp->d_off,
			    dp->d_reclen);
			break;
		}

		while (!interrupt &&
		    nb >= (int)(dp->d_name - (char *)dp) &&
		    (unsigned)nb >= dp->d_reclen) {
			(void) printf(
			    "%s    ino=%-5u off=%-4d rlen=%-3d \"%.*s\"\n",
			    pri->pname,
			    dp->d_ino,
			    dp->d_off,
			    dp->d_reclen,
			    dp->d_reclen - (int)(dp->d_name - (char *)dp),
			    dp->d_name);
			nb -= dp->d_reclen;
			count -= dp->d_reclen;
			offset += dp->d_reclen;
			/* LINTED improper alignment */
			dp = (struct dirent32 *)((char *)dp + dp->d_reclen);
		}
	}

	/* exit region of lengthy output */
	if (serial)
		Xserialize();
}

void
show_dents64(private_t *pri, long offset, long count)
{
	long long buf[MYBUFSIZ / sizeof (long long)];
	struct dirent64 *dp;
	int serial = (count > 100);

	if (offset == 0)
		return;

	/* enter region of lengthy output */
	if (serial)
		Eserialize();

	while (count > 0 && !interrupt) {
		int nb = count < MYBUFSIZ? (int)count : MYBUFSIZ;

		if ((nb = Pread(Proc, &buf[0], (size_t)nb, offset)) <= 0)
			break;

		dp = (struct dirent64 *)&buf[0];
		if (nb < (int)(dp->d_name - (char *)dp))
			break;
		if ((unsigned)nb < dp->d_reclen) {
			/* getdents() error? */
			(void) printf(
			    "%s    ino=%-5llu off=%-4lld rlen=%-3d\n",
			    pri->pname,
			    (long long)dp->d_ino,
			    (long long)dp->d_off,
			    dp->d_reclen);
			break;
		}

		while (!interrupt &&
		    nb >= (int)(dp->d_name - (char *)dp) &&
		    (unsigned)nb >= dp->d_reclen) {
			(void) printf(
			    "%s    ino=%-5llu off=%-4lld rlen=%-3d \"%.*s\"\n",
			    pri->pname,
			    (long long)dp->d_ino,
			    (long long)dp->d_off,
			    dp->d_reclen,
			    dp->d_reclen - (int)(dp->d_name - (char *)dp),
			    dp->d_name);
			nb -= dp->d_reclen;
			count -= dp->d_reclen;
			offset += dp->d_reclen;
			/* LINTED improper alignment */
			dp = (struct dirent64 *)((char *)dp + dp->d_reclen);
		}
	}

	/* exit region of lengthy output */
	if (serial)
		Xserialize();
}

void
show_rlimit32(private_t *pri, long offset)
{
	struct rlimit32 rlimit;

	if (offset != NULL &&
	    Pread(Proc, &rlimit, sizeof (rlimit), offset) == sizeof (rlimit)) {
		(void) printf("%s\t", pri->pname);
		switch (rlimit.rlim_cur) {
		case RLIM32_INFINITY:
			(void) fputs("cur = RLIM_INFINITY", stdout);
			break;
		case RLIM32_SAVED_MAX:
			(void) fputs("cur = RLIM_SAVED_MAX", stdout);
			break;
		case RLIM32_SAVED_CUR:
			(void) fputs("cur = RLIM_SAVED_CUR", stdout);
			break;
		default:
			(void) printf("cur = %lu", (long)rlimit.rlim_cur);
			break;
		}
		switch (rlimit.rlim_max) {
		case RLIM32_INFINITY:
			(void) fputs("  max = RLIM_INFINITY\n", stdout);
			break;
		case RLIM32_SAVED_MAX:
			(void) fputs("  max = RLIM_SAVED_MAX\n", stdout);
			break;
		case RLIM32_SAVED_CUR:
			(void) fputs("  max = RLIM_SAVED_CUR\n", stdout);
			break;
		default:
			(void) printf("  max = %lu\n", (long)rlimit.rlim_max);
			break;
		}
	}
}

void
show_rlimit64(private_t *pri, long offset)
{
	struct rlimit64 rlimit;

	if (offset != NULL &&
	    Pread(Proc, &rlimit, sizeof (rlimit), offset) == sizeof (rlimit)) {
		(void) printf("%s\t", pri->pname);
		switch (rlimit.rlim_cur) {
		case RLIM64_INFINITY:
			(void) fputs("cur = RLIM64_INFINITY", stdout);
			break;
		case RLIM64_SAVED_MAX:
			(void) fputs("cur = RLIM64_SAVED_MAX", stdout);
			break;
		case RLIM64_SAVED_CUR:
			(void) fputs("cur = RLIM64_SAVED_CUR", stdout);
			break;
		default:
			(void) printf("cur = %llu",
			    (unsigned long long)rlimit.rlim_cur);
			break;
		}
		switch (rlimit.rlim_max) {
		case RLIM64_INFINITY:
			(void) fputs("  max = RLIM64_INFINITY\n", stdout);
			break;
		case RLIM64_SAVED_MAX:
			(void) fputs("  max = RLIM64_SAVED_MAX\n", stdout);
			break;
		case RLIM64_SAVED_CUR:
			(void) fputs("  max = RLIM64_SAVED_CUR\n", stdout);
			break;
		default:
			(void) printf("  max = %llu\n",
			    (unsigned long long)rlimit.rlim_max);
			break;
		}
	}
}

void
show_nuname(private_t *pri, long offset)
{
	struct utsname ubuf;

	if (offset != NULL &&
	    Pread(Proc, &ubuf, sizeof (ubuf), offset) == sizeof (ubuf)) {
		(void) printf(
		    "%s\tsys=%s nod=%s rel=%s ver=%s mch=%s\n",
		    pri->pname,
		    ubuf.sysname,
		    ubuf.nodename,
		    ubuf.release,
		    ubuf.version,
		    ubuf.machine);
	}
}

void
show_adjtime(private_t *pri, long off1, long off2)
{
	show_timeval(pri, off1, "   delta");
	show_timeval(pri, off2, "olddelta");
}

void
show_sockaddr(private_t *pri,
	const char *str, long addroff, long lenoff, long len)
{
	/*
	 * A buffer large enough for PATH_MAX size AF_UNIX address, which is
	 * also large enough to store a sockaddr_in or a sockaddr_in6.
	 */
	long buf[(sizeof (short) + PATH_MAX + sizeof (long) - 1)
	    / sizeof (long)];
	struct sockaddr *sa = (struct sockaddr *)buf;
	struct sockaddr_in *sin = (struct sockaddr_in *)buf;
	struct sockaddr_un *soun = (struct sockaddr_un *)buf;
	struct sockaddr_in6 *sin6 = (struct sockaddr_in6 *)buf;
	char addrbuf[INET6_ADDRSTRLEN];

	if (lenoff != 0) {
		uint_t ilen;
		if (Pread(Proc, &ilen, sizeof (ilen), lenoff) != sizeof (ilen))
			return;
		len = ilen;
	}

	if (len >= sizeof (buf))	/* protect against ridiculous length */
		len = sizeof (buf) - 1;
	if (Pread(Proc, buf, len, addroff) != len)
		return;

	switch (sa->sa_family) {
	case AF_INET6:
		(void) printf("%s\tAF_INET6  %s = %s  port = %u\n",
		    pri->pname, str,
		    inet_ntop(AF_INET6, &sin6->sin6_addr, addrbuf,
		    sizeof (addrbuf)),
		    ntohs(sin6->sin6_port));
		(void) printf("%s\tscope id = %u  source id = 0x%x\n"
		    "%s\tflow class = 0x%02x  flow label = 0x%05x\n",
		    pri->pname, ntohl(sin6->sin6_scope_id),
		    ntohl(sin6->__sin6_src_id),
		    pri->pname,
		    ntohl((sin6->sin6_flowinfo & IPV6_FLOWINFO_TCLASS) >> 20),
		    ntohl(sin6->sin6_flowinfo & IPV6_FLOWINFO_FLOWLABEL));
		break;
	case AF_INET:
		(void) printf("%s\tAF_%s  %s = %s  port = %u\n",
		    pri->pname, "INET",
		    str, inet_ntop(AF_INET, &sin->sin_addr, addrbuf,
		    sizeof (addrbuf)), ntohs(sin->sin_port));
		break;
	case AF_UNIX:
		len -= sizeof (soun->sun_family);
		if (len >= 0) {
			/* Null terminate */
			soun->sun_path[len] = NULL;
			(void) printf("%s\tAF_UNIX  %s = %s\n", pri->pname,
			    str, soun->sun_path);
		}
		break;
	}
}

void
show_msghdr(private_t *pri, long offset)
{
	const lwpstatus_t *Lsp = pri->lwpstat;
	int what = Lsp->pr_what;
	int err = pri->Errno;
	struct msghdr msg;
	int showbuf = FALSE;
	int i = pri->sys_args[0]+1;
	long nb = (what == SYS_recvmsg)? pri->Rval1 : 32*1024;

	if (Pread(Proc, &msg, sizeof (msg), offset) != sizeof (msg))
		return;

	if (msg.msg_name != NULL && msg.msg_namelen != 0)
		show_sockaddr(pri, "msg_name",
		    (long)msg.msg_name, 0, (long)msg.msg_namelen);

	/*
	 * Print the iovec if the syscall was successful and the fd is
	 * part of the set being traced.
	 */
	if ((what == SYS_recvmsg && !err &&
	    prismember(&readfd, i)) ||
	    (what == SYS_sendmsg &&
	    prismember(&writefd, i)))
		showbuf = TRUE;

	show_iovec(pri, (long)msg.msg_iov, msg.msg_iovlen, showbuf, nb);

}

#ifdef _LP64
void
show_msghdr32(private_t *pri, long offset)
{
	struct msghdr32 {
		caddr32_t	msg_name;
		uint32_t	msg_namelen;
		caddr32_t 	msg_iov;
		int32_t		msg_iovlen;
	} msg;
	const lwpstatus_t *Lsp = pri->lwpstat;
	int what = Lsp->pr_what;
	int err = pri->Errno;
	int showbuf = FALSE;
	int i = pri->sys_args[0]+1;
	long nb = (what == SYS_recvmsg)? pri->Rval1 : 32*1024;

	if (Pread(Proc, &msg, sizeof (msg), offset) != sizeof (msg))
		return;

	if (msg.msg_name != NULL && msg.msg_namelen != 0)
		show_sockaddr(pri, "msg_name",
		    (long)msg.msg_name, 0, (long)msg.msg_namelen);
	/*
	 * Print the iovec if the syscall was successful and the fd is
	 * part of the set being traced.
	 */
	if ((what == SYS_recvmsg && !err &&
	    prismember(&readfd, i)) ||
	    (what == SYS_sendmsg &&
	    prismember(&writefd, i)))
		showbuf = TRUE;

	show_iovec32(pri, (long)msg.msg_iov, msg.msg_iovlen, showbuf, nb);

}
#endif	/* _LP64 */

static void
show_doorargs(private_t *pri, long offset)
{
	door_arg_t args;

	if (Pread(Proc, &args, sizeof (args), offset) == sizeof (args)) {
		(void) printf("%s\tdata_ptr=0x%lX data_size=%lu\n",
		    pri->pname,
		    (ulong_t)args.data_ptr,
		    (ulong_t)args.data_size);
		(void) printf("%s\tdesc_ptr=0x%lX desc_num=%u\n",
		    pri->pname,
		    (ulong_t)args.desc_ptr,
		    args.desc_num);
		(void) printf("%s\trbuf=0x%lX rsize=%lu\n",
		    pri->pname,
		    (ulong_t)args.rbuf,
		    (ulong_t)args.rsize);
	}
}

static void
show_ucred_privsets(private_t *pri, ucred_t *uc)
{
	int i = 0;
	const priv_set_t *s;
	priv_ptype_t sn;
	char *str;

	while ((sn = priv_getsetbynum(i++)) != NULL) {
		s = ucred_getprivset(uc, sn);

		if (s == NULL)
			continue;

		(void) printf("%s\t%c: %s\n",
		    pri->pname,
		    *sn,
		    str = priv_set_to_str(s, ',', PRIV_STR_SHORT));

		free(str);
	}
}

static void
show_ucred(private_t *pri, long offset)
{
	ucred_t *uc = _ucred_alloc();
	size_t sz;

	if (uc == NULL)
		return;

	sz = Pread(Proc, uc, uc->uc_size, offset);

	/*
	 * A new uc_size is read, it could be smaller than the previously
	 * value.  We accept short reads that fill the whole header.
	 */
	if (sz >= sizeof (ucred_t) && sz >= uc->uc_size) {
		(void) printf("%s\teuid=%u egid=%u\n",
		    pri->pname,
		    ucred_geteuid(uc),
		    ucred_getegid(uc));
		(void) printf("%s\truid=%u rgid=%u\n",
		    pri->pname,
		    ucred_getruid(uc),
		    ucred_getrgid(uc));
		(void) printf("%s\tpid=%d zoneid=%d\n",
		    pri->pname,
		    (int)ucred_getpid(uc),
		    (int)ucred_getzoneid(uc));
		show_ucred_privsets(pri, uc);
	}
	ucred_free(uc);
}

static void
show_privset(private_t *pri, long offset, size_t size, char *label)
{
	priv_set_t *tmp = priv_allocset();
	size_t sz;

	if (tmp == NULL)
		return;

	sz = Pread(Proc, tmp, size, offset);

	if (sz == size) {
		char *str = priv_set_to_str(tmp, ',', PRIV_STR_SHORT);
		if (str != NULL) {
			(void) printf("%s\t%s%s\n", pri->pname, label, str);
			free(str);
		}
	}
	priv_freeset(tmp);
}

static void
show_doorinfo(private_t *pri, long offset)
{
	door_info_t info;
	door_attr_t attr;

	if (Pread(Proc, &info, sizeof (info), offset) != sizeof (info))
		return;
	(void) printf("%s\ttarget=%d proc=0x%llX data=0x%llX\n",
	    pri->pname,
	    (int)info.di_target,
	    info.di_proc,
	    info.di_data);
	attr = info.di_attributes;
	(void) printf("%s\tattributes=%s\n", pri->pname, door_flags(pri, attr));
	(void) printf("%s\tuniquifier=%llu\n", pri->pname, info.di_uniquifier);
}

static void
show_doorparam(private_t *pri, long offset)
{
	ulong_t val;

	if (Pread(Proc, &val, sizeof (val), offset) == sizeof (val)) {
		(void) printf("%s\tvalue=%lu\n",
		    pri->pname,
		    val);
	}
}

#ifdef _LP64

static void
show_doorargs32(private_t *pri, long offset)
{
	struct door_arg32 args;

	if (Pread(Proc, &args, sizeof (args), offset) == sizeof (args)) {
		(void) printf("%s\tdata_ptr=%X data_size=%u\n",
		    pri->pname,
		    args.data_ptr,
		    args.data_size);
		(void) printf("%s\tdesc_ptr=0x%X desc_num=%u\n",
		    pri->pname,
		    args.desc_ptr,
		    args.desc_num);
		(void) printf("%s\trbuf=0x%X rsize=%u\n",
		    pri->pname,
		    args.rbuf,
		    args.rsize);
	}
}

static void
show_doorparam32(private_t *pri, long offset)
{
	uint_t val;

	if (Pread(Proc, &val, sizeof (val), offset) == sizeof (val)) {
		(void) printf("%s\tvalue=%u\n",
		    pri->pname,
		    val);
	}
}

#endif	/* _LP64 */

static void
show_doors(private_t *pri)
{
	switch (pri->sys_args[5]) {
	case DOOR_CALL:
#ifdef _LP64
		if (data_model == PR_MODEL_LP64)
			show_doorargs(pri, (long)pri->sys_args[1]);
		else
			show_doorargs32(pri, (long)pri->sys_args[1]);
#else
		show_doorargs(pri, (long)pri->sys_args[1]);
#endif
		break;
	case DOOR_UCRED:
		if (!pri->Errno)
			show_ucred(pri, (long)pri->sys_args[0]);
		break;
	case DOOR_INFO:
		if (!pri->Errno)
			show_doorinfo(pri, (long)pri->sys_args[1]);
		break;
	case DOOR_GETPARAM:
		if (!pri->Errno) {
#ifdef _LP64
			if (data_model == PR_MODEL_LP64)
				show_doorparam(pri, (long)pri->sys_args[2]);
			else
				show_doorparam32(pri, (long)pri->sys_args[2]);
#else
			show_doorparam(pri, (long)pri->sys_args[2]);
#endif
		}
		break;
	}
}

static void
show_portargs(private_t *pri, long offset)
{
	port_event_t args;

	if (Pread(Proc, &args, sizeof (args), offset) == sizeof (args)) {
		(void) printf("%s\tevents=0x%x source=%u\n",
		    pri->pname,
		    args.portev_events,
		    args.portev_source);
		(void) printf("%s\tobject=0x%p user=0x%p\n",
		    pri->pname,
		    (void *)args.portev_object,
		    (void *)args.portev_user);
	}
}


#ifdef _LP64

static void
show_portargs32(private_t *pri, long offset)
{
	port_event32_t args;

	if (Pread(Proc, &args, sizeof (args), offset) == sizeof (args)) {
		(void) printf("%s\tevents=0x%x source=%u\n",
		    pri->pname,
		    args.portev_events,
		    args.portev_source);
		(void) printf("%s\tobject=0x%x user=0x%x\n",
		    pri->pname,
		    args.portev_object,
		    args.portev_user);
	}
}

#endif	/* _LP64 */

static void
show_ports(private_t *pri)
{
	switch (pri->sys_args[0]) {
	case PORT_GET:
#ifdef _LP64
		if (data_model == PR_MODEL_LP64)
			show_portargs(pri, (long)pri->sys_args[2]);
		else
			show_portargs32(pri, (long)pri->sys_args[2]);
#else
		show_portargs(pri, (long)pri->sys_args[2]);
#endif
		break;
	}
}

#define	MAX_SNDFL_PRD 16

#ifdef _LP64

static void
show_ksendfilevec32(private_t *pri, int fd,
    ksendfilevec32_t *sndvec, int sfvcnt)
{
	ksendfilevec32_t *snd_ptr, snd[MAX_SNDFL_PRD];
	size_t cpy_rqst;

	Eserialize();
	while (sfvcnt > 0) {
		cpy_rqst = MIN(sfvcnt, MAX_SNDFL_PRD);
		sfvcnt -= cpy_rqst;
		cpy_rqst *= sizeof (snd[0]);

		if (Pread(Proc, snd, cpy_rqst, (uintptr_t)sndvec) != cpy_rqst)
			break;

		snd_ptr = &snd[0];

		while (cpy_rqst) {
			(void) printf(
			    "sfv_fd=%d\tsfv_flag=0x%x\t"
			    "sfv_off=%d\tsfv_len=%u\n",
			    snd_ptr->sfv_fd,
			    snd_ptr->sfv_flag,
			    snd_ptr->sfv_off,
			    snd_ptr->sfv_len);

			if (snd_ptr->sfv_fd == SFV_FD_SELF &&
			    prismember(&writefd, fd)) {
				showbuffer(pri,
				    (long)snd_ptr->sfv_off & 0xffffffff,
				    (long)snd_ptr->sfv_len);
			}

			cpy_rqst -= sizeof (snd[0]);
			snd_ptr++;
		}

		sndvec += MAX_SNDFL_PRD;
	}
	Xserialize();
}

static void
show_ksendfilevec64(private_t *pri, int fd,
    ksendfilevec64_t *sndvec, int sfvcnt)
{
	ksendfilevec64_t *snd_ptr, snd[MAX_SNDFL_PRD];
	size_t cpy_rqst;

	Eserialize();
	while (sfvcnt > 0) {
		cpy_rqst = MIN(sfvcnt, MAX_SNDFL_PRD);
		sfvcnt -= cpy_rqst;
		cpy_rqst *= sizeof (snd[0]);

		if (Pread(Proc, snd, cpy_rqst, (uintptr_t)sndvec) != cpy_rqst)
			break;

		snd_ptr = &snd[0];

		while (cpy_rqst) {
			(void) printf(
			    "sfv_fd=%d\tsfv_flag=0x%x\t"
			    "sfv_off=%ld\tsfv_len=%u\n",
			    snd_ptr->sfv_fd,
			    snd_ptr->sfv_flag,
			    snd_ptr->sfv_off,
			    snd_ptr->sfv_len);

			if (snd_ptr->sfv_fd == SFV_FD_SELF &&
			    prismember(&writefd, fd)) {
				showbuffer(pri,
				    (long)snd_ptr->sfv_off & 0xffffffff,
				    (long)snd_ptr->sfv_len);
			}

			cpy_rqst -= sizeof (snd[0]);
			snd_ptr++;
		}

		sndvec += MAX_SNDFL_PRD;
	}
	Xserialize();
}

#endif /* _LP64 */

/*ARGSUSED*/
static void
show_sendfilevec(private_t *pri, int fd, sendfilevec_t *sndvec, int sfvcnt)
{
	sendfilevec_t *snd_ptr, snd[MAX_SNDFL_PRD];
	size_t cpy_rqst;

#ifdef _LP64
	if (data_model != PR_MODEL_LP64) {
		show_ksendfilevec32(pri, fd,
		    (ksendfilevec32_t *)sndvec, sfvcnt);
		return;
	}
#endif
	Eserialize();
	while (sfvcnt > 0) {
		cpy_rqst = MIN(sfvcnt, MAX_SNDFL_PRD);
		sfvcnt -= cpy_rqst;
		cpy_rqst *= sizeof (snd[0]);

		if (Pread(Proc, snd, cpy_rqst, (uintptr_t)sndvec) != cpy_rqst)
			break;

		snd_ptr = &snd[0];

		while (cpy_rqst) {
			(void) printf(
			    "sfv_fd=%d\tsfv_flag=0x%x\t"
			    "sfv_off=%ld\tsfv_len=%lu\n",
			    snd_ptr->sfv_fd,
			    snd_ptr->sfv_flag,
			    snd_ptr->sfv_off,
			    (ulong_t)snd_ptr->sfv_len);

			if (snd_ptr->sfv_fd == SFV_FD_SELF &&
			    prismember(&writefd, fd)) {
				showbuffer(pri, (long)snd_ptr->sfv_off,
				    (long)snd_ptr->sfv_len);
			}

			cpy_rqst -= sizeof (snd[0]);
			snd_ptr++;
		}

		sndvec += MAX_SNDFL_PRD;
	}
	Xserialize();
}

/*ARGSUSED*/
static void
show_sendfilevec64(private_t *pri, int fd, sendfilevec64_t *sndvec, int sfvcnt)
{
	sendfilevec64_t *snd_ptr, snd[MAX_SNDFL_PRD];
	size_t cpy_rqst;

#ifdef _LP64
	if (data_model != PR_MODEL_LP64) {
		show_ksendfilevec64(pri, fd,
		    (ksendfilevec64_t *)sndvec, sfvcnt);
		return;
	}
#endif

	Eserialize();
	while (sfvcnt > 0) {
		cpy_rqst = MIN(sfvcnt, MAX_SNDFL_PRD);
		sfvcnt -= cpy_rqst;
		cpy_rqst *= sizeof (snd[0]);

		if (Pread(Proc, snd, cpy_rqst, (uintptr_t)sndvec) != cpy_rqst)
			break;

		snd_ptr = &snd[0];

		while (cpy_rqst) {
			(void) printf(
#ifdef _LP64
			    "sfv_fd=%d\tsfv_flag=0x%x\t"
			    "sfv_off=%ld\tsfv_len=%lu\n",
#else
			    "sfv_fd=%d\tsfv_flag=0x%x\t"
			    "sfv_off=%lld\tsfv_len=%lu\n",
#endif
			    snd_ptr->sfv_fd,
			    snd_ptr->sfv_flag,
			    snd_ptr->sfv_off,
			    (ulong_t)snd_ptr->sfv_len);

			if (snd_ptr->sfv_fd == SFV_FD_SELF &&
			    prismember(&writefd, fd)) {
				showbuffer(pri, (long)snd_ptr->sfv_off,
				    (long)snd_ptr->sfv_len);
			}

			cpy_rqst -= sizeof (snd[0]);
			snd_ptr++;
		}

		sndvec += MAX_SNDFL_PRD;
	}
	Xserialize();
}

static void
show_memcntl_mha(private_t *pri, long offset)
{
	struct memcntl_mha mha;
	const char *s = NULL;

	if (Pread(Proc, &mha, sizeof (mha), offset) == sizeof (mha)) {
		switch (mha.mha_cmd) {
		case MHA_MAPSIZE_VA:	    s = "MHA_MAPSIZE_VA";	break;
		case MHA_MAPSIZE_BSSBRK:    s = "MHA_MAPSIZE_BSSBRK";	break;
		case MHA_MAPSIZE_STACK:	    s = "MHA_MAPSIZE_STACK";	break;
		}
		if (s)
			(void) printf("%s\tmha_cmd=%s mha_flags=0x%x"
			    " mha_pagesize=%lu\n",
			    pri->pname, s, mha.mha_flags,
			    (ulong_t)mha.mha_pagesize);
		else
			(void) printf("%s\tmha_cmd=0x%.8x mha_flags=0x%x"
			    " mha_pagesize=%lu\n",
			    pri->pname, mha.mha_cmd, mha.mha_flags,
			    (ulong_t)mha.mha_pagesize);
	}
}

#ifdef _LP64

static void
show_memcntl_mha32(private_t *pri, long offset)
{
	struct memcntl_mha32 mha32;
	const char *s = NULL;

	if (Pread(Proc, &mha32, sizeof (mha32), offset) ==
	    sizeof (mha32)) {
		switch (mha32.mha_cmd) {
		case MHA_MAPSIZE_VA:	    s = "MHA_MAPSIZE_VA";	break;
		case MHA_MAPSIZE_BSSBRK:    s = "MHA_MAPSIZE_BSSBRK";	break;
		case MHA_MAPSIZE_STACK:	    s = "MHA_MAPSIZE_STACK";	break;
		}
		if (s)
			(void) printf("%s\tmha_cmd=%s mha_flags=0x%x"
			    " mha_pagesize=%u\n",
			    pri->pname, s, mha32.mha_flags, mha32.mha_pagesize);
		else
			(void) printf("%s\tmha_cmd=0x%.8x mha_flags=0x%x"
			    " mha_pagesize=%u\n",
			    pri->pname, mha32.mha_cmd, mha32.mha_flags,
			    mha32.mha_pagesize);
	}
}

#endif	/* _LP64 */

static void
show_memcntl(private_t *pri)
{

	if ((int)pri->sys_args[2] != MC_HAT_ADVISE)
		return;
#ifdef _LP64
	if (data_model == PR_MODEL_LP64)
		show_memcntl_mha(pri, (long)pri->sys_args[3]);
	else
		show_memcntl_mha32(pri, (long)pri->sys_args[3]);
#else
	show_memcntl_mha(pri, (long)pri->sys_args[3]);
#endif
}

void
show_ids(private_t *pri, long offset, int count)
{
	id_t buf[MYBUFSIZ / sizeof (id_t)];
	id_t *idp;
	int serial = (count > MYBUFSIZ / 48);

	if (offset == 0)
		return;

	/* enter region of lengthy output */
	if (serial)
		Eserialize();

	while (count > 0 && !interrupt) {
		ssize_t nb = (count * sizeof (id_t) < MYBUFSIZ)?
		    count * sizeof (id_t) : MYBUFSIZ;

		if ((nb = Pread(Proc, &buf[0], (size_t)nb, offset)) < 0 ||
		    nb < sizeof (id_t))
			break;

		idp = buf;
		while (!interrupt && nb >= sizeof (id_t)) {
			(void) printf("%s\t%8d\n", pri->pname, (int)*idp);
			offset += sizeof (id_t);
			nb -= sizeof (id_t);
			idp++;
			count--;
		}
	}

	/* exit region of lengthy output */
	if (serial)
		Xserialize();
}

void
show_ntp_gettime(private_t *pri)
{
	struct ntptimeval ntv;
	long offset;

	if (pri->sys_nargs < 1 || (offset = pri->sys_args[0]) == NULL)
		return;

	if (data_model == PR_MODEL_NATIVE) {
		if (Pread(Proc, &ntv, sizeof (ntv), offset)
		    != sizeof (ntv))
			return;
	} else {
		struct ntptimeval32 ntv32;

		if (Pread(Proc, &ntv32, sizeof (ntv32), offset)
		    != sizeof (ntv32))
			return;

		TIMEVAL32_TO_TIMEVAL(&ntv.time, &ntv32.time);
		ntv.maxerror = ntv32.maxerror;
		ntv.esterror = ntv32.esterror;
	}

	(void) printf("\ttime:     %ld.%6.6ld sec\n",
	    ntv.time.tv_sec, ntv.time.tv_usec);
	(void) printf("\tmaxerror: %11d usec\n", ntv.maxerror);
	(void) printf("\testerror: %11d usec\n", ntv.esterror);
}

static char *
get_timex_modes(private_t *pri, uint32_t val)
{
	char *str = pri->code_buf;
	size_t used = 0;

	*str = '\0';
	if (val & MOD_OFFSET)
		used = strlcat(str, "|MOD_OFFSET", sizeof (pri->code_buf));
	if (val & MOD_FREQUENCY)
		used = strlcat(str, "|MOD_FREQUENCY", sizeof (pri->code_buf));
	if (val & MOD_MAXERROR)
		used = strlcat(str, "|MOD_MAXERROR", sizeof (pri->code_buf));
	if (val & MOD_ESTERROR)
		used = strlcat(str, "|MOD_ESTERROR", sizeof (pri->code_buf));
	if (val & MOD_STATUS)
		used = strlcat(str, "|MOD_STATUS", sizeof (pri->code_buf));
	if (val & MOD_TIMECONST)
		used = strlcat(str, "|MOD_TIMECONST", sizeof (pri->code_buf));
	if (val & MOD_CLKB)
		used = strlcat(str, "|MOD_CLKB", sizeof (pri->code_buf));
	if (val & MOD_CLKA)
		used = strlcat(str, "|MOD_CLKA", sizeof (pri->code_buf));

	if (used == 0 || used >= sizeof (pri->code_buf))
		(void) snprintf(str, sizeof (pri->code_buf), " 0x%.4x", val);

	return (str + 1);
}

static char *
get_timex_status(private_t *pri, int32_t val)
{
	char *str = pri->code_buf;
	size_t used = 0;

	*str = '\0';
	if (val & STA_PLL)
		used = strlcat(str, "|STA_PLL", sizeof (pri->code_buf));
	if (val & STA_PPSFREQ)
		used = strlcat(str, "|STA_PPSFREQ", sizeof (pri->code_buf));
	if (val & STA_PPSTIME)
		used = strlcat(str, "|STA_PPSTIME", sizeof (pri->code_buf));
	if (val & STA_FLL)
		used = strlcat(str, "|STA_FLL", sizeof (pri->code_buf));

	if (val & STA_INS)
		used = strlcat(str, "|STA_INS", sizeof (pri->code_buf));
	if (val & STA_DEL)
		used = strlcat(str, "|STA_DEL", sizeof (pri->code_buf));
	if (val & STA_UNSYNC)
		used = strlcat(str, "|STA_UNSYNC", sizeof (pri->code_buf));
	if (val & STA_FREQHOLD)
		used = strlcat(str, "|STA_FREQHOLD", sizeof (pri->code_buf));

	if (val & STA_PPSSIGNAL)
		used = strlcat(str, "|STA_PPSSIGNAL", sizeof (pri->code_buf));
	if (val & STA_PPSJITTER)
		used = strlcat(str, "|STA_PPSJITTER", sizeof (pri->code_buf));
	if (val & STA_PPSWANDER)
		used = strlcat(str, "|STA_PPSWANDER", sizeof (pri->code_buf));
	if (val & STA_PPSERROR)
		used = strlcat(str, "|STA_PPSERROR", sizeof (pri->code_buf));

	if (val & STA_CLOCKERR)
		used = strlcat(str, "|STA_CLOCKERR", sizeof (pri->code_buf));

	if (used == 0 || used >= sizeof (pri->code_buf))
		(void) snprintf(str, sizeof (pri->code_buf), " 0x%.4x", val);

	return (str + 1);
}

void
show_ntp_adjtime(private_t *pri)
{
	struct timex timex;
	long offset;

	if (pri->sys_nargs < 1 || (offset = pri->sys_args[0]) == NULL)
		return;

	if (Pread(Proc, &timex, sizeof (timex), offset) != sizeof (timex))
		return;

	(void) printf("\tmodes:     %s\n", get_timex_modes(pri, timex.modes));
	(void) printf("\toffset:    %11d usec\n", timex.offset);
	(void) printf("\tfreq:      %11d scaled ppm\n", timex.freq);
	(void) printf("\tmaxerror:  %11d usec\n", timex.maxerror);
	(void) printf("\testerror:  %11d usec\n", timex.esterror);
	(void) printf("\tstatus:    %s\n", get_timex_status(pri, timex.status));
	(void) printf("\tconstant:  %11d\n", timex.constant);
	(void) printf("\tprecision: %11d usec\n", timex.precision);
	(void) printf("\ttolerance: %11d scaled ppm\n", timex.tolerance);
	(void) printf("\tppsfreq:   %11d scaled ppm\n", timex.ppsfreq);
	(void) printf("\tjitter:    %11d usec\n", timex.jitter);
	(void) printf("\tshift:     %11d sec\n", timex.shift);
	(void) printf("\tstabil:    %11d scaled ppm\n", timex.stabil);
	(void) printf("\tjitcnt:    %11d\n", timex.jitcnt);
	(void) printf("\tcalcnt:    %11d\n", timex.calcnt);
	(void) printf("\terrcnt:    %11d\n", timex.errcnt);
	(void) printf("\tstbcnt:    %11d\n", timex.stbcnt);
}

void
show_getrusage(long offset)
{
	struct rusage r;
	if (Pread(Proc, &r, sizeof (r), offset) != sizeof (r))
		return;
	(void) printf("\t       user time: %ld.%6.6ld sec\n",
	    r.ru_utime.tv_sec,
	    r.ru_utime.tv_usec);
	(void) printf("\t     system time: %ld.%6.6ld sec\n",
	    r.ru_stime.tv_sec,
	    r.ru_stime.tv_usec);
	(void) printf("\t         max rss: <unimpl> %ld\n",
	    r.ru_maxrss);
	(void) printf("\t     shared data: <unimpl> %ld\n",
	    r.ru_ixrss);
	(void) printf("\t   unshared data: <unimpl> %ld\n",
	    r.ru_idrss);
	(void) printf("\t  unshared stack: <unimpl> %ld\n",
	    r.ru_isrss);
	(void) printf("\t    minor faults: %ld\n",
	    r.ru_minflt);
	(void) printf("\t    major faults: %ld\n",
	    r.ru_majflt);
	(void) printf("\t      # of swaps: %ld\n",
	    r.ru_nswap);
	(void) printf("\t  blocked inputs: %ld\n",
	    r.ru_inblock);
	(void) printf("\t blocked outputs: %ld\n",
	    r.ru_oublock);
	(void) printf("\t       msgs sent: %ld\n",
	    r.ru_msgsnd);
	(void) printf("\t      msgs rcv'd: %ld\n",
	    r.ru_msgrcv);
	(void) printf("\t   signals rcv'd: %ld\n",
	    r.ru_nsignals);
	(void) printf("\tvol cntxt swtchs: %ld\n",
	    r.ru_nvcsw);
	(void) printf("\tinv cntxt swtchs: %ld\n",
	    r.ru_nivcsw);
}

#ifdef _LP64
void
show_getrusage32(long offset)
{
	struct rusage32 r;
	if (Pread(Proc, &r, sizeof (r), offset) != sizeof (r))
		return;
	(void) printf("\t       user time: %d.%6.6d sec\n",
	    r.ru_utime.tv_sec,
	    r.ru_utime.tv_usec);
	(void) printf("\t     system time: %d.%6.6d sec\n",
	    r.ru_stime.tv_sec,
	    r.ru_stime.tv_usec);
	(void) printf("\t         max rss: <unimpl> %d\n",
	    r.ru_maxrss);
	(void) printf("\t     shared data: <unimpl> %d\n",
	    r.ru_ixrss);
	(void) printf("\t   unshared data: <unimpl> %d\n",
	    r.ru_idrss);
	(void) printf("\t  unshared stack: <unimpl> %d\n",
	    r.ru_isrss);
	(void) printf("\t    minor faults: %d\n",
	    r.ru_minflt);
	(void) printf("\t    major faults: %d\n",
	    r.ru_majflt);
	(void) printf("\t      # of swaps: %d\n",
	    r.ru_nswap);
	(void) printf("\t  blocked inputs: %d\n",
	    r.ru_inblock);
	(void) printf("\t blocked outputs: %d\n",
	    r.ru_oublock);
	(void) printf("\t       msgs sent: %d\n",
	    r.ru_msgsnd);
	(void) printf("\t      msgs rcv'd: %d\n",
	    r.ru_msgrcv);
	(void) printf("\t   signals rcv'd: %d\n",
	    r.ru_nsignals);
	(void) printf("\tvol cntxt swtchs: %d\n",
	    r.ru_nvcsw);
	(void) printf("\tinv cntxt swtchs: %d\n",
	    r.ru_nivcsw);
}
#endif

/*
 * Utility function to print a packed nvlist by unpacking
 * and calling the libnvpair pretty printer.  Frees all
 * allocated memory internally.
 */
static void
show_packed_nvlist(private_t *pri, uintptr_t offset, size_t size)
{
	nvlist_t *nvl = NULL;
	size_t readsize;
	char *buf;

	if ((offset == 0) || (size == 0)) {
		return;
	}

	buf = my_malloc(size, "nvlist decode buffer");
	readsize = Pread(Proc, buf, size, offset);
	if (readsize != size) {
		(void) printf("%s\t<?>", pri->pname);
	} else {
		int result;

		result = nvlist_unpack(buf, size, &nvl, 0);
		if (result == 0) {
			dump_nvlist(nvl, 8);
			nvlist_free(nvl);
		} else {
			(void) printf("%s\tunpack of nvlist"
			    " failed: %d\n", pri->pname, result);
		}
	}
	free(buf);
}

static void
show_zone_create_args(private_t *pri, long offset)
{
	zone_def args;
	char zone_name[ZONENAME_MAX];
	char zone_root[MAXPATHLEN];
	char *zone_zfs = NULL;

	if (Pread(Proc, &args, sizeof (args), offset) == sizeof (args)) {

		if (Pread_string(Proc, zone_name, sizeof (zone_name),
		    (uintptr_t)args.zone_name) == -1)
			(void) strcpy(zone_name, "<?>");

		if (Pread_string(Proc, zone_root, sizeof (zone_root),
		    (uintptr_t)args.zone_root) == -1)
			(void) strcpy(zone_root, "<?>");

		if (args.zfsbufsz > 0) {
			zone_zfs = malloc(MIN(4, args.zfsbufsz));
			if (zone_zfs != NULL) {
				if (Pread(Proc, zone_zfs, args.zfsbufsz,
				    (uintptr_t)args.zfsbuf) == -1)
					(void) strcpy(zone_zfs, "<?>");
			}
		} else {
			zone_zfs = "";
		}

		(void) printf("%s\t     zone_name: %s\n", pri->pname,
		    zone_name);
		(void) printf("%s\t     zone_root: %s\n", pri->pname,
		    zone_root);

		show_privset(pri, (uintptr_t)args.zone_privs,
		    args.zone_privssz, "    zone_privs: ");

		(void) printf("%s\t       rctlbuf: 0x%p\n", pri->pname,
		    (void *)args.rctlbuf);
		(void) printf("%s\t     rctlbufsz: %lu\n", pri->pname,
		    (ulong_t)args.rctlbufsz);

		show_packed_nvlist(pri, (uintptr_t)args.rctlbuf,
		    args.rctlbufsz);

		(void) printf("%s\t           zfs: %s\n", pri->pname, zone_zfs);

		(void) printf("%s\textended_error: 0x%p\n", pri->pname,
		    (void *)args.extended_error);

		if (is_system_labeled()) {
			char		*label_str = NULL;
			bslabel_t	zone_label;

			(void) printf("%s\t         match: %d\n", pri->pname,
			    args.match);
			(void) printf("%s\t           doi: %d\n", pri->pname,
			    args.doi);

			if (Pread_string(Proc, (char *)&zone_label,
			    sizeof (zone_label), (uintptr_t)args.label) != -1) {
				/* show the label as string */
				if (label_to_str(&zone_label, &label_str,
				    M_LABEL, SHORT_NAMES) != 0) {
					/* have to dump label as raw string */
					(void) label_to_str(&zone_label,
					    &label_str, M_INTERNAL,
					    SHORT_NAMES);
				}
			}

			(void) printf("%s\t         label: %s\n",
			    pri->pname, label_str != NULL ? label_str : "<?>");
			if (label_str)
				free(label_str);
		}

		if (args.zfsbufsz > 0)
			free(zone_zfs);
	}
}


#ifdef _LP64

static void
show_zone_create_args32(private_t *pri, long offset)
{
	zone_def32 args;
	char zone_name[ZONENAME_MAX];
	char zone_root[MAXPATHLEN];
	char *zone_zfs = NULL;

	if (Pread(Proc, &args, sizeof (args), offset) == sizeof (args)) {

		if (Pread_string(Proc, zone_name, sizeof (zone_name),
		    (uintptr_t)args.zone_name) == -1)
			(void) strcpy(zone_name, "<?>");

		if (Pread_string(Proc, zone_root, sizeof (zone_root),
		    (uintptr_t)args.zone_root) == -1)
			(void) strcpy(zone_root, "<?>");

		if (args.zfsbufsz > 0) {
			zone_zfs = malloc(MIN(4, args.zfsbufsz));
			if (zone_zfs != NULL) {
				if (Pread(Proc, zone_zfs, args.zfsbufsz,
				    (uintptr_t)args.zfsbuf) == -1)
					(void) strcpy(zone_zfs, "<?>");
			}
		} else {
			zone_zfs = "";
		}

		(void) printf("%s\t     zone_name: %s\n", pri->pname,
		    zone_name);
		(void) printf("%s\t     zone_root: %s\n", pri->pname,
		    zone_root);

		show_privset(pri, (uintptr_t)args.zone_privs,
		    args.zone_privssz, "    zone_privs: ");

		(void) printf("%s\t       rctlbuf: 0x%x\n", pri->pname,
		    (caddr32_t)args.rctlbuf);
		(void) printf("%s\t     rctlbufsz: %lu\n", pri->pname,
		    (ulong_t)args.rctlbufsz);

		show_packed_nvlist(pri, (uintptr_t)args.rctlbuf,
		    args.rctlbufsz);

		(void) printf("%s\t           zfs: %s\n", pri->pname, zone_zfs);

		(void) printf("%s\textended_error: 0x%x\n", pri->pname,
		    (caddr32_t)args.extended_error);

		if (is_system_labeled()) {
			char		*label_str = NULL;
			bslabel_t	zone_label;

			(void) printf("%s\t         match: %d\n", pri->pname,
			    args.match);
			(void) printf("%s\t           doi: %d\n", pri->pname,
			    args.doi);

			if (Pread_string(Proc, (char *)&zone_label,
			    sizeof (zone_label), (caddr32_t)args.label) != -1) {
				/* show the label as string */
				if (label_to_str(&zone_label, &label_str,
				    M_LABEL, SHORT_NAMES) != 0) {
					/* have to dump label as raw string */
					(void) label_to_str(&zone_label,
					    &label_str, M_INTERNAL,
					    SHORT_NAMES);
				}
			}
			(void) printf("%s\t         label: %s\n",
			    pri->pname, label_str != NULL ? label_str : "<?>");
			if (label_str)
				free(label_str);
		}

		if (args.zfsbufsz > 0)
			free(zone_zfs);
	}
}

#endif

static void
show_zones(private_t *pri)
{
	switch (pri->sys_args[0]) {
	case ZONE_CREATE:
#ifdef _LP64
		if (data_model == PR_MODEL_LP64)
			show_zone_create_args(pri, (long)pri->sys_args[1]);
		else
			show_zone_create_args32(pri, (long)pri->sys_args[1]);
#else
		show_zone_create_args(pri, (long)pri->sys_args[1]);
#endif
		break;
	}
}

static void
show_rctlblk(private_t *pri, long _rctlblk)
{
	rctlblk_t *blk;
	int size = rctlblk_size();
	size_t readsize;
	const char *s;

	blk = my_malloc(size, "rctlblk decode buffer");
	readsize = Pread(Proc, blk, size, _rctlblk);
	if (readsize != size) {
		(void) printf("%s\t\t<?>", pri->pname);
	} else {
		(void) printf("%s\t\t     Privilege: 0x%x\n",
		    pri->pname,
		    rctlblk_get_privilege(blk));
		(void) printf("%s\t\t         Value: %lld\n",
		    pri->pname,
		    rctlblk_get_value(blk));
		(void) printf("%s\t\tEnforced Value: %lld\n",
		    pri->pname,
		    rctlblk_get_enforced_value(blk));

		{
			int sig, act;
			act = rctlblk_get_local_action(blk, &sig);

			s = rctl_local_action(pri, act);
			if (s == NULL) {
				(void) printf("%s\t\t  Local action: 0x%x\n",
				    pri->pname, act);
			} else {
				(void) printf("%s\t\t  Local action: %s\n",
				    pri->pname, s);
			}

			if (act & RCTL_LOCAL_SIGNAL) {
				(void) printf("%s\t\t                "
				    "For signal %s\n",
				    pri->pname, signame(pri, sig));
			}
		}

		s = rctl_local_flags(pri, rctlblk_get_local_flags(blk));
		if (s == NULL) {
			(void) printf("%s\t\t   Local flags: 0x%x\n",
			    pri->pname, rctlblk_get_local_flags(blk));
		} else {
			(void) printf("%s\t\t   Local flags: %s\n",
			    pri->pname, s);
		}

#ifdef _LP64
		(void) printf("%s\t\t Recipient PID: %d\n",
		    pri->pname,
		    rctlblk_get_recipient_pid(blk));
#else
		(void) printf("%s\t\t Recipient PID: %ld\n",
		    pri->pname,
		    rctlblk_get_recipient_pid(blk));
#endif
		(void) printf("%s\t\t   Firing Time: %lld\n",
		    pri->pname,
		    rctlblk_get_firing_time(blk));
	}
	free(blk);
}

static void
show_rctls(private_t *pri)
{
	int entry;

	switch (pri->sys_args[0]) {
	case 0:	/* getrctl */
	case 1: /* setrctl */
		/*
		 * If these offsets look a little odd, remember that they're
		 * into the _raw_ system call
		 */
		(void) printf("%s\tOld rctlblk: 0x%lx\n", pri->pname,
		    pri->sys_args[2]);
		if (pri->sys_args[2] != NULL) {
			show_rctlblk(pri, pri->sys_args[2]);
		}
		(void) printf("%s\tNew rctlblk: 0x%lx\n", pri->pname,
		    pri->sys_args[3]);
		if (pri->sys_args[3] != NULL) {
			show_rctlblk(pri, pri->sys_args[3]);
		}
		break;
	case 4: /* setprojrctl */
		for (entry = 0; entry < pri->sys_args[4]; entry++) {
			(void) printf("%s\tNew rctlblk[%d]: 0x%lx\n",
			    pri->pname, entry,
			    (long)RCTLBLK_INC(pri->sys_args[3], entry));
			if (RCTLBLK_INC(pri->sys_args[3], entry) != NULL) {
				show_rctlblk(pri,
				    (long)RCTLBLK_INC(pri->sys_args[3], entry));
			}
		}
	}
}

void
show_utimesys(private_t *pri)
{
	switch (pri->sys_args[0]) {
	case 0:			/* futimens() */
		if (pri->sys_nargs > 2)
			show_utimens(pri, (long)pri->sys_args[2]);
		break;
	case 1:			/* utimensat */
		if (pri->sys_nargs > 3)
			show_utimens(pri, (long)pri->sys_args[3]);
		break;
	default:		/* unexpected subcode */
		break;
	}
}

#ifdef _LP64
static void
show_sockconfig_filter_prop32(private_t *pri, long addr)
{
	struct sockconfig_filter_props32 props;
	const char *s = NULL;
	char buf[MAX(FILNAME_MAX, MODMAXNAMELEN)];
	sof_socktuple32_t *tup;
	size_t sz;
	int i;

	if (Pread(Proc, &props, sizeof (props), addr) == sizeof (props)) {
		if (Pread_string(Proc, buf, sizeof (buf),
		    (uintptr_t)props.sfp_modname) == -1)
			(void) strcpy(buf, "<?>");
		(void) printf("%s\tmodule name: %s\n", pri->pname, buf);
		(void) printf("%s\tattach semantics: %s", pri->pname,
		    props.sfp_autoattach ? "automatic" : "progammatic");
		if (props.sfp_autoattach) {
			buf[0] = '\0';
			switch (props.sfp_hint) {
			case SOF_HINT_TOP:	s = "top"; break;
			case SOF_HINT_BOTTOM:	s = "bottom"; break;
			case SOF_HINT_BEFORE:
			case SOF_HINT_AFTER:
				s = (props.sfp_hint == SOF_HINT_BEFORE) ?
				    "before" : "after";
				if (Pread_string(Proc, buf, sizeof (buf),
				    (uintptr_t)props.sfp_hintarg) == -1)
					(void) strcpy(buf, "<?>");
			}
			if (s != NULL) {
				(void) printf(", placement: %s %s", s, buf);
			}
		}
		(void) printf("\n");
		(void) printf("%s\tsocket tuples:\n", pri->pname);
		if (props.sfp_socktuple_cnt == 0) {
			(void) printf("\t\t<empty>\n");
			return;
		}
		sz = props.sfp_socktuple_cnt * sizeof (*tup);
		tup = my_malloc(sz, "socket tuple buffer");
		if (Pread(Proc, tup, sz, (uintptr_t)props.sfp_socktuple) == sz)
			for (i = 0; i < props.sfp_socktuple_cnt; i++) {
				(void) printf(
				    "\t\tfamily: %d, type: %d, proto: %d\n",
				    tup[i].sofst_family, tup[i].sofst_type,
				    tup[i].sofst_protocol);
			}
	}
}
#endif	/* _LP64 */
static void
show_sockconfig_filter_prop(private_t *pri, long addr)
{
	struct sockconfig_filter_props props;
	const char *s = NULL;
	char buf[MAX(FILNAME_MAX, MODMAXNAMELEN)];
	sof_socktuple_t *tup;
	size_t sz;
	int i;

	if (Pread(Proc, &props, sizeof (props), addr) == sizeof (props)) {
		if (Pread_string(Proc, buf, sizeof (buf),
		    (uintptr_t)props.sfp_modname) == -1)
			(void) strcpy(buf, "<?>");
		(void) printf("%s\tmodule name: %s\n", pri->pname, buf);
		(void) printf("%s\tattach semantics: %s", pri->pname,
		    props.sfp_autoattach ? "automatic" : "progammatic");
		if (props.sfp_autoattach) {
			buf[0] = '\0';
			switch (props.sfp_hint) {
			case SOF_HINT_TOP:	s = "top"; break;
			case SOF_HINT_BOTTOM:	s = "bottom"; break;
			case SOF_HINT_BEFORE:
			case SOF_HINT_AFTER:
				s = (props.sfp_hint == SOF_HINT_BEFORE) ?
				    "before" : "after";
				if (Pread_string(Proc, buf, sizeof (buf),
				    (uintptr_t)props.sfp_hintarg) == -1)
					(void) strcpy(buf, "<?>");
			}
			if (s != NULL) {
				(void) printf(", placement: %s", s);
			}
		}
		(void) printf("\n");
		(void) printf("%s\tsocket tuples:\n", pri->pname);
		if (props.sfp_socktuple_cnt == 0) {
			(void) printf("\t\t<empty>\n");
			return;
		}
		sz = props.sfp_socktuple_cnt * sizeof (*tup);
		tup = my_malloc(sz, "socket tuple buffer");
		if (Pread(Proc, tup, sz, (uintptr_t)props.sfp_socktuple) == sz)
			for (i = 0; i < props.sfp_socktuple_cnt; i++) {
				(void) printf(
				    "\t\tfamily: %d, type: %d, proto: %d\n",
				    tup[i].sofst_family, tup[i].sofst_type,
				    tup[i].sofst_protocol);
			}
	}
}

void
show_sockconfig(private_t *pri)
{
	switch (pri->sys_args[0]) {
	case SOCKCONFIG_ADD_FILTER:
#ifdef _LP64
		if (data_model == PR_MODEL_LP64)
			show_sockconfig_filter_prop(pri,
			    (long)pri->sys_args[2]);
		else
			show_sockconfig_filter_prop32(pri,
			    (long)pri->sys_args[2]);
#else
		show_sockconfig_filter_prop(pri, (long)pri->sys_args[2]);
#endif
		break;
	default:
		break;
	}
}

void
show_zfs_ioc(private_t *pri, long addr, int err)
{
	static const zfs_share_t zero_share = {0};
	static const dmu_objset_stats_t zero_objstats = {0};
	static const struct drr_begin zero_drrbegin = {0};
	static const zinject_record_t zero_injectrec = {0};
	static const zfs_stat_t zero_zstat = {0};
	zfs_cmd_t zc;

	if (Pread(Proc, &zc, sizeof (zc), addr) != sizeof (zc)) {
		(void) printf(" zfs_ioctl read failed\n");
		return;
	}

	if (zc.zc_name[0])
		(void) printf("    zc_name=%s\n", zc.zc_name);
	if (zc.zc_value[0])
		(void) printf("    zc_value=%s\n", zc.zc_value);
	if (zc.zc_string[0])
		(void) printf("    zc_string=%s\n", zc.zc_string);
	if (zc.zc_guid != 0) {
		(void) printf("    zc_guid=%llu\n",
		    (u_longlong_t)zc.zc_guid);
	}
	if (zc.zc_nvlist_conf_size) {
		(void) printf("    nvlist_conf:\n");
		show_packed_nvlist(pri, zc.zc_nvlist_conf,
		    zc.zc_nvlist_conf_size);
	}
	if (zc.zc_nvlist_src_size) {
		(void) printf("    nvlist_src:\n");
		show_packed_nvlist(pri, zc.zc_nvlist_src,
		    zc.zc_nvlist_src_size);
	}
	if (zc.zc_nvlist_dst_size) {
		if (zc.zc_nvlist_dst_filled) {
			(void) printf("    nvlist_dst:\n");
			show_packed_nvlist(pri, zc.zc_nvlist_dst,
			    zc.zc_nvlist_dst_size);
		} else if (err == ENOMEM) {
			(void) printf("    nvlist_dst_size: %llu\n",
			    (u_longlong_t)zc.zc_nvlist_dst_size);
		}
	}
	if (zc.zc_cookie != 0) {
		(void) printf("    zc_cookie=%llu\n",
		    (u_longlong_t)zc.zc_cookie);
	}
	if (zc.zc_objset_type != 0) {
		(void) printf("    zc_objset_type=%llu\n",
		    (u_longlong_t)zc.zc_objset_type);
	}
	if (zc.zc_perm_action != 0) {
		(void) printf("    zc_perm_action=%llu\n",
		    (u_longlong_t)zc.zc_perm_action);
	}
	if (zc.zc_history != 0) {
		(void) printf("    zc_history=%llu\n",
		    (u_longlong_t)zc.zc_history);
	}
	if (zc.zc_obj != 0) {
		(void) printf("    zc_obj=%llu\n",
		    (u_longlong_t)zc.zc_obj);
	}
	if (zc.zc_iflags != 0) {
		(void) printf("    zc_obj=0x%llx\n",
		    (u_longlong_t)zc.zc_iflags);
	}

	if (memcmp(&zc.zc_share, &zero_share, sizeof (zc.zc_share))) {
		zfs_share_t *z = &zc.zc_share;
		(void) printf("    zc_share:\n");
		if (z->z_exportdata) {
			(void) printf("\tz_exportdata=0x%llx\n",
			    (u_longlong_t)z->z_exportdata);
		}
		if (z->z_sharedata) {
			(void) printf("\tz_sharedata=0x%llx\n",
			    (u_longlong_t)z->z_sharedata);
		}
		if (z->z_sharetype) {
			(void) printf("\tz_sharetype=%llu\n",
			    (u_longlong_t)z->z_sharetype);
		}
		if (z->z_sharemax) {
			(void) printf("\tz_sharemax=%llu\n",
			    (u_longlong_t)z->z_sharemax);
		}
	}

	if (memcmp(&zc.zc_objset_stats, &zero_objstats,
	    sizeof (zc.zc_objset_stats))) {
		dmu_objset_stats_t *dds = &zc.zc_objset_stats;
		(void) printf("    zc_objset_stats:\n");
		if (dds->dds_num_clones) {
			(void) printf("\tdds_num_clones=%llu\n",
			    (u_longlong_t)dds->dds_num_clones);
		}
		if (dds->dds_creation_txg) {
			(void) printf("\tdds_creation_txg=%llu\n",
			    (u_longlong_t)dds->dds_creation_txg);
		}
		if (dds->dds_guid) {
			(void) printf("\tdds_guid=%llu\n",
			    (u_longlong_t)dds->dds_guid);
		}
		if (dds->dds_type)
			(void) printf("\tdds_type=%u\n", dds->dds_type);
		if (dds->dds_is_snapshot) {
			(void) printf("\tdds_is_snapshot=%u\n",
			    dds->dds_is_snapshot);
		}
		if (dds->dds_inconsistent) {
			(void) printf("\tdds_inconsitent=%u\n",
			    dds->dds_inconsistent);
		}
		if (dds->dds_origin[0]) {
			(void) printf("\tdds_origin=%s\n", dds->dds_origin);
		}
	}

	if (memcmp(&zc.zc_begin_record, &zero_drrbegin,
	    sizeof (zc.zc_begin_record))) {
		struct drr_begin *drr = &zc.zc_begin_record.drr_u.drr_begin;
		(void) printf("    zc_begin_record:\n");
		if (drr->drr_magic) {
			(void) printf("\tdrr_magic=%llu\n",
			    (u_longlong_t)drr->drr_magic);
		}
		if (drr->drr_versioninfo) {
			(void) printf("\tdrr_versioninfo=%llu\n",
			    (u_longlong_t)drr->drr_versioninfo);
		}
		if (drr->drr_creation_time) {
			(void) printf("\tdrr_creation_time=%llu\n",
			    (u_longlong_t)drr->drr_creation_time);
		}
		if (drr->drr_type)
			(void) printf("\tdrr_type=%u\n", drr->drr_type);
		if (drr->drr_flags)
			(void) printf("\tdrr_flags=0x%x\n", drr->drr_flags);
		if (drr->drr_toguid) {
			(void) printf("\tdrr_toguid=%llu\n",
			    (u_longlong_t)drr->drr_toguid);
		}
		if (drr->drr_fromguid) {
			(void) printf("\tdrr_fromguid=%llu\n",
			    (u_longlong_t)drr->drr_fromguid);
		}
		if (drr->drr_toname[0]) {
			(void) printf("\tdrr_toname=%s\n", drr->drr_toname);
		}
	}

	if (memcmp(&zc.zc_inject_record, &zero_injectrec,
	    sizeof (zc.zc_inject_record))) {
		zinject_record_t *zi = &zc.zc_inject_record;
		(void) printf("    zc_inject_record:\n");
		if (zi->zi_objset) {
			(void) printf("\tzi_objset=%llu\n",
			    (u_longlong_t)zi->zi_objset);
		}
		if (zi->zi_object) {
			(void) printf("\tzi_object=%llu\n",
			    (u_longlong_t)zi->zi_object);
		}
		if (zi->zi_start) {
			(void) printf("\tzi_start=%llu\n",
			    (u_longlong_t)zi->zi_start);
		}
		if (zi->zi_end) {
			(void) printf("\tzi_end=%llu\n",
			    (u_longlong_t)zi->zi_end);
		}
		if (zi->zi_guid) {
			(void) printf("\tzi_guid=%llu\n",
			    (u_longlong_t)zi->zi_guid);
		}
		if (zi->zi_level) {
			(void) printf("\tzi_level=%lu\n",
			    (ulong_t)zi->zi_level);
		}
		if (zi->zi_error) {
			(void) printf("\tzi_error=%lu\n",
			    (ulong_t)zi->zi_error);
		}
		if (zi->zi_type) {
			(void) printf("\tzi_type=%llu\n",
			    (u_longlong_t)zi->zi_type);
		}
		if (zi->zi_freq) {
			(void) printf("\tzi_freq=%lu\n",
			    (ulong_t)zi->zi_freq);
		}
		if (zi->zi_failfast) {
			(void) printf("\tzi_failfast=%lu\n",
			    (ulong_t)zi->zi_failfast);
		}
		if (zi->zi_func[0])
			(void) printf("\tzi_func=%s\n", zi->zi_func);
		if (zi->zi_iotype) {
			(void) printf("\tzi_iotype=%lu\n",
			    (ulong_t)zi->zi_iotype);
		}
		if (zi->zi_duration) {
			(void) printf("\tzi_duration=%ld\n",
			    (long)zi->zi_duration);
		}
		if (zi->zi_timer) {
			(void) printf("\tzi_timer=%llu\n",
			    (u_longlong_t)zi->zi_timer);
		}
	}

	if (zc.zc_defer_destroy) {
		(void) printf("    zc_defer_destroy=%d\n",
		    (int)zc.zc_defer_destroy);
	}
	if (zc.zc_flags) {
		(void) printf("    zc_flags=0x%x\n",
		    zc.zc_flags);
	}
	if (zc.zc_action_handle) {
		(void) printf("    zc_action_handle=%llu\n",
		    (u_longlong_t)zc.zc_action_handle);
	}
	if (zc.zc_cleanup_fd >= 0)
		(void) printf("    zc_cleanup_fd=%d\n", zc.zc_cleanup_fd);
	if (zc.zc_sendobj) {
		(void) printf("    zc_sendobj=%llu\n",
		    (u_longlong_t)zc.zc_sendobj);
	}
	if (zc.zc_fromobj) {
		(void) printf("    zc_fromobj=%llu\n",
		    (u_longlong_t)zc.zc_fromobj);
	}
	if (zc.zc_createtxg) {
		(void) printf("    zc_createtxg=%llu\n",
		    (u_longlong_t)zc.zc_createtxg);
	}

	if (memcmp(&zc.zc_stat, &zero_zstat, sizeof (zc.zc_stat))) {
		zfs_stat_t *zs = &zc.zc_stat;
		(void) printf("    zc_stat:\n");
		if (zs->zs_gen) {
			(void) printf("\tzs_gen=%llu\n",
			    (u_longlong_t)zs->zs_gen);
		}
		if (zs->zs_mode) {
			(void) printf("\tzs_mode=%llu\n",
			    (u_longlong_t)zs->zs_mode);
		}
		if (zs->zs_links) {
			(void) printf("\tzs_links=%llu\n",
			    (u_longlong_t)zs->zs_links);
		}
		if (zs->zs_ctime[0]) {
			(void) printf("\tzs_ctime[0]=%llu\n",
			    (u_longlong_t)zs->zs_ctime[0]);
		}
		if (zs->zs_ctime[1]) {
			(void) printf("\tzs_ctime[1]=%llu\n",
			    (u_longlong_t)zs->zs_ctime[1]);
		}
	}
}

/* expound verbosely upon syscall arguments */
/*ARGSUSED*/
void
expound(private_t *pri, long r0, int raw)
{
	const lwpstatus_t *Lsp = pri->lwpstat;
	int lp64 = (data_model == PR_MODEL_LP64);
	int what = Lsp->pr_what;
	int err = pri->Errno;		/* don't display output parameters */
					/* for a failed system call */
#ifndef _LP64
	/* We are a 32-bit truss; we can't grok a 64-bit process */
	if (lp64)
		return;
#endif
	/* for reporting sleeping system calls */
	if (what == 0 && (Lsp->pr_flags & (PR_ASLEEP|PR_VFORKP)))
		what = Lsp->pr_syscall;

	switch (what) {
	case SYS_gettimeofday:
		if (!err)
			show_timeofday(pri);
		break;
	case SYS_getitimer:
		if (!err && pri->sys_nargs > 1)
			show_itimerval(pri, (long)pri->sys_args[1],
			    " value");
		break;
	case SYS_setitimer:
		if (pri->sys_nargs > 1)
			show_itimerval(pri, (long)pri->sys_args[1],
			    " value");
		if (!err && pri->sys_nargs > 2)
			show_itimerval(pri, (long)pri->sys_args[2],
			    "ovalue");
		break;
	case SYS_stime:
		show_stime(pri);
		break;
	case SYS_times:
		if (!err)
			show_times(pri);
		break;
	case SYS_utssys:
		if (err)
			break;
#ifdef _LP64
		if (lp64)
			show_utssys(pri, r0);
		else
			show_utssys32(pri, r0);
#else
		show_utssys(pri, r0);
#endif
		break;
	case SYS_ioctl:
		if (pri->sys_nargs >= 3) /* each case must decide for itself */
			show_ioctl(pri, pri->sys_args[1],
			    (long)pri->sys_args[2]);
		break;
	case SYS_fstatat:
		if (!err && pri->sys_nargs >= 3)
			show_stat(pri, (long)pri->sys_args[2]);
		break;
	case SYS_fstatat64:
		if (!err && pri->sys_nargs >= 3)
			show_stat64_32(pri, (long)pri->sys_args[2]);
		break;
	case SYS_stat:
	case SYS_fstat:
	case SYS_lstat:
		if (!err && pri->sys_nargs >= 2)
			show_stat(pri, (long)pri->sys_args[1]);
		break;
	case SYS_stat64:
	case SYS_fstat64:
	case SYS_lstat64:
		if (!err && pri->sys_nargs >= 2)
			show_stat64_32(pri, (long)pri->sys_args[1]);
		break;
	case SYS_statvfs:
	case SYS_fstatvfs:
		if (err)
			break;
#ifdef _LP64
		if (!lp64) {
			show_statvfs32(pri);
			break;
		}
#endif
		show_statvfs(pri);
		break;
	case SYS_statvfs64:
	case SYS_fstatvfs64:
		if (err)
			break;
		show_statvfs64(pri);
		break;
	case SYS_statfs:
	case SYS_fstatfs:
		if (err)
			break;
#ifdef _LP64
		if (lp64)
			show_statfs(pri);
		else
			show_statfs32(pri);
#else
		show_statfs(pri);
#endif
		break;
	case SYS_fcntl:
		show_fcntl(pri);
		break;
	case SYS_msgsys:
		show_msgsys(pri, r0); /* each case must decide for itself */
		break;
	case SYS_semsys:
		show_semsys(pri);	/* each case must decide for itself */
		break;
	case SYS_shmsys:
		show_shmsys(pri);	/* each case must decide for itself */
		break;
	case SYS_getdents:
		if (err || pri->sys_nargs <= 1 || r0 <= 0)
			break;
#ifdef _LP64
		if (!lp64) {
			show_dents32(pri, (long)pri->sys_args[1], r0);
			break;
		}
		/* FALLTHROUGH */
#else
		show_dents32(pri, (long)pri->sys_args[1], r0);
		break;
#endif
	case SYS_getdents64:
		if (err || pri->sys_nargs <= 1 || r0 <= 0)
			break;
		show_dents64(pri, (long)pri->sys_args[1], r0);
		break;
	case SYS_getmsg:
		show_gp_msg(pri, what);
		if (pri->sys_nargs > 3)
			show_hhex_int(pri, (long)pri->sys_args[3], "flags");
		break;
	case SYS_getpmsg:
		show_gp_msg(pri, what);
		if (pri->sys_nargs > 3)
			show_hhex_int(pri, (long)pri->sys_args[3], "band");
		if (pri->sys_nargs > 4)
			show_hhex_int(pri, (long)pri->sys_args[4], "flags");
		break;
	case SYS_putmsg:
	case SYS_putpmsg:
		show_gp_msg(pri, what);
		break;
	case SYS_pollsys:
		show_pollsys(pri);
		break;
	case SYS_setgroups:
		if (pri->sys_nargs > 1 && (r0 = pri->sys_args[0]) > 0)
			show_groups(pri, (long)pri->sys_args[1], r0);
		break;
	case SYS_getgroups:
		if (!err && pri->sys_nargs > 1 && pri->sys_args[0] > 0)
			show_groups(pri, (long)pri->sys_args[1], r0);
		break;
	case SYS_sigprocmask:
		if (pri->sys_nargs > 1)
			show_sigset(pri, (long)pri->sys_args[1], " set");
		if (!err && pri->sys_nargs > 2)
			show_sigset(pri, (long)pri->sys_args[2], "oset");
		break;
	case SYS_sigsuspend:
	case SYS_sigtimedwait:
		if (pri->sys_nargs > 0)
			show_sigset(pri, (long)pri->sys_args[0], "sigmask");
		if (!err && pri->sys_nargs > 1)
			show_siginfo(pri, (long)pri->sys_args[1]);
		if (pri->sys_nargs > 2)
			show_timestruc(pri, (long)pri->sys_args[2], "timeout");
		break;
	case SYS_sigaltstack:
		if (pri->sys_nargs > 0)
			show_sigaltstack(pri, (long)pri->sys_args[0],
			    "new");
		if (!err && pri->sys_nargs > 1)
			show_sigaltstack(pri, (long)pri->sys_args[1],
			    "old");
		break;
	case SYS_sigaction:
		if (pri->sys_nargs > 1)
			show_sigaction(pri, (long)pri->sys_args[1],
			    "new", NULL);
		if (!err && pri->sys_nargs > 2)
			show_sigaction(pri, (long)pri->sys_args[2],
			    "old", r0);
		break;
	case SYS_signotify:
		if (pri->sys_nargs > 1)
			show_siginfo(pri, (long)pri->sys_args[1]);
		break;
	case SYS_sigresend:
		if (pri->sys_nargs > 1)
			show_siginfo(pri, (long)pri->sys_args[1]);
		if (pri->sys_nargs > 2)
			show_sigset(pri, (long)pri->sys_args[2], "sigmask");
		break;
	case SYS_sigpending:
		if (!err && pri->sys_nargs > 1)
			show_sigset(pri, (long)pri->sys_args[1], "sigmask");
		break;
	case SYS_waitid:
		if (!err && pri->sys_nargs > 2)
			show_siginfo(pri, (long)pri->sys_args[2]);
		break;
	case SYS_sigsendsys:
		if (pri->sys_nargs > 0)
			show_procset(pri, (long)pri->sys_args[0]);
		break;
	case SYS_priocntlsys:
		if (pri->sys_nargs > 1)
			show_procset(pri, (long)pri->sys_args[1]);
		break;
	case SYS_mincore:
		if (!err && pri->sys_nargs > 2)
			show_bool(pri, (long)pri->sys_args[2],
			    (pri->sys_args[1] + pagesize - 1) / pagesize);
		break;
	case SYS_readv:
	case SYS_writev:
		if (pri->sys_nargs > 2) {
			int i = pri->sys_args[0]+1;
			int showbuf = FALSE;
			long nb = (what == SYS_readv)? r0 : 32*1024;

			if ((what == SYS_readv && !err &&
			    prismember(&readfd, i)) ||
			    (what == SYS_writev &&
			    prismember(&writefd, i)))
				showbuf = TRUE;
			show_iovec(pri, (long)pri->sys_args[1],
			    pri->sys_args[2], showbuf, nb);
		}
		break;
	case SYS_getrlimit:
		if (err)
			break;
		/*FALLTHROUGH*/
	case SYS_setrlimit:
		if (pri->sys_nargs <= 1)
			break;
#ifdef _LP64
		if (lp64)
			show_rlimit64(pri, (long)pri->sys_args[1]);
		else
			show_rlimit32(pri, (long)pri->sys_args[1]);
#else
		show_rlimit32(pri, (long)pri->sys_args[1]);
#endif
		break;
	case SYS_getrlimit64:
		if (err)
			break;
		/*FALLTHROUGH*/
	case SYS_setrlimit64:
		if (pri->sys_nargs <= 1)
			break;
		show_rlimit64(pri, (long)pri->sys_args[1]);
		break;
	case SYS_uname:
		if (!err && pri->sys_nargs > 0)
			show_nuname(pri, (long)pri->sys_args[0]);
		break;
	case SYS_adjtime:
		if (!err && pri->sys_nargs > 1)
			show_adjtime(pri, (long)pri->sys_args[0],
			    (long)pri->sys_args[1]);
		break;
	case SYS_lwp_info:
		if (!err && pri->sys_nargs > 0)
			show_timestruc(pri, (long)pri->sys_args[0], "cpu time");
		break;
	case SYS_lwp_wait:
		if (!err && pri->sys_nargs > 1)
			show_int(pri, (long)pri->sys_args[1], "lwpid");
		break;
	case SYS_lwp_mutex_wakeup:
	case SYS_lwp_mutex_unlock:
	case SYS_lwp_mutex_trylock:
	case SYS_lwp_mutex_register:
		if (pri->sys_nargs > 0)
			show_mutex(pri, (long)pri->sys_args[0]);
		break;
	case SYS_lwp_mutex_timedlock:
		if (pri->sys_nargs > 0)
			show_mutex(pri, (long)pri->sys_args[0]);
		if (pri->sys_nargs > 1)
			show_timestruc(pri, (long)pri->sys_args[1], "timeout");
		break;
	case SYS_lwp_cond_wait:
		if (pri->sys_nargs > 0)
			show_condvar(pri, (long)pri->sys_args[0]);
		if (pri->sys_nargs > 1)
			show_mutex(pri, (long)pri->sys_args[1]);
		if (pri->sys_nargs > 2)
			show_timestruc(pri, (long)pri->sys_args[2], "timeout");
		break;
	case SYS_lwp_cond_signal:
	case SYS_lwp_cond_broadcast:
		if (pri->sys_nargs > 0)
			show_condvar(pri, (long)pri->sys_args[0]);
		break;
	case SYS_lwp_sema_trywait:
	case SYS_lwp_sema_post:
		if (pri->sys_nargs > 0)
			show_sema(pri, (long)pri->sys_args[0]);
		break;
	case SYS_lwp_sema_timedwait:
		if (pri->sys_nargs > 0)
			show_sema(pri, (long)pri->sys_args[0]);
		if (pri->sys_nargs > 1)
			show_timestruc(pri, (long)pri->sys_args[1], "timeout");
		break;
	case SYS_lwp_rwlock_sys:
		if (pri->sys_nargs > 1)
			show_rwlock(pri, (long)pri->sys_args[1]);
		if (pri->sys_nargs > 2 &&
		    (pri->sys_args[0] == 0 || pri->sys_args[0] == 1))
			show_timestruc(pri, (long)pri->sys_args[2], "timeout");
		break;
	case SYS_lwp_create:
		/* XXX print some values in ucontext ??? */
		if (!err && pri->sys_nargs > 2)
			show_int(pri, (long)pri->sys_args[2], "lwpid");
		break;
	case SYS_kaio:
		if (pri->sys_args[0] == AIOWAIT && !err && pri->sys_nargs > 1)
			show_timeval(pri, (long)pri->sys_args[1], "timeout");
		break;
	case SYS_nanosleep:
		if (pri->sys_nargs > 0)
			show_timestruc(pri, (long)pri->sys_args[0], "tmout");
		if (pri->sys_nargs > 1 && (err == 0 || err == EINTR))
			show_timestruc(pri, (long)pri->sys_args[1], "resid");
		break;
	case SYS_privsys:
		switch (pri->sys_args[0]) {
		case PRIVSYS_SETPPRIV:
		case PRIVSYS_GETPPRIV:
			if (!err)
				show_privset(pri, (long)pri->sys_args[3],
				    (size_t)pri->sys_args[4], "");
		}
		break;
	case SYS_ucredsys:
		switch (pri->sys_args[0]) {
		case UCREDSYS_UCREDGET:
		case UCREDSYS_GETPEERUCRED:
			if (err == 0)
				show_ucred(pri, (long)pri->sys_args[2]);
			break;
		}
		break;
	case SYS_bind:
	case SYS_connect:
		if (pri->sys_nargs > 2)
			show_sockaddr(pri, "name", (long)pri->sys_args[1],
			    0, (long)pri->sys_args[2]);
		break;
	case SYS_sendto:
		if (pri->sys_nargs > 5)
			show_sockaddr(pri, "to", (long)pri->sys_args[4], 0,
			    pri->sys_args[5]);
		break;
	case SYS_accept:
		if (!err && pri->sys_nargs > 2)
			show_sockaddr(pri, "name", (long)pri->sys_args[1],
			    (long)pri->sys_args[2], 0);
		break;
	case SYS_getsockname:
	case SYS_getpeername:
		if (!err && pri->sys_nargs > 2)
			show_sockaddr(pri, "name", (long)pri->sys_args[1],
			    (long)pri->sys_args[2], 0);
		break;
	case SYS_cladm:
		if (!err && pri->sys_nargs > 2)
			show_cladm(pri, pri->sys_args[0], pri->sys_args[1],
			    (long)pri->sys_args[2]);
		break;
	case SYS_recvfrom:
		if (!err && pri->sys_nargs > 5)
			show_sockaddr(pri, "from", (long)pri->sys_args[4],
			    (long)pri->sys_args[5], 0);
		break;
	case SYS_recvmsg:
		if (err)
			break;
		/* FALLTHROUGH */
	case SYS_sendmsg:
		if (pri->sys_nargs <= 2)
			break;
#ifdef _LP64
		if (lp64)
			show_msghdr(pri, pri->sys_args[1]);
		else
			show_msghdr32(pri, pri->sys_args[1]);
#else
		show_msghdr(pri, pri->sys_args[1]);
#endif
		break;
	case SYS_door:
		show_doors(pri);
		break;
	case SYS_sendfilev:
		if (pri->sys_nargs != 5)
			break;

		if (pri->sys_args[0] == SENDFILEV) {
			show_sendfilevec(pri, (int)pri->sys_args[1],
			    (sendfilevec_t *)pri->sys_args[2],
			    (int)pri->sys_args[3]);
		} else if (pri->sys_args[0] == SENDFILEV64) {
			show_sendfilevec64(pri, (int)pri->sys_args[1],
			    (sendfilevec64_t *)pri->sys_args[2],
			    (int)pri->sys_args[3]);
		}
		break;
	case SYS_memcntl:
		show_memcntl(pri);
		break;
	case SYS_lwp_park:
		/*
		 * subcode 0: lwp_park(timespec_t *, id_t)
		 * subcode 4: lwp_set_park(timespec_t *, id_t)
		 */
		if (pri->sys_nargs > 1 &&
		    (pri->sys_args[0] == 0 || pri->sys_args[0] == 4))
			show_timestruc(pri, (long)pri->sys_args[1], "timeout");
		/* subcode 2: lwp_unpark_all(id_t *, int) */
		if (pri->sys_nargs > 2 && pri->sys_args[0] == 2)
			show_ids(pri, (long)pri->sys_args[1],
			    (int)pri->sys_args[2]);
		break;
	case SYS_ntp_gettime:
		if (!err)
			show_ntp_gettime(pri);
		break;
	case SYS_ntp_adjtime:
		if (!err)
			show_ntp_adjtime(pri);
		break;
	case SYS_rusagesys:
		if (!err)
			if (pri->sys_args[0] == _RUSAGESYS_GETRUSAGE) {
#ifdef _LP64
				if (!lp64)
					show_getrusage32(pri->sys_args[1]);
				else
#endif
					show_getrusage(pri->sys_args[1]);
			}
		break;
	case SYS_port:
		show_ports(pri);
		break;
	case SYS_zone:
		show_zones(pri);
		break;
	case SYS_rctlsys:
		show_rctls(pri);
		break;
	case SYS_utimesys:
		show_utimesys(pri);
		break;
	case SYS_sockconfig:
		show_sockconfig(pri);
		break;
	}
}<|MERGE_RESOLUTION|>--- conflicted
+++ resolved
@@ -23,10 +23,7 @@
  * Copyright 2013 Nexenta Systems, Inc.  All rights reserved.
  * Copyright (c) 1989, 2010, Oracle and/or its affiliates. All rights reserved.
  * Copyright (c) 2012, 2014 by Delphix. All rights reserved.
-<<<<<<< HEAD
-=======
  * Copyright 2015 Joyent, Inc.
->>>>>>> e7e978b1
  */
 
 /*	Copyright (c) 1984, 1986, 1987, 1988, 1989 AT&T	*/
