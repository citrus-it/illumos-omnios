--- conflicted
+++ resolved
@@ -20,11 +20,6 @@
 #
 
 #
-<<<<<<< HEAD
-# Copyright (c) 1989,1997 by Sun Microsystems, Inc.
-# All rights reserved.
-#
-=======
 # Copyright 2010 Sun Microsystems, Inc.  All rights reserved.
 # Use is subject to license terms.
 #
@@ -33,7 +28,6 @@
 # Copyright 2019 Joyent, Inc.
 # Copyright 2023 Oxide Computer Co.
 #
->>>>>>> 94893bd2
 
 PROG=	truss
 
@@ -60,14 +54,6 @@
 
 CTF_MODE	= link
 
-<<<<<<< HEAD
-SUBDIRS += $(MACH64)
-
-all	:=	TARGET = all
-install	:=	TARGET = install
-clean	:=	TARGET = clean
-clobber	:=	TARGET = clobber
-=======
 CFLAGS		+= $(CCVERBOSE)
 
 CERRWARN	+= $(CNOWARN_UNINIT)
@@ -83,8 +69,9 @@
 CPPFLAGS += -I$(SRC)/uts/common/fs/zfs
 CPPFLAGS += -I$(SRC)/uts/common
 
-ROOTLINK = $(PROG:%=$(ROOTBIN64)/%)
->>>>>>> 94893bd2
+# XXXARM: AArch64 is not multilib
+$(NOT_AARCH64_BLD)CPPFLAGS += -D_SYSCALL32
+$(NOT_AARCH64_BLD)ROOTLINK = $(PROG:%=$(ROOTBIN64)/%)
 
 .KEEP_STATE:
 
@@ -94,14 +81,10 @@
 
 all: $(PROG)
 
-<<<<<<< HEAD
-clean clobber install:	$(SUBDIRS)
-=======
 install: all $(ROOTPROG) $(ROOTLINK)
 
 $(ROOTLINK):
 	$(RM) $@; $(SYMLINK) ../../bin/$(@F) $@
->>>>>>> 94893bd2
 
 $(PROG): $(OBJS)
 	$(LINK.c) $(OBJS) -o $@ $(LDLIBS)
