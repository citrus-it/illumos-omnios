/*
 * CDDL HEADER START
 *
 * The contents of this file are subject to the terms of the
 * Common Development and Distribution License (the "License").
 * You may not use this file except in compliance with the License.
 *
 * You can obtain a copy of the license at usr/src/OPENSOLARIS.LICENSE
 * or http://www.opensolaris.org/os/licensing.
 * See the License for the specific language governing permissions
 * and limitations under the License.
 *
 * When distributing Covered Code, include this CDDL HEADER in each
 * file and include the License file at usr/src/OPENSOLARIS.LICENSE.
 * If applicable, add the following below this CDDL HEADER, with the
 * fields enclosed by brackets "[]" replaced with your own identifying
 * information: Portions Copyright [yyyy] [name of copyright owner]
 *
 * CDDL HEADER END
 */
/*
 * Copyright (c) 2005, 2010, Oracle and/or its affiliates. All rights reserved.
 */

/*
 * Copyright 2012 Milan Jurik. All rights reserved.
 * Copyright 2015 Nexenta Systems, Inc. All rights reserved.
 * Copyright (c) 2015 by Delphix. All rights reserved.
 * Copyright 2016 Toomas Soome <tsoome@me.com>
 */

/*
 * bootadm(1M) is a new utility for managing bootability of
 * Solaris *Newboot* environments. It has two primary tasks:
 * 	- Allow end users to manage bootability of Newboot Solaris instances
 *	- Provide services to other subsystems in Solaris (primarily Install)
 */

/* Headers */
#include <stdio.h>
#include <errno.h>
#include <stdlib.h>
#include <string.h>
#include <unistd.h>
#include <sys/types.h>
#include <sys/stat.h>
#include <alloca.h>
#include <stdarg.h>
#include <limits.h>
#include <signal.h>
#include <sys/wait.h>
#include <sys/mnttab.h>
#include <sys/mntent.h>
#include <sys/statvfs.h>
#include <libnvpair.h>
#include <ftw.h>
#include <fcntl.h>
#include <strings.h>
#include <utime.h>
#include <sys/systeminfo.h>
#include <sys/dktp/fdisk.h>
#include <sys/param.h>
#include <dirent.h>
#include <ctype.h>
#include <libgen.h>
#include <sys/sysmacros.h>
#include <sys/elf.h>
#include <libscf.h>
#include <zlib.h>
#include <sys/lockfs.h>
#include <sys/filio.h>
#include <libbe.h>
#include <deflt.h>
#ifdef i386
#include <libfdisk.h>
#endif

#if !defined(_OBP)
#include <sys/ucode.h>
#endif

#include <pwd.h>
#include <grp.h>
#include <device_info.h>
#include <sys/vtoc.h>
#include <sys/efi_partition.h>
#include <regex.h>
#include <locale.h>
#include <sys/mkdev.h>

#include "bootadm.h"

#ifndef TEXT_DOMAIN
#define	TEXT_DOMAIN	"SUNW_OST_OSCMD"
#endif	/* TEXT_DOMAIN */

/* Type definitions */

/* Primary subcmds */
typedef enum {
	BAM_MENU = 3,
	BAM_ARCHIVE,
	BAM_INSTALL
} subcmd_t;

#define	LINE_INIT	0	/* lineNum initial value */
#define	ENTRY_INIT	-1	/* entryNum initial value */
#define	ALL_ENTRIES	-2	/* selects all boot entries */

#define	PARTNO_NOTFOUND -1	/* Solaris partition not found */
#define	PARTNO_EFI	-2	/* EFI partition table found */

#define	GRUB_DIR		"/boot/grub"
#define	GRUB_STAGE2		GRUB_DIR "/stage2"
#define	GRUB_MENU		"/boot/grub/menu.lst"
#define	MENU_TMP		"/boot/grub/menu.lst.tmp"
#define	GRUB_BACKUP_MENU	"/etc/lu/GRUB_backup_menu"
#define	RAMDISK_SPECIAL		"/dev/ramdisk/"
#define	STUBBOOT		"/stubboot"
#define	MULTIBOOT		"/platform/i86pc/multiboot"
#define	GRUBSIGN_DIR		"/boot/grub/bootsign"
#define	GRUBSIGN_BACKUP		"/etc/bootsign"
#define	GRUBSIGN_UFS_PREFIX	"rootfs"
#define	GRUBSIGN_ZFS_PREFIX	"pool_"
#define	GRUBSIGN_LU_PREFIX	"BE_"
#define	UFS_SIGNATURE_LIST	"/var/run/grub_ufs_signatures"
#define	ZFS_LEGACY_MNTPT	"/tmp/bootadm_mnt_zfs_legacy"

/* BE defaults */
#define	BE_DEFAULTS		"/etc/default/be"
#define	BE_DFLT_BE_HAS_GRUB	"BE_HAS_GRUB="

#define	BOOTADM_RDONLY_TEST	"BOOTADM_RDONLY_TEST"

/* lock related */
#define	BAM_LOCK_FILE		"/var/run/bootadm.lock"
#define	LOCK_FILE_PERMS		(S_IRUSR|S_IWUSR|S_IRGRP|S_IROTH)

#define	CREATE_RAMDISK		"boot/solaris/bin/create_ramdisk"
#define	CREATE_DISKMAP		"boot/solaris/bin/create_diskmap"
#define	EXTRACT_BOOT_FILELIST	"boot/solaris/bin/extract_boot_filelist"
#define	GRUBDISK_MAP		"/var/run/solaris_grubdisk.map"

#define	GRUB_slice		"/etc/lu/GRUB_slice"
#define	GRUB_root		"/etc/lu/GRUB_root"
#define	GRUB_fdisk		"/etc/lu/GRUB_fdisk"
#define	GRUB_fdisk_target	"/etc/lu/GRUB_fdisk_target"
#define	FINDROOT_INSTALLGRUB	"/etc/lu/installgrub.findroot"
#define	LULIB			"/usr/lib/lu/lulib"
#define	LULIB_PROPAGATE_FILE	"lulib_propagate_file"
#define	CKSUM			"/usr/bin/cksum"
#define	LU_MENU_CKSUM		"/etc/lu/menu.cksum"
#define	BOOTADM			"/sbin/bootadm"

#define	INSTALLGRUB		"/sbin/installgrub"
#define	STAGE1			"/boot/grub/stage1"
#define	STAGE2			"/boot/grub/stage2"

/*
 * Default file attributes
 */
#define	DEFAULT_DEV_MODE	0644	/* default permissions */
#define	DEFAULT_DEV_UID		0	/* user root */
#define	DEFAULT_DEV_GID		3	/* group sys */

/*
 * Menu related
 * menu_cmd_t and menu_cmds must be kept in sync
 */
char *menu_cmds[] = {
	"default",	/* DEFAULT_CMD */
	"timeout",	/* TIMEOUT_CMD */
	"title",	/* TITLE_CMD */
	"root",		/* ROOT_CMD */
	"kernel",	/* KERNEL_CMD */
	"kernel$",	/* KERNEL_DOLLAR_CMD */
	"module",	/* MODULE_CMD */
	"module$",	/* MODULE_DOLLAR_CMD */
	" ",		/* SEP_CMD */
	"#",		/* COMMENT_CMD */
	"chainloader",	/* CHAINLOADER_CMD */
	"args",		/* ARGS_CMD */
	"findroot",	/* FINDROOT_CMD */
	"bootfs",	/* BOOTFS_CMD */
	NULL
};

#define	OPT_ENTRY_NUM	"entry"

/*
 * exec_cmd related
 */
typedef struct {
	line_t *head;
	line_t *tail;
} filelist_t;

#define	BOOT_FILE_LIST	"boot/solaris/filelist.ramdisk"
#define	ETC_FILE_LIST	"etc/boot/solaris/filelist.ramdisk"

#define	FILE_STAT	"boot/solaris/filestat.ramdisk"
#define	FILE_STAT_TMP	"boot/solaris/filestat.ramdisk.tmp"
#define	DIR_PERMS	(S_IRWXU|S_IRGRP|S_IXGRP|S_IROTH|S_IXOTH)
#define	FILE_STAT_MODE	(S_IRUSR|S_IWUSR|S_IRGRP|S_IROTH)

#define	FILE_STAT_TIMESTAMP	"boot/solaris/timestamp.cache"

/* Globals */
int bam_verbose;
int bam_force;
int bam_debug;
static char *prog;
static subcmd_t bam_cmd;
char *bam_root;
int bam_rootlen;
static int bam_root_readonly;
int bam_alt_root;
static int bam_extend = 0;
static int bam_purge = 0;
static char *bam_subcmd;
static char *bam_opt;
static char **bam_argv;
static char *bam_pool;
static int bam_argc;
static int bam_check;
static int bam_saved_check;
static int bam_smf_check;
static int bam_lock_fd = -1;
static int bam_zfs;
static int bam_mbr;
char rootbuf[PATH_MAX] = "/";
static int bam_update_all;
static int bam_alt_platform;
static char *bam_platform;
static char *bam_home_env = NULL;

/* function prototypes */
static void parse_args_internal(int, char *[]);
static void parse_args(int, char *argv[]);
static error_t bam_menu(char *, char *, int, char *[]);
static error_t bam_install(char *, char *);
static error_t bam_archive(char *, char *);

static void bam_lock(void);
static void bam_unlock(void);

static int exec_cmd(char *, filelist_t *);
static error_t read_globals(menu_t *, char *, char *, int);
static int menu_on_bootdisk(char *os_root, char *menu_root);
static menu_t *menu_read(char *);
static error_t menu_write(char *, menu_t *);
static void linelist_free(line_t *);
static void menu_free(menu_t *);
static void filelist_free(filelist_t *);
static error_t list2file(char *, char *, char *, line_t *);
static error_t list_entry(menu_t *, char *, char *);
static error_t list_setting(menu_t *, char *, char *);
static error_t delete_all_entries(menu_t *, char *, char *);
static error_t update_entry(menu_t *mp, char *menu_root, char *opt);
static error_t update_temp(menu_t *mp, char *dummy, char *opt);

static error_t install_bootloader(void);
static error_t update_archive(char *, char *);
static error_t list_archive(char *, char *);
static error_t update_all(char *, char *);
static error_t read_list(char *, filelist_t *);
static error_t set_option(menu_t *, char *, char *);
static error_t set_kernel(menu_t *, menu_cmd_t, char *, char *, size_t);
static error_t get_kernel(menu_t *, menu_cmd_t, char *, size_t);
static char *expand_path(const char *);

static long s_strtol(char *);
static int s_fputs(char *, FILE *);

static int is_ufs(char *root);
static int is_amd64(void);
static char *get_machine(void);
static void append_to_flist(filelist_t *, char *);
static int ufs_add_to_sign_list(char *sign);
static error_t synchronize_BE_menu(void);

#if !defined(_OBP)
static void ucode_install();
#endif

/* Menu related sub commands */
static subcmd_defn_t menu_subcmds[] = {
	"set_option",		OPT_ABSENT,	set_option, 0,	/* PUB */
	"list_entry",		OPT_OPTIONAL,	list_entry, 1,	/* PUB */
	"delete_all_entries",	OPT_ABSENT,	delete_all_entries, 0, /* PVT */
	"update_entry",		OPT_REQ,	update_entry, 0, /* menu */
	"update_temp",		OPT_OPTIONAL,	update_temp, 0,	/* reboot */
	"upgrade",		OPT_ABSENT,	upgrade_menu, 0, /* menu */
	"list_setting",		OPT_OPTIONAL,	list_setting, 1, /* menu */
	"disable_hypervisor",	OPT_ABSENT,	cvt_to_metal, 0, /* menu */
	"enable_hypervisor",	OPT_ABSENT,	cvt_to_hyper, 0, /* menu */
	NULL,			0,		NULL, 0	/* must be last */
};

/* Archive related sub commands */
static subcmd_defn_t arch_subcmds[] = {
	"update",		OPT_ABSENT,	update_archive, 0, /* PUB */
	"update_all",		OPT_ABSENT,	update_all, 0,	/* PVT */
	"list",			OPT_OPTIONAL,	list_archive, 1, /* PUB */
	NULL,			0,		NULL, 0	/* must be last */
};

/* Install related sub commands */
static subcmd_defn_t inst_subcmds[] = {
	"install_bootloader",	OPT_ABSENT,	install_bootloader, 0, /* PUB */
	NULL,			0,		NULL, 0	/* must be last */
};

enum dircache_copy_opt {
	FILE32 = 0,
	FILE64,
	CACHEDIR_NUM
};

/*
 * Directory specific flags:
 * NEED_UPDATE : the specified archive needs to be updated
 * NO_MULTI : don't extend the specified archive, but recreate it
 */
#define	NEED_UPDATE		0x00000001
#define	NO_MULTI		0x00000002

#define	set_dir_flag(id, f)	(walk_arg.dirinfo[id].flags |= f)
#define	unset_dir_flag(id, f)	(walk_arg.dirinfo[id].flags &= ~f)
#define	is_dir_flag_on(id, f)	(walk_arg.dirinfo[id].flags & f ? 1 : 0)

#define	get_cachedir(id)	(walk_arg.dirinfo[id].cdir_path)
#define	get_updatedir(id)	(walk_arg.dirinfo[id].update_path)
#define	get_count(id)		(walk_arg.dirinfo[id].count)
#define	has_cachedir(id)	(walk_arg.dirinfo[id].has_dir)
#define	set_dir_present(id)	(walk_arg.dirinfo[id].has_dir = 1)

/*
 * dirinfo_t (specific cache directory information):
 * cdir_path:   path to the archive cache directory
 * update_path: path to the update directory (contains the files that will be
 *              used to extend the archive)
 * has_dir:	the specified cache directory is active
 * count:	the number of files to update
 * flags:	directory specific flags
 */
typedef struct _dirinfo {
	char	cdir_path[PATH_MAX];
	char	update_path[PATH_MAX];
	int	has_dir;
	int	count;
	int	flags;
} dirinfo_t;

/*
 * Update flags:
 * NEED_CACHE_DIR : cache directory is missing and needs to be created
 * IS_SPARC_TARGET : the target mountpoint is a SPARC environment
 * UPDATE_ERROR : an error occourred while traversing the list of files
 * RDONLY_FSCHK : the target filesystem is read-only
 * RAMDSK_FSCHK : the target filesystem is on a ramdisk
 */
#define	NEED_CACHE_DIR		0x00000001
#define	IS_SPARC_TARGET		0x00000002
#define	UPDATE_ERROR		0x00000004
#define	RDONLY_FSCHK		0x00000008
#define	INVALIDATE_CACHE	0x00000010

#define	is_flag_on(flag)	(walk_arg.update_flags & flag ? 1 : 0)
#define	set_flag(flag)		(walk_arg.update_flags |= flag)
#define	unset_flag(flag)	(walk_arg.update_flags &= ~flag)

/*
 * struct walk_arg :
 * update_flags: flags related to the current updating process
 * new_nvlp/old_nvlp: new and old list of archive-files / attributes pairs
 * sparcfile: list of file paths for mkisofs -path-list (SPARC only)
 */
static struct {
	int 		update_flags;
	nvlist_t 	*new_nvlp;
	nvlist_t 	*old_nvlp;
	FILE 		*sparcfile;
	dirinfo_t	dirinfo[CACHEDIR_NUM];
} walk_arg;

struct safefile {
	char *name;
	struct safefile *next;
};

static struct safefile *safefiles = NULL;

/*
 * svc:/system/filesystem/usr:default service checks for this file and
 * does a boot archive update and then reboot the system.
 */
#define	NEED_UPDATE_FILE "/etc/svc/volatile/boot_archive_needs_update"

/*
 * svc:/system/boot-archive-update:default checks for this file and
 * updates the boot archive.
 */
#define	NEED_UPDATE_SAFE_FILE "/etc/svc/volatile/boot_archive_safefile_update"

/* Thanks growisofs */
#define	CD_BLOCK	((off64_t)2048)
#define	VOLDESC_OFF	16
#define	DVD_BLOCK	(32*1024)
#define	MAX_IVDs	16

struct iso_pdesc {
    unsigned char type	[1];
    unsigned char id	[5];
    unsigned char void1	[80-5-1];
    unsigned char volume_space_size [8];
    unsigned char void2	[2048-80-8];
};

/*
 * COUNT_MAX:	maximum number of changed files to justify a multisession update
 * BA_SIZE_MAX:	maximum size of the boot_archive to justify a multisession
 * 		update
 */
#define	COUNT_MAX		50
#define	BA_SIZE_MAX		(50 * 1024 * 1024)

#define	bam_nowrite()		(bam_check || bam_smf_check)

static int sync_menu = 1;	/* whether we need to sync the BE menus */

static void
usage(void)
{
	(void) fprintf(stderr, "USAGE:\n");

	/* archive usage */
	(void) fprintf(stderr,
	    "\t%s update-archive [-vn] [-R altroot [-p platform]]\n", prog);
	(void) fprintf(stderr,
	    "\t%s list-archive [-R altroot [-p platform]]\n", prog);
#if defined(_OBP)
	(void) fprintf(stderr,
	    "\t%s install-bootloader [-fv] [-R altroot] [-P pool]\n", prog);
#else
	(void) fprintf(stderr,
	    "\t%s install-bootloader [-Mfv] [-R altroot] [-P pool]\n", prog);
#endif
#if !defined(_OBP)
	/* x86 only */
	(void) fprintf(stderr, "\t%s set-menu [-R altroot] key=value\n", prog);
	(void) fprintf(stderr, "\t%s list-menu [-R altroot]\n", prog);
#endif
}

/*
 * Best effort attempt to restore the $HOME value.
 */
static void
restore_env()
{
	char	home_env[PATH_MAX];

	if (bam_home_env) {
		(void) snprintf(home_env, sizeof (home_env), "HOME=%s",
		    bam_home_env);
		(void) putenv(home_env);
	}
}


#define		SLEEP_TIME	5
#define		MAX_TRIES	4

/*
 * Sanitize the environment in which bootadm will execute its sub-processes
 * (ex. mkisofs). This is done to prevent those processes from attempting
 * to access files (ex. .mkisofsrc) or stat paths that might be on NFS
 * or, potentially, insecure.
 */
static void
sanitize_env()
{
	int	stry = 0;

	/* don't depend on caller umask */
	(void) umask(0022);

	/* move away from a potential unsafe current working directory */
	while (chdir("/") == -1) {
		if (errno != EINTR) {
			bam_print("WARNING: unable to chdir to /");
			break;
		}
	}

	bam_home_env = getenv("HOME");
	while (bam_home_env != NULL && putenv("HOME=/") == -1) {
		if (errno == ENOMEM) {
			/* retry no more than MAX_TRIES times */
			if (++stry > MAX_TRIES) {
				bam_print("WARNING: unable to recover from "
				    "system memory pressure... aborting \n");
				bam_exit(EXIT_FAILURE);
			}
			/* memory is tight, try to sleep */
			bam_print("Attempting to recover from memory pressure: "
			    "sleeping for %d seconds\n", SLEEP_TIME * stry);
			(void) sleep(SLEEP_TIME * stry);
		} else {
			bam_print("WARNING: unable to sanitize HOME\n");
		}
	}
}

int
main(int argc, char *argv[])
{
	error_t ret = BAM_SUCCESS;

	(void) setlocale(LC_ALL, "");
	(void) textdomain(TEXT_DOMAIN);

	if ((prog = strrchr(argv[0], '/')) == NULL) {
		prog = argv[0];
	} else {
		prog++;
	}

	INJECT_ERROR1("ASSERT_ON", assert(0))

	sanitize_env();

	parse_args(argc, argv);

	switch (bam_cmd) {
		case BAM_MENU:
			if (is_grub(bam_alt_root ? bam_root : "/")) {
				ret = bam_menu(bam_subcmd, bam_opt,
				    bam_argc, bam_argv);
			} else {
				ret = bam_loader_menu(bam_subcmd, bam_opt,
				    bam_argc, bam_argv);
			}
			break;
		case BAM_ARCHIVE:
			ret = bam_archive(bam_subcmd, bam_opt);
			break;
		case BAM_INSTALL:
			ret = bam_install(bam_subcmd, bam_opt);
			break;
		default:
			usage();
			bam_exit(1);
	}

	if (ret != BAM_SUCCESS)
		bam_exit((ret == BAM_NOCHANGE) ? 2 : 1);

	bam_unlock();
	return (0);
}

/*
 * Equivalence of public and internal commands:
 *	update-archive  -- -a update
 *	list-archive	-- -a list
 *	set-menu	-- -m set_option
 *	list-menu	-- -m list_entry
 *	update-menu	-- -m update_entry
 *	install-bootloader	-- -i install_bootloader
 */
static struct cmd_map {
	char *bam_cmdname;
	int bam_cmd;
	char *bam_subcmd;
} cmd_map[] = {
	{ "update-archive",	BAM_ARCHIVE,	"update"},
	{ "list-archive",	BAM_ARCHIVE,	"list"},
	{ "set-menu",		BAM_MENU,	"set_option"},
	{ "list-menu",		BAM_MENU,	"list_entry"},
	{ "update-menu",	BAM_MENU,	"update_entry"},
	{ "install-bootloader",	BAM_INSTALL,	"install_bootloader"},
	{ NULL,			0,		NULL}
};

/*
 * Commands syntax published in bootadm(1M) are parsed here
 */
static void
parse_args(int argc, char *argv[])
{
	struct cmd_map *cmp = cmd_map;

	/* command conforming to the final spec */
	if (argc > 1 && argv[1][0] != '-') {
		/*
		 * Map commands to internal table.
		 */
		while (cmp->bam_cmdname) {
			if (strcmp(argv[1], cmp->bam_cmdname) == 0) {
				bam_cmd = cmp->bam_cmd;
				bam_subcmd = cmp->bam_subcmd;
				break;
			}
			cmp++;
		}
		if (cmp->bam_cmdname == NULL) {
			usage();
			bam_exit(1);
		}
		argc--;
		argv++;
	}

	parse_args_internal(argc, argv);
}

/*
 * A combination of public and private commands are parsed here.
 * The internal syntax and the corresponding functionality are:
 *	-a update			-- update-archive
 *	-a list				-- list-archive
 *	-a update-all			-- (reboot to sync all mnted OS archive)
 *	-i install_bootloader		-- install-bootloader
 *	-m update_entry			-- update-menu
 *	-m list_entry			-- list-menu
 *	-m update_temp			-- (reboot -- [boot-args])
 *	-m delete_all_entries		-- (called from install)
 *	-m enable_hypervisor [args]	-- cvt_to_hyper
 *	-m disable_hypervisor		-- cvt_to_metal
 *	-m list_setting [entry] [value]	-- list_setting
 *
 * A set of private flags is there too:
 *	-F		-- purge the cache directories and rebuild them
 *	-e		-- use the (faster) archive update approach (used by
 *			   reboot)
 */
static void
parse_args_internal(int argc, char *argv[])
{
	int c, error;
	extern char *optarg;
	extern int optind, opterr;
#if defined(_OBP)
	const char *optstring = "a:d:fi:m:no:veFCR:p:P:XZ";
#else
	const char *optstring = "a:d:fi:m:no:veFCMR:p:P:XZ";
#endif

	/* Suppress error message from getopt */
	opterr = 0;

	error = 0;
	while ((c = getopt(argc, argv, optstring)) != -1) {
		switch (c) {
		case 'a':
			if (bam_cmd) {
				error = 1;
				bam_error(
				    _("multiple commands specified: -%c\n"), c);
			}
			bam_cmd = BAM_ARCHIVE;
			bam_subcmd = optarg;
			break;
		case 'd':
			if (bam_debug) {
				error = 1;
				bam_error(
				    _("duplicate options specified: -%c\n"), c);
			}
			bam_debug = s_strtol(optarg);
			break;
		case 'f':
			bam_force = 1;
			break;
		case 'F':
			bam_purge = 1;
			break;
		case 'i':
			if (bam_cmd) {
				error = 1;
				bam_error(
				    _("multiple commands specified: -%c\n"), c);
			}
			bam_cmd = BAM_INSTALL;
			bam_subcmd = optarg;
			break;
		case 'm':
			if (bam_cmd) {
				error = 1;
				bam_error(
				    _("multiple commands specified: -%c\n"), c);
			}
			bam_cmd = BAM_MENU;
			bam_subcmd = optarg;
			break;
#if !defined(_OBP)
		case 'M':
			bam_mbr = 1;
			break;
#endif
		case 'n':
			bam_check = 1;
			/*
			 * We save the original value of bam_check. The new
			 * approach in case of a read-only filesystem is to
			 * behave as a check, so we need a way to restore the
			 * original value after the evaluation of the read-only
			 * filesystem has been done.
			 * Even if we don't allow at the moment a check with
			 * update_all, this approach is more robust than
			 * simply resetting bam_check to zero.
			 */
			bam_saved_check = 1;
			break;
		case 'o':
			if (bam_opt) {
				error = 1;
				bam_error(
				    _("duplicate options specified: -%c\n"), c);
			}
			bam_opt = optarg;
			break;
		case 'v':
			bam_verbose = 1;
			break;
		case 'C':
			bam_smf_check = 1;
			break;
		case 'P':
			if (bam_pool != NULL) {
				error = 1;
				bam_error(
				    _("duplicate options specified: -%c\n"), c);
			}
			bam_pool = optarg;
			break;
		case 'R':
			if (bam_root) {
				error = 1;
				bam_error(
				    _("duplicate options specified: -%c\n"), c);
				break;
			} else if (realpath(optarg, rootbuf) == NULL) {
				error = 1;
				bam_error(_("cannot resolve path %s: %s\n"),
				    optarg, strerror(errno));
				break;
			}
			bam_alt_root = 1;
			bam_root = rootbuf;
			bam_rootlen = strlen(rootbuf);
			break;
		case 'p':
			bam_alt_platform = 1;
			bam_platform = optarg;
			if ((strcmp(bam_platform, "i86pc") != 0) &&
			    (strcmp(bam_platform, "sun4u") != 0) &&
			    (strcmp(bam_platform, "sun4v") != 0)) {
				error = 1;
				bam_error(_("invalid platform %s - must be "
				    "one of sun4u, sun4v or i86pc\n"),
				    bam_platform);
			}
			break;
		case 'X':
			bam_is_hv = BAM_HV_PRESENT;
			break;
		case 'Z':
			bam_zfs = 1;
			break;
		case 'e':
			bam_extend = 1;
			break;
		case '?':
			error = 1;
			bam_error(_("invalid option or missing option "
			    "argument: -%c\n"), optopt);
			break;
		default :
			error = 1;
			bam_error(_("invalid option or missing option "
			    "argument: -%c\n"), c);
			break;
		}
	}

	/*
	 * An alternate platform requires an alternate root
	 */
	if (bam_alt_platform && bam_alt_root == 0) {
		usage();
		bam_exit(0);
	}

	/*
	 * A command option must be specfied
	 */
	if (!bam_cmd) {
		if (bam_opt && strcmp(bam_opt, "all") == 0) {
			usage();
			bam_exit(0);
		}
		bam_error(_("a command option must be specified\n"));
		error = 1;
	}

	if (error) {
		usage();
		bam_exit(1);
	}

	if (optind > argc) {
		bam_error(_("Internal error: %s\n"), "parse_args");
		bam_exit(1);
	} else if (optind < argc) {
		bam_argv = &argv[optind];
		bam_argc = argc - optind;
	}

	/*
	 * mbr and pool are options for install_bootloader
	 */
	if (bam_cmd != BAM_INSTALL && (bam_mbr || bam_pool != NULL)) {
		usage();
		bam_exit(0);
	}

	/*
	 * -n implies verbose mode
	 */
	if (bam_check)
		bam_verbose = 1;
}

error_t
check_subcmd_and_options(
	char *subcmd,
	char *opt,
	subcmd_defn_t *table,
	error_t (**fp)())
{
	int i;

	if (subcmd == NULL) {
		bam_error(_("this command requires a sub-command\n"));
		return (BAM_ERROR);
	}

	if (strcmp(subcmd, "set_option") == 0) {
		if (bam_argc == 0 || bam_argv == NULL || bam_argv[0] == NULL) {
			bam_error(_("missing argument for sub-command\n"));
			usage();
			return (BAM_ERROR);
		} else if (bam_argc > 1 || bam_argv[1] != NULL) {
			bam_error(_("invalid trailing arguments\n"));
			usage();
			return (BAM_ERROR);
		}
	} else if (strcmp(subcmd, "update_all") == 0) {
		/*
		 * The only option we accept for the "update_all"
		 * subcmd is "fastboot".
		 */
		if (bam_argc > 1 || (bam_argc == 1 &&
		    strcmp(bam_argv[0], "fastboot") != 0)) {
			bam_error(_("invalid trailing arguments\n"));
			usage();
			return (BAM_ERROR);
		}
		if (bam_argc == 1)
			sync_menu = 0;
	} else if (((strcmp(subcmd, "enable_hypervisor") != 0) &&
	    (strcmp(subcmd, "list_setting") != 0)) && (bam_argc || bam_argv)) {
		/*
		 * Of the remaining subcommands, only "enable_hypervisor" and
		 * "list_setting" take trailing arguments.
		 */
		bam_error(_("invalid trailing arguments\n"));
		usage();
		return (BAM_ERROR);
	}

	if (bam_root == NULL) {
		bam_root = rootbuf;
		bam_rootlen = 1;
	}

	/* verify that subcmd is valid */
	for (i = 0; table[i].subcmd != NULL; i++) {
		if (strcmp(table[i].subcmd, subcmd) == 0)
			break;
	}

	if (table[i].subcmd == NULL) {
		bam_error(_("invalid sub-command specified: %s\n"), subcmd);
		return (BAM_ERROR);
	}

	if (table[i].unpriv == 0 && geteuid() != 0) {
		bam_error(_("you must be root to run this command\n"));
		return (BAM_ERROR);
	}

	/*
	 * Currently only privileged commands need a lock
	 */
	if (table[i].unpriv == 0)
		bam_lock();

	/* subcmd verifies that opt is appropriate */
	if (table[i].option != OPT_OPTIONAL) {
		if ((table[i].option == OPT_REQ) ^ (opt != NULL)) {
			if (opt)
				bam_error(_("this sub-command (%s) does not "
				    "take options\n"), subcmd);
			else
				bam_error(_("an option is required for this "
				    "sub-command: %s\n"), subcmd);
			return (BAM_ERROR);
		}
	}

	*fp = table[i].handler;

	return (BAM_SUCCESS);
}

/*
 * NOTE: A single "/" is also considered a trailing slash and will
 * be deleted.
 */
void
elide_trailing_slash(const char *src, char *dst, size_t dstsize)
{
	size_t dstlen;

	assert(src);
	assert(dst);

	(void) strlcpy(dst, src, dstsize);

	dstlen = strlen(dst);
	if (dst[dstlen - 1] == '/') {
		dst[dstlen - 1] = '\0';
	}
}

static int
is_safe_exec(char *path)
{
	struct stat	sb;

	if (lstat(path, &sb) != 0) {
		bam_error(_("stat of file failed: %s: %s\n"), path,
		    strerror(errno));
		return (BAM_ERROR);
	}

	if (!S_ISREG(sb.st_mode)) {
		bam_error(_("%s is not a regular file, skipping\n"), path);
		return (BAM_ERROR);
	}

	if (sb.st_uid != getuid()) {
		bam_error(_("%s is not owned by %d, skipping\n"),
		    path, getuid());
		return (BAM_ERROR);
	}

	if (sb.st_mode & S_IWOTH || sb.st_mode & S_IWGRP) {
		bam_error(_("%s is others or group writable, skipping\n"),
		    path);
		return (BAM_ERROR);
	}

	return (BAM_SUCCESS);
}

static error_t
list_setting(menu_t *mp, char *which, char *setting)
{
	line_t	*lp;
	entry_t	*ent;

	char	*p = which;
	int	entry;

	int	found;

	assert(which);
	assert(setting);

	if (*which != NULL) {
		/*
		 * If "which" is not a number, assume it's a setting we want
		 * to look for and so set up the routine to look for "which"
		 * in the default entry.
		 */
		while (*p != NULL)
			if (!(isdigit((int)*p++))) {
				setting = which;
				which = mp->curdefault->arg;
				break;
			}
	} else {
		which = mp->curdefault->arg;
	}

	entry = atoi(which);

	for (ent = mp->entries; ((ent != NULL) && (ent->entryNum != entry));
	    ent = ent->next)
		;

	if (!ent) {
		bam_error(_("no matching entry found\n"));
		return (BAM_ERROR);
	}

	found = (*setting == NULL);

	for (lp = ent->start; lp != NULL; lp = lp->next) {
		if ((*setting == NULL) && (lp->flags != BAM_COMMENT))
			bam_print("%s\n", lp->line);
		else if (lp->cmd != NULL && strcmp(setting, lp->cmd) == 0) {
			bam_print("%s\n", lp->arg);
			found = 1;
		}

		if (lp == ent->end)
			break;
	}

	if (!found) {
		bam_error(_("no matching entry found\n"));
		return (BAM_ERROR);
	}

	return (BAM_SUCCESS);
}

static error_t
install_bootloader(void)
{
	nvlist_t	*nvl;
	uint16_t	flags = 0;
	int		found = 0;
	struct extmnttab mnt;
	struct stat	statbuf = {0};
	be_node_list_t	*be_nodes, *node;
	FILE		*fp;
	char		*root_ds = NULL;
<<<<<<< HEAD
	int		ret = BAM_SUCCESS;
=======
	int		ret = BAM_ERROR;
>>>>>>> 3bbf88b3

	if (nvlist_alloc(&nvl, NV_UNIQUE_NAME, 0) != 0) {
		bam_error(_("out of memory\n"));
		return (ret);
	}

	/*
	 * if bam_alt_root is set, the stage files are used from alt root.
	 * if pool is set, the target devices are pool devices, stage files
	 * are read from pool bootfs unless alt root is set.
	 *
	 * use arguments as targets, stage files are from alt or current root
	 * if no arguments and no pool, install on current boot pool.
	 */

	if (bam_alt_root) {
		if (stat(bam_root, &statbuf) != 0) {
<<<<<<< HEAD
			bam_error(_("stat of file failed: %s: %s\n"), bam_root,
			    strerror(errno));
			goto done;
		}
		if ((fp = fopen(MNTTAB, "r")) == NULL) {
			bam_error(_("failed to open file: %s: %s\n"),
			    MNTTAB, strerror(errno));
=======
			bam_error(STAT_FAIL, bam_root, strerror(errno));
			goto done;
		}
		if ((fp = fopen(MNTTAB, "r")) == NULL) {
			bam_error(OPEN_FAIL, MNTTAB, strerror(errno));
>>>>>>> 3bbf88b3
			goto done;
		}
		resetmnttab(fp);
		while (getextmntent(fp, &mnt, sizeof (mnt)) == 0) {
			if (mnt.mnt_major == major(statbuf.st_dev) &&
			    mnt.mnt_minor == minor(statbuf.st_dev)) {
				found = 1;
				root_ds = strdup(mnt.mnt_special);
				break;
			}
		}
		(void) fclose(fp);

		if (found == 0) {
<<<<<<< HEAD
			bam_error(_("alternate root %s not in mnttab\n"),
			    bam_root);
=======
			bam_error(NOT_IN_MNTTAB, bam_root);
>>>>>>> 3bbf88b3
			goto done;
		}
		if (root_ds == NULL) {
			bam_error(_("out of memory\n"));
			goto done;
		}

		if (be_list(NULL, &be_nodes) != BE_SUCCESS) {
			bam_error(_("No BE's found\n"));
			goto done;
		}
		for (node = be_nodes; node != NULL; node = node->be_next_node)
			if (strcmp(root_ds, node->be_root_ds) == 0)
				break;

		if (node == NULL)
			bam_error(_("BE (%s) does not exist\n"), root_ds);

		free(root_ds);
		root_ds = NULL;
		if (node == NULL) {
			be_free_list(be_nodes);
			goto done;
		}
		ret = nvlist_add_string(nvl, BE_ATTR_ORIG_BE_NAME,
		    node->be_node_name);
		ret |= nvlist_add_string(nvl, BE_ATTR_ORIG_BE_ROOT,
		    node->be_root_ds);
		be_free_list(be_nodes);
		if (ret != 0) {
			ret = BAM_ERROR;
			goto done;
		}
	}

	if (bam_force)
		flags |= BE_INSTALLBOOT_FLAG_FORCE;
	if (bam_mbr)
		flags |= BE_INSTALLBOOT_FLAG_MBR;
	if (bam_verbose)
		flags |= BE_INSTALLBOOT_FLAG_VERBOSE;

	if (nvlist_add_uint16(nvl, BE_ATTR_INSTALL_FLAGS, flags) != 0) {
		bam_error(_("out of memory\n"));
		ret = BAM_ERROR;
		goto done;
	}

	/*
	 * if altroot was set, we got be name and be root, only need
	 * to set pool name as target.
	 * if no altroot, need to find be name and root from pool.
	 */
	if (bam_pool != NULL) {
		ret = nvlist_add_string(nvl, BE_ATTR_ORIG_BE_POOL, bam_pool);
		if (ret != 0) {
			ret = BAM_ERROR;
			goto done;
		}
		if (found) {
			ret = be_installboot(nvl);
			if (ret != 0)
				ret = BAM_ERROR;
			goto done;
		}
	}

	if (be_list(NULL, &be_nodes) != BE_SUCCESS) {
		bam_error(_("No BE's found\n"));
		ret = BAM_ERROR;
		goto done;
	}

	if (bam_pool != NULL) {
		/*
		 * find active be_node in bam_pool
		 */
		for (node = be_nodes; node != NULL; node = node->be_next_node) {
			if (strcmp(bam_pool, node->be_rpool) != 0)
				continue;
			if (node->be_active_on_boot)
				break;
		}
		if (node == NULL) {
			bam_error(_("No active BE in %s\n"), bam_pool);
			be_free_list(be_nodes);
			ret = BAM_ERROR;
			goto done;
		}
		ret = nvlist_add_string(nvl, BE_ATTR_ORIG_BE_NAME,
		    node->be_node_name);
		ret |= nvlist_add_string(nvl, BE_ATTR_ORIG_BE_ROOT,
		    node->be_root_ds);
		be_free_list(be_nodes);
		if (ret != 0) {
			ret = BAM_ERROR;
			goto done;
		}
		ret = be_installboot(nvl);
		if (ret != 0)
			ret = BAM_ERROR;
		goto done;
	}

	/*
	 * get dataset for "/" and fill up the args.
	 */
	if ((fp = fopen(MNTTAB, "r")) == NULL) {
		bam_error(_("failed to open file: %s: %s\n"),
		    MNTTAB, strerror(errno));
		ret = BAM_ERROR;
		be_free_list(be_nodes);
		goto done;
	}
	resetmnttab(fp);
	found = 0;
	while (getextmntent(fp, &mnt, sizeof (mnt)) == 0) {
		if (strcmp(mnt.mnt_mountp, "/") == 0) {
			found = 1;
			root_ds = strdup(mnt.mnt_special);
			break;
		}
	}
	(void) fclose(fp);

	if (found == 0) {
		bam_error(_("alternate root %s not in mnttab\n"), "/");
		ret = BAM_ERROR;
		be_free_list(be_nodes);
		goto done;
	}
	if (root_ds == NULL) {
		bam_error(_("out of memory\n"));
		ret = BAM_ERROR;
		be_free_list(be_nodes);
		goto done;
	}

	for (node = be_nodes; node != NULL; node = node->be_next_node) {
		if (strcmp(root_ds, node->be_root_ds) == 0)
			break;
	}

	if (node == NULL) {
		bam_error(_("No such BE: %s\n"), root_ds);
		free(root_ds);
		be_free_list(be_nodes);
		ret = BAM_ERROR;
		goto done;
	}
	free(root_ds);

	ret = nvlist_add_string(nvl, BE_ATTR_ORIG_BE_NAME, node->be_node_name);
	ret |= nvlist_add_string(nvl, BE_ATTR_ORIG_BE_ROOT, node->be_root_ds);
	ret |= nvlist_add_string(nvl, BE_ATTR_ORIG_BE_POOL, node->be_rpool);
	be_free_list(be_nodes);

	if (ret != 0)
		ret = BAM_ERROR;
	else
		ret = be_installboot(nvl) ? BAM_ERROR : 0;
done:
	nvlist_free(nvl);

	return (ret);
}

static error_t
bam_install(char *subcmd, char *opt)
{
	error_t (*f)(void);

	/*
	 * Check arguments
	 */
	if (check_subcmd_and_options(subcmd, opt, inst_subcmds, &f) ==
	    BAM_ERROR)
		return (BAM_ERROR);

	return (f());
}

static error_t
bam_menu(char *subcmd, char *opt, int largc, char *largv[])
{
	error_t			ret;
	char			menu_path[PATH_MAX];
	char			clean_menu_root[PATH_MAX];
	char			path[PATH_MAX];
	menu_t			*menu;
	char			menu_root[PATH_MAX];
	struct stat		sb;
	error_t (*f)(menu_t *mp, char *menu_path, char *opt);
	char			*special = NULL;
	char			*pool = NULL;
	zfs_mnted_t		zmnted;
	char			*zmntpt = NULL;
	char			*osdev;
	char			*osroot;
	const char		*fcn = "bam_menu()";

	/*
	 * Menu sub-command only applies to GRUB (i.e. x86)
	 */
	if (!is_grub(bam_alt_root ? bam_root : "/")) {
		bam_error(_("not a GRUB 0.97 based Illumos instance. "
		    "Operation not supported\n"));
		return (BAM_ERROR);
	}

	/*
	 * Check arguments
	 */
	ret = check_subcmd_and_options(subcmd, opt, menu_subcmds, &f);
	if (ret == BAM_ERROR) {
		return (BAM_ERROR);
	}

	assert(bam_root);

	(void) strlcpy(menu_root, bam_root, sizeof (menu_root));
	osdev = osroot = NULL;

	if (strcmp(subcmd, "update_entry") == 0) {
		assert(opt);

		osdev = strtok(opt, ",");
		assert(osdev);
		osroot = strtok(NULL, ",");
		if (osroot) {
			/* fixup bam_root so that it points at osroot */
			if (realpath(osroot, rootbuf) == NULL) {
				bam_error(_("cannot resolve path %s: %s\n"),
				    osroot, strerror(errno));
				return (BAM_ERROR);
			}
			bam_alt_root = 1;
			bam_root  = rootbuf;
			bam_rootlen = strlen(rootbuf);
		}
	}

	/*
	 * We support menu on PCFS (under certain conditions), but
	 * not the OS root
	 */
	if (is_pcfs(bam_root)) {
		bam_error(_("root <%s> on PCFS is not supported\n"), bam_root);
		return (BAM_ERROR);
	}

	if (stat(menu_root, &sb) == -1) {
		bam_error(_("cannot find GRUB menu\n"));
		return (BAM_ERROR);
	}

	BAM_DPRINTF(("%s: menu root is %s\n", fcn, menu_root));

	/*
	 * We no longer use the GRUB slice file. If it exists, then
	 * the user is doing something that is unsupported (such as
	 * standard upgrading an old Live Upgrade BE). If that
	 * happens, mimic existing behavior i.e. pretend that it is
	 * not a BE. Emit a warning though.
	 */
	if (bam_alt_root) {
		(void) snprintf(path, sizeof (path), "%s%s", bam_root,
		    GRUB_slice);
	} else {
		(void) snprintf(path, sizeof (path), "%s", GRUB_slice);
	}

	if (bam_verbose && stat(path, &sb) == 0)
		bam_error(_("unsupported GRUB slice file (%s) exists - "
		    "ignoring.\n"), path);

	if (is_zfs(menu_root)) {
		assert(strcmp(menu_root, bam_root) == 0);
		special = get_special(menu_root);
		INJECT_ERROR1("Z_MENU_GET_SPECIAL", special = NULL);
		if (special == NULL) {
			bam_error(_("cant find special file for "
			    "mount-point %s\n"), menu_root);
			return (BAM_ERROR);
		}
		pool = strtok(special, "/");
		INJECT_ERROR1("Z_MENU_GET_POOL", pool = NULL);
		if (pool == NULL) {
			free(special);
			bam_error(_("cant find pool for mount-point %s\n"),
			    menu_root);
			return (BAM_ERROR);
		}
		BAM_DPRINTF(("%s: derived pool=%s from special\n", fcn, pool));

		zmntpt = mount_top_dataset(pool, &zmnted);
		INJECT_ERROR1("Z_MENU_MOUNT_TOP_DATASET", zmntpt = NULL);
		if (zmntpt == NULL) {
			bam_error(_("cannot mount pool dataset for pool: %s\n"),
			    pool);
			free(special);
			return (BAM_ERROR);
		}
		BAM_DPRINTF(("%s: top dataset mountpoint=%s\n", fcn, zmntpt));

		(void) strlcpy(menu_root, zmntpt, sizeof (menu_root));
		BAM_DPRINTF(("%s: zfs menu_root=%s\n", fcn, menu_root));
	}

	elide_trailing_slash(menu_root, clean_menu_root,
	    sizeof (clean_menu_root));

	BAM_DPRINTF(("%s: cleaned menu root is <%s>\n", fcn, clean_menu_root));

	(void) strlcpy(menu_path, clean_menu_root, sizeof (menu_path));
	(void) strlcat(menu_path, GRUB_MENU, sizeof (menu_path));

	BAM_DPRINTF(("%s: menu path is: %s\n", fcn, menu_path));

	/*
	 * If listing the menu, display the menu location
	 */
	if (strcmp(subcmd, "list_entry") == 0)
		bam_print(_("the location for the active GRUB menu is: %s\n"),
		    menu_path);

	if ((menu = menu_read(menu_path)) == NULL) {
<<<<<<< HEAD
		bam_error(_("cannot find GRUB menu file: %s\n"), menu_path);
=======
		bam_error(CANNOT_LOCATE_GRUB_MENU_FILE, menu_path);
>>>>>>> 3bbf88b3
		free(special);

		return (BAM_ERROR);
	}

	/*
	 * We already checked the following case in
	 * check_subcmd_and_suboptions() above. Complete the
	 * final step now.
	 */
	if (strcmp(subcmd, "set_option") == 0) {
		assert(largc == 1 && largv[0] && largv[1] == NULL);
		opt = largv[0];
	} else if ((strcmp(subcmd, "enable_hypervisor") != 0) &&
	    (strcmp(subcmd, "list_setting") != 0)) {
		assert(largc == 0 && largv == NULL);
	}

	ret = get_boot_cap(bam_root);
	if (ret != BAM_SUCCESS) {
		BAM_DPRINTF(("%s: Failed to get boot capability\n", fcn));
		goto out;
	}

	/*
	 * Once the sub-cmd handler has run
	 * only the line field is guaranteed to have valid values
	 */
	if (strcmp(subcmd, "update_entry") == 0) {
		ret = f(menu, menu_root, osdev);
	} else if (strcmp(subcmd, "upgrade") == 0) {
		ret = f(menu, bam_root, menu_root);
	} else if (strcmp(subcmd, "list_entry") == 0) {
		ret = f(menu, menu_path, opt);
	} else if (strcmp(subcmd, "list_setting") == 0) {
		ret = f(menu, ((largc > 0) ? largv[0] : ""),
		    ((largc > 1) ? largv[1] : ""));
	} else if (strcmp(subcmd, "disable_hypervisor") == 0) {
		if (is_sparc()) {
			bam_error(_("%s operation unsupported on SPARC "
			    "machines\n"), subcmd);
			ret = BAM_ERROR;
		} else {
			ret = f(menu, bam_root, NULL);
		}
	} else if (strcmp(subcmd, "enable_hypervisor") == 0) {
		if (is_sparc()) {
			bam_error(_("%s operation unsupported on SPARC "
			    "machines\n"), subcmd);
			ret = BAM_ERROR;
		} else {
			char *extra_args = NULL;

			/*
			 * Compress all arguments passed in the largv[] array
			 * into one string that can then be appended to the
			 * end of the kernel$ string the routine to enable the
			 * hypervisor will build.
			 *
			 * This allows the caller to supply arbitrary unparsed
			 * arguments, such as dom0 memory settings or APIC
			 * options.
			 *
			 * This concatenation will be done without ANY syntax
			 * checking whatsoever, so it's the responsibility of
			 * the caller to make sure the arguments are valid and
			 * do not duplicate arguments the conversion routines
			 * may create.
			 */
			if (largc > 0) {
				int extra_len, i;

				for (extra_len = 0, i = 0; i < largc; i++)
					extra_len += strlen(largv[i]);

				/*
				 * Allocate space for argument strings,
				 * intervening spaces and terminating NULL.
				 */
				extra_args = alloca(extra_len + largc);

				(void) strcpy(extra_args, largv[0]);

				for (i = 1; i < largc; i++) {
					(void) strcat(extra_args, " ");
					(void) strcat(extra_args, largv[i]);
				}
			}

			ret = f(menu, bam_root, extra_args);
		}
	} else
		ret = f(menu, NULL, opt);

	if (ret == BAM_WRITE) {
		BAM_DPRINTF(("%s: writing menu to clean-menu-root: <%s>\n",
		    fcn, clean_menu_root));
		ret = menu_write(clean_menu_root, menu);
	}

out:
	INJECT_ERROR1("POOL_SET", pool = "/pooldata");
	assert((is_zfs(menu_root)) ^ (pool == NULL));
	if (pool) {
		(void) umount_top_dataset(pool, zmnted, zmntpt);
		free(special);
	}
	menu_free(menu);
	return (ret);
}


static error_t
bam_archive(
	char *subcmd,
	char *opt)
{
	error_t			ret;
	error_t			(*f)(char *root, char *opt);
	const char		*fcn = "bam_archive()";

	/*
	 * Add trailing / for archive subcommands
	 */
	if (rootbuf[strlen(rootbuf) - 1] != '/')
		(void) strcat(rootbuf, "/");
	bam_rootlen = strlen(rootbuf);

	/*
	 * Check arguments
	 */
	ret = check_subcmd_and_options(subcmd, opt, arch_subcmds, &f);
	if (ret != BAM_SUCCESS) {
		return (BAM_ERROR);
	}

	ret = get_boot_cap(rootbuf);
	if (ret != BAM_SUCCESS) {
		BAM_DPRINTF(("%s: Failed to get boot capability\n", fcn));
		return (ret);
	}

	/*
	 * Check archive not supported with update_all
	 * since it is awkward to display out-of-sync
	 * information for each BE.
	 */
	if (bam_check && strcmp(subcmd, "update_all") == 0) {
		bam_error(_("the check option is not supported with "
		    "subcmd: %s\n"), subcmd);
		return (BAM_ERROR);
	}

	if (strcmp(subcmd, "update_all") == 0)
		bam_update_all = 1;

#if !defined(_OBP)
	ucode_install(bam_root);
#endif

	ret = f(bam_root, opt);

	bam_update_all = 0;

	return (ret);
}

/*PRINTFLIKE1*/
void
bam_error(char *format, ...)
{
	va_list ap;

	va_start(ap, format);
	(void) fprintf(stderr, "%s: ", prog);
	(void) vfprintf(stderr, format, ap);
	va_end(ap);
}

/*PRINTFLIKE1*/
void
bam_derror(char *format, ...)
{
	va_list ap;

	assert(bam_debug);

	va_start(ap, format);
	(void) fprintf(stderr, "DEBUG: ");
	(void) vfprintf(stderr, format, ap);
	va_end(ap);
}

/*PRINTFLIKE1*/
void
bam_print(char *format, ...)
{
	va_list ap;

	va_start(ap, format);
	(void) vfprintf(stdout, format, ap);
	va_end(ap);
}

/*PRINTFLIKE1*/
void
bam_print_stderr(char *format, ...)
{
	va_list ap;

	va_start(ap, format);
	(void) vfprintf(stderr, format, ap);
	va_end(ap);
}

void
bam_exit(int excode)
{
	restore_env();
	bam_unlock();
	exit(excode);
}

static void
bam_lock(void)
{
	struct flock lock;
	pid_t pid;

	bam_lock_fd = open(BAM_LOCK_FILE, O_CREAT|O_RDWR, LOCK_FILE_PERMS);
	if (bam_lock_fd < 0) {
		/*
		 * We may be invoked early in boot for archive verification.
		 * In this case, root is readonly and /var/run may not exist.
		 * Proceed without the lock
		 */
		if (errno == EROFS || errno == ENOENT) {
			bam_root_readonly = 1;
			return;
		}

		bam_error(_("failed to open file: %s: %s\n"),
		    BAM_LOCK_FILE, strerror(errno));
		bam_exit(1);
	}

	lock.l_type = F_WRLCK;
	lock.l_whence = SEEK_SET;
	lock.l_start = 0;
	lock.l_len = 0;

	if (fcntl(bam_lock_fd, F_SETLK, &lock) == -1) {
		if (errno != EACCES && errno != EAGAIN) {
			bam_error(_("failed to lock file: %s: %s\n"),
			    BAM_LOCK_FILE, strerror(errno));
			(void) close(bam_lock_fd);
			bam_lock_fd = -1;
			bam_exit(1);
		}
		pid = 0;
		(void) pread(bam_lock_fd, &pid, sizeof (pid_t), 0);
		bam_print(
		    _("another instance of bootadm (pid %lu) is running\n"),
		    pid);

		lock.l_type = F_WRLCK;
		lock.l_whence = SEEK_SET;
		lock.l_start = 0;
		lock.l_len = 0;
		if (fcntl(bam_lock_fd, F_SETLKW, &lock) == -1) {
			bam_error(_("failed to lock file: %s: %s\n"),
			    BAM_LOCK_FILE, strerror(errno));
			(void) close(bam_lock_fd);
			bam_lock_fd = -1;
			bam_exit(1);
		}
	}

	/* We own the lock now */
	pid = getpid();
	(void) write(bam_lock_fd, &pid, sizeof (pid));
}

static void
bam_unlock(void)
{
	struct flock unlock;

	/*
	 * NOP if we don't hold the lock
	 */
	if (bam_lock_fd < 0) {
		return;
	}

	unlock.l_type = F_UNLCK;
	unlock.l_whence = SEEK_SET;
	unlock.l_start = 0;
	unlock.l_len = 0;

	if (fcntl(bam_lock_fd, F_SETLK, &unlock) == -1) {
		bam_error(_("failed to unlock file: %s: %s\n"),
		    BAM_LOCK_FILE, strerror(errno));
	}

	if (close(bam_lock_fd) == -1) {
		bam_error(_("failed to close file: %s: %s\n"),
		    BAM_LOCK_FILE, strerror(errno));
	}
	bam_lock_fd = -1;
}

static error_t
list_archive(char *root, char *opt)
{
	filelist_t flist;
	filelist_t *flistp = &flist;
	line_t *lp;

	assert(root);
	assert(opt == NULL);

	flistp->head = flistp->tail = NULL;
	if (read_list(root, flistp) != BAM_SUCCESS) {
		return (BAM_ERROR);
	}
	assert(flistp->head && flistp->tail);

	for (lp = flistp->head; lp; lp = lp->next) {
		bam_print(_("%s\n"), lp->line);
	}

	filelist_free(flistp);

	return (BAM_SUCCESS);
}

/*
 * This routine writes a list of lines to a file.
 * The list is *not* freed
 */
static error_t
list2file(char *root, char *tmp, char *final, line_t *start)
{
	char		tmpfile[PATH_MAX];
	char		path[PATH_MAX];
	FILE		*fp;
	int		ret;
	struct stat	sb;
	mode_t		mode;
	uid_t		root_uid;
	gid_t		sys_gid;
	struct passwd	*pw;
	struct group	*gp;
	const char	*fcn = "list2file()";

	(void) snprintf(path, sizeof (path), "%s%s", root, final);

	if (start == NULL) {
		/* Empty GRUB menu */
		if (stat(path, &sb) != -1) {
			bam_print(_("file is empty, deleting file: %s\n"),
			    path);
			if (unlink(path) != 0) {
				bam_error(_("failed to unlink file: %s: %s\n"),
				    path, strerror(errno));
				return (BAM_ERROR);
			} else {
				return (BAM_SUCCESS);
			}
		}
		return (BAM_SUCCESS);
	}

	/*
	 * Preserve attributes of existing file if possible,
	 * otherwise ask the system for uid/gid of root/sys.
	 * If all fails, fall back on hard-coded defaults.
	 */
	if (stat(path, &sb) != -1) {
		mode = sb.st_mode;
		root_uid = sb.st_uid;
		sys_gid = sb.st_gid;
	} else {
		mode = DEFAULT_DEV_MODE;
		if ((pw = getpwnam(DEFAULT_DEV_USER)) != NULL) {
			root_uid = pw->pw_uid;
		} else {
			bam_error(_("getpwnam: uid for %s failed, "
			    "defaulting to %d\n"),
			    DEFAULT_DEV_USER, DEFAULT_DEV_UID);
			root_uid = (uid_t)DEFAULT_DEV_UID;
		}
		if ((gp = getgrnam(DEFAULT_DEV_GROUP)) != NULL) {
			sys_gid = gp->gr_gid;
		} else {
			bam_error(_("getgrnam: gid for %s failed, "
			    "defaulting to %d\n"),
			    DEFAULT_DEV_GROUP, DEFAULT_DEV_GID);
			sys_gid = (gid_t)DEFAULT_DEV_GID;
		}
	}

	(void) snprintf(tmpfile, sizeof (tmpfile), "%s%s", root, tmp);

	/* Truncate tmpfile first */
	fp = fopen(tmpfile, "w");
	if (fp == NULL) {
		bam_error(_("failed to open file: %s: %s\n"), tmpfile,
		    strerror(errno));
		return (BAM_ERROR);
	}
	ret = fclose(fp);
	INJECT_ERROR1("LIST2FILE_TRUNC_FCLOSE", ret = EOF);
	if (ret == EOF) {
		bam_error(_("failed to close file: %s: %s\n"),
		    tmpfile, strerror(errno));
		return (BAM_ERROR);
	}

	/* Now open it in append mode */
	fp = fopen(tmpfile, "a");
	if (fp == NULL) {
		bam_error(_("failed to open file: %s: %s\n"), tmpfile,
		    strerror(errno));
		return (BAM_ERROR);
	}

	for (; start; start = start->next) {
		ret = s_fputs(start->line, fp);
		INJECT_ERROR1("LIST2FILE_FPUTS", ret = EOF);
		if (ret == EOF) {
			bam_error(_("write to file failed: %s: %s\n"),
			    tmpfile, strerror(errno));
			(void) fclose(fp);
			return (BAM_ERROR);
		}
	}

	ret = fclose(fp);
	INJECT_ERROR1("LIST2FILE_APPEND_FCLOSE", ret = EOF);
	if (ret == EOF) {
		bam_error(_("failed to close file: %s: %s\n"),
		    tmpfile, strerror(errno));
		return (BAM_ERROR);
	}

	/*
	 * Set up desired attributes.  Ignore failures on filesystems
	 * not supporting these operations - pcfs reports unsupported
	 * operations as EINVAL.
	 */
	ret = chmod(tmpfile, mode);
	if (ret == -1 &&
	    errno != EINVAL && errno != ENOTSUP) {
		bam_error(_("chmod operation on %s failed - %s\n"),
		    tmpfile, strerror(errno));
		return (BAM_ERROR);
	}

	ret = chown(tmpfile, root_uid, sys_gid);
	if (ret == -1 &&
	    errno != EINVAL && errno != ENOTSUP) {
		bam_error(_("chgrp operation on %s failed - %s\n"),
		    tmpfile, strerror(errno));
		return (BAM_ERROR);
	}

	/*
	 * Do an atomic rename
	 */
	ret = rename(tmpfile, path);
	INJECT_ERROR1("LIST2FILE_RENAME", ret = -1);
	if (ret != 0) {
		bam_error(_("rename to file failed: %s: %s\n"), path,
		    strerror(errno));
		return (BAM_ERROR);
	}

	BAM_DPRINTF(("%s: wrote file successfully: %s\n", fcn, path));
	return (BAM_SUCCESS);
}

/*
 * Checks if the path specified (without the file name at the end) exists
 * and creates it if not. If the path exists and is not a directory, an attempt
 * to unlink is made.
 */
static int
setup_path(char *path)
{
	char 		*p;
	int		ret;
	struct stat	sb;

	p = strrchr(path, '/');
	if (p != NULL) {
		*p = '\0';
		if (stat(path, &sb) != 0 || !(S_ISDIR(sb.st_mode))) {
			/* best effort attempt, mkdirp will catch the error */
			(void) unlink(path);
			if (bam_verbose)
				bam_print(_("need to create directory "
				    "path for %s\n"), path);
			ret = mkdirp(path, DIR_PERMS);
			if (ret == -1) {
				bam_error(_("mkdir of %s failed: %s\n"),
				    path, strerror(errno));
				*p = '/';
				return (BAM_ERROR);
			}
		}
		*p = '/';
		return (BAM_SUCCESS);
	}
	return (BAM_SUCCESS);
}

typedef union {
	gzFile	gzfile;
	int	fdfile;
} outfile;

typedef struct {
	char		path[PATH_MAX];
	outfile		out;
} cachefile;

static int
setup_file(char *base, const char *path, cachefile *cf)
{
	int	ret;
	char	*strip;

	/* init gzfile or fdfile in case we fail before opening */
	if (bam_direct == BAM_DIRECT_DBOOT)
		cf->out.gzfile = NULL;
	else
		cf->out.fdfile = -1;

	/* strip the trailing altroot path */
	strip = (char *)path + strlen(rootbuf);

	ret = snprintf(cf->path, sizeof (cf->path), "%s/%s", base, strip);
	if (ret >= sizeof (cf->path)) {
		bam_error(_("unable to create path on mountpoint %s, "
		    "path too long\n"), rootbuf);
		return (BAM_ERROR);
	}

	/* Check if path is present in the archive cache directory */
	if (setup_path(cf->path) == BAM_ERROR)
		return (BAM_ERROR);

	if (bam_direct == BAM_DIRECT_DBOOT) {
		if ((cf->out.gzfile = gzopen(cf->path, "wb")) == NULL) {
			bam_error(_("failed to open file: %s: %s\n"),
			    cf->path, strerror(errno));
			return (BAM_ERROR);
		}
		(void) gzsetparams(cf->out.gzfile, Z_BEST_SPEED,
		    Z_DEFAULT_STRATEGY);
	} else {
		if ((cf->out.fdfile = open(cf->path, O_WRONLY | O_CREAT, 0644))
		    == -1) {
			bam_error(_("failed to open file: %s: %s\n"),
			    cf->path, strerror(errno));
			return (BAM_ERROR);
		}
	}

	return (BAM_SUCCESS);
}

static int
cache_write(cachefile cf, char *buf, int size)
{
	int	err;

	if (bam_direct == BAM_DIRECT_DBOOT) {
		if (gzwrite(cf.out.gzfile, buf, size) < 1) {
			bam_error(_("failed to write to %s\n"),
			    gzerror(cf.out.gzfile, &err));
			if (err == Z_ERRNO && bam_verbose) {
				bam_error(_("write to file failed: %s: %s\n"),
				    cf.path, strerror(errno));
			}
			return (BAM_ERROR);
		}
	} else {
		if (write(cf.out.fdfile, buf, size) < 1) {
			bam_error(_("write to file failed: %s: %s\n"),
			    cf.path, strerror(errno));
			return (BAM_ERROR);
		}
	}
	return (BAM_SUCCESS);
}

static int
cache_close(cachefile cf)
{
	int	ret;

	if (bam_direct == BAM_DIRECT_DBOOT) {
		if (cf.out.gzfile) {
			ret = gzclose(cf.out.gzfile);
			if (ret != Z_OK) {
				bam_error(_("failed to close file: %s: %s\n"),
				    cf.path, strerror(errno));
				return (BAM_ERROR);
			}
		}
	} else {
		if (cf.out.fdfile != -1) {
			ret = close(cf.out.fdfile);
			if (ret != 0) {
				bam_error(_("failed to close file: %s: %s\n"),
				    cf.path, strerror(errno));
				return (BAM_ERROR);
			}
		}
	}

	return (BAM_SUCCESS);
}

static int
dircache_updatefile(const char *path, int what)
{
	int 		ret, exitcode;
	char 		buf[4096 * 4];
	FILE 		*infile;
	cachefile 	outfile, outupdt;

	if (bam_nowrite()) {
		set_dir_flag(what, NEED_UPDATE);
		return (BAM_SUCCESS);
	}

	if (!has_cachedir(what))
		return (BAM_SUCCESS);

	if ((infile = fopen(path, "rb")) == NULL) {
		bam_error(_("failed to open file: %s: %s\n"), path,
		    strerror(errno));
		return (BAM_ERROR);
	}

	ret = setup_file(get_cachedir(what), path, &outfile);
	if (ret == BAM_ERROR) {
		exitcode = BAM_ERROR;
		goto out;
	}
	if (!is_dir_flag_on(what, NO_MULTI)) {
		ret = setup_file(get_updatedir(what), path, &outupdt);
		if (ret == BAM_ERROR)
			set_dir_flag(what, NO_MULTI);
	}

	while ((ret = fread(buf, 1, sizeof (buf), infile)) > 0) {
		if (cache_write(outfile, buf, ret) == BAM_ERROR) {
			exitcode = BAM_ERROR;
			goto out;
		}
		if (!is_dir_flag_on(what, NO_MULTI))
			if (cache_write(outupdt, buf, ret) == BAM_ERROR)
				set_dir_flag(what, NO_MULTI);
	}

	set_dir_flag(what, NEED_UPDATE);
	get_count(what)++;
	if (get_count(what) > COUNT_MAX)
		set_dir_flag(what, NO_MULTI);
	exitcode = BAM_SUCCESS;
out:
	(void) fclose(infile);
	if (cache_close(outfile) == BAM_ERROR)
		exitcode = BAM_ERROR;
	if (!is_dir_flag_on(what, NO_MULTI) &&
	    cache_close(outupdt) == BAM_ERROR)
		exitcode = BAM_ERROR;
	if (exitcode == BAM_ERROR)
		set_flag(UPDATE_ERROR);
	return (exitcode);
}

static int
dircache_updatedir(const char *path, int what, int updt)
{
	int		ret;
	char		dpath[PATH_MAX];
	char		*strip;
	struct stat	sb;

	strip = (char *)path + strlen(rootbuf);

	ret = snprintf(dpath, sizeof (dpath), "%s/%s", updt ?
	    get_updatedir(what) : get_cachedir(what), strip);

	if (ret >= sizeof (dpath)) {
		bam_error(_("unable to create path on mountpoint %s, "
		    "path too long\n"), rootbuf);
		set_flag(UPDATE_ERROR);
		return (BAM_ERROR);
	}

	if (stat(dpath, &sb) == 0 && S_ISDIR(sb.st_mode))
		return (BAM_SUCCESS);

	if (updt) {
		if (!is_dir_flag_on(what, NO_MULTI))
			if (!bam_nowrite() && mkdirp(dpath, DIR_PERMS) == -1)
				set_dir_flag(what, NO_MULTI);
	} else {
		if (!bam_nowrite() && mkdirp(dpath, DIR_PERMS) == -1) {
			set_flag(UPDATE_ERROR);
			return (BAM_ERROR);
		}
	}

	set_dir_flag(what, NEED_UPDATE);
	return (BAM_SUCCESS);
}

#define	DO_CACHE_DIR	0
#define	DO_UPDATE_DIR	1

#if defined(_LP64) || defined(_LONGLONG_TYPE)
typedef		Elf64_Ehdr	_elfhdr;
#else
typedef		Elf32_Ehdr	_elfhdr;
#endif

/*
 * This routine updates the contents of the cache directory
 */
static int
update_dircache(const char *path, int flags)
{
	int rc = BAM_SUCCESS;

	switch (flags) {
	case FTW_F:
		{
		int	fd;
		_elfhdr	elf;

		if ((fd = open(path, O_RDONLY)) < 0) {
			bam_error(_("failed to open file: %s: %s\n"),
			    path, strerror(errno));
			set_flag(UPDATE_ERROR);
			rc = BAM_ERROR;
			break;
		}

		/*
		 * libelf and gelf would be a cleaner and easier way to handle
		 * this, but libelf fails compilation if _ILP32 is defined &&
		 * _FILE_OFFSET_BITS is != 32 ...
		 */
		if (read(fd, (void *)&elf, sizeof (_elfhdr)) < 0) {
			bam_error(_("read failed for file: %s: %s\n"),
			    path, strerror(errno));
			set_flag(UPDATE_ERROR);
			(void) close(fd);
			rc = BAM_ERROR;
			break;
		}
		(void) close(fd);

		/*
		 * If the file is not an executable and is not inside an amd64
		 * directory, we copy it in both the cache directories,
		 * otherwise, we only copy it inside the 64-bit one.
		 */
		if (memcmp(elf.e_ident, ELFMAG, 4) != 0) {
			if (strstr(path, "/amd64")) {
				rc = dircache_updatefile(path, FILE64);
			} else {
				rc = dircache_updatefile(path, FILE32);
				if (rc == BAM_SUCCESS)
					rc = dircache_updatefile(path, FILE64);
			}
		} else {
			/*
			 * Based on the ELF class we copy the file in the 32-bit
			 * or the 64-bit cache directory.
			 */
			if (elf.e_ident[EI_CLASS] == ELFCLASS32) {
				rc = dircache_updatefile(path, FILE32);
			} else if (elf.e_ident[EI_CLASS] == ELFCLASS64) {
				rc = dircache_updatefile(path, FILE64);
			} else {
				bam_print(_("WARNING: file %s is neither a "
				    "32-bit nor a 64-bit ELF\n"), path);
				/* paranoid */
				rc  = dircache_updatefile(path, FILE32);
				if (rc == BAM_SUCCESS)
					rc = dircache_updatefile(path, FILE64);
			}
		}
		break;
		}
	case FTW_D:
		if (strstr(path, "/amd64") == NULL) {
			rc = dircache_updatedir(path, FILE32, DO_UPDATE_DIR);
			if (rc == BAM_SUCCESS)
				rc = dircache_updatedir(path, FILE32,
				    DO_CACHE_DIR);
		} else {
			if (has_cachedir(FILE64)) {
				rc = dircache_updatedir(path, FILE64,
				    DO_UPDATE_DIR);
				if (rc == BAM_SUCCESS)
					rc = dircache_updatedir(path, FILE64,
					    DO_CACHE_DIR);
			}
		}
		break;
	default:
		rc = BAM_ERROR;
		break;
	}

	return (rc);
}

/*ARGSUSED*/
static int
cmpstat(
	const char *file,
	const struct stat *st,
	int flags,
	struct FTW *ftw)
{
	uint_t 		sz;
	uint64_t 	*value;
	uint64_t 	filestat[2];
	int 		error, ret, status;

	struct safefile *safefilep;
	FILE 		*fp;
	struct stat	sb;
	regex_t re;

	/*
	 * On SPARC we create/update links too.
	 */
	if (flags != FTW_F && flags != FTW_D && (flags == FTW_SL &&
	    !is_flag_on(IS_SPARC_TARGET)))
		return (0);

	/*
	 * Ignore broken links
	 */
	if (flags == FTW_SL && stat(file, &sb) < 0)
		return (0);

	/*
	 * new_nvlp may be NULL if there were errors earlier
	 * but this is not fatal to update determination.
	 */
	if (walk_arg.new_nvlp) {
		filestat[0] = st->st_size;
		filestat[1] = st->st_mtime;
		error = nvlist_add_uint64_array(walk_arg.new_nvlp,
		    file + bam_rootlen, filestat, 2);
		if (error)
			bam_error(_("failed to update stat data for: %s: %s\n"),
			    file, strerror(error));
	}

	/*
	 * If we are invoked as part of system/filesystem/boot-archive, then
	 * there are a number of things we should not worry about
	 */
	if (bam_smf_check) {
		/* ignore amd64 modules unless we are booted amd64. */
		if (!is_amd64() && strstr(file, "/amd64/") != 0)
			return (0);

		/* read in list of safe files */
		if (safefiles == NULL) {
			fp = fopen("/boot/solaris/filelist.safe", "r");
			if (fp != NULL) {
				safefiles = s_calloc(1,
				    sizeof (struct safefile));
				safefilep = safefiles;
				safefilep->name = s_calloc(1, MAXPATHLEN +
				    MAXNAMELEN);
				safefilep->next = NULL;
				while (s_fgets(safefilep->name, MAXPATHLEN +
				    MAXNAMELEN, fp) != NULL) {
					safefilep->next = s_calloc(1,
					    sizeof (struct safefile));
					safefilep = safefilep->next;
					safefilep->name = s_calloc(1,
					    MAXPATHLEN + MAXNAMELEN);
					safefilep->next = NULL;
				}
				(void) fclose(fp);
			}
		}
	}

	/*
	 * On SPARC we create a -path-list file for mkisofs
	 */
	if (is_flag_on(IS_SPARC_TARGET) && !bam_nowrite()) {
		if (flags != FTW_D) {
			char	*strip;

			strip = (char *)file + strlen(rootbuf);
			(void) fprintf(walk_arg.sparcfile, "/%s=%s\n", strip,
			    file);
		}
	}

	/*
	 * We are transitioning from the old model to the dircache or the cache
	 * directory was removed: create the entry without further checkings.
	 */
	if (is_flag_on(NEED_CACHE_DIR)) {
		if (bam_verbose)
			bam_print(_("    new     %s\n"), file);

		if (is_flag_on(IS_SPARC_TARGET)) {
			set_dir_flag(FILE64, NEED_UPDATE);
			return (0);
		}

		ret = update_dircache(file, flags);
		if (ret == BAM_ERROR) {
			bam_error(_("directory cache update failed for %s\n"),
			    file);
			return (-1);
		}

		return (0);
	}

	/*
	 * We need an update if file doesn't exist in old archive
	 */
	if (walk_arg.old_nvlp == NULL ||
	    nvlist_lookup_uint64_array(walk_arg.old_nvlp,
	    file + bam_rootlen, &value, &sz) != 0) {
		if (bam_smf_check)	/* ignore new during smf check */
			return (0);

		if (is_flag_on(IS_SPARC_TARGET)) {
			set_dir_flag(FILE64, NEED_UPDATE);
		} else {
			ret = update_dircache(file, flags);
			if (ret == BAM_ERROR) {
				bam_error(_("directory cache update "
				    "failed for %s\n"), file);
				return (-1);
			}
		}

		if (bam_verbose)
			bam_print(_("    new     %s\n"), file);
		return (0);
	}

	/*
	 * If we got there, the file is already listed as to be included in the
	 * iso image. We just need to know if we are going to rebuild it or not
	 */
	if (is_flag_on(IS_SPARC_TARGET) &&
	    is_dir_flag_on(FILE64, NEED_UPDATE) && !bam_nowrite())
		return (0);
	/*
	 * File exists in old archive. Check if file has changed
	 */
	assert(sz == 2);
	bcopy(value, filestat, sizeof (filestat));

	if (flags != FTW_D && (filestat[0] != st->st_size ||
	    filestat[1] != st->st_mtime)) {
		if (bam_smf_check) {
			safefilep = safefiles;
			while (safefilep != NULL &&
			    safefilep->name[0] != '\0') {
				if (regcomp(&re, safefilep->name,
				    REG_EXTENDED|REG_NOSUB) == 0) {
					status = regexec(&re,
					    file + bam_rootlen, 0, NULL, 0);
					regfree(&re);
					if (status == 0) {
						(void) creat(
						    NEED_UPDATE_SAFE_FILE,
						    0644);
						return (0);
					}
				}
				safefilep = safefilep->next;
			}
		}

		if (is_flag_on(IS_SPARC_TARGET)) {
			set_dir_flag(FILE64, NEED_UPDATE);
		} else {
			ret = update_dircache(file, flags);
			if (ret == BAM_ERROR) {
				bam_error(_("directory cache update failed "
				    "for %s\n"), file);
				return (-1);
			}
		}

		if (bam_verbose) {
			if (bam_smf_check)
				bam_print("    %s\n", file);
			else
<<<<<<< HEAD
				bam_print(_("    changed %s\n"), file);
=======
				bam_print(PARSEABLE_OUT_DATE, file);
>>>>>>> 3bbf88b3
		}
	}

	return (0);
}

/*
 * Remove a directory path recursively
 */
static int
rmdir_r(char *path)
{
	struct dirent 	*d = NULL;
	DIR 		*dir = NULL;
	char 		tpath[PATH_MAX];
	struct stat 	sb;

	if ((dir = opendir(path)) == NULL)
		return (-1);

	while ((d = readdir(dir)) != NULL) {
		if ((strcmp(d->d_name, ".") != 0) &&
		    (strcmp(d->d_name, "..") != 0)) {
			(void) snprintf(tpath, sizeof (tpath), "%s/%s",
			    path, d->d_name);
			if (stat(tpath, &sb) == 0) {
				if (sb.st_mode & S_IFDIR)
					(void) rmdir_r(tpath);
				else
					(void) remove(tpath);
			}
		}
	}
	return (remove(path));
}

/*
 * Check if cache directory exists and, if not, create it and update flags
 * accordingly. If the path exists, but it's not a directory, a best effort
 * attempt to remove and recreate it is made.
 * If the user requested a 'purge', always recreate the directory from scratch.
 */
static int
set_cache_dir(char *root, int what)
{
	struct stat	sb;
	int		ret = 0;

	ret = snprintf(get_cachedir(what), sizeof (get_cachedir(what)),
	    "%s%s%s%s%s", root, ARCHIVE_PREFIX, get_machine(), what == FILE64 ?
	    "/amd64" : "", CACHEDIR_SUFFIX);

	if (ret >= sizeof (get_cachedir(what))) {
		bam_error(_("unable to create path on mountpoint %s, "
		    "path too long\n"), rootbuf);
		return (BAM_ERROR);
	}

	if (bam_purge || is_flag_on(INVALIDATE_CACHE))
		(void) rmdir_r(get_cachedir(what));

	if (stat(get_cachedir(what), &sb) != 0 || !(S_ISDIR(sb.st_mode))) {
		/* best effort unlink attempt, mkdir will catch errors */
		(void) unlink(get_cachedir(what));

		if (bam_verbose)
			bam_print(_("archive cache directory not found: %s\n"),
			    get_cachedir(what));
		ret = mkdir(get_cachedir(what), DIR_PERMS);
		if (ret < 0) {
			bam_error(_("mkdir of %s failed: %s\n"),
			    get_cachedir(what), strerror(errno));
			get_cachedir(what)[0] = '\0';
			return (ret);
		}
		set_flag(NEED_CACHE_DIR);
		set_dir_flag(what, NO_MULTI);
	}

	return (BAM_SUCCESS);
}

static int
set_update_dir(char *root, int what)
{
	struct stat	sb;
	int		ret;

	if (is_dir_flag_on(what, NO_MULTI))
		return (BAM_SUCCESS);

	if (!bam_extend) {
		set_dir_flag(what, NO_MULTI);
		return (BAM_SUCCESS);
	}

	if (what == FILE64 && !is_flag_on(IS_SPARC_TARGET))
		ret = snprintf(get_updatedir(what),
		    sizeof (get_updatedir(what)), "%s%s%s/amd64%s", root,
		    ARCHIVE_PREFIX, get_machine(), UPDATEDIR_SUFFIX);
	else
		ret = snprintf(get_updatedir(what),
		    sizeof (get_updatedir(what)), "%s%s%s%s", root,
		    ARCHIVE_PREFIX, get_machine(), UPDATEDIR_SUFFIX);

	if (ret >= sizeof (get_updatedir(what))) {
		bam_error(_("unable to create path on mountpoint %s, "
		    "path too long\n"), rootbuf);
		return (BAM_ERROR);
	}

	if (stat(get_updatedir(what), &sb) == 0) {
		if (S_ISDIR(sb.st_mode))
			ret = rmdir_r(get_updatedir(what));
		else
			ret = unlink(get_updatedir(what));

		if (ret != 0)
			set_dir_flag(what, NO_MULTI);
	}

	if (mkdir(get_updatedir(what), DIR_PERMS) < 0)
		set_dir_flag(what, NO_MULTI);

	return (BAM_SUCCESS);
}

static int
is_valid_archive(char *root, int what)
{
	char 		archive_path[PATH_MAX];
	char		timestamp_path[PATH_MAX];
	struct stat 	sb, timestamp;
	int 		ret;

	if (what == FILE64 && !is_flag_on(IS_SPARC_TARGET))
		ret = snprintf(archive_path, sizeof (archive_path),
		    "%s%s%s/amd64%s", root, ARCHIVE_PREFIX, get_machine(),
		    ARCHIVE_SUFFIX);
	else
		ret = snprintf(archive_path, sizeof (archive_path), "%s%s%s%s",
		    root, ARCHIVE_PREFIX, get_machine(), ARCHIVE_SUFFIX);

	if (ret >= sizeof (archive_path)) {
		bam_error(_("unable to create path on mountpoint %s, "
		    "path too long\n"), rootbuf);
		return (BAM_ERROR);
	}

	if (stat(archive_path, &sb) != 0) {
		if (bam_verbose && !bam_check)
			bam_print(_("archive not found: %s\n"), archive_path);
		set_dir_flag(what, NEED_UPDATE);
		set_dir_flag(what, NO_MULTI);
		return (BAM_SUCCESS);
	}

	/*
	 * The timestamp file is used to prevent stale files in the archive
	 * cache.
	 * Stale files can happen if the system is booted back and forth across
	 * the transition from bootadm-before-the-cache to
	 * bootadm-after-the-cache, since older versions of bootadm don't know
	 * about the existence of the archive cache.
	 *
	 * Since only bootadm-after-the-cache versions know about about this
	 * file, we require that the boot archive be older than this file.
	 */
	ret = snprintf(timestamp_path, sizeof (timestamp_path), "%s%s", root,
	    FILE_STAT_TIMESTAMP);

	if (ret >= sizeof (timestamp_path)) {
		bam_error(_("unable to create path on mountpoint %s, "
		    "path too long\n"), rootbuf);
		return (BAM_ERROR);
	}

	if (stat(timestamp_path, &timestamp) != 0 ||
	    sb.st_mtime > timestamp.st_mtime) {
		if (bam_verbose && !bam_check)
			bam_print(
			    _("archive cache is out of sync. Rebuilding.\n"));
		/*
		 * Don't generate a false positive for the boot-archive service
		 * but trigger an update of the archive cache in
		 * boot-archive-update.
		 */
		if (bam_smf_check) {
			(void) creat(NEED_UPDATE_FILE, 0644);
			return (BAM_SUCCESS);
		}

		set_flag(INVALIDATE_CACHE);
		set_dir_flag(what, NEED_UPDATE);
		set_dir_flag(what, NO_MULTI);
		return (BAM_SUCCESS);
	}

	if (is_flag_on(IS_SPARC_TARGET))
		return (BAM_SUCCESS);

	if (bam_extend && sb.st_size > BA_SIZE_MAX) {
		if (bam_verbose && !bam_check)
			bam_print(_("archive %s is bigger than %d bytes and "
			    "will be rebuilt\n"), archive_path, BA_SIZE_MAX);
		set_dir_flag(what, NO_MULTI);
	}

	return (BAM_SUCCESS);
}

/*
 * Check flags and presence of required files and directories.
 * The force flag and/or absence of files should
 * trigger an update.
 * Suppress stdout output if check (-n) option is set
 * (as -n should only produce parseable output.)
 */
static int
check_flags_and_files(char *root)
{

	struct stat 	sb;
	int 		ret;

	/*
	 * If archive is missing, create archive
	 */
	if (is_flag_on(IS_SPARC_TARGET)) {
		ret = is_valid_archive(root, FILE64);
		if (ret == BAM_ERROR)
			return (BAM_ERROR);
	} else {
		int	what = FILE32;
		do {
			ret = is_valid_archive(root, what);
			if (ret == BAM_ERROR)
				return (BAM_ERROR);
			what++;
		} while (bam_direct == BAM_DIRECT_DBOOT && what < CACHEDIR_NUM);
	}

	if (bam_nowrite())
		return (BAM_SUCCESS);


	/*
	 * check if cache directories exist on x86.
	 * check (and always open) the cache file on SPARC.
	 */
	if (is_sparc()) {
		ret = snprintf(get_cachedir(FILE64),
		    sizeof (get_cachedir(FILE64)), "%s%s%s/%s", root,
		    ARCHIVE_PREFIX, get_machine(), CACHEDIR_SUFFIX);

		if (ret >= sizeof (get_cachedir(FILE64))) {
			bam_error(_("unable to create path on mountpoint %s, "
			    "path too long\n"), rootbuf);
			return (BAM_ERROR);
		}

		if (stat(get_cachedir(FILE64), &sb) != 0) {
			set_flag(NEED_CACHE_DIR);
			set_dir_flag(FILE64, NEED_UPDATE);
		}

		walk_arg.sparcfile = fopen(get_cachedir(FILE64), "w");
		if (walk_arg.sparcfile == NULL) {
			bam_error(_("failed to open file: %s: %s\n"),
			    get_cachedir(FILE64), strerror(errno));
			return (BAM_ERROR);
		}

		set_dir_present(FILE64);
	} else {
		int	what = FILE32;

		do {
			if (set_cache_dir(root, what) != 0)
				return (BAM_ERROR);

			set_dir_present(what);

			if (set_update_dir(root, what) != 0)
				return (BAM_ERROR);
			what++;
		} while (bam_direct == BAM_DIRECT_DBOOT && what < CACHEDIR_NUM);
	}

	/*
	 * if force, create archive unconditionally
	 */
	if (bam_force) {
		if (!is_sparc())
			set_dir_flag(FILE32, NEED_UPDATE);
		set_dir_flag(FILE64, NEED_UPDATE);
		if (bam_verbose)
			bam_print(_("forced update of archive requested\n"));
		return (BAM_SUCCESS);
	}

	return (BAM_SUCCESS);
}

static error_t
read_one_list(char *root, filelist_t  *flistp, char *filelist)
{
	char 		path[PATH_MAX];
	FILE 		*fp;
	char 		buf[BAM_MAXLINE];
	const char 	*fcn = "read_one_list()";

	(void) snprintf(path, sizeof (path), "%s%s", root, filelist);

	fp = fopen(path, "r");
	if (fp == NULL) {
		BAM_DPRINTF(("%s: failed to open archive filelist: %s: %s\n",
		    fcn, path, strerror(errno)));
		return (BAM_ERROR);
	}
	while (s_fgets(buf, sizeof (buf), fp) != NULL) {
		/* skip blank lines */
		if (strspn(buf, " \t") == strlen(buf))
			continue;
		append_to_flist(flistp, buf);
	}
	if (fclose(fp) != 0) {
		bam_error(_("failed to close file: %s: %s\n"),
		    path, strerror(errno));
		return (BAM_ERROR);
	}
	return (BAM_SUCCESS);
}

static error_t
read_list(char *root, filelist_t  *flistp)
{
	char 		path[PATH_MAX];
	char 		cmd[PATH_MAX];
	struct stat 	sb;
	int 		n, rval;
	const char 	*fcn = "read_list()";

	flistp->head = flistp->tail = NULL;

	/*
	 * build and check path to extract_boot_filelist.ksh
	 */
	n = snprintf(path, sizeof (path), "%s%s", root, EXTRACT_BOOT_FILELIST);
	if (n >= sizeof (path)) {
		bam_error(_("archive filelist is empty\n"));
		return (BAM_ERROR);
	}

	if (is_safe_exec(path) == BAM_ERROR)
		return (BAM_ERROR);

	/*
	 * If extract_boot_filelist is present, exec it, otherwise read
	 * the filelists directly, for compatibility with older images.
	 */
	if (stat(path, &sb) == 0) {
		/*
		 * build arguments to exec extract_boot_filelist.ksh
		 */
		char *rootarg, *platarg;
		int platarglen = 1, rootarglen = 1;
		if (strlen(root) > 1)
			rootarglen += strlen(root) + strlen("-R ");
		if (bam_alt_platform)
			platarglen += strlen(bam_platform) + strlen("-p ");
		platarg = s_calloc(1, platarglen);
		rootarg = s_calloc(1, rootarglen);
		*platarg = 0;
		*rootarg = 0;

		if (strlen(root) > 1) {
			(void) snprintf(rootarg, rootarglen,
			    "-R %s", root);
		}
		if (bam_alt_platform) {
			(void) snprintf(platarg, platarglen,
			    "-p %s", bam_platform);
		}
		n = snprintf(cmd, sizeof (cmd), "%s %s %s /%s /%s",
		    path, rootarg, platarg, BOOT_FILE_LIST, ETC_FILE_LIST);
		free(platarg);
		free(rootarg);
		if (n >= sizeof (cmd)) {
			bam_error(_("archive filelist is empty\n"));
			return (BAM_ERROR);
		}
		if (exec_cmd(cmd, flistp) != 0) {
			BAM_DPRINTF(("%s: failed to open archive "
			    "filelist: %s: %s\n", fcn, path, strerror(errno)));
			return (BAM_ERROR);
		}
	} else {
		/*
		 * Read current lists of files - only the first is mandatory
		 */
		rval = read_one_list(root, flistp, BOOT_FILE_LIST);
		if (rval != BAM_SUCCESS)
			return (rval);
		(void) read_one_list(root, flistp, ETC_FILE_LIST);
	}

	if (flistp->head == NULL) {
		bam_error(_("archive filelist is empty\n"));
		return (BAM_ERROR);
	}

	return (BAM_SUCCESS);
}

static void
getoldstat(char *root)
{
	char 		path[PATH_MAX];
	int 		fd, error;
	struct stat 	sb;
	char 		*ostat;

	(void) snprintf(path, sizeof (path), "%s%s", root, FILE_STAT);
	fd = open(path, O_RDONLY);
	if (fd == -1) {
		if (bam_verbose)
			bam_print(_("failed to open file: %s: %s\n"),
			    path, strerror(errno));
		goto out_err;
	}

	if (fstat(fd, &sb) != 0) {
		bam_error(_("stat of file failed: %s: %s\n"), path,
		    strerror(errno));
		goto out_err;
	}

	ostat = s_calloc(1, sb.st_size);

	if (read(fd, ostat, sb.st_size) != sb.st_size) {
		bam_error(_("read failed for file: %s: %s\n"), path,
		    strerror(errno));
		free(ostat);
		goto out_err;
	}

	(void) close(fd);
	fd = -1;

	walk_arg.old_nvlp = NULL;
	error = nvlist_unpack(ostat, sb.st_size, &walk_arg.old_nvlp, 0);

	free(ostat);

	if (error) {
		bam_error(_("failed to unpack stat data: %s: %s\n"),
		    path, strerror(error));
		walk_arg.old_nvlp = NULL;
		goto out_err;
	} else {
		return;
	}

out_err:
	if (fd != -1)
		(void) close(fd);
	if (!is_flag_on(IS_SPARC_TARGET))
		set_dir_flag(FILE32, NEED_UPDATE);
	set_dir_flag(FILE64, NEED_UPDATE);
}

/* Best effort stale entry removal */
static void
delete_stale(char *file, int what)
{
	char		path[PATH_MAX];
	struct stat	sb;

	(void) snprintf(path, sizeof (path), "%s/%s", get_cachedir(what), file);
	if (!bam_check && stat(path, &sb) == 0) {
		if (sb.st_mode & S_IFDIR)
			(void) rmdir_r(path);
		else
			(void) unlink(path);

		set_dir_flag(what, (NEED_UPDATE | NO_MULTI));
	}
}

/*
 * Checks if a file in the current (old) archive has
 * been deleted from the root filesystem. This is needed for
 * software like Trusted Extensions (TX) that switch early
 * in boot based on presence/absence of a kernel module.
 */
static void
check4stale(char *root)
{
	nvpair_t	*nvp;
	nvlist_t	*nvlp;
	char 		*file;
	char		path[PATH_MAX];

	/*
	 * Skip stale file check during smf check
	 */
	if (bam_smf_check)
		return;

	/*
	 * If we need to (re)create the cache, there's no need to check for
	 * stale files
	 */
	if (is_flag_on(NEED_CACHE_DIR))
		return;

	/* Nothing to do if no old stats */
	if ((nvlp = walk_arg.old_nvlp) == NULL)
		return;

	for (nvp = nvlist_next_nvpair(nvlp, NULL); nvp;
	    nvp = nvlist_next_nvpair(nvlp, nvp)) {
		file = nvpair_name(nvp);
		if (file == NULL)
			continue;
		(void) snprintf(path, sizeof (path), "%s/%s",
		    root, file);
		if (access(path, F_OK) < 0) {
			int	what;

			if (bam_verbose)
				bam_print(_("    stale %s\n"), path);

			if (is_flag_on(IS_SPARC_TARGET)) {
				set_dir_flag(FILE64, NEED_UPDATE);
			} else {
				for (what = FILE32; what < CACHEDIR_NUM; what++)
					if (has_cachedir(what))
						delete_stale(file, what);
			}
		}
	}
}

static void
create_newstat(void)
{
	int error;

	error = nvlist_alloc(&walk_arg.new_nvlp, NV_UNIQUE_NAME, 0);
	if (error) {
		/*
		 * Not fatal - we can still create archive
		 */
		walk_arg.new_nvlp = NULL;
		bam_error(_("failed to create stat data: %s\n"),
		    strerror(error));
	}
}

static int
walk_list(char *root, filelist_t *flistp)
{
	char path[PATH_MAX];
	line_t *lp;

	for (lp = flistp->head; lp; lp = lp->next) {
		/*
		 * Don't follow symlinks.  A symlink must refer to
		 * a file that would appear in the archive through
		 * a direct reference.  This matches the archive
		 * construction behavior.
		 */
		(void) snprintf(path, sizeof (path), "%s%s", root, lp->line);
		if (nftw(path, cmpstat, 20, FTW_PHYS) == -1) {
			if (is_flag_on(UPDATE_ERROR))
				return (BAM_ERROR);
			/*
			 * Some files may not exist.
			 * For example: etc/rtc_config on a x86 diskless system
			 * Emit verbose message only
			 */
			if (bam_verbose)
				bam_print(_("cannot find: %s: %s\n"),
				    path, strerror(errno));
		}
	}

	return (BAM_SUCCESS);
}

/*
 * Update the timestamp file.
 */
static void
update_timestamp(char *root)
{
	char	timestamp_path[PATH_MAX];

	/* this path length has already been checked in check_flags_and_files */
	(void) snprintf(timestamp_path, sizeof (timestamp_path), "%s%s", root,
	    FILE_STAT_TIMESTAMP);

	/*
	 * recreate the timestamp file. Since an outdated or absent timestamp
	 * file translates in a complete rebuild of the archive cache, notify
	 * the user of the performance issue.
	 */
	if (creat(timestamp_path, FILE_STAT_MODE) < 0) {
		bam_error(_("failed to open file: %s: %s\n"), timestamp_path,
		    strerror(errno));
		bam_error(_("failed to update the timestamp file, next"
		    " archive update may experience reduced performance\n"));
	}
}


static void
savenew(char *root)
{
	char 	path[PATH_MAX];
	char 	path2[PATH_MAX];
	size_t 	sz;
	char 	*nstat;
	int 	fd, wrote, error;

	nstat = NULL;
	sz = 0;
	error = nvlist_pack(walk_arg.new_nvlp, &nstat, &sz,
	    NV_ENCODE_XDR, 0);
	if (error) {
		bam_error(_("failed to pack stat data: %s\n"),
		    strerror(error));
		return;
	}

	(void) snprintf(path, sizeof (path), "%s%s", root, FILE_STAT_TMP);
	fd = open(path, O_RDWR|O_CREAT|O_TRUNC, FILE_STAT_MODE);
	if (fd == -1) {
		bam_error(_("failed to open file: %s: %s\n"), path,
		    strerror(errno));
		free(nstat);
		return;
	}
	wrote = write(fd, nstat, sz);
	if (wrote != sz) {
		bam_error(_("write to file failed: %s: %s\n"), path,
		    strerror(errno));
		(void) close(fd);
		free(nstat);
		return;
	}
	(void) close(fd);
	free(nstat);

	(void) snprintf(path2, sizeof (path2), "%s%s", root, FILE_STAT);
	if (rename(path, path2) != 0) {
		bam_error(_("rename to file failed: %s: %s\n"), path2,
		    strerror(errno));
	}
}

#define	init_walk_args()	bzero(&walk_arg, sizeof (walk_arg))

static void
clear_walk_args(void)
{
	nvlist_free(walk_arg.old_nvlp);
	nvlist_free(walk_arg.new_nvlp);
	if (walk_arg.sparcfile)
		(void) fclose(walk_arg.sparcfile);
	walk_arg.old_nvlp = NULL;
	walk_arg.new_nvlp = NULL;
	walk_arg.sparcfile = NULL;
}

/*
 * Returns:
 *	0 - no update necessary
 *	1 - update required.
 *	BAM_ERROR (-1) - An error occurred
 *
 * Special handling for check (-n):
 * ================================
 * The check (-n) option produces parseable output.
 * To do this, we suppress all stdout messages unrelated
 * to out of sync files.
 * All stderr messages are still printed though.
 *
 */
static int
update_required(char *root)
{
	struct stat 	sb;
	char 		path[PATH_MAX];
	filelist_t 	flist;
	filelist_t 	*flistp = &flist;
	int 		ret;

	flistp->head = flistp->tail = NULL;

	if (is_sparc())
		set_flag(IS_SPARC_TARGET);

	/*
	 * Check if cache directories and archives are present
	 */

	ret = check_flags_and_files(root);
	if (ret < 0)
		return (BAM_ERROR);

	/*
	 * In certain deployment scenarios, filestat may not
	 * exist. Do not stop the boot process, but trigger an update
	 * of the archives (which will recreate filestat.ramdisk).
	 */
	if (bam_smf_check) {
		(void) snprintf(path, sizeof (path), "%s%s", root, FILE_STAT);
		if (stat(path, &sb) != 0) {
			(void) creat(NEED_UPDATE_FILE, 0644);
			return (0);
		}
	}

	getoldstat(root);

	/*
	 * Check if the archive contains files that are no longer
	 * present on the root filesystem.
	 */
	check4stale(root);

	/*
	 * read list of files
	 */
	if (read_list(root, flistp) != BAM_SUCCESS) {
		clear_walk_args();
		return (BAM_ERROR);
	}

	assert(flistp->head && flistp->tail);

	/*
	 * At this point either the update is required
	 * or the decision is pending. In either case
	 * we need to create new stat nvlist
	 */
	create_newstat();
	/*
	 * This walk does 2 things:
	 *  	- gets new stat data for every file
	 *	- (optional) compare old and new stat data
	 */
	ret = walk_list(root, &flist);

	/* done with the file list */
	filelist_free(flistp);

	/* something went wrong */

	if (ret == BAM_ERROR) {
		bam_error(_("Failed to gather cache files, archives "
		    "generation aborted\n"));
		return (BAM_ERROR);
	}

	if (walk_arg.new_nvlp == NULL) {
		if (walk_arg.sparcfile != NULL)
			(void) fclose(walk_arg.sparcfile);
		bam_error(_("cannot create new stat data\n"));
	}

	/* If nothing was updated, discard newstat. */

	if (!is_dir_flag_on(FILE32, NEED_UPDATE) &&
	    !is_dir_flag_on(FILE64, NEED_UPDATE)) {
		clear_walk_args();
		return (0);
	}

	if (walk_arg.sparcfile != NULL)
		(void) fclose(walk_arg.sparcfile);

	return (1);
}

static int
flushfs(char *root)
{
	char	cmd[PATH_MAX + 30];

	(void) snprintf(cmd, sizeof (cmd), "%s -f \"%s\" 2>/dev/null",
	    LOCKFS_PATH, root);

	return (exec_cmd(cmd, NULL));
}

static int
do_archive_copy(char *source, char *dest)
{

	sync();

	/* the equivalent of mv archive-new-$pid boot_archive */
	if (rename(source, dest) != 0) {
		(void) unlink(source);
		return (BAM_ERROR);
	}

	if (flushfs(bam_root) != 0)
		sync();

	return (BAM_SUCCESS);
}

static int
check_cmdline(filelist_t flist)
{
	line_t	*lp;

	for (lp = flist.head; lp; lp = lp->next) {
		if (strstr(lp->line, "Error:") != NULL ||
		    strstr(lp->line, "Inode number overflow") != NULL) {
			(void) fprintf(stderr, "%s\n", lp->line);
			return (BAM_ERROR);
		}
	}

	return (BAM_SUCCESS);
}

static void
dump_errormsg(filelist_t flist)
{
	line_t	*lp;

	for (lp = flist.head; lp; lp = lp->next)
		(void) fprintf(stderr, "%s\n", lp->line);
}

static int
check_archive(char *dest)
{
	struct stat	sb;

	if (stat(dest, &sb) != 0 || !S_ISREG(sb.st_mode) ||
	    sb.st_size < 10000) {
		bam_error(_("archive file %s not generated correctly\n"), dest);
		(void) unlink(dest);
		return (BAM_ERROR);
	}

	return (BAM_SUCCESS);
}

static boolean_t
is_be(char *root)
{
	zfs_handle_t	*zhp;
	libzfs_handle_t	*hdl;
	be_node_list_t	*be_nodes = NULL;
	be_node_list_t	*cur_be;
	boolean_t	be_exist = B_FALSE;
	char		ds_path[ZFS_MAX_DATASET_NAME_LEN];

	if (!is_zfs(root))
		return (B_FALSE);
	/*
	 * Get dataset for mountpoint
	 */
	if ((hdl = libzfs_init()) == NULL)
		return (B_FALSE);

	if ((zhp = zfs_path_to_zhandle(hdl, root,
	    ZFS_TYPE_FILESYSTEM)) == NULL) {
		libzfs_fini(hdl);
		return (B_FALSE);
	}

	(void) strlcpy(ds_path, zfs_get_name(zhp), sizeof (ds_path));

	/*
	 * Check if the current dataset is BE
	 */
	if (be_list(NULL, &be_nodes) == BE_SUCCESS) {
		for (cur_be = be_nodes; cur_be != NULL;
		    cur_be = cur_be->be_next_node) {

			/*
			 * Because we guarantee that cur_be->be_root_ds
			 * is null-terminated by internal data structure,
			 * we can safely use strcmp()
			 */
			if (strcmp(ds_path, cur_be->be_root_ds) == 0) {
				be_exist = B_TRUE;
				break;
			}
		}
		be_free_list(be_nodes);
	}
	zfs_close(zhp);
	libzfs_fini(hdl);

	return (be_exist);
}

/*
 * Returns 1 if mkiso is in the expected PATH, 0 otherwise
 */
static int
is_mkisofs()
{
	if (access(MKISOFS_PATH, X_OK) == 0)
		return (1);
	return (0);
}

#define	MKISO_PARAMS	" -quiet -graft-points -dlrDJN -relaxed-filenames "

static int
create_sparc_archive(char *archive, char *tempname, char *bootblk, char *list)
{
	int		ret;
	char		cmdline[3 * PATH_MAX + 64];
	filelist_t	flist = {0};
	const char	*func = "create_sparc_archive()";

	if (access(bootblk, R_OK) == 1) {
		bam_error(_("unable to access bootblk file : %s\n"), bootblk);
		return (BAM_ERROR);
	}

	/*
	 * Prepare mkisofs command line and execute it
	 */
	(void) snprintf(cmdline, sizeof (cmdline), "%s %s -G %s -o \"%s\" "
	    "-path-list \"%s\" 2>&1", MKISOFS_PATH, MKISO_PARAMS, bootblk,
	    tempname, list);

	BAM_DPRINTF(("%s: executing: %s\n", func, cmdline));

	ret = exec_cmd(cmdline, &flist);
	if (ret != 0 || check_cmdline(flist) == BAM_ERROR) {
		dump_errormsg(flist);
		goto out_err;
	}

	filelist_free(&flist);

	/*
	 * Prepare dd command line to copy the bootblk on the new archive and
	 * execute it
	 */
	(void) snprintf(cmdline, sizeof (cmdline), "%s if=\"%s\" of=\"%s\""
	    " bs=1b oseek=1 count=15 conv=notrunc conv=sync 2>&1", DD_PATH_USR,
	    bootblk, tempname);

	BAM_DPRINTF(("%s: executing: %s\n", func, cmdline));

	ret = exec_cmd(cmdline, &flist);
	if (ret != 0 || check_cmdline(flist) == BAM_ERROR)
		goto out_err;

	filelist_free(&flist);

	/* Did we get a valid archive ? */
	if (check_archive(tempname) == BAM_ERROR)
		return (BAM_ERROR);

	return (do_archive_copy(tempname, archive));

out_err:
	filelist_free(&flist);
	bam_error(_("boot-archive creation FAILED, command: '%s'\n"), cmdline);
	(void) unlink(tempname);
	return (BAM_ERROR);
}

static unsigned int
from_733(unsigned char *s)
{
	int		i;
	unsigned int	ret = 0;

	for (i = 0; i < 4; i++)
		ret |= s[i] << (8 * i);

	return (ret);
}

static void
to_733(unsigned char *s, unsigned int val)
{
	int	i;

	for (i = 0; i < 4; i++)
		s[i] = s[7-i] = (val >> (8 * i)) & 0xFF;
}

/*
 * creates sha1 hash of archive
 */
static int
digest_archive(const char *archive)
{
	char *archive_hash;
	char *hash;
	int ret;
	FILE *fp;

	(void) asprintf(&archive_hash, "%s.hash", archive);
	if (archive_hash == NULL)
		return (BAM_ERROR);

	if ((ret = bootadm_digest(archive, &hash)) == BAM_ERROR) {
		free(archive_hash);
		return (ret);
	}

	fp = fopen(archive_hash, "w");
	if (fp == NULL) {
		free(archive_hash);
		free(hash);
		return (BAM_ERROR);
	}

	(void) fprintf(fp, "%s\n", hash);
	(void) fclose(fp);
	free(hash);
	free(archive_hash);
	return (BAM_SUCCESS);
}

/*
 * Extends the current boot archive without recreating it from scratch
 */
static int
extend_iso_archive(char *archive, char *tempname, char *update_dir)
{
	int			fd = -1, newfd = -1, ret, i;
	int			next_session = 0, new_size = 0;
	char			cmdline[3 * PATH_MAX + 64];
	const char		*func = "extend_iso_archive()";
	filelist_t		flist = {0};
	struct iso_pdesc	saved_desc[MAX_IVDs];

	fd = open(archive, O_RDWR);
	if (fd == -1) {
		if (bam_verbose)
			bam_error(_("failed to open file: %s: %s\n"),
			    archive, strerror(errno));
		goto out_err;
	}

	/*
	 * A partial read is likely due to a corrupted file
	 */
	ret = pread64(fd, saved_desc, sizeof (saved_desc),
	    VOLDESC_OFF * CD_BLOCK);
	if (ret != sizeof (saved_desc)) {
		if (bam_verbose)
			bam_error(_("read failed for file: %s: %s\n"),
			    archive, strerror(errno));
		goto out_err;
	}

	if (memcmp(saved_desc[0].type, "\1CD001", 6)) {
		if (bam_verbose)
			bam_error(_("iso descriptor signature for %s is "
			    "invalid\n"), archive);
		goto out_err;
	}

	/*
	 * Read primary descriptor and locate next_session offset (it should
	 * point to the end of the archive)
	 */
	next_session = P2ROUNDUP(from_733(saved_desc[0].volume_space_size), 16);

	(void) snprintf(cmdline, sizeof (cmdline), "%s -C 16,%d -M %s %s -o \""
	    "%s\" \"%s\" 2>&1", MKISOFS_PATH, next_session, archive,
	    MKISO_PARAMS, tempname, update_dir);

	BAM_DPRINTF(("%s: executing: %s\n", func, cmdline));

	ret = exec_cmd(cmdline, &flist);
	if (ret != 0 || check_cmdline(flist) == BAM_ERROR) {
		if (bam_verbose) {
			bam_error(_("Command '%s' failed while generating "
			    "multisession archive\n"), cmdline);
			dump_errormsg(flist);
		}
		goto out_flist_err;
	}
	filelist_free(&flist);

	newfd = open(tempname, O_RDONLY);
	if (newfd == -1) {
		if (bam_verbose)
			bam_error(_("failed to open file: %s: %s\n"),
			    archive, strerror(errno));
		goto out_err;
	}

	ret = pread64(newfd, saved_desc, sizeof (saved_desc),
	    VOLDESC_OFF * CD_BLOCK);
	if (ret != sizeof (saved_desc)) {
		if (bam_verbose)
			bam_error(_("read failed for file: %s: %s\n"),
			    archive, strerror(errno));
		goto out_err;
	}

	if (memcmp(saved_desc[0].type, "\1CD001", 6)) {
		if (bam_verbose)
			bam_error(_("iso descriptor signature for %s is "
			    "invalid\n"), archive);
		goto out_err;
	}

	new_size = from_733(saved_desc[0].volume_space_size) + next_session;
	to_733(saved_desc[0].volume_space_size, new_size);

	for (i = 1; i < MAX_IVDs; i++) {
		if (saved_desc[i].type[0] == (unsigned char)255)
			break;
		if (memcmp(saved_desc[i].id, "CD001", 5))
			break;

		if (bam_verbose)
			bam_print("%s: Updating descriptor entry [%d]\n", func,
			    i);

		to_733(saved_desc[i].volume_space_size, new_size);
	}

	ret = pwrite64(fd, saved_desc, DVD_BLOCK, VOLDESC_OFF*CD_BLOCK);
	if (ret != DVD_BLOCK) {
		if (bam_verbose)
			bam_error(_("write to file failed: %s: %s\n"),
			    archive, strerror(errno));
		goto out_err;
	}
	(void) close(newfd);
	newfd = -1;

	ret = fsync(fd);
	if (ret != 0)
		sync();

	ret = close(fd);
	if (ret != 0) {
		if (bam_verbose)
			bam_error(_("failed to close file: %s: %s\n"),
			    archive, strerror(errno));
		return (BAM_ERROR);
	}
	fd = -1;

	(void) snprintf(cmdline, sizeof (cmdline), "%s if=%s of=%s bs=32k "
	    "seek=%d conv=sync 2>&1", DD_PATH_USR, tempname, archive,
	    (next_session/16));

	BAM_DPRINTF(("%s: executing: %s\n", func, cmdline));

	ret = exec_cmd(cmdline, &flist);
	if (ret != 0 || check_cmdline(flist) == BAM_ERROR) {
		if (bam_verbose)
			bam_error(_("Command '%s' failed while generating "
			    "multisession archive\n"), cmdline);
		goto out_flist_err;
	}
	filelist_free(&flist);

	(void) unlink(tempname);

	if (digest_archive(archive) == BAM_ERROR && bam_verbose)
		bam_print("boot archive hashing failed\n");

	if (flushfs(bam_root) != 0)
		sync();

	if (bam_verbose)
		bam_print("boot archive updated successfully\n");

	return (BAM_SUCCESS);

out_flist_err:
	filelist_free(&flist);
out_err:
	if (fd != -1)
		(void) close(fd);
	if (newfd != -1)
		(void) close(newfd);
	return (BAM_ERROR);
}

static int
create_x86_archive(char *archive, char *tempname, char *update_dir)
{
	int		ret;
	char		cmdline[3 * PATH_MAX + 64];
	filelist_t	flist = {0};
	const char	*func = "create_x86_archive()";

	(void) snprintf(cmdline, sizeof (cmdline), "%s %s -o \"%s\" \"%s\" "
	    "2>&1", MKISOFS_PATH, MKISO_PARAMS, tempname, update_dir);

	BAM_DPRINTF(("%s: executing: %s\n", func, cmdline));

	ret = exec_cmd(cmdline, &flist);
	if (ret != 0 || check_cmdline(flist) == BAM_ERROR) {
		bam_error(_("boot-archive creation FAILED, command: '%s'\n"),
		    cmdline);
		dump_errormsg(flist);
		filelist_free(&flist);
		(void) unlink(tempname);
		return (BAM_ERROR);
	}

	filelist_free(&flist);

	if (check_archive(tempname) == BAM_ERROR)
		return (BAM_ERROR);

	return (do_archive_copy(tempname, archive));
}

static int
mkisofs_archive(char *root, int what)
{
	int		ret;
	char		temp[PATH_MAX];
	char 		bootblk[PATH_MAX];
	char		boot_archive[PATH_MAX];

	if (what == FILE64 && !is_flag_on(IS_SPARC_TARGET))
		ret = snprintf(temp, sizeof (temp),
		    "%s%s%s/amd64/archive-new-%d", root, ARCHIVE_PREFIX,
		    get_machine(), getpid());
	else
		ret = snprintf(temp, sizeof (temp), "%s%s%s/archive-new-%d",
		    root, ARCHIVE_PREFIX, get_machine(), getpid());

	if (ret >= sizeof (temp))
		goto out_path_err;

	if (what == FILE64 && !is_flag_on(IS_SPARC_TARGET))
		ret = snprintf(boot_archive, sizeof (boot_archive),
		    "%s%s%s/amd64%s", root, ARCHIVE_PREFIX, get_machine(),
		    ARCHIVE_SUFFIX);
	else
		ret = snprintf(boot_archive, sizeof (boot_archive),
		    "%s%s%s%s", root, ARCHIVE_PREFIX, get_machine(),
		    ARCHIVE_SUFFIX);

	if (ret >= sizeof (boot_archive))
		goto out_path_err;

	bam_print("updating %s\n", boot_archive);

	if (is_flag_on(IS_SPARC_TARGET)) {
		ret = snprintf(bootblk, sizeof (bootblk),
		    "%s/platform/%s/lib/fs/hsfs/bootblk", root, get_machine());
		if (ret >= sizeof (bootblk))
			goto out_path_err;

		ret = create_sparc_archive(boot_archive, temp, bootblk,
		    get_cachedir(what));
	} else {
		if (!is_dir_flag_on(what, NO_MULTI)) {
			if (bam_verbose)
				bam_print("Attempting to extend x86 archive: "
				    "%s\n", boot_archive);

			ret = extend_iso_archive(boot_archive, temp,
			    get_updatedir(what));
			if (ret == BAM_SUCCESS) {
				if (bam_verbose)
					bam_print("Successfully extended %s\n",
					    boot_archive);

				(void) rmdir_r(get_updatedir(what));
				return (BAM_SUCCESS);
			}
		}
		/*
		 * The boot archive will be recreated from scratch. We get here
		 * if at least one of these conditions is true:
		 * - bootadm was called without the -e switch
		 * - the archive (or the archive cache) doesn't exist
		 * - archive size is bigger than BA_SIZE_MAX
		 * - more than COUNT_MAX files need to be updated
		 * - an error occourred either populating the /updates directory
		 *   or extend_iso_archive() failed
		 */
		if (bam_verbose)
			bam_print("Unable to extend %s... rebuilding archive\n",
			    boot_archive);

		if (get_updatedir(what)[0] != '\0')
			(void) rmdir_r(get_updatedir(what));


		ret = create_x86_archive(boot_archive, temp,
		    get_cachedir(what));
	}

	if (digest_archive(boot_archive) == BAM_ERROR && bam_verbose)
		bam_print("boot archive hashing failed\n");

	if (ret == BAM_SUCCESS && bam_verbose)
		bam_print("Successfully created %s\n", boot_archive);

	return (ret);

out_path_err:
	bam_error(_("unable to create path on mountpoint %s, path too long\n"),
	    root);
	return (BAM_ERROR);
}

static error_t
create_ramdisk(char *root)
{
	char *cmdline, path[PATH_MAX];
	size_t len;
	struct stat sb;
	int ret, what, status = BAM_SUCCESS;

	/* If there is mkisofs, use it to create the required archives */
	if (is_mkisofs()) {
		for (what = FILE32; what < CACHEDIR_NUM; what++) {
			if (has_cachedir(what) && is_dir_flag_on(what,
			    NEED_UPDATE)) {
				ret = mkisofs_archive(root, what);
				if (ret != 0)
					status = BAM_ERROR;
			}
		}
		return (status);
	}

	/*
	 * Else setup command args for create_ramdisk.ksh for the UFS archives
	 * Note: we will not create hash here, CREATE_RAMDISK should create it.
	 */
	if (bam_verbose)
		bam_print("mkisofs not found, creating UFS archive\n");

	(void) snprintf(path, sizeof (path), "%s/%s", root, CREATE_RAMDISK);
	if (stat(path, &sb) != 0) {
		bam_error(_("archive creation file not found: %s: %s\n"),
		    path, strerror(errno));
		return (BAM_ERROR);
	}

	if (is_safe_exec(path) == BAM_ERROR)
		return (BAM_ERROR);

	len = strlen(path) + strlen(root) + 10;	/* room for space + -R */
	if (bam_alt_platform)
		len += strlen(bam_platform) + strlen("-p ");
	cmdline = s_calloc(1, len);

	if (bam_alt_platform) {
		assert(strlen(root) > 1);
		(void) snprintf(cmdline, len, "%s -p %s -R %s",
		    path, bam_platform, root);
		/* chop off / at the end */
		cmdline[strlen(cmdline) - 1] = '\0';
	} else if (strlen(root) > 1) {
		(void) snprintf(cmdline, len, "%s -R %s", path, root);
		/* chop off / at the end */
		cmdline[strlen(cmdline) - 1] = '\0';
	} else
		(void) snprintf(cmdline, len, "%s", path);

	if (exec_cmd(cmdline, NULL) != 0) {
		bam_error(_("boot-archive creation FAILED, command: '%s'\n"),
		    cmdline);
		free(cmdline);
		return (BAM_ERROR);
	}
	free(cmdline);
	/*
	 * The existence of the expected archives used to be
	 * verified here. This check is done in create_ramdisk as
	 * it needs to be in sync with the altroot operated upon.
	 */
	return (BAM_SUCCESS);
}

/*
 * Checks if target filesystem is on a ramdisk
 * 1 - is miniroot
 * 0 - is not
 * When in doubt assume it is not a ramdisk.
 */
static int
is_ramdisk(char *root)
{
	struct extmnttab mnt;
	FILE *fp;
	int found;
	char mntpt[PATH_MAX];
	char *cp;

	/*
	 * There are 3 situations where creating archive is
	 * of dubious value:
	 *	- create boot_archive on a lofi-mounted boot_archive
	 *	- create it on a ramdisk which is the root filesystem
	 *	- create it on a ramdisk mounted somewhere else
	 * The first is not easy to detect and checking for it is not
	 * worth it.
	 * The other two conditions are handled here
	 */
	fp = fopen(MNTTAB, "r");
	if (fp == NULL) {
		bam_error(_("failed to open file: %s: %s\n"),
		    MNTTAB, strerror(errno));
		return (0);
	}

	resetmnttab(fp);

	/*
	 * Remove any trailing / from the mount point
	 */
	(void) strlcpy(mntpt, root, sizeof (mntpt));
	if (strcmp(root, "/") != 0) {
		cp = mntpt + strlen(mntpt) - 1;
		if (*cp == '/')
			*cp = '\0';
	}
	found = 0;
	while (getextmntent(fp, &mnt, sizeof (mnt)) == 0) {
		if (strcmp(mnt.mnt_mountp, mntpt) == 0) {
			found = 1;
			break;
		}
	}

	if (!found) {
		if (bam_verbose)
			bam_error(_("alternate root %s not in mnttab\n"),
			    mntpt);
		(void) fclose(fp);
		return (0);
	}

	if (strncmp(mnt.mnt_special, RAMDISK_SPECIAL,
	    strlen(RAMDISK_SPECIAL)) == 0) {
		if (bam_verbose)
			bam_error(_("%s is on a ramdisk device\n"), bam_root);
		(void) fclose(fp);
		return (1);
	}

	(void) fclose(fp);

	return (0);
}

static int
is_boot_archive(char *root)
{
	char		path[PATH_MAX];
	struct stat	sb;
	int		error;
	const char	*fcn = "is_boot_archive()";

	/*
	 * We can't create an archive without the create_ramdisk script
	 */
	(void) snprintf(path, sizeof (path), "%s/%s", root, CREATE_RAMDISK);
	error = stat(path, &sb);
	INJECT_ERROR1("NOT_ARCHIVE_BASED", error = -1);
	if (error == -1) {
		if (bam_verbose)
			bam_print(_("file not found: %s\n"), path);
		BAM_DPRINTF(("%s: not a boot archive based Solaris "
		    "instance: %s\n", fcn, root));
		return (0);
	}

	BAM_DPRINTF(("%s: *IS* a boot archive based Solaris instance: %s\n",
	    fcn, root));
	return (1);
}

/*
 * Need to call this for anything that operates on the GRUB menu
 * In the x86 live upgrade case the directory /boot/grub may be present
 * even on pre-newboot BEs. The authoritative way to check for a GRUB target
 * is to check for the presence of the stage2 binary which is present
 * only on GRUB targets (even on x86 boot partitions). Checking for the
 * presence of the multiboot binary is not correct as it is not present
 * on x86 boot partitions.
 */
int
is_grub(const char *root)
{
	char path[PATH_MAX];
	struct stat sb;
	void *defp;
	boolean_t grub = B_FALSE;
	const char *res = NULL;
	const char *fcn = "is_grub()";

	/* grub is disabled by default */
	if ((defp = defopen_r(BE_DEFAULTS)) == NULL) {
		return (0);
	} else {
		res = defread_r(BE_DFLT_BE_HAS_GRUB, defp);
		if (res != NULL && res[0] != '\0') {
			if (strcasecmp(res, "true") == 0)
				grub = B_TRUE;
		}
		defclose_r(defp);
	}

	if (grub == B_TRUE) {
		(void) snprintf(path, sizeof (path), "%s%s", root, GRUB_STAGE2);
		if (stat(path, &sb) == -1) {
			BAM_DPRINTF(("%s: Missing GRUB directory: %s\n",
			    fcn, path));
			return (0);
		} else
			return (1);
	}

	return (0);
}

int
is_zfs(char *root)
{
	struct statvfs		vfs;
	int			ret;
	const char		*fcn = "is_zfs()";

	ret = statvfs(root, &vfs);
	INJECT_ERROR1("STATVFS_ZFS", ret = 1);
	if (ret != 0) {
		bam_error(_("statvfs failed for %s: %s\n"), root,
		    strerror(errno));
		return (0);
	}

	if (strncmp(vfs.f_basetype, "zfs", strlen("zfs")) == 0) {
		BAM_DPRINTF(("%s: is a ZFS filesystem: %s\n", fcn, root));
		return (1);
	} else {
		BAM_DPRINTF(("%s: is *NOT* a ZFS filesystem: %s\n", fcn, root));
		return (0);
	}
}

static int
is_ufs(char *root)
{
	struct statvfs		vfs;
	int			ret;
	const char		*fcn = "is_ufs()";

	ret = statvfs(root, &vfs);
	INJECT_ERROR1("STATVFS_UFS", ret = 1);
	if (ret != 0) {
		bam_error(_("statvfs failed for %s: %s\n"), root,
		    strerror(errno));
		return (0);
	}

	if (strncmp(vfs.f_basetype, "ufs", strlen("ufs")) == 0) {
		BAM_DPRINTF(("%s: is a UFS filesystem: %s\n", fcn, root));
		return (1);
	} else {
		BAM_DPRINTF(("%s: is *NOT* a UFS filesystem: %s\n", fcn, root));
		return (0);
	}
}

int
is_pcfs(char *root)
{
	struct statvfs		vfs;
	int			ret;
	const char		*fcn = "is_pcfs()";

	ret = statvfs(root, &vfs);
	INJECT_ERROR1("STATVFS_PCFS", ret = 1);
	if (ret != 0) {
		bam_error(_("statvfs failed for %s: %s\n"), root,
		    strerror(errno));
		return (0);
	}

	if (strncmp(vfs.f_basetype, "pcfs", strlen("pcfs")) == 0) {
		BAM_DPRINTF(("%s: is a PCFS filesystem: %s\n", fcn, root));
		return (1);
	} else {
		BAM_DPRINTF(("%s: is *NOT* a PCFS filesystem: %s\n",
		    fcn, root));
		return (0);
	}
}

static int
is_readonly(char *root)
{
	int		fd;
	int		error;
	char		testfile[PATH_MAX];
	const char	*fcn = "is_readonly()";

	/*
	 * Using statvfs() to check for a read-only filesystem is not
	 * reliable. The only way to reliably test is to attempt to
	 * create a file
	 */
	(void) snprintf(testfile, sizeof (testfile), "%s/%s.%d",
	    root, BOOTADM_RDONLY_TEST, getpid());

	(void) unlink(testfile);

	errno = 0;
	fd = open(testfile, O_RDWR|O_CREAT|O_EXCL, 0644);
	error = errno;
	INJECT_ERROR2("RDONLY_TEST_ERROR", fd = -1, error = EACCES);
	if (fd == -1 && error == EROFS) {
		BAM_DPRINTF(("%s: is a READONLY filesystem: %s\n", fcn, root));
		return (1);
	} else if (fd == -1) {
		bam_error(_("error during read-only test on %s: %s\n"),
		    root, strerror(error));
	}

	(void) close(fd);
	(void) unlink(testfile);

	BAM_DPRINTF(("%s: is a RDWR filesystem: %s\n", fcn, root));
	return (0);
}

static error_t
update_archive(char *root, char *opt)
{
	error_t ret;

	assert(root);
	assert(opt == NULL);

	init_walk_args();
	(void) umask(022);

	/*
	 * Never update non-BE root in update_all
	 */
	if (!is_be(root) && bam_update_all)
		return (BAM_SUCCESS);
	/*
	 * root must belong to a boot archive based OS,
	 */
	if (!is_boot_archive(root)) {
		/*
		 * Emit message only if not in context of update_all.
		 * If in update_all, emit only if verbose flag is set.
		 */
		if (!bam_update_all || bam_verbose)
			bam_print(_("%s: not a boot archive based Solaris "
			    "instance\n"), root);
		return (BAM_ERROR);
	}

	/*
	 * If smf check is requested when / is writable (can happen
	 * on first reboot following an upgrade because service
	 * dependency is messed up), skip the check.
	 */
	if (bam_smf_check && !bam_root_readonly && !is_zfs(root))
		return (BAM_SUCCESS);

	/*
	 * Don't generate archive on ramdisk.
	 */
	if (is_ramdisk(root))
		return (BAM_SUCCESS);

	/*
	 * root must be writable. This check applies to alternate
	 * root (-R option); bam_root_readonly applies to '/' only.
	 * The behaviour translates into being the one of a 'check'.
	 */
	if (!bam_smf_check && !bam_check && is_readonly(root)) {
		set_flag(RDONLY_FSCHK);
		bam_check = 1;
	}

	/*
	 * Now check if an update is really needed.
	 */
	ret = update_required(root);

	/*
	 * The check command (-n) is *not* a dry run.
	 * It only checks if the archive is in sync.
	 * A readonly filesystem has to be considered an error only if an update
	 * is required.
	 */
	if (bam_nowrite()) {
		if (is_flag_on(RDONLY_FSCHK)) {
			bam_check = bam_saved_check;
			if (ret > 0)
				bam_error(_("%s filesystem is read-only, "
				    "skipping archives update\n"), root);
			if (bam_update_all)
				return ((ret != 0) ? BAM_ERROR : BAM_SUCCESS);
		}

		bam_exit((ret != 0) ? 1 : 0);
	}

	if (ret == 1) {
		/* create the ramdisk */
		ret = create_ramdisk(root);
	}

	/*
	 * if the archive is updated, save the new stat data and update the
	 * timestamp file
	 */
	if (ret == 0 && walk_arg.new_nvlp != NULL) {
		savenew(root);
		update_timestamp(root);
	}

	clear_walk_args();

	return (ret);
}

static char *
find_root_pool()
{
	char *special = get_special("/");
	char *p;

	if (special == NULL)
		return (NULL);

	if (*special == '/') {
		free(special);
		return (NULL);
	}

	if ((p = strchr(special, '/')) != NULL)
		*p = '\0';

	return (special);
}

static error_t
synchronize_BE_menu(void)
{
	struct stat	sb;
	char		cmdline[PATH_MAX];
	char		cksum_line[PATH_MAX];
	filelist_t	flist = {0};
	char		*old_cksum_str;
	char		*old_size_str;
	char		*old_file;
	char		*curr_cksum_str;
	char		*curr_size_str;
	char		*curr_file;
	char		*pool = NULL;
	char		*mntpt = NULL;
	zfs_mnted_t	mnted;
	FILE		*cfp;
	int		found;
	int		ret;
	const char	*fcn = "synchronize_BE_menu()";

	BAM_DPRINTF(("%s: entered. No args\n", fcn));

	/* Check if findroot enabled LU BE */
	if (stat(FINDROOT_INSTALLGRUB, &sb) != 0) {
		BAM_DPRINTF(("%s: not a Live Upgrade BE\n", fcn));
		return (BAM_SUCCESS);
	}

	if (stat(LU_MENU_CKSUM, &sb) != 0) {
		BAM_DPRINTF(("%s: checksum file absent: %s\n",
		    fcn, LU_MENU_CKSUM));
		goto menu_sync;
	}

	cfp = fopen(LU_MENU_CKSUM, "r");
	INJECT_ERROR1("CKSUM_FILE_MISSING", cfp = NULL);
	if (cfp == NULL) {
		bam_error(_("failed to read GRUB menu checksum file: %s\n"),
		    LU_MENU_CKSUM);
		goto menu_sync;
	}
	BAM_DPRINTF(("%s: opened checksum file: %s\n", fcn, LU_MENU_CKSUM));

	found = 0;
	while (s_fgets(cksum_line, sizeof (cksum_line), cfp) != NULL) {
		INJECT_ERROR1("MULTIPLE_CKSUM", found = 1);
		if (found) {
			bam_error(_("multiple checksums for GRUB menu in "
			    "checksum file: %s\n"), LU_MENU_CKSUM);
			(void) fclose(cfp);
			goto menu_sync;
		}
		found = 1;
	}
	BAM_DPRINTF(("%s: read checksum file: %s\n", fcn, LU_MENU_CKSUM));


	old_cksum_str = strtok(cksum_line, " \t");
	old_size_str = strtok(NULL, " \t");
	old_file = strtok(NULL, " \t");

	INJECT_ERROR1("OLD_CKSUM_NULL", old_cksum_str = NULL);
	INJECT_ERROR1("OLD_SIZE_NULL", old_size_str = NULL);
	INJECT_ERROR1("OLD_FILE_NULL", old_file = NULL);
	if (old_cksum_str == NULL || old_size_str == NULL || old_file == NULL) {
		bam_error(_("error parsing GRUB menu checksum file: %s\n"),
		    LU_MENU_CKSUM);
		goto menu_sync;
	}
	BAM_DPRINTF(("%s: parsed checksum file: %s\n", fcn, LU_MENU_CKSUM));

	/* Get checksum of current menu */
	pool = find_root_pool();
	if (pool) {
		mntpt = mount_top_dataset(pool, &mnted);
		if (mntpt == NULL) {
			bam_error(_("failed to mount top dataset for %s\n"),
			    pool);
			free(pool);
			return (BAM_ERROR);
		}
		(void) snprintf(cmdline, sizeof (cmdline), "%s %s%s",
		    CKSUM, mntpt, GRUB_MENU);
	} else {
		(void) snprintf(cmdline, sizeof (cmdline), "%s %s",
		    CKSUM, GRUB_MENU);
	}
	ret = exec_cmd(cmdline, &flist);
	if (pool) {
		(void) umount_top_dataset(pool, mnted, mntpt);
		free(pool);
	}
	INJECT_ERROR1("GET_CURR_CKSUM", ret = 1);
	if (ret != 0) {
		bam_error(_("error generating checksum of GRUB menu\n"));
		return (BAM_ERROR);
	}
	BAM_DPRINTF(("%s: successfully generated checksum\n", fcn));

	INJECT_ERROR1("GET_CURR_CKSUM_OUTPUT", flist.head = NULL);
	if ((flist.head == NULL) || (flist.head != flist.tail)) {
		bam_error(_("bad checksum generated for GRUB menu\n"));
		filelist_free(&flist);
		return (BAM_ERROR);
	}
	BAM_DPRINTF(("%s: generated checksum output valid\n", fcn));

	curr_cksum_str = strtok(flist.head->line, " \t");
	curr_size_str = strtok(NULL, " \t");
	curr_file = strtok(NULL, " \t");

	INJECT_ERROR1("CURR_CKSUM_NULL", curr_cksum_str = NULL);
	INJECT_ERROR1("CURR_SIZE_NULL", curr_size_str = NULL);
	INJECT_ERROR1("CURR_FILE_NULL", curr_file = NULL);
	if (curr_cksum_str == NULL || curr_size_str == NULL ||
	    curr_file == NULL) {
		bam_error(_("error parsing checksum generated "
		    "for GRUB menu\n"));
		filelist_free(&flist);
		return (BAM_ERROR);
	}
	BAM_DPRINTF(("%s: successfully parsed generated checksum\n", fcn));

	if (strcmp(old_cksum_str, curr_cksum_str) == 0 &&
	    strcmp(old_size_str, curr_size_str) == 0 &&
	    strcmp(old_file, curr_file) == 0) {
		filelist_free(&flist);
		BAM_DPRINTF(("%s: no change in checksum of GRUB menu\n", fcn));
		return (BAM_SUCCESS);
	}

	filelist_free(&flist);

	/* cksum doesn't match - the menu has changed */
	BAM_DPRINTF(("%s: checksum of GRUB menu has changed\n", fcn));

menu_sync:
	bam_print(_("propagating updated GRUB menu\n"));

	(void) snprintf(cmdline, sizeof (cmdline),
	    "/bin/sh -c '. %s > /dev/null; %s %s yes > /dev/null'",
	    LULIB, LULIB_PROPAGATE_FILE, GRUB_MENU);
	ret = exec_cmd(cmdline, NULL);
	INJECT_ERROR1("PROPAGATE_MENU", ret = 1);
	if (ret != 0) {
		bam_error(_("error propagating updated GRUB menu\n"));
		return (BAM_ERROR);
	}
	BAM_DPRINTF(("%s: successfully propagated GRUB menu\n", fcn));

	(void) snprintf(cmdline, sizeof (cmdline), "/bin/cp %s %s > /dev/null",
	    GRUB_MENU, GRUB_BACKUP_MENU);
	ret = exec_cmd(cmdline, NULL);
	INJECT_ERROR1("CREATE_BACKUP", ret = 1);
	if (ret != 0) {
		bam_error(_("failed to create backup for GRUB menu: %s\n"),
		    GRUB_BACKUP_MENU);
		return (BAM_ERROR);
	}
	BAM_DPRINTF(("%s: successfully created backup GRUB menu: %s\n",
	    fcn, GRUB_BACKUP_MENU));

	(void) snprintf(cmdline, sizeof (cmdline),
	    "/bin/sh -c '. %s > /dev/null; %s %s no > /dev/null'",
	    LULIB, LULIB_PROPAGATE_FILE, GRUB_BACKUP_MENU);
	ret = exec_cmd(cmdline, NULL);
	INJECT_ERROR1("PROPAGATE_BACKUP", ret = 1);
	if (ret != 0) {
		bam_error(_("error propagating backup GRUB menu: %s\n"),
		    GRUB_BACKUP_MENU);
		return (BAM_ERROR);
	}
	BAM_DPRINTF(("%s: successfully propagated backup GRUB menu: %s\n",
	    fcn, GRUB_BACKUP_MENU));

	(void) snprintf(cmdline, sizeof (cmdline), "%s %s > %s",
	    CKSUM, GRUB_MENU, LU_MENU_CKSUM);
	ret = exec_cmd(cmdline, NULL);
	INJECT_ERROR1("CREATE_CKSUM_FILE", ret = 1);
	if (ret != 0) {
		bam_error(_("failed to write GRUB menu checksum file: %s\n"),
		    LU_MENU_CKSUM);
		return (BAM_ERROR);
	}
	BAM_DPRINTF(("%s: successfully created checksum file: %s\n",
	    fcn, LU_MENU_CKSUM));

	(void) snprintf(cmdline, sizeof (cmdline),
	    "/bin/sh -c '. %s > /dev/null; %s %s no > /dev/null'",
	    LULIB, LULIB_PROPAGATE_FILE, LU_MENU_CKSUM);
	ret = exec_cmd(cmdline, NULL);
	INJECT_ERROR1("PROPAGATE_MENU_CKSUM_FILE", ret = 1);
	if (ret != 0) {
		bam_error(_("error propagating GRUB menu checksum file: %s\n"),
		    LU_MENU_CKSUM);
		return (BAM_ERROR);
	}
	BAM_DPRINTF(("%s: successfully propagated checksum file: %s\n",
	    fcn, LU_MENU_CKSUM));

	return (BAM_SUCCESS);
}

static error_t
update_all(char *root, char *opt)
{
	struct extmnttab mnt;
	struct stat sb;
	FILE *fp;
	char multibt[PATH_MAX];
	char creatram[PATH_MAX];
	error_t ret = BAM_SUCCESS;

	assert(root);
	assert(opt == NULL);

	if (bam_rootlen != 1 || *root != '/') {
		elide_trailing_slash(root, multibt, sizeof (multibt));
		bam_error(_("an alternate root (%s) cannot be used with this "
		    "sub-command\n"), multibt);
		return (BAM_ERROR);
	}

	/*
	 * First update archive for current root
	 */
	if (update_archive(root, opt) != BAM_SUCCESS)
		ret = BAM_ERROR;

	if (ret == BAM_ERROR)
		goto out;

	/*
	 * Now walk the mount table, performing archive update
	 * for all mounted Newboot root filesystems
	 */
	fp = fopen(MNTTAB, "r");
	if (fp == NULL) {
		bam_error(_("failed to open file: %s: %s\n"),
		    MNTTAB, strerror(errno));
		ret = BAM_ERROR;
		goto out;
	}

	resetmnttab(fp);

	while (getextmntent(fp, &mnt, sizeof (mnt)) == 0) {
		if (mnt.mnt_special == NULL)
			continue;
		if ((strcmp(mnt.mnt_fstype, MNTTYPE_ZFS) != 0) &&
		    (strncmp(mnt.mnt_special, "/dev/", strlen("/dev/")) != 0))
			continue;
		if (strcmp(mnt.mnt_mountp, "/") == 0)
			continue;

		(void) snprintf(creatram, sizeof (creatram), "%s/%s",
		    mnt.mnt_mountp, CREATE_RAMDISK);

		if (stat(creatram, &sb) == -1)
			continue;

		/*
		 * We put a trailing slash to be consistent with root = "/"
		 * case, such that we don't have to print // in some cases.
		 */
		(void) snprintf(rootbuf, sizeof (rootbuf), "%s/",
		    mnt.mnt_mountp);
		bam_rootlen = strlen(rootbuf);

		/*
		 * It's possible that other mounts may be an alternate boot
		 * architecture, so check it again.
		 */
		if ((get_boot_cap(rootbuf) != BAM_SUCCESS) ||
		    (update_archive(rootbuf, opt) != BAM_SUCCESS))
			ret = BAM_ERROR;
	}

	(void) fclose(fp);

out:
	/*
	 * We no longer use biosdev for Live Upgrade. Hence
	 * there is no need to defer (to shutdown time) any fdisk
	 * updates
	 */
	if (stat(GRUB_fdisk, &sb) == 0 || stat(GRUB_fdisk_target, &sb) == 0) {
		bam_error(_("Deferred FDISK update file(s) found: %s, %s. "
		    "Not supported.\n"), GRUB_fdisk, GRUB_fdisk_target);
	}

	/*
	 * If user has updated menu in current BE, propagate the
	 * updates to all BEs.
	 */
	if (sync_menu && synchronize_BE_menu() != BAM_SUCCESS)
		ret = BAM_ERROR;

	return (ret);
}

static void
append_line(menu_t *mp, line_t *lp)
{
	if (mp->start == NULL) {
		mp->start = lp;
	} else {
		mp->end->next = lp;
		lp->prev = mp->end;
	}
	mp->end = lp;
}

void
unlink_line(menu_t *mp, line_t *lp)
{
	/* unlink from list */
	if (lp->prev)
		lp->prev->next = lp->next;
	else
		mp->start = lp->next;
	if (lp->next)
		lp->next->prev = lp->prev;
	else
		mp->end = lp->prev;
}

static entry_t *
boot_entry_new(menu_t *mp, line_t *start, line_t *end)
{
	entry_t *ent, *prev;
	const char *fcn = "boot_entry_new()";

	assert(mp);
	assert(start);
	assert(end);

	ent = s_calloc(1, sizeof (entry_t));
	BAM_DPRINTF(("%s: new boot entry alloced\n", fcn));
	ent->start = start;
	ent->end = end;

	if (mp->entries == NULL) {
		mp->entries = ent;
		BAM_DPRINTF(("%s: (first) new boot entry created\n", fcn));
		return (ent);
	}

	prev = mp->entries;
	while (prev->next)
		prev = prev->next;
	prev->next = ent;
	ent->prev = prev;
	BAM_DPRINTF(("%s: new boot entry linked in\n", fcn));
	return (ent);
}

static void
boot_entry_addline(entry_t *ent, line_t *lp)
{
	if (ent)
		ent->end = lp;
}

/*
 * Check whether cmd matches the one indexed by which, and whether arg matches
 * str.  which must be either KERNEL_CMD or MODULE_CMD, and a match to the
 * respective *_DOLLAR_CMD is also acceptable.  The arg is searched using
 * strstr(), so it can be a partial match.
 */
static int
check_cmd(const char *cmd, const int which, const char *arg, const char *str)
{
	int			ret;
	const char		*fcn = "check_cmd()";

	BAM_DPRINTF(("%s: entered. args: %s %s\n", fcn, arg, str));

	if (cmd != NULL) {
		if ((strcmp(cmd, menu_cmds[which]) != 0) &&
		    (strcmp(cmd, menu_cmds[which + 1]) != 0)) {
			BAM_DPRINTF(("%s: command %s does not match %s\n",
			    fcn, cmd, menu_cmds[which]));
			return (0);
		}
		ret = (strstr(arg, str) != NULL);
	} else
		ret = 0;

	if (ret) {
		BAM_DPRINTF(("%s: returning SUCCESS\n", fcn));
	} else {
		BAM_DPRINTF(("%s: returning FAILURE\n", fcn));
	}

	return (ret);
}

static error_t
kernel_parser(entry_t *entry, char *cmd, char *arg, int linenum)
{
	const char		*fcn  = "kernel_parser()";

	assert(entry);
	assert(cmd);
	assert(arg);

	if (strcmp(cmd, menu_cmds[KERNEL_CMD]) != 0 &&
	    strcmp(cmd, menu_cmds[KERNEL_DOLLAR_CMD]) != 0) {
		BAM_DPRINTF(("%s: not a kernel command: %s\n", fcn, cmd));
		return (BAM_ERROR);
	}

	if (strncmp(arg, DIRECT_BOOT_32, sizeof (DIRECT_BOOT_32) - 1) == 0) {
		BAM_DPRINTF(("%s: setting DBOOT|DBOOT_32 flag: %s\n",
		    fcn, arg));
		entry->flags |= BAM_ENTRY_DBOOT | BAM_ENTRY_32BIT;
	} else if (strncmp(arg, DIRECT_BOOT_KERNEL,
	    sizeof (DIRECT_BOOT_KERNEL) - 1) == 0) {
		BAM_DPRINTF(("%s: setting DBOOT flag: %s\n", fcn, arg));
		entry->flags |= BAM_ENTRY_DBOOT;
	} else if (strncmp(arg, DIRECT_BOOT_64,
	    sizeof (DIRECT_BOOT_64) - 1) == 0) {
		BAM_DPRINTF(("%s: setting DBOOT|DBOOT_64 flag: %s\n",
		    fcn, arg));
		entry->flags |= BAM_ENTRY_DBOOT | BAM_ENTRY_64BIT;
	} else if (strncmp(arg, DIRECT_BOOT_FAILSAFE_KERNEL,
	    sizeof (DIRECT_BOOT_FAILSAFE_KERNEL) - 1) == 0) {
		BAM_DPRINTF(("%s: setting DBOOT|DBOOT_FAILSAFE flag: %s\n",
		    fcn, arg));
		entry->flags |= BAM_ENTRY_DBOOT | BAM_ENTRY_FAILSAFE;
	} else if (strncmp(arg, DIRECT_BOOT_FAILSAFE_32,
	    sizeof (DIRECT_BOOT_FAILSAFE_32) - 1) == 0) {
		BAM_DPRINTF(("%s: setting DBOOT|DBOOT_FAILSAFE|DBOOT_32 "
		    "flag: %s\n", fcn, arg));
		entry->flags |= BAM_ENTRY_DBOOT | BAM_ENTRY_FAILSAFE
		    | BAM_ENTRY_32BIT;
	} else if (strncmp(arg, DIRECT_BOOT_FAILSAFE_64,
	    sizeof (DIRECT_BOOT_FAILSAFE_64) - 1) == 0) {
		BAM_DPRINTF(("%s: setting DBOOT|DBOOT_FAILSAFE|DBOOT_64 "
		    "flag: %s\n", fcn, arg));
		entry->flags |= BAM_ENTRY_DBOOT | BAM_ENTRY_FAILSAFE
		    | BAM_ENTRY_64BIT;
	} else if (strncmp(arg, MULTI_BOOT, sizeof (MULTI_BOOT) - 1) == 0) {
		BAM_DPRINTF(("%s: setting MULTIBOOT flag: %s\n", fcn, arg));
		entry->flags |= BAM_ENTRY_MULTIBOOT;
	} else if (strncmp(arg, MULTI_BOOT_FAILSAFE,
	    sizeof (MULTI_BOOT_FAILSAFE) - 1) == 0) {
		BAM_DPRINTF(("%s: setting MULTIBOOT|MULTIBOOT_FAILSAFE "
		    "flag: %s\n", fcn, arg));
		entry->flags |= BAM_ENTRY_MULTIBOOT | BAM_ENTRY_FAILSAFE;
	} else if (strstr(arg, XEN_KERNEL_SUBSTR)) {
		BAM_DPRINTF(("%s: setting XEN HV flag: %s\n", fcn, arg));
		entry->flags |= BAM_ENTRY_HV;
	} else if (!(entry->flags & (BAM_ENTRY_BOOTADM|BAM_ENTRY_LU))) {
		BAM_DPRINTF(("%s: is HAND kernel flag: %s\n", fcn, arg));
		return (BAM_ERROR);
	} else if (strncmp(arg, KERNEL_PREFIX, strlen(KERNEL_PREFIX)) == 0 &&
	    strstr(arg, UNIX_SPACE)) {
		entry->flags |= BAM_ENTRY_DBOOT | BAM_ENTRY_32BIT;
	} else if (strncmp(arg, KERNEL_PREFIX, strlen(KERNEL_PREFIX)) == 0 &&
	    strstr(arg, AMD_UNIX_SPACE)) {
		entry->flags |= BAM_ENTRY_DBOOT | BAM_ENTRY_64BIT;
	} else {
		BAM_DPRINTF(("%s: is UNKNOWN kernel entry: %s\n", fcn, arg));
		bam_error(_("kernel command on line %d not recognized.\n"),
		    linenum);
		return (BAM_ERROR);
	}

	return (BAM_SUCCESS);
}

static error_t
module_parser(entry_t *entry, char *cmd, char *arg, int linenum)
{
	const char		*fcn = "module_parser()";

	assert(entry);
	assert(cmd);
	assert(arg);

	if (strcmp(cmd, menu_cmds[MODULE_CMD]) != 0 &&
	    strcmp(cmd, menu_cmds[MODULE_DOLLAR_CMD]) != 0) {
		BAM_DPRINTF(("%s: not module cmd: %s\n", fcn, cmd));
		return (BAM_ERROR);
	}

	if (strcmp(arg, DIRECT_BOOT_ARCHIVE) == 0 ||
	    strcmp(arg, DIRECT_BOOT_ARCHIVE_32) == 0 ||
	    strcmp(arg, DIRECT_BOOT_ARCHIVE_64) == 0 ||
	    strcmp(arg, MULTIBOOT_ARCHIVE) == 0 ||
	    strcmp(arg, FAILSAFE_ARCHIVE) == 0 ||
	    strcmp(arg, FAILSAFE_ARCHIVE_32) == 0 ||
	    strcmp(arg, FAILSAFE_ARCHIVE_64) == 0 ||
	    strcmp(arg, XEN_KERNEL_MODULE_LINE) == 0 ||
	    strcmp(arg, XEN_KERNEL_MODULE_LINE_ZFS) == 0) {
		BAM_DPRINTF(("%s: bootadm or LU module cmd: %s\n", fcn, arg));
		return (BAM_SUCCESS);
	} else if (!(entry->flags & BAM_ENTRY_BOOTADM) &&
	    !(entry->flags & BAM_ENTRY_LU)) {
		/* don't emit warning for hand entries */
		BAM_DPRINTF(("%s: is HAND module: %s\n", fcn, arg));
		return (BAM_ERROR);
	} else {
		BAM_DPRINTF(("%s: is UNKNOWN module: %s\n", fcn, arg));
		bam_error(_("module command on line %d not recognized.\n"),
		    linenum);
		return (BAM_ERROR);
	}
}

/*
 * A line in menu.lst looks like
 * [ ]*<cmd>[ \t=]*<arg>*
 */
static void
line_parser(menu_t *mp, char *str, int *lineNum, int *entryNum)
{
	/*
	 * save state across calls. This is so that
	 * header gets the right entry# after title has
	 * been processed
	 */
	static line_t *prev = NULL;
	static entry_t *curr_ent = NULL;
	static int in_liveupgrade = 0;
	static int is_libbe_ent = 0;

	line_t	*lp;
	char *cmd, *sep, *arg;
	char save, *cp, *line;
	menu_flag_t flag = BAM_INVALID;
	const char *fcn = "line_parser()";

	cmd = NULL;
	if (str == NULL) {
		return;
	}

	/*
	 * First save a copy of the entire line.
	 * We use this later to set the line field.
	 */
	line = s_strdup(str);

	/* Eat up leading whitespace */
	while (*str == ' ' || *str == '\t')
		str++;

	if (*str == '#') {		/* comment */
		cmd = s_strdup("#");
		sep = NULL;
		arg = s_strdup(str + 1);
		flag = BAM_COMMENT;
		if (strstr(arg, BAM_LU_HDR) != NULL) {
			in_liveupgrade = 1;
		} else if (strstr(arg, BAM_LU_FTR) != NULL) {
			in_liveupgrade = 0;
		} else if (strstr(arg, BAM_LIBBE_FTR) != NULL) {
			is_libbe_ent = 1;
		}
	} else if (*str == '\0') {	/* blank line */
		cmd = sep = arg = NULL;
		flag = BAM_EMPTY;
	} else {
		/*
		 * '=' is not a documented separator in grub syntax.
		 * However various development bits use '=' as a
		 * separator. In addition, external users also
		 * use = as a separator. So we will allow that usage.
		 */
		cp = str;
		while (*str != ' ' && *str != '\t' && *str != '=') {
			if (*str == '\0') {
				cmd = s_strdup(cp);
				sep = arg = NULL;
				break;
			}
			str++;
		}

		if (*str != '\0') {
			save = *str;
			*str = '\0';
			cmd = s_strdup(cp);
			*str = save;

			str++;
			save = *str;
			*str = '\0';
			sep = s_strdup(str - 1);
			*str = save;

			while (*str == ' ' || *str == '\t')
				str++;
			if (*str == '\0')
				arg = NULL;
			else
				arg = s_strdup(str);
		}
	}

	lp = s_calloc(1, sizeof (line_t));

	lp->cmd = cmd;
	lp->sep = sep;
	lp->arg = arg;
	lp->line = line;
	lp->lineNum = ++(*lineNum);
	if (cmd && strcmp(cmd, menu_cmds[TITLE_CMD]) == 0) {
		lp->entryNum = ++(*entryNum);
		lp->flags = BAM_TITLE;
		if (prev && prev->flags == BAM_COMMENT &&
		    prev->arg && strcmp(prev->arg, BAM_BOOTADM_HDR) == 0) {
			prev->entryNum = lp->entryNum;
			curr_ent = boot_entry_new(mp, prev, lp);
			curr_ent->flags |= BAM_ENTRY_BOOTADM;
			BAM_DPRINTF(("%s: is bootadm(1M) entry: %s\n",
			    fcn, arg));
		} else {
			curr_ent = boot_entry_new(mp, lp, lp);
			if (in_liveupgrade) {
				curr_ent->flags |= BAM_ENTRY_LU;
				BAM_DPRINTF(("%s: is LU entry: %s\n",
				    fcn, arg));
			}
		}
		curr_ent->entryNum = *entryNum;
	} else if (flag != BAM_INVALID) {
		/*
		 * For header comments, the entry# is "fixed up"
		 * by the subsequent title
		 */
		lp->entryNum = *entryNum;
		lp->flags = flag;
	} else {
		lp->entryNum = *entryNum;

		if (*entryNum == ENTRY_INIT) {
			lp->flags = BAM_GLOBAL;
		} else {
			lp->flags = BAM_ENTRY;

			if (cmd && arg) {
				if (strcmp(cmd, menu_cmds[ROOT_CMD]) == 0) {
					BAM_DPRINTF(("%s: setting ROOT: %s\n",
					    fcn, arg));
					curr_ent->flags |= BAM_ENTRY_ROOT;
				} else if (strcmp(cmd, menu_cmds[FINDROOT_CMD])
				    == 0) {
					BAM_DPRINTF(("%s: setting "
					    "FINDROOT: %s\n", fcn, arg));
					curr_ent->flags |= BAM_ENTRY_FINDROOT;
				} else if (strcmp(cmd,
				    menu_cmds[CHAINLOADER_CMD]) == 0) {
					BAM_DPRINTF(("%s: setting "
					    "CHAINLOADER: %s\n", fcn, arg));
					curr_ent->flags |=
					    BAM_ENTRY_CHAINLOADER;
				} else if (kernel_parser(curr_ent, cmd, arg,
				    lp->lineNum) != BAM_SUCCESS) {
					(void) module_parser(curr_ent, cmd,
					    arg, lp->lineNum);
				}
			}
		}
	}

	/* record default, old default, and entry line ranges */
	if (lp->flags == BAM_GLOBAL && lp->cmd != NULL &&
	    strcmp(lp->cmd, menu_cmds[DEFAULT_CMD]) == 0) {
		mp->curdefault = lp;
	} else if (lp->flags == BAM_COMMENT &&
	    strncmp(lp->arg, BAM_OLDDEF, strlen(BAM_OLDDEF)) == 0) {
		mp->olddefault = lp;
	} else if (lp->flags == BAM_COMMENT &&
	    strncmp(lp->arg, BAM_OLD_RC_DEF, strlen(BAM_OLD_RC_DEF)) == 0) {
		mp->old_rc_default = lp;
	} else if (lp->flags == BAM_ENTRY ||
	    (lp->flags == BAM_COMMENT &&
	    ((strcmp(lp->arg, BAM_BOOTADM_FTR) == 0) || is_libbe_ent))) {
		if (is_libbe_ent) {
			curr_ent->flags |= BAM_ENTRY_LIBBE;
			is_libbe_ent = 0;
		}

		boot_entry_addline(curr_ent, lp);
	}
	append_line(mp, lp);

	prev = lp;
}

void
update_numbering(menu_t *mp)
{
	int lineNum;
	int entryNum;
	int old_default_value;
	line_t *lp, *prev, *default_lp, *default_entry;
	char buf[PATH_MAX];

	if (mp->start == NULL) {
		return;
	}

	lineNum = LINE_INIT;
	entryNum = ENTRY_INIT;
	old_default_value = ENTRY_INIT;
	lp = default_lp = default_entry = NULL;

	prev = NULL;
	for (lp = mp->start; lp; prev = lp, lp = lp->next) {
		lp->lineNum = ++lineNum;

		/*
		 * Get the value of the default command
		 */
		if (lp->entryNum == ENTRY_INIT && lp->cmd != NULL &&
		    strcmp(lp->cmd, menu_cmds[DEFAULT_CMD]) == 0 &&
		    lp->arg) {
			old_default_value = atoi(lp->arg);
			default_lp = lp;
		}

		/*
		 * If not a booting entry, nothing else to fix for this
		 * entry
		 */
		if (lp->entryNum == ENTRY_INIT)
			continue;

		/*
		 * Record the position of the default entry.
		 * The following works because global
		 * commands like default and timeout should precede
		 * actual boot entries, so old_default_value
		 * is already known (or default cmd is missing).
		 */
		if (default_entry == NULL &&
		    old_default_value != ENTRY_INIT &&
		    lp->entryNum == old_default_value) {
			default_entry = lp;
		}

		/*
		 * Now fixup the entry number
		 */
		if (lp->cmd != NULL &&
		    strcmp(lp->cmd, menu_cmds[TITLE_CMD]) == 0) {
			lp->entryNum = ++entryNum;
			/* fixup the bootadm header */
			if (prev && prev->flags == BAM_COMMENT &&
			    prev->arg &&
			    strcmp(prev->arg, BAM_BOOTADM_HDR) == 0) {
				prev->entryNum = lp->entryNum;
			}
		} else {
			lp->entryNum = entryNum;
		}
	}

	/*
	 * No default command in menu, simply return
	 */
	if (default_lp == NULL) {
		return;
	}

	free(default_lp->arg);
	free(default_lp->line);

	if (default_entry == NULL) {
		default_lp->arg = s_strdup("0");
	} else {
		(void) snprintf(buf, sizeof (buf), "%d",
		    default_entry->entryNum);
		default_lp->arg = s_strdup(buf);
	}

	/*
	 * The following is required since only the line field gets
	 * written back to menu.lst
	 */
	(void) snprintf(buf, sizeof (buf), "%s%s%s",
	    menu_cmds[DEFAULT_CMD], menu_cmds[SEP_CMD], default_lp->arg);
	default_lp->line = s_strdup(buf);
}


static menu_t *
menu_read(char *menu_path)
{
	FILE *fp;
	char buf[BAM_MAXLINE], *cp;
	menu_t *mp;
	int line, entry, len, n;

	mp = s_calloc(1, sizeof (menu_t));

	fp = fopen(menu_path, "r");
	if (fp == NULL) { /* Let the caller handle this error */
		free(mp);
		return (NULL);
	}

	/* Note: GRUB boot entry number starts with 0 */
	line = LINE_INIT;
	entry = ENTRY_INIT;
	cp = buf;
	len = sizeof (buf);
	while (s_fgets(cp, len, fp) != NULL) {
		n = strlen(cp);
		if (cp[n - 1] == '\\') {
			len -= n - 1;
			assert(len >= 2);
			cp += n - 1;
			continue;
		}
		line_parser(mp, buf, &line, &entry);
		cp = buf;
		len = sizeof (buf);
	}

	if (fclose(fp) == EOF) {
		bam_error(_("failed to close file: %s: %s\n"), menu_path,
		    strerror(errno));
	}

	return (mp);
}

static error_t
selector(menu_t *mp, char *opt, int *entry, char **title)
{
	char *eq;
	char *opt_dup;
	int entryNum;

	assert(mp);
	assert(mp->start);
	assert(opt);

	opt_dup = s_strdup(opt);

	if (entry)
		*entry = ENTRY_INIT;
	if (title)
		*title = NULL;

	eq = strchr(opt_dup, '=');
	if (eq == NULL) {
		bam_error(_("invalid option: %s\n"), opt);
		free(opt_dup);
		return (BAM_ERROR);
	}

	*eq = '\0';
	if (entry && strcmp(opt_dup, OPT_ENTRY_NUM) == 0) {
		assert(mp->end);
		entryNum = s_strtol(eq + 1);
		if (entryNum < 0 || entryNum > mp->end->entryNum) {
			bam_error(_("invalid boot entry number: %s\n"), eq + 1);
			free(opt_dup);
			return (BAM_ERROR);
		}
		*entry = entryNum;
	} else if (title && strcmp(opt_dup, menu_cmds[TITLE_CMD]) == 0) {
		*title = opt + (eq - opt_dup) + 1;
	} else {
		bam_error(_("invalid option: %s\n"), opt);
		free(opt_dup);
		return (BAM_ERROR);
	}

	free(opt_dup);
	return (BAM_SUCCESS);
}

/*
 * If invoked with no titles/entries (opt == NULL)
 * only title lines in file are printed.
 *
 * If invoked with a title or entry #, all
 * lines in *every* matching entry are listed
 */
static error_t
list_entry(menu_t *mp, char *menu_path, char *opt)
{
	line_t *lp;
	int entry = ENTRY_INIT;
	int found;
	char *title = NULL;

	assert(mp);
	assert(menu_path);

	/* opt is optional */
	BAM_DPRINTF(("%s: entered. args: %s %s\n", "list_entry", menu_path,
	    opt ? opt : "<NULL>"));

	if (mp->start == NULL) {
		bam_error(_("menu file not found: %s\n"), menu_path);
		return (BAM_ERROR);
	}

	if (opt != NULL) {
		if (selector(mp, opt, &entry, &title) != BAM_SUCCESS) {
			return (BAM_ERROR);
		}
		assert((entry != ENTRY_INIT) ^ (title != NULL));
	} else {
		(void) read_globals(mp, menu_path, menu_cmds[DEFAULT_CMD], 0);
		(void) read_globals(mp, menu_path, menu_cmds[TIMEOUT_CMD], 0);
	}

	found = 0;
	for (lp = mp->start; lp; lp = lp->next) {
		if (lp->flags == BAM_COMMENT || lp->flags == BAM_EMPTY)
			continue;
		if (opt == NULL && lp->flags == BAM_TITLE) {
			bam_print(_("%d %s\n"), lp->entryNum,
			    lp->arg);
			found = 1;
			continue;
		}
		if (entry != ENTRY_INIT && lp->entryNum == entry) {
			bam_print(_("%s\n"), lp->line);
			found = 1;
			continue;
		}

		/*
		 * We set the entry value here so that all lines
		 * in entry get printed. If we subsequently match
		 * title in other entries, all lines in those
		 * entries get printed as well.
		 */
		if (title && lp->flags == BAM_TITLE && lp->arg &&
		    strncmp(title, lp->arg, strlen(title)) == 0) {
			bam_print(_("%s\n"), lp->line);
			entry = lp->entryNum;
			found = 1;
			continue;
		}
	}

	if (!found) {
		bam_error(_("no matching entry found\n"));
		return (BAM_ERROR);
	}

	return (BAM_SUCCESS);
}

int
add_boot_entry(menu_t *mp,
    char *title,
    char *findroot,
    char *kernel,
    char *mod_kernel,
    char *module,
    char *bootfs)
{
	int		lineNum;
	int		entryNum;
	char		linebuf[BAM_MAXLINE];
	menu_cmd_t	k_cmd;
	menu_cmd_t	m_cmd;
	const char	*fcn = "add_boot_entry()";

	assert(mp);

	INJECT_ERROR1("ADD_BOOT_ENTRY_FINDROOT_NULL", findroot = NULL);
	if (findroot == NULL) {
		bam_error(_("can't find argument for findroot command\n"));
		return (BAM_ERROR);
	}

	if (title == NULL) {
		title = "Solaris";	/* default to Solaris */
	}
	if (kernel == NULL) {
		bam_error(_("missing suboption: %s\n"), menu_cmds[KERNEL_CMD]);
		return (BAM_ERROR);
	}
	if (module == NULL) {
		if (bam_direct != BAM_DIRECT_DBOOT) {
			bam_error(_("missing suboption: %s\n"),
			    menu_cmds[MODULE_CMD]);
			return (BAM_ERROR);
		}

		/* Figure the commands out from the kernel line */
		if (strstr(kernel, "$ISADIR") != NULL) {
			module = DIRECT_BOOT_ARCHIVE;
		} else if (strstr(kernel, "amd64") != NULL) {
			module = DIRECT_BOOT_ARCHIVE_64;
		} else {
			module = DIRECT_BOOT_ARCHIVE_32;
		}
	}

	k_cmd = KERNEL_DOLLAR_CMD;
	m_cmd = MODULE_DOLLAR_CMD;

	if (mp->start) {
		lineNum = mp->end->lineNum;
		entryNum = mp->end->entryNum;
	} else {
		lineNum = LINE_INIT;
		entryNum = ENTRY_INIT;
	}

	/*
	 * No separator for comment (HDR/FTR) commands
	 * The syntax for comments is #<comment>
	 */
	(void) snprintf(linebuf, sizeof (linebuf), "%s%s",
	    menu_cmds[COMMENT_CMD], BAM_BOOTADM_HDR);
	line_parser(mp, linebuf, &lineNum, &entryNum);

	(void) snprintf(linebuf, sizeof (linebuf), "%s%s%s",
	    menu_cmds[TITLE_CMD], menu_cmds[SEP_CMD], title);
	line_parser(mp, linebuf, &lineNum, &entryNum);

	(void) snprintf(linebuf, sizeof (linebuf), "%s%s%s",
	    menu_cmds[FINDROOT_CMD], menu_cmds[SEP_CMD], findroot);
	line_parser(mp, linebuf, &lineNum, &entryNum);
	BAM_DPRINTF(("%s: findroot added: line#: %d: entry#: %d\n",
	    fcn, lineNum, entryNum));

	if (bootfs != NULL) {
		(void) snprintf(linebuf, sizeof (linebuf), "%s%s%s",
		    menu_cmds[BOOTFS_CMD], menu_cmds[SEP_CMD], bootfs);
		line_parser(mp, linebuf, &lineNum, &entryNum);
	}

	(void) snprintf(linebuf, sizeof (linebuf), "%s%s%s",
	    menu_cmds[k_cmd], menu_cmds[SEP_CMD], kernel);
	line_parser(mp, linebuf, &lineNum, &entryNum);

	if (mod_kernel != NULL) {
		(void) snprintf(linebuf, sizeof (linebuf), "%s%s%s",
		    menu_cmds[m_cmd], menu_cmds[SEP_CMD], mod_kernel);
		line_parser(mp, linebuf, &lineNum, &entryNum);
	}

	(void) snprintf(linebuf, sizeof (linebuf), "%s%s%s",
	    menu_cmds[m_cmd], menu_cmds[SEP_CMD], module);
	line_parser(mp, linebuf, &lineNum, &entryNum);

	(void) snprintf(linebuf, sizeof (linebuf), "%s%s",
	    menu_cmds[COMMENT_CMD], BAM_BOOTADM_FTR);
	line_parser(mp, linebuf, &lineNum, &entryNum);

	return (entryNum);
}

error_t
delete_boot_entry(menu_t *mp, int entryNum, int quiet)
{
	line_t		*lp;
	line_t		*freed;
	entry_t		*ent;
	entry_t		*tmp;
	int		deleted = 0;
	const char	*fcn = "delete_boot_entry()";

	assert(entryNum != ENTRY_INIT);

	tmp = NULL;

	ent = mp->entries;
	while (ent) {
		lp = ent->start;

		/*
		 * Check entry number and make sure it's a modifiable entry.
		 *
		 * Guidelines:
		 *	+ We can modify a bootadm-created entry
		 *	+ We can modify a libbe-created entry
		 */
		if ((lp->flags != BAM_COMMENT &&
		    (((ent->flags & BAM_ENTRY_LIBBE) == 0) &&
		    strcmp(lp->arg, BAM_BOOTADM_HDR) != 0)) ||
		    (entryNum != ALL_ENTRIES && lp->entryNum != entryNum)) {
			ent = ent->next;
			continue;
		}

		/* free the entry content */
		do {
			freed = lp;
			lp = lp->next;	/* prev stays the same */
			BAM_DPRINTF(("%s: freeing line: %d\n",
			    fcn, freed->lineNum));
			unlink_line(mp, freed);
			line_free(freed);
		} while (freed != ent->end);

		/* free the entry_t structure */
		assert(tmp == NULL);
		tmp = ent;
		ent = ent->next;
		if (tmp->prev)
			tmp->prev->next = ent;
		else
			mp->entries = ent;
		if (ent)
			ent->prev = tmp->prev;
		BAM_DPRINTF(("%s: freeing entry: %d\n", fcn, tmp->entryNum));
		free(tmp);
		tmp = NULL;
		deleted = 1;
	}

	assert(tmp == NULL);

	if (!deleted && entryNum != ALL_ENTRIES) {
		if (quiet == DBE_PRINTERR)
			bam_error(_("no matching bootadm entry found\n"));
		return (BAM_ERROR);
	}

	/*
	 * Now that we have deleted an entry, update
	 * the entry numbering and the default cmd.
	 */
	update_numbering(mp);

	return (BAM_SUCCESS);
}

static error_t
delete_all_entries(menu_t *mp, char *dummy, char *opt)
{
	assert(mp);
	assert(dummy == NULL);
	assert(opt == NULL);

	BAM_DPRINTF(("%s: entered. No args\n", "delete_all_entries"));

	if (mp->start == NULL) {
		bam_print(_("the GRUB menu is empty\n"));
		return (BAM_SUCCESS);
	}

	if (delete_boot_entry(mp, ALL_ENTRIES, DBE_PRINTERR) != BAM_SUCCESS) {
		return (BAM_ERROR);
	}

	return (BAM_WRITE);
}

static FILE *
create_diskmap(char *osroot)
{
	FILE *fp;
	char cmd[PATH_MAX + 16];
	char path[PATH_MAX];
	const char *fcn = "create_diskmap()";

	/* make sure we have a map file */
	fp = fopen(GRUBDISK_MAP, "r");
	if (fp == NULL) {
		int	ret;

		ret = snprintf(path, sizeof (path), "%s/%s", osroot,
		    CREATE_DISKMAP);
		if (ret >= sizeof (path)) {
			bam_error(_("unable to create path on mountpoint %s, "
			    "path too long\n"), osroot);
			return (NULL);
		}
		if (is_safe_exec(path) == BAM_ERROR)
			return (NULL);

		(void) snprintf(cmd, sizeof (cmd),
		    "%s/%s > /dev/null", osroot, CREATE_DISKMAP);
		if (exec_cmd(cmd, NULL) != 0)
			return (NULL);
		fp = fopen(GRUBDISK_MAP, "r");
		INJECT_ERROR1("DISKMAP_CREATE_FAIL", fp = NULL);
		if (fp) {
			BAM_DPRINTF(("%s: created diskmap file: %s\n",
			    fcn, GRUBDISK_MAP));
		} else {
			BAM_DPRINTF(("%s: FAILED to create diskmap file: %s\n",
			    fcn, GRUBDISK_MAP));
		}
	}
	return (fp);
}

#define	SECTOR_SIZE	512

static int
get_partition(char *device)
{
	int i, fd, is_pcfs, partno = PARTNO_NOTFOUND;
	struct mboot *mboot;
	char boot_sect[SECTOR_SIZE];
	char *wholedisk, *slice;
#ifdef i386
	ext_part_t *epp;
	uint32_t secnum, numsec;
	int rval, pno, ext_partno = PARTNO_NOTFOUND;
#endif

	/* form whole disk (p0) */
	slice = device + strlen(device) - 2;
	is_pcfs = (*slice != 's');
	if (!is_pcfs)
		*slice = '\0';
	wholedisk = s_calloc(1, strlen(device) + 3);
	(void) snprintf(wholedisk, strlen(device) + 3, "%sp0", device);
	if (!is_pcfs)
		*slice = 's';

	/* read boot sector */
	fd = open(wholedisk, O_RDONLY);
	if (fd == -1 || read(fd, boot_sect, SECTOR_SIZE) != SECTOR_SIZE) {
		return (partno);
	}
	(void) close(fd);

#ifdef i386
	/* Read/Initialize extended partition information */
	if ((rval = libfdisk_init(&epp, wholedisk, NULL, FDISK_READ_DISK))
	    != FDISK_SUCCESS) {
		switch (rval) {
			/*
			 * FDISK_EBADLOGDRIVE and FDISK_ENOLOGDRIVE can
			 * be considered as soft errors and hence
			 * we do not return
			 */
			case FDISK_EBADLOGDRIVE:
				break;
			case FDISK_ENOLOGDRIVE:
				break;
			case FDISK_EBADMAGIC:
				/*FALLTHROUGH*/
			default:
				free(wholedisk);
				libfdisk_fini(&epp);
				return (partno);
		}
	}
#endif
	free(wholedisk);

	/* parse fdisk table */
	mboot = (struct mboot *)((void *)boot_sect);
	for (i = 0; i < FD_NUMPART; i++) {
		struct ipart *part =
		    (struct ipart *)(uintptr_t)mboot->parts + i;
		if (is_pcfs) {	/* looking for solaris boot part */
			if (part->systid == 0xbe) {
				partno = i;
				break;
			}
		} else {	/* look for solaris partition, old and new */
			if (part->systid == EFI_PMBR) {
				partno = PARTNO_EFI;
				break;
			}

#ifdef i386
			if ((part->systid == SUNIXOS &&
			    (fdisk_is_linux_swap(epp, part->relsect,
			    NULL) != 0)) || part->systid == SUNIXOS2) {
#else
			if (part->systid == SUNIXOS ||
			    part->systid == SUNIXOS2) {
#endif
				partno = i;
				break;
			}

#ifdef i386
			if (fdisk_is_dos_extended(part->systid))
				ext_partno = i;
#endif
		}
	}
#ifdef i386
	/* If no primary solaris partition, check extended partition */
	if ((partno == PARTNO_NOTFOUND) && (ext_partno != PARTNO_NOTFOUND)) {
		rval = fdisk_get_solaris_part(epp, &pno, &secnum, &numsec);
		if (rval == FDISK_SUCCESS) {
			partno = pno - 1;
		}
	}
	libfdisk_fini(&epp);
#endif
	return (partno);
}

char *
get_grubroot(char *osroot, char *osdev, char *menu_root)
{
	char		*grubroot;	/* (hd#,#,#) */
	char		*slice;
	char		*grubhd = NULL;
	int		fdiskpart;
	int		found = 0;
	char		*devname;
	char		*ctdname = strstr(osdev, "dsk/");
	char		linebuf[PATH_MAX];
	FILE		*fp;

	INJECT_ERROR1("GRUBROOT_INVALID_OSDEV", ctdname = NULL);
	if (ctdname == NULL) {
		bam_error(_("not a /dev/[r]dsk name: %s\n"), osdev);
		return (NULL);
	}

	if (menu_root && !menu_on_bootdisk(osroot, menu_root)) {
		/* menu bears no resemblance to our reality */
		bam_error(_("cannot get (hd?,?,?) for menu. menu not on "
		    "bootdisk: %s\n"), osdev);
		return (NULL);
	}

	ctdname += strlen("dsk/");
	slice = strrchr(ctdname, 's');
	if (slice)
		*slice = '\0';

	fp = create_diskmap(osroot);
	if (fp == NULL) {
		bam_error(_("create_diskmap command failed for OS root: %s.\n"),
		    osroot);
		return (NULL);
	}

	rewind(fp);
	while (s_fgets(linebuf, sizeof (linebuf), fp) != NULL) {
		grubhd = strtok(linebuf, " \t\n");
		if (grubhd)
			devname = strtok(NULL, " \t\n");
		else
			devname = NULL;
		if (devname && strcmp(devname, ctdname) == 0) {
			found = 1;
			break;
		}
	}

	if (slice)
		*slice = 's';

	(void) fclose(fp);
	fp = NULL;

	INJECT_ERROR1("GRUBROOT_BIOSDEV_FAIL", found = 0);
	if (found == 0) {
		bam_error(_("not using biosdev command for disk: %s.\n"),
		    osdev);
		return (NULL);
	}

	fdiskpart = get_partition(osdev);
	INJECT_ERROR1("GRUBROOT_FDISK_FAIL", fdiskpart = PARTNO_NOTFOUND);
	if (fdiskpart == PARTNO_NOTFOUND) {
		bam_error(_("failed to determine fdisk partition: %s\n"),
		    osdev);
		return (NULL);
	}

	grubroot = s_calloc(1, 10);
	if (fdiskpart == PARTNO_EFI) {
		fdiskpart = atoi(&slice[1]);
		slice = NULL;
	}

	if (slice) {
		(void) snprintf(grubroot, 10, "(hd%s,%d,%c)",
		    grubhd, fdiskpart, slice[1] + 'a' - '0');
	} else
		(void) snprintf(grubroot, 10, "(hd%s,%d)",
		    grubhd, fdiskpart);

	assert(fp == NULL);
	assert(strncmp(grubroot, "(hd", strlen("(hd")) == 0);
	return (grubroot);
}

static char *
find_primary_common(char *mntpt, char *fstype)
{
	char		signdir[PATH_MAX];
	char		tmpsign[MAXNAMELEN + 1];
	char		*lu;
	char		*ufs;
	char		*zfs;
	DIR		*dirp = NULL;
	struct dirent	*entp;
	struct stat	sb;
	const char	*fcn = "find_primary_common()";

	(void) snprintf(signdir, sizeof (signdir), "%s/%s",
	    mntpt, GRUBSIGN_DIR);

	if (stat(signdir, &sb) == -1) {
		BAM_DPRINTF(("%s: no sign dir: %s\n", fcn, signdir));
		return (NULL);
	}

	dirp = opendir(signdir);
	INJECT_ERROR1("SIGNDIR_OPENDIR_FAIL", dirp = NULL);
	if (dirp == NULL) {
		bam_error(_("opendir of %s failed: %s\n"), signdir,
		    strerror(errno));
		return (NULL);
	}

	ufs = zfs = lu = NULL;

	while ((entp = readdir(dirp)) != NULL) {
		if (strcmp(entp->d_name, ".") == 0 ||
		    strcmp(entp->d_name, "..") == 0)
			continue;

		(void) snprintf(tmpsign, sizeof (tmpsign), "%s", entp->d_name);

		if (lu == NULL &&
		    strncmp(tmpsign, GRUBSIGN_LU_PREFIX,
		    strlen(GRUBSIGN_LU_PREFIX)) == 0) {
			lu = s_strdup(tmpsign);
		}

		if (ufs == NULL &&
		    strncmp(tmpsign, GRUBSIGN_UFS_PREFIX,
		    strlen(GRUBSIGN_UFS_PREFIX)) == 0) {
			ufs = s_strdup(tmpsign);
		}

		if (zfs == NULL &&
		    strncmp(tmpsign, GRUBSIGN_ZFS_PREFIX,
		    strlen(GRUBSIGN_ZFS_PREFIX)) == 0) {
			zfs = s_strdup(tmpsign);
		}
	}

	BAM_DPRINTF(("%s: existing primary signs: zfs=%s ufs=%s lu=%s\n", fcn,
	    zfs ? zfs : "NULL",
	    ufs ? ufs : "NULL",
	    lu ? lu : "NULL"));

	if (dirp) {
		(void) closedir(dirp);
		dirp = NULL;
	}

	if (strcmp(fstype, "ufs") == 0 && zfs) {
		bam_error(_("found mismatched boot signature %s for "
		    "filesystem type: %s.\n"), zfs, "ufs");
		free(zfs);
		zfs = NULL;
	} else if (strcmp(fstype, "zfs") == 0 && ufs) {
		bam_error(_("found mismatched boot signature %s for "
		    "filesystem type: %s.\n"), ufs, "zfs");
		free(ufs);
		ufs = NULL;
	}

	assert(dirp == NULL);

	/* For now, we let Live Upgrade take care of its signature itself */
	if (lu) {
		BAM_DPRINTF(("%s: feeing LU sign: %s\n", fcn, lu));
		free(lu);
		lu = NULL;
	}

	return (zfs ? zfs : ufs);
}

static char *
find_backup_common(char *mntpt, char *fstype)
{
	FILE		*bfp = NULL;
	char		tmpsign[MAXNAMELEN + 1];
	char		backup[PATH_MAX];
	char		*ufs;
	char		*zfs;
	char		*lu;
	int		error;
	const char	*fcn = "find_backup_common()";

	/*
	 * We didn't find it in the primary directory.
	 * Look at the backup
	 */
	(void) snprintf(backup, sizeof (backup), "%s%s",
	    mntpt, GRUBSIGN_BACKUP);

	bfp = fopen(backup, "r");
	if (bfp == NULL) {
		error = errno;
		if (bam_verbose) {
			bam_error(_("failed to open file: %s: %s\n"),
			    backup, strerror(error));
		}
		BAM_DPRINTF(("%s: failed to open %s: %s\n",
		    fcn, backup, strerror(error)));
		return (NULL);
	}

	ufs = zfs = lu = NULL;

	while (s_fgets(tmpsign, sizeof (tmpsign), bfp) != NULL) {

		if (lu == NULL &&
		    strncmp(tmpsign, GRUBSIGN_LU_PREFIX,
		    strlen(GRUBSIGN_LU_PREFIX)) == 0) {
			lu = s_strdup(tmpsign);
		}

		if (ufs == NULL &&
		    strncmp(tmpsign, GRUBSIGN_UFS_PREFIX,
		    strlen(GRUBSIGN_UFS_PREFIX)) == 0) {
			ufs = s_strdup(tmpsign);
		}

		if (zfs == NULL &&
		    strncmp(tmpsign, GRUBSIGN_ZFS_PREFIX,
		    strlen(GRUBSIGN_ZFS_PREFIX)) == 0) {
			zfs = s_strdup(tmpsign);
		}
	}

	BAM_DPRINTF(("%s: existing backup signs: zfs=%s ufs=%s lu=%s\n", fcn,
	    zfs ? zfs : "NULL",
	    ufs ? ufs : "NULL",
	    lu ? lu : "NULL"));

	if (bfp) {
		(void) fclose(bfp);
		bfp = NULL;
	}

	if (strcmp(fstype, "ufs") == 0 && zfs) {
		bam_error(_("found mismatched boot signature %s for "
		    "filesystem type: %s.\n"), zfs, "ufs");
		free(zfs);
		zfs = NULL;
	} else if (strcmp(fstype, "zfs") == 0 && ufs) {
		bam_error(_("found mismatched boot signature %s for "
		    "filesystem type: %s.\n"), ufs, "zfs");
		free(ufs);
		ufs = NULL;
	}

	assert(bfp == NULL);

	/* For now, we let Live Upgrade take care of its signature itself */
	if (lu) {
		BAM_DPRINTF(("%s: feeing LU sign: %s\n", fcn, lu));
		free(lu);
		lu = NULL;
	}

	return (zfs ? zfs : ufs);
}

static char *
find_ufs_existing(char *osroot)
{
	char		*sign;
	const char	*fcn = "find_ufs_existing()";

	sign = find_primary_common(osroot, "ufs");
	if (sign == NULL) {
		sign = find_backup_common(osroot, "ufs");
		BAM_DPRINTF(("%s: existing backup sign: %s\n", fcn,
		    sign ? sign : "NULL"));
	} else {
		BAM_DPRINTF(("%s: existing primary sign: %s\n", fcn, sign));
	}

	return (sign);
}

char *
get_mountpoint(char *special, char *fstype)
{
	FILE		*mntfp;
	struct mnttab	mp = {0};
	struct mnttab	mpref = {0};
	int		error;
	int		ret;
	const char	*fcn = "get_mountpoint()";

	BAM_DPRINTF(("%s: entered. args: %s %s\n", fcn, special, fstype));

	mntfp = fopen(MNTTAB, "r");
	error = errno;
	INJECT_ERROR1("MNTTAB_ERR_GET_MNTPT", mntfp = NULL);
	if (mntfp == NULL) {
		bam_error(_("failed to open file: %s: %s\n"),
		    MNTTAB, strerror(error));
		return (NULL);
	}

	mpref.mnt_special = special;
	mpref.mnt_fstype = fstype;

	ret = getmntany(mntfp, &mp, &mpref);
	INJECT_ERROR1("GET_MOUNTPOINT_MNTANY", ret = 1);
	if (ret != 0) {
		(void) fclose(mntfp);
		BAM_DPRINTF(("%s: no mount-point for special=%s and "
		    "fstype=%s\n", fcn, special, fstype));
		return (NULL);
	}
	(void) fclose(mntfp);

	assert(mp.mnt_mountp);

	BAM_DPRINTF(("%s: returning mount-point for special %s: %s\n",
	    fcn, special, mp.mnt_mountp));

	return (s_strdup(mp.mnt_mountp));
}

/*
 * Mounts a "legacy" top dataset (if needed)
 * Returns:	The mountpoint of the legacy top dataset or NULL on error
 * 		mnted returns one of the above values defined for zfs_mnted_t
 */
static char *
mount_legacy_dataset(char *pool, zfs_mnted_t *mnted)
{
	char		cmd[PATH_MAX];
	char		tmpmnt[PATH_MAX];
	filelist_t	flist = {0};
	char		*is_mounted;
	struct stat	sb;
	int		ret;
	const char	*fcn = "mount_legacy_dataset()";

	BAM_DPRINTF(("%s: entered. arg: %s\n", fcn, pool));

	*mnted = ZFS_MNT_ERROR;

	(void) snprintf(cmd, sizeof (cmd),
	    "/sbin/zfs get -Ho value mounted %s",
	    pool);

	ret = exec_cmd(cmd, &flist);
	INJECT_ERROR1("Z_MOUNT_LEG_GET_MOUNTED_CMD", ret = 1);
	if (ret != 0) {
		bam_error(_("failed to determine mount status of ZFS "
		    "pool %s\n"), pool);
		return (NULL);
	}

	INJECT_ERROR1("Z_MOUNT_LEG_GET_MOUNTED_OUT", flist.head = NULL);
	if ((flist.head == NULL) || (flist.head != flist.tail)) {
		bam_error(_("ZFS pool %s has bad mount status\n"), pool);
		filelist_free(&flist);
		return (NULL);
	}

	is_mounted = strtok(flist.head->line, " \t\n");
	INJECT_ERROR1("Z_MOUNT_LEG_GET_MOUNTED_STRTOK_YES", is_mounted = "yes");
	INJECT_ERROR1("Z_MOUNT_LEG_GET_MOUNTED_STRTOK_NO", is_mounted = "no");
	if (strcmp(is_mounted, "no") != 0) {
		filelist_free(&flist);
		*mnted = LEGACY_ALREADY;
		/* get_mountpoint returns a strdup'ed string */
		BAM_DPRINTF(("%s: legacy pool %s already mounted\n",
		    fcn, pool));
		return (get_mountpoint(pool, "zfs"));
	}

	filelist_free(&flist);

	/*
	 * legacy top dataset is not mounted. Mount it now
	 * First create a mountpoint.
	 */
	(void) snprintf(tmpmnt, sizeof (tmpmnt), "%s.%d",
	    ZFS_LEGACY_MNTPT, getpid());

	ret = stat(tmpmnt, &sb);
	if (ret == -1) {
		BAM_DPRINTF(("%s: legacy pool %s mount-point %s absent\n",
		    fcn, pool, tmpmnt));
		ret = mkdirp(tmpmnt, DIR_PERMS);
		INJECT_ERROR1("Z_MOUNT_TOP_LEG_MNTPT_MKDIRP", ret = -1);
		if (ret == -1) {
			bam_error(_("mkdir of %s failed: %s\n"), tmpmnt,
			    strerror(errno));
			return (NULL);
		}
	} else {
		BAM_DPRINTF(("%s: legacy pool %s mount-point %s is already "
		    "present\n", fcn, pool, tmpmnt));
	}

	(void) snprintf(cmd, sizeof (cmd),
	    "/sbin/mount -F zfs %s %s",
	    pool, tmpmnt);

	ret = exec_cmd(cmd, NULL);
	INJECT_ERROR1("Z_MOUNT_TOP_LEG_MOUNT_CMD", ret = 1);
	if (ret != 0) {
		bam_error(_("mount of ZFS pool %s failed\n"), pool);
		(void) rmdir(tmpmnt);
		return (NULL);
	}

	*mnted = LEGACY_MOUNTED;
	BAM_DPRINTF(("%s: legacy pool %s successfully mounted at %s\n",
	    fcn, pool, tmpmnt));
	return (s_strdup(tmpmnt));
}

/*
 * Mounts the top dataset (if needed)
 * Returns:	The mountpoint of the top dataset or NULL on error
 * 		mnted returns one of the above values defined for zfs_mnted_t
 */
char *
mount_top_dataset(char *pool, zfs_mnted_t *mnted)
{
	char		cmd[PATH_MAX];
	filelist_t	flist = {0};
	char		*is_mounted;
	char		*mntpt;
	char		*zmntpt;
	int		ret;
	const char	*fcn = "mount_top_dataset()";

	*mnted = ZFS_MNT_ERROR;

	BAM_DPRINTF(("%s: entered. arg: %s\n", fcn, pool));

	/*
	 * First check if the top dataset is a "legacy" dataset
	 */
	(void) snprintf(cmd, sizeof (cmd),
	    "/sbin/zfs get -Ho value mountpoint %s",
	    pool);
	ret = exec_cmd(cmd, &flist);
	INJECT_ERROR1("Z_MOUNT_TOP_GET_MNTPT", ret = 1);
	if (ret != 0) {
		bam_error(_("failed to determine mount point of ZFS pool %s\n"),
		    pool);
		return (NULL);
	}

	if (flist.head && (flist.head == flist.tail)) {
		char *legacy = strtok(flist.head->line, " \t\n");
		if (legacy && strcmp(legacy, "legacy") == 0) {
			filelist_free(&flist);
			BAM_DPRINTF(("%s: is legacy, pool=%s\n", fcn, pool));
			return (mount_legacy_dataset(pool, mnted));
		}
	}

	filelist_free(&flist);

	BAM_DPRINTF(("%s: is *NOT* legacy, pool=%s\n", fcn, pool));

	(void) snprintf(cmd, sizeof (cmd),
	    "/sbin/zfs get -Ho value mounted %s",
	    pool);

	ret = exec_cmd(cmd, &flist);
	INJECT_ERROR1("Z_MOUNT_TOP_NONLEG_GET_MOUNTED", ret = 1);
	if (ret != 0) {
		bam_error(_("failed to determine mount status of ZFS "
		    "pool %s\n"), pool);
		return (NULL);
	}

	INJECT_ERROR1("Z_MOUNT_TOP_NONLEG_GET_MOUNTED_VAL", flist.head = NULL);
	if ((flist.head == NULL) || (flist.head != flist.tail)) {
		bam_error(_("ZFS pool %s has bad mount status\n"), pool);
		filelist_free(&flist);
		return (NULL);
	}

	is_mounted = strtok(flist.head->line, " \t\n");
	INJECT_ERROR1("Z_MOUNT_TOP_NONLEG_GET_MOUNTED_YES", is_mounted = "yes");
	INJECT_ERROR1("Z_MOUNT_TOP_NONLEG_GET_MOUNTED_NO", is_mounted = "no");
	if (strcmp(is_mounted, "no") != 0) {
		filelist_free(&flist);
		*mnted = ZFS_ALREADY;
		BAM_DPRINTF(("%s: non-legacy pool %s mounted already\n",
		    fcn, pool));
		goto mounted;
	}

	filelist_free(&flist);
	BAM_DPRINTF(("%s: non-legacy pool %s *NOT* already mounted\n",
	    fcn, pool));

	/* top dataset is not mounted. Mount it now */
	(void) snprintf(cmd, sizeof (cmd),
	    "/sbin/zfs mount %s", pool);
	ret = exec_cmd(cmd, NULL);
	INJECT_ERROR1("Z_MOUNT_TOP_NONLEG_MOUNT_CMD", ret = 1);
	if (ret != 0) {
		bam_error(_("mount of ZFS pool %s failed\n"), pool);
		return (NULL);
	}
	*mnted = ZFS_MOUNTED;
	BAM_DPRINTF(("%s: non-legacy pool %s mounted now\n", fcn, pool));
	/*FALLTHRU*/
mounted:
	/*
	 * Now get the mountpoint
	 */
	(void) snprintf(cmd, sizeof (cmd),
	    "/sbin/zfs get -Ho value mountpoint %s",
	    pool);

	ret = exec_cmd(cmd, &flist);
	INJECT_ERROR1("Z_MOUNT_TOP_NONLEG_GET_MNTPT_CMD", ret = 1);
	if (ret != 0) {
		bam_error(_("failed to determine mount point of ZFS pool %s\n"),
		    pool);
		goto error;
	}

	INJECT_ERROR1("Z_MOUNT_TOP_NONLEG_GET_MNTPT_OUT", flist.head = NULL);
	if ((flist.head == NULL) || (flist.head != flist.tail)) {
		bam_error(_("ZFS pool %s has no mount-point\n"), pool);
		goto error;
	}

	mntpt = strtok(flist.head->line, " \t\n");
	INJECT_ERROR1("Z_MOUNT_TOP_NONLEG_GET_MNTPT_STRTOK", mntpt = "foo");
	if (*mntpt != '/') {
		bam_error(_("ZFS pool %s has bad mount-point %s\n"),
		    pool, mntpt);
		goto error;
	}
	zmntpt = s_strdup(mntpt);

	filelist_free(&flist);

	BAM_DPRINTF(("%s: non-legacy pool %s is mounted at %s\n",
	    fcn, pool, zmntpt));

	return (zmntpt);

error:
	filelist_free(&flist);
	(void) umount_top_dataset(pool, *mnted, NULL);
	BAM_DPRINTF(("%s: returning FAILURE\n", fcn));
	return (NULL);
}

int
umount_top_dataset(char *pool, zfs_mnted_t mnted, char *mntpt)
{
	char		cmd[PATH_MAX];
	int		ret;
	const char	*fcn = "umount_top_dataset()";

	INJECT_ERROR1("Z_UMOUNT_TOP_INVALID_STATE", mnted = ZFS_MNT_ERROR);
	switch (mnted) {
	case LEGACY_ALREADY:
	case ZFS_ALREADY:
		/* nothing to do */
		BAM_DPRINTF(("%s: pool %s was already mounted at %s, Nothing "
		    "to umount\n", fcn, pool, mntpt ? mntpt : "NULL"));
		free(mntpt);
		return (BAM_SUCCESS);
	case LEGACY_MOUNTED:
		(void) snprintf(cmd, sizeof (cmd),
		    "/sbin/umount %s", pool);
		ret = exec_cmd(cmd, NULL);
		INJECT_ERROR1("Z_UMOUNT_TOP_LEGACY_UMOUNT_FAIL", ret = 1);
		if (ret != 0) {
			bam_error(_("umount of %s failed\n"), pool);
			free(mntpt);
			return (BAM_ERROR);
		}
		if (mntpt)
			(void) rmdir(mntpt);
		free(mntpt);
		BAM_DPRINTF(("%s: legacy pool %s was mounted by us, "
		    "successfully unmounted\n", fcn, pool));
		return (BAM_SUCCESS);
	case ZFS_MOUNTED:
		free(mntpt);
		(void) snprintf(cmd, sizeof (cmd),
		    "/sbin/zfs unmount %s", pool);
		ret = exec_cmd(cmd, NULL);
		INJECT_ERROR1("Z_UMOUNT_TOP_NONLEG_UMOUNT_FAIL", ret = 1);
		if (ret != 0) {
			bam_error(_("umount of %s failed\n"), pool);
			return (BAM_ERROR);
		}
		BAM_DPRINTF(("%s: nonleg pool %s was mounted by us, "
		    "successfully unmounted\n", fcn, pool));
		return (BAM_SUCCESS);
	default:
		bam_error(_("Internal error: bad saved mount state for "
		    "pool %s\n"), pool);
		return (BAM_ERROR);
	}
	/*NOTREACHED*/
}

/*
 * For ZFS, osdev can be one of two forms
 * It can be a "special" file as seen in mnttab: rpool/ROOT/szboot_0402
 * It can be a /dev/[r]dsk special file. We handle both instances
 */
static char *
get_pool(char *osdev)
{
	char		cmd[PATH_MAX];
	char		buf[PATH_MAX];
	filelist_t	flist = {0};
	char		*pool;
	char		*cp;
	char		*slash;
	int		ret;
	const char	*fcn = "get_pool()";

	INJECT_ERROR1("GET_POOL_OSDEV", osdev = NULL);
	if (osdev == NULL) {
		bam_error(_("NULL device: cannot determine pool name\n"));
		return (NULL);
	}

	BAM_DPRINTF(("%s: osdev arg = %s\n", fcn, osdev));

	if (osdev[0] != '/') {
		(void) strlcpy(buf, osdev, sizeof (buf));
		slash = strchr(buf, '/');
		if (slash)
			*slash = '\0';
		pool = s_strdup(buf);
		BAM_DPRINTF(("%s: got pool. pool = %s\n", fcn, pool));
		return (pool);
	} else if (strncmp(osdev, "/dev/dsk/", strlen("/dev/dsk/")) != 0 &&
	    strncmp(osdev, "/dev/rdsk/", strlen("/dev/rdsk/")) != 0) {
		bam_error(_("invalid device %s: cannot determine pool name\n"),
		    osdev);
		return (NULL);
	}

	/*
	 * Call the zfs fstyp directly since this is a zpool. This avoids
	 * potential pcfs conflicts if the first block wasn't cleared.
	 */
	(void) snprintf(cmd, sizeof (cmd),
	    "/usr/lib/fs/zfs/fstyp -a %s 2>/dev/null | /bin/grep '^name:'",
	    osdev);

	ret = exec_cmd(cmd, &flist);
	INJECT_ERROR1("GET_POOL_FSTYP", ret = 1);
	if (ret != 0) {
		bam_error(_("fstyp -a on device %s failed\n"), osdev);
		return (NULL);
	}

	INJECT_ERROR1("GET_POOL_FSTYP_OUT", flist.head = NULL);
	if ((flist.head == NULL) || (flist.head != flist.tail)) {
		bam_error(_("NULL fstyp -a output for device %s\n"), osdev);
		filelist_free(&flist);
		return (NULL);
	}

	(void) strtok(flist.head->line, "'");
	cp = strtok(NULL, "'");
	INJECT_ERROR1("GET_POOL_FSTYP_STRTOK", cp = NULL);
	if (cp == NULL) {
		bam_error(_("bad fstyp -a output for device %s\n"), osdev);
		filelist_free(&flist);
		return (NULL);
	}

	pool = s_strdup(cp);

	filelist_free(&flist);

	BAM_DPRINTF(("%s: got pool. pool = %s\n", fcn, pool));

	return (pool);
}

static char *
find_zfs_existing(char *osdev)
{
	char		*pool;
	zfs_mnted_t	mnted;
	char		*mntpt;
	char		*sign;
	const char	*fcn = "find_zfs_existing()";

	pool = get_pool(osdev);
	INJECT_ERROR1("ZFS_FIND_EXIST_POOL", pool = NULL);
	if (pool == NULL) {
		bam_error(_("failed to get pool for device: %s\n"), osdev);
		return (NULL);
	}

	mntpt = mount_top_dataset(pool, &mnted);
	INJECT_ERROR1("ZFS_FIND_EXIST_MOUNT_TOP", mntpt = NULL);
	if (mntpt == NULL) {
		bam_error(_("failed to mount top dataset for pool: %s\n"),
		    pool);
		free(pool);
		return (NULL);
	}

	sign = find_primary_common(mntpt, "zfs");
	if (sign == NULL) {
		sign = find_backup_common(mntpt, "zfs");
		BAM_DPRINTF(("%s: existing backup sign: %s\n", fcn,
		    sign ? sign : "NULL"));
	} else {
		BAM_DPRINTF(("%s: existing primary sign: %s\n", fcn, sign));
	}

	(void) umount_top_dataset(pool, mnted, mntpt);

	free(pool);

	return (sign);
}

static char *
find_existing_sign(char *osroot, char *osdev, char *fstype)
{
	const char		*fcn = "find_existing_sign()";

	INJECT_ERROR1("FIND_EXIST_NOTSUP_FS", fstype = "foofs");
	if (strcmp(fstype, "ufs") == 0) {
		BAM_DPRINTF(("%s: checking for existing UFS sign\n", fcn));
		return (find_ufs_existing(osroot));
	} else if (strcmp(fstype, "zfs") == 0) {
		BAM_DPRINTF(("%s: checking for existing ZFS sign\n", fcn));
		return (find_zfs_existing(osdev));
	} else {
		bam_error(_("boot signature not supported for fstype: %s\n"),
		    fstype);
		return (NULL);
	}
}

#define	MH_HASH_SZ	16

typedef enum {
	MH_ERROR = -1,
	MH_NOMATCH,
	MH_MATCH
} mh_search_t;

typedef struct mcache {
	char	*mc_special;
	char	*mc_mntpt;
	char	*mc_fstype;
	struct mcache *mc_next;
} mcache_t;

typedef struct mhash {
	mcache_t *mh_hash[MH_HASH_SZ];
} mhash_t;

static int
mhash_fcn(char *key)
{
	int		i;
	uint64_t	sum = 0;

	for (i = 0; key[i] != '\0'; i++) {
		sum += (uchar_t)key[i];
	}

	sum %= MH_HASH_SZ;

	assert(sum < MH_HASH_SZ);

	return (sum);
}

static mhash_t *
cache_mnttab(void)
{
	FILE		*mfp;
	struct extmnttab mnt;
	mcache_t	*mcp;
	mhash_t		*mhp;
	char		*ctds;
	int		idx;
	int		error;
	char		*special_dup;
	const char	*fcn = "cache_mnttab()";

	mfp = fopen(MNTTAB, "r");
	error = errno;
	INJECT_ERROR1("CACHE_MNTTAB_MNTTAB_ERR", mfp = NULL);
	if (mfp == NULL) {
		bam_error(_("failed to open file: %s: %s\n"), MNTTAB,
		    strerror(error));
		return (NULL);
	}

	mhp = s_calloc(1, sizeof (mhash_t));

	resetmnttab(mfp);

	while (getextmntent(mfp, &mnt, sizeof (mnt)) == 0) {
		/* only cache ufs */
		if (strcmp(mnt.mnt_fstype, "ufs") != 0)
			continue;

		/* basename() modifies its arg, so dup it */
		special_dup = s_strdup(mnt.mnt_special);
		ctds = basename(special_dup);

		mcp = s_calloc(1, sizeof (mcache_t));
		mcp->mc_special = s_strdup(ctds);
		mcp->mc_mntpt = s_strdup(mnt.mnt_mountp);
		mcp->mc_fstype = s_strdup(mnt.mnt_fstype);
		BAM_DPRINTF(("%s: caching mount: special=%s, mntpt=%s, "
		    "fstype=%s\n", fcn, ctds, mnt.mnt_mountp, mnt.mnt_fstype));
		idx = mhash_fcn(ctds);
		mcp->mc_next = mhp->mh_hash[idx];
		mhp->mh_hash[idx] = mcp;
		free(special_dup);
	}

	(void) fclose(mfp);

	return (mhp);
}

static void
free_mnttab(mhash_t *mhp)
{
	mcache_t	*mcp;
	int		i;

	for (i = 0; i < MH_HASH_SZ; i++) {
		while ((mcp = mhp->mh_hash[i]) != NULL) {
			mhp->mh_hash[i] = mcp->mc_next;
			free(mcp->mc_special);
			free(mcp->mc_mntpt);
			free(mcp->mc_fstype);
			free(mcp);
		}
	}

	for (i = 0; i < MH_HASH_SZ; i++) {
		assert(mhp->mh_hash[i] == NULL);
	}
	free(mhp);
}

static mh_search_t
search_hash(mhash_t *mhp, char *special, char **mntpt)
{
	int		idx;
	mcache_t	*mcp;
	const char 	*fcn = "search_hash()";

	assert(mntpt);

	*mntpt = NULL;

	INJECT_ERROR1("SEARCH_HASH_FULL_PATH", special = "/foo");
	if (strchr(special, '/')) {
		bam_error(_("invalid key for mnttab hash: %s\n"), special);
		return (MH_ERROR);
	}

	idx = mhash_fcn(special);

	for (mcp = mhp->mh_hash[idx]; mcp; mcp = mcp->mc_next) {
		if (strcmp(mcp->mc_special, special) == 0)
			break;
	}

	if (mcp == NULL) {
		BAM_DPRINTF(("%s: no match in cache for: %s\n", fcn, special));
		return (MH_NOMATCH);
	}

	assert(strcmp(mcp->mc_fstype, "ufs") == 0);
	*mntpt = mcp->mc_mntpt;
	BAM_DPRINTF(("%s: *MATCH* in cache for: %s\n", fcn, special));
	return (MH_MATCH);
}

static int
check_add_ufs_sign_to_list(FILE *tfp, char *mntpt)
{
	char		*sign;
	char		*signline;
	char		signbuf[MAXNAMELEN];
	int		len;
	int		error;
	const char	*fcn = "check_add_ufs_sign_to_list()";

	/* safe to specify NULL as "osdev" arg for UFS */
	sign = find_existing_sign(mntpt, NULL, "ufs");
	if (sign == NULL) {
		/* No existing signature, nothing to add to list */
		BAM_DPRINTF(("%s: no sign on %s to add to signlist\n",
		    fcn, mntpt));
		return (0);
	}

	(void) snprintf(signbuf, sizeof (signbuf), "%s\n", sign);
	signline = signbuf;

	INJECT_ERROR1("UFS_MNTPT_SIGN_NOTUFS", signline = "pool_rpool10\n");
	if (strncmp(signline, GRUBSIGN_UFS_PREFIX,
	    strlen(GRUBSIGN_UFS_PREFIX))) {
		bam_error(_("invalid UFS boot signature %s\n"), sign);
		free(sign);
		/* ignore invalid signatures */
		return (0);
	}

	len = fputs(signline, tfp);
	error = errno;
	INJECT_ERROR1("SIGN_LIST_PUTS_ERROR", len = 0);
	if (len != strlen(signline)) {
		bam_error(_("failed to write signature %s to signature "
		    "list: %s\n"), sign, strerror(error));
		free(sign);
		return (-1);
	}

	free(sign);

	BAM_DPRINTF(("%s: successfully added sign on %s to signlist\n",
	    fcn, mntpt));
	return (0);
}

/*
 * slice is a basename not a full pathname
 */
static int
process_slice_common(char *slice, FILE *tfp, mhash_t *mhp, char *tmpmnt)
{
	int		ret;
	char		cmd[PATH_MAX];
	char		path[PATH_MAX];
	struct stat	sbuf;
	char		*mntpt;
	filelist_t	flist = {0};
	char		*fstype;
	char		blkslice[PATH_MAX];
	const char	*fcn = "process_slice_common()";


	ret = search_hash(mhp, slice, &mntpt);
	switch (ret) {
		case MH_MATCH:
			if (check_add_ufs_sign_to_list(tfp, mntpt) == -1)
				return (-1);
			else
				return (0);
		case MH_NOMATCH:
			break;
		case MH_ERROR:
		default:
			return (-1);
	}

	(void) snprintf(path, sizeof (path), "/dev/rdsk/%s", slice);
	if (stat(path, &sbuf) == -1) {
		BAM_DPRINTF(("%s: slice does not exist: %s\n", fcn, path));
		return (0);
	}

	/* Check if ufs. Call ufs fstyp directly to avoid pcfs conflicts. */
	(void) snprintf(cmd, sizeof (cmd),
	    "/usr/lib/fs/ufs/fstyp /dev/rdsk/%s 2>/dev/null",
	    slice);

	if (exec_cmd(cmd, &flist) != 0) {
		if (bam_verbose)
			bam_print(_("fstyp failed for slice: %s\n"), slice);
		return (0);
	}

	if ((flist.head == NULL) || (flist.head != flist.tail)) {
		if (bam_verbose)
			bam_print(_("bad output from fstyp for slice: %s\n"),
			    slice);
		filelist_free(&flist);
		return (0);
	}

	fstype = strtok(flist.head->line, " \t\n");
	if (fstype == NULL || strcmp(fstype, "ufs") != 0) {
		if (bam_verbose)
			bam_print(_("%s is not a ufs slice: %s\n"),
			    slice, fstype);
		filelist_free(&flist);
		return (0);
	}

	filelist_free(&flist);

	/*
	 * Since we are mounting the filesystem read-only, the
	 * the last mount field of the superblock is unchanged
	 * and does not need to be fixed up post-mount;
	 */

	(void) snprintf(blkslice, sizeof (blkslice), "/dev/dsk/%s",
	    slice);

	(void) snprintf(cmd, sizeof (cmd),
	    "/usr/sbin/mount -F ufs -o ro %s %s "
	    "> /dev/null 2>&1", blkslice, tmpmnt);

	if (exec_cmd(cmd, NULL) != 0) {
		if (bam_verbose)
			bam_print(_("mount of %s (fstype %s) failed\n"),
			    blkslice, "ufs");
		return (0);
	}

	ret = check_add_ufs_sign_to_list(tfp, tmpmnt);

	(void) snprintf(cmd, sizeof (cmd),
	    "/usr/sbin/umount -f %s > /dev/null 2>&1",
	    tmpmnt);

	if (exec_cmd(cmd, NULL) != 0) {
		bam_print(_("umount of %s failed\n"), slice);
		return (0);
	}

	return (ret);
}

static int
process_vtoc_slices(
	char *s0,
	struct vtoc *vtoc,
	FILE *tfp,
	mhash_t *mhp,
	char *tmpmnt)
{
	int		idx;
	char		slice[PATH_MAX];
	size_t		len;
	char		*cp;
	const char	*fcn = "process_vtoc_slices()";

	len = strlen(s0);

	assert(s0[len - 2] == 's' && s0[len - 1] == '0');

	s0[len - 1] = '\0';

	(void) strlcpy(slice, s0, sizeof (slice));

	s0[len - 1] = '0';

	cp = slice + len - 1;

	for (idx = 0; idx < vtoc->v_nparts; idx++) {

		(void) snprintf(cp, sizeof (slice) - (len - 1), "%u", idx);

		if (vtoc->v_part[idx].p_size == 0) {
			BAM_DPRINTF(("%s: VTOC: skipping 0-length slice: %s\n",
			    fcn, slice));
			continue;
		}

		/* Skip "SWAP", "USR", "BACKUP", "VAR", "HOME", "ALTSCTR" */
		switch (vtoc->v_part[idx].p_tag) {
		case V_SWAP:
		case V_USR:
		case V_BACKUP:
		case V_VAR:
		case V_HOME:
		case V_ALTSCTR:
			BAM_DPRINTF(("%s: VTOC: unsupported tag, "
			    "skipping: %s\n", fcn, slice));
			continue;
		default:
			BAM_DPRINTF(("%s: VTOC: supported tag, checking: %s\n",
			    fcn, slice));
			break;
		}

		/* skip unmountable and readonly slices */
		switch (vtoc->v_part[idx].p_flag) {
		case V_UNMNT:
		case V_RONLY:
			BAM_DPRINTF(("%s: VTOC: non-RDWR flag, skipping: %s\n",
			    fcn, slice));
			continue;
		default:
			BAM_DPRINTF(("%s: VTOC: RDWR flag, checking: %s\n",
			    fcn, slice));
			break;
		}

		if (process_slice_common(slice, tfp, mhp, tmpmnt) == -1) {
			return (-1);
		}
	}

	return (0);
}

static int
process_efi_slices(
	char *s0,
	struct dk_gpt *efi,
	FILE *tfp,
	mhash_t *mhp,
	char *tmpmnt)
{
	int		idx;
	char		slice[PATH_MAX];
	size_t		len;
	char		*cp;
	const char	*fcn = "process_efi_slices()";

	len = strlen(s0);

	assert(s0[len - 2] == 's' && s0[len - 1] == '0');

	s0[len - 1] = '\0';

	(void) strlcpy(slice, s0, sizeof (slice));

	s0[len - 1] = '0';

	cp = slice + len - 1;

	for (idx = 0; idx < efi->efi_nparts; idx++) {

		(void) snprintf(cp, sizeof (slice) - (len - 1), "%u", idx);

		if (efi->efi_parts[idx].p_size == 0) {
			BAM_DPRINTF(("%s: EFI: skipping 0-length slice: %s\n",
			    fcn, slice));
			continue;
		}

		/* Skip "SWAP", "USR", "BACKUP", "VAR", "HOME", "ALTSCTR" */
		switch (efi->efi_parts[idx].p_tag) {
		case V_SWAP:
		case V_USR:
		case V_BACKUP:
		case V_VAR:
		case V_HOME:
		case V_ALTSCTR:
			BAM_DPRINTF(("%s: EFI: unsupported tag, skipping: %s\n",
			    fcn, slice));
			continue;
		default:
			BAM_DPRINTF(("%s: EFI: supported tag, checking: %s\n",
			    fcn, slice));
			break;
		}

		/* skip unmountable and readonly slices */
		switch (efi->efi_parts[idx].p_flag) {
		case V_UNMNT:
		case V_RONLY:
			BAM_DPRINTF(("%s: EFI: non-RDWR flag, skipping: %s\n",
			    fcn, slice));
			continue;
		default:
			BAM_DPRINTF(("%s: EFI: RDWR flag, checking: %s\n",
			    fcn, slice));
			break;
		}

		if (process_slice_common(slice, tfp, mhp, tmpmnt) == -1) {
			return (-1);
		}
	}

	return (0);
}

/*
 * s0 is a basename not a full path
 */
static int
process_slice0(char *s0, FILE *tfp, mhash_t *mhp, char *tmpmnt)
{
	struct vtoc		vtoc;
	struct dk_gpt		*efi;
	char			s0path[PATH_MAX];
	struct stat		sbuf;
	int			e_flag;
	int			v_flag;
	int			retval;
	int			err;
	int			fd;
	const char		*fcn = "process_slice0()";

	(void) snprintf(s0path, sizeof (s0path), "/dev/rdsk/%s", s0);

	if (stat(s0path, &sbuf) == -1) {
		BAM_DPRINTF(("%s: slice 0 does not exist: %s\n", fcn, s0path));
		return (0);
	}

	fd = open(s0path, O_NONBLOCK|O_RDONLY);
	if (fd == -1) {
		bam_error(_("failed to open file: %s: %s\n"), s0path,
		    strerror(errno));
		return (0);
	}

	e_flag = v_flag = 0;
	retval = ((err = read_vtoc(fd, &vtoc)) >= 0) ? 0 : err;
	switch (retval) {
		case VT_EIO:
			BAM_DPRINTF(("%s: VTOC: failed to read: %s\n",
			    fcn, s0path));
			break;
		case VT_EINVAL:
			BAM_DPRINTF(("%s: VTOC: is INVALID: %s\n",
			    fcn, s0path));
			break;
		case VT_ERROR:
			BAM_DPRINTF(("%s: VTOC: unknown error while "
			    "reading: %s\n", fcn, s0path));
			break;
		case VT_ENOTSUP:
			e_flag = 1;
			BAM_DPRINTF(("%s: VTOC: not supported: %s\n",
			    fcn, s0path));
			break;
		case 0:
			v_flag = 1;
			BAM_DPRINTF(("%s: VTOC: SUCCESS reading: %s\n",
			    fcn, s0path));
			break;
		default:
			BAM_DPRINTF(("%s: VTOC: READ: unknown return "
			    "code: %s\n", fcn, s0path));
			break;
	}


	if (e_flag) {
		e_flag = 0;
		retval = ((err = efi_alloc_and_read(fd, &efi)) >= 0) ? 0 : err;
		switch (retval) {
		case VT_EIO:
			BAM_DPRINTF(("%s: EFI: failed to read: %s\n",
			    fcn, s0path));
			break;
		case VT_EINVAL:
			BAM_DPRINTF(("%s: EFI: is INVALID: %s\n", fcn, s0path));
			break;
		case VT_ERROR:
			BAM_DPRINTF(("%s: EFI: unknown error while "
			    "reading: %s\n", fcn, s0path));
			break;
		case VT_ENOTSUP:
			BAM_DPRINTF(("%s: EFI: not supported: %s\n",
			    fcn, s0path));
			break;
		case 0:
			e_flag = 1;
			BAM_DPRINTF(("%s: EFI: SUCCESS reading: %s\n",
			    fcn, s0path));
			break;
		default:
			BAM_DPRINTF(("%s: EFI: READ: unknown return code: %s\n",
			    fcn, s0path));
			break;
		}
	}

	(void) close(fd);

	if (v_flag) {
		retval = process_vtoc_slices(s0,
		    &vtoc, tfp, mhp, tmpmnt);
	} else if (e_flag) {
		retval = process_efi_slices(s0,
		    efi, tfp, mhp, tmpmnt);
	} else {
		BAM_DPRINTF(("%s: disk has neither VTOC nor EFI: %s\n",
		    fcn, s0path));
		return (0);
	}

	return (retval);
}

/*
 * Find and create a list of all existing UFS boot signatures
 */
static int
FindAllUfsSignatures(void)
{
	mhash_t		*mnttab_hash;
	DIR		*dirp = NULL;
	struct dirent	*dp;
	char		tmpmnt[PATH_MAX];
	char		cmd[PATH_MAX];
	struct stat	sb;
	int		fd;
	FILE		*tfp;
	size_t		len;
	int		ret;
	int		error;
	const char	*fcn = "FindAllUfsSignatures()";

	if (stat(UFS_SIGNATURE_LIST, &sb) != -1)  {
		bam_print(_("       - signature list %s exists\n"),
		    UFS_SIGNATURE_LIST);
		return (0);
	}

	fd = open(UFS_SIGNATURE_LIST".tmp",
	    O_RDWR|O_CREAT|O_TRUNC, 0644);
	error = errno;
	INJECT_ERROR1("SIGN_LIST_TMP_TRUNC", fd = -1);
	if (fd == -1) {
		bam_error(_("failed to open file: %s: %s\n"),
		    UFS_SIGNATURE_LIST".tmp", strerror(error));
		return (-1);
	}

	ret = close(fd);
	error = errno;
	INJECT_ERROR1("SIGN_LIST_TMP_CLOSE", ret = -1);
	if (ret == -1) {
		bam_error(_("failed to close file: %s: %s\n"),
		    UFS_SIGNATURE_LIST".tmp", strerror(error));
		(void) unlink(UFS_SIGNATURE_LIST".tmp");
		return (-1);
	}

	tfp = fopen(UFS_SIGNATURE_LIST".tmp", "a");
	error = errno;
	INJECT_ERROR1("SIGN_LIST_APPEND_FOPEN", tfp = NULL);
	if (tfp == NULL) {
		bam_error(_("failed to open file: %s: %s\n"),
		    UFS_SIGNATURE_LIST".tmp", strerror(error));
		(void) unlink(UFS_SIGNATURE_LIST".tmp");
		return (-1);
	}

	mnttab_hash = cache_mnttab();
	INJECT_ERROR1("CACHE_MNTTAB_ERROR", mnttab_hash = NULL);
	if (mnttab_hash == NULL) {
		(void) fclose(tfp);
		(void) unlink(UFS_SIGNATURE_LIST".tmp");
		bam_error(_("%s: failed to cache /etc/mnttab\n"), fcn);
		return (-1);
	}

	(void) snprintf(tmpmnt, sizeof (tmpmnt),
	    "/tmp/bootadm_ufs_sign_mnt.%d", getpid());
	(void) unlink(tmpmnt);

	ret = mkdirp(tmpmnt, DIR_PERMS);
	error = errno;
	INJECT_ERROR1("MKDIRP_SIGN_MNT", ret = -1);
	if (ret == -1) {
		bam_error(_("mkdir of %s failed: %s\n"), tmpmnt,
		    strerror(error));
		free_mnttab(mnttab_hash);
		(void) fclose(tfp);
		(void) unlink(UFS_SIGNATURE_LIST".tmp");
		return (-1);
	}

	dirp = opendir("/dev/rdsk");
	error = errno;
	INJECT_ERROR1("OPENDIR_DEV_RDSK", dirp = NULL);
	if (dirp == NULL) {
		bam_error(_("opendir of %s failed: %s\n"), "/dev/rdsk",
		    strerror(error));
		goto fail;
	}

	while ((dp = readdir(dirp)) != NULL) {
		if (strcmp(dp->d_name, ".") == 0 ||
		    strcmp(dp->d_name, "..") == 0)
			continue;

		/*
		 * we only look for the s0 slice. This is guranteed to
		 * have 's' at len - 2.
		 */
		len = strlen(dp->d_name);
		if (dp->d_name[len - 2 ] != 's' || dp->d_name[len - 1] != '0') {
			BAM_DPRINTF(("%s: skipping non-s0 slice: %s\n",
			    fcn, dp->d_name));
			continue;
		}

		ret = process_slice0(dp->d_name, tfp, mnttab_hash, tmpmnt);
		INJECT_ERROR1("PROCESS_S0_FAIL", ret = -1);
		if (ret == -1)
			goto fail;
	}

	(void) closedir(dirp);
	free_mnttab(mnttab_hash);
	(void) rmdir(tmpmnt);

	ret = fclose(tfp);
	error = errno;
	INJECT_ERROR1("FCLOSE_SIGNLIST_TMP", ret = EOF);
	if (ret == EOF) {
		bam_error(_("failed to close file: %s: %s\n"),
		    UFS_SIGNATURE_LIST".tmp", strerror(error));
		(void) unlink(UFS_SIGNATURE_LIST".tmp");
		return (-1);
	}

	/* We have a list of existing GRUB signatures. Sort it first */
	(void) snprintf(cmd, sizeof (cmd),
	    "/usr/bin/sort -u %s.tmp > %s.sorted",
	    UFS_SIGNATURE_LIST, UFS_SIGNATURE_LIST);

	ret = exec_cmd(cmd, NULL);
	INJECT_ERROR1("SORT_SIGN_LIST", ret = 1);
	if (ret != 0) {
		bam_error(_("error sorting GRUB UFS boot signatures\n"));
		(void) unlink(UFS_SIGNATURE_LIST".sorted");
		(void) unlink(UFS_SIGNATURE_LIST".tmp");
		return (-1);
	}

	(void) unlink(UFS_SIGNATURE_LIST".tmp");

	ret = rename(UFS_SIGNATURE_LIST".sorted", UFS_SIGNATURE_LIST);
	error = errno;
	INJECT_ERROR1("RENAME_TMP_SIGNLIST", ret = -1);
	if (ret == -1) {
		bam_error(_("rename to file failed: %s: %s\n"),
		    UFS_SIGNATURE_LIST, strerror(error));
		(void) unlink(UFS_SIGNATURE_LIST".sorted");
		return (-1);
	}

	if (stat(UFS_SIGNATURE_LIST, &sb) == 0 && sb.st_size == 0) {
		BAM_DPRINTF(("%s: generated zero length signlist: %s.\n",
		    fcn, UFS_SIGNATURE_LIST));
	}

	BAM_DPRINTF(("%s: returning SUCCESS\n", fcn));
	return (0);

fail:
	if (dirp)
		(void) closedir(dirp);
	free_mnttab(mnttab_hash);
	(void) rmdir(tmpmnt);
	(void) fclose(tfp);
	(void) unlink(UFS_SIGNATURE_LIST".tmp");
	BAM_DPRINTF(("%s: returning FAILURE\n", fcn));
	return (-1);
}

static char *
create_ufs_sign(void)
{
	struct stat	sb;
	int		signnum = -1;
	char		tmpsign[MAXNAMELEN + 1];
	char		*numstr;
	int		i;
	FILE		*tfp;
	int		ret;
	int		error;
	const char	*fcn = "create_ufs_sign()";

	bam_print(_("  - searching for UFS boot signatures\n"));

	ret = FindAllUfsSignatures();
	INJECT_ERROR1("FIND_ALL_UFS", ret = -1);
	if (ret == -1) {
		bam_error(_("search for UFS boot signatures failed\n"));
		return (NULL);
	}

	/* Make sure the list exists and is owned by root */
	INJECT_ERROR1("SIGNLIST_NOT_CREATED",
	    (void) unlink(UFS_SIGNATURE_LIST));
	if (stat(UFS_SIGNATURE_LIST, &sb) == -1 || sb.st_uid != 0) {
		(void) unlink(UFS_SIGNATURE_LIST);
		bam_error(_("missing UFS signature list file: %s\n"),
		    UFS_SIGNATURE_LIST);
		return (NULL);
	}

	if (sb.st_size == 0) {
		bam_print(_("   - no existing UFS boot signatures\n"));
		i = 0;
		goto found;
	}

	/* The signature list was sorted when it was created */
	tfp = fopen(UFS_SIGNATURE_LIST, "r");
	error = errno;
	INJECT_ERROR1("FOPEN_SIGN_LIST", tfp = NULL);
	if (tfp == NULL) {
		bam_error(_("error opening UFS boot signature list "
		    "file %s: %s\n"), UFS_SIGNATURE_LIST, strerror(error));
		(void) unlink(UFS_SIGNATURE_LIST);
		return (NULL);
	}

	for (i = 0; s_fgets(tmpsign, sizeof (tmpsign), tfp); i++) {

		if (strncmp(tmpsign, GRUBSIGN_UFS_PREFIX,
		    strlen(GRUBSIGN_UFS_PREFIX)) != 0) {
			(void) fclose(tfp);
			(void) unlink(UFS_SIGNATURE_LIST);
			bam_error(_("bad UFS boot signature: %s\n"), tmpsign);
			return (NULL);
		}
		numstr = tmpsign + strlen(GRUBSIGN_UFS_PREFIX);

		if (numstr[0] == '\0' || !isdigit(numstr[0])) {
			(void) fclose(tfp);
			(void) unlink(UFS_SIGNATURE_LIST);
			bam_error(_("bad UFS boot signature: %s\n"), tmpsign);
			return (NULL);
		}

		signnum = atoi(numstr);
		INJECT_ERROR1("NEGATIVE_SIGN", signnum = -1);
		if (signnum < 0) {
			(void) fclose(tfp);
			(void) unlink(UFS_SIGNATURE_LIST);
			bam_error(_("bad UFS boot signature: %s\n"), tmpsign);
			return (NULL);
		}

		if (i != signnum) {
			BAM_DPRINTF(("%s: found hole %d in sign list.\n",
			    fcn, i));
			break;
		}
	}

	(void) fclose(tfp);

found:
	(void) snprintf(tmpsign, sizeof (tmpsign), "rootfs%d", i);

	/* add the ufs signature to the /var/run list of signatures */
	ret = ufs_add_to_sign_list(tmpsign);
	INJECT_ERROR1("UFS_ADD_TO_SIGN_LIST", ret = -1);
	if (ret == -1) {
		(void) unlink(UFS_SIGNATURE_LIST);
		bam_error(_("failed to add sign %s to signlist.\n"), tmpsign);
		return (NULL);
	}

	BAM_DPRINTF(("%s: returning SUCCESS\n", fcn));

	return (s_strdup(tmpsign));
}

static char *
get_fstype(char *osroot)
{
	FILE		*mntfp;
	struct mnttab	mp = {0};
	struct mnttab	mpref = {0};
	int		error;
	int		ret;
	const char	*fcn = "get_fstype()";

	INJECT_ERROR1("GET_FSTYPE_OSROOT", osroot = NULL);
	if (osroot == NULL) {
		bam_error(_("no OS mountpoint. Cannot determine fstype\n"));
		return (NULL);
	}

	mntfp = fopen(MNTTAB, "r");
	error = errno;
	INJECT_ERROR1("GET_FSTYPE_FOPEN", mntfp = NULL);
	if (mntfp == NULL) {
		bam_error(_("failed to open file: %s: %s\n"), MNTTAB,
		    strerror(error));
		return (NULL);
	}

	if (*osroot == '\0')
		mpref.mnt_mountp = "/";
	else
		mpref.mnt_mountp = osroot;

	ret = getmntany(mntfp, &mp, &mpref);
	INJECT_ERROR1("GET_FSTYPE_GETMNTANY", ret = 1);
	if (ret != 0) {
		bam_error(_("failed to find OS mountpoint %s in %s\n"),
		    osroot, MNTTAB);
		(void) fclose(mntfp);
		return (NULL);
	}
	(void) fclose(mntfp);

	INJECT_ERROR1("GET_FSTYPE_NULL", mp.mnt_fstype = NULL);
	if (mp.mnt_fstype == NULL) {
		bam_error(_("NULL fstype found for OS root %s\n"), osroot);
		return (NULL);
	}

	BAM_DPRINTF(("%s: returning SUCCESS\n", fcn));

	return (s_strdup(mp.mnt_fstype));
}

static char *
create_zfs_sign(char *osdev)
{
	char		tmpsign[PATH_MAX];
	char		*pool;
	const char	*fcn = "create_zfs_sign()";

	BAM_DPRINTF(("%s: entered. arg: %s\n", fcn, osdev));

	/*
	 * First find the pool name
	 */
	pool = get_pool(osdev);
	INJECT_ERROR1("CREATE_ZFS_SIGN_GET_POOL", pool = NULL);
	if (pool == NULL) {
		bam_error(_("failed to get pool name from %s\n"), osdev);
		return (NULL);
	}

	(void) snprintf(tmpsign, sizeof (tmpsign), "pool_%s", pool);

	BAM_DPRINTF(("%s: created ZFS sign: %s\n", fcn, tmpsign));

	free(pool);

	BAM_DPRINTF(("%s: returning SUCCESS\n", fcn));

	return (s_strdup(tmpsign));
}

static char *
create_new_sign(char *osdev, char *fstype)
{
	char		*sign;
	const char	*fcn = "create_new_sign()";

	INJECT_ERROR1("NEW_SIGN_FSTYPE", fstype = "foofs");

	if (strcmp(fstype, "zfs") == 0) {
		BAM_DPRINTF(("%s: created new ZFS sign\n", fcn));
		sign = create_zfs_sign(osdev);
	} else if (strcmp(fstype, "ufs") == 0) {
		BAM_DPRINTF(("%s: created new UFS sign\n", fcn));
		sign = create_ufs_sign();
	} else {
		bam_error(_("boot signature not supported for fstype: %s\n"),
		    fstype);
		sign = NULL;
	}

	BAM_DPRINTF(("%s: created new sign: %s\n", fcn,
	    sign ? sign : "<NULL>"));
	return (sign);
}

static int
set_backup_common(char *mntpt, char *sign)
{
	FILE		*bfp;
	char		backup[PATH_MAX];
	char		tmpsign[PATH_MAX];
	int		error;
	char		*bdir;
	char		*backup_dup;
	struct stat	sb;
	int		ret;
	const char	*fcn = "set_backup_common()";

	(void) snprintf(backup, sizeof (backup), "%s%s",
	    mntpt, GRUBSIGN_BACKUP);

	/* First read the backup */
	bfp = fopen(backup, "r");
	if (bfp != NULL) {
		while (s_fgets(tmpsign, sizeof (tmpsign), bfp)) {
			if (strcmp(tmpsign, sign) == 0) {
				BAM_DPRINTF(("%s: found sign (%s) in backup.\n",
				    fcn, sign));
				(void) fclose(bfp);
				return (0);
			}
		}
		(void) fclose(bfp);
		BAM_DPRINTF(("%s: backup exists but sign %s not found\n",
		    fcn, sign));
	} else {
		BAM_DPRINTF(("%s: no backup file (%s) found.\n", fcn, backup));
	}

	/*
	 * Didn't find the correct signature. First create
	 * the directory if necessary.
	 */

	/* dirname() modifies its argument so dup it */
	backup_dup = s_strdup(backup);
	bdir = dirname(backup_dup);
	assert(bdir);

	ret = stat(bdir, &sb);
	INJECT_ERROR1("SET_BACKUP_STAT", ret = -1);
	if (ret == -1) {
		BAM_DPRINTF(("%s: backup dir (%s) does not exist.\n",
		    fcn, bdir));
		ret = mkdirp(bdir, DIR_PERMS);
		error = errno;
		INJECT_ERROR1("SET_BACKUP_MKDIRP", ret = -1);
		if (ret == -1) {
			bam_error(_("mkdirp() of backup dir failed: %s: %s\n"),
			    GRUBSIGN_BACKUP, strerror(error));
			free(backup_dup);
			return (-1);
		}
	}
	free(backup_dup);

	/*
	 * Open the backup in append mode to add the correct
	 * signature;
	 */
	bfp = fopen(backup, "a");
	error = errno;
	INJECT_ERROR1("SET_BACKUP_FOPEN_A", bfp = NULL);
	if (bfp == NULL) {
		bam_error(_("error opening boot signature backup "
		    "file %s: %s\n"), GRUBSIGN_BACKUP, strerror(error));
		return (-1);
	}

	(void) snprintf(tmpsign, sizeof (tmpsign), "%s\n", sign);

	ret = fputs(tmpsign, bfp);
	error = errno;
	INJECT_ERROR1("SET_BACKUP_FPUTS", ret = 0);
	if (ret != strlen(tmpsign)) {
		bam_error(_("error writing boot signature backup "
		    "file %s: %s\n"), GRUBSIGN_BACKUP, strerror(error));
		(void) fclose(bfp);
		return (-1);
	}

	(void) fclose(bfp);

	if (bam_verbose)
		bam_print(_("updated boot signature backup file %s\n"),
		    GRUBSIGN_BACKUP);

	BAM_DPRINTF(("%s: returning SUCCESS\n", fcn));

	return (0);
}

static int
set_backup_ufs(char *osroot, char *sign)
{
	const char	*fcn = "set_backup_ufs()";

	BAM_DPRINTF(("%s: entered. args: %s %s\n", fcn, osroot, sign));
	return (set_backup_common(osroot, sign));
}

static int
set_backup_zfs(char *osdev, char *sign)
{
	char		*pool;
	char		*mntpt;
	zfs_mnted_t	mnted;
	int		ret;
	const char	*fcn = "set_backup_zfs()";

	BAM_DPRINTF(("%s: entered. args: %s %s\n", fcn, osdev, sign));

	pool = get_pool(osdev);
	INJECT_ERROR1("SET_BACKUP_GET_POOL", pool = NULL);
	if (pool == NULL) {
		bam_error(_("failed to get pool name from %s\n"), osdev);
		return (-1);
	}

	mntpt = mount_top_dataset(pool, &mnted);
	INJECT_ERROR1("SET_BACKUP_MOUNT_DATASET", mntpt = NULL);
	if (mntpt == NULL) {
		bam_error(_("failed to mount top dataset for %s\n"), pool);
		free(pool);
		return (-1);
	}

	ret = set_backup_common(mntpt, sign);

	(void) umount_top_dataset(pool, mnted, mntpt);

	free(pool);

	INJECT_ERROR1("SET_BACKUP_ZFS_FAIL", ret = 1);
	if (ret == 0) {
		BAM_DPRINTF(("%s: returning SUCCESS\n", fcn));
	} else {
		BAM_DPRINTF(("%s: returning FAILURE\n", fcn));
	}

	return (ret);
}

static int
set_backup(char *osroot, char *osdev, char *sign, char *fstype)
{
	const char	*fcn = "set_backup()";
	int		ret;

	INJECT_ERROR1("SET_BACKUP_FSTYPE", fstype = "foofs");

	if (strcmp(fstype, "ufs") == 0) {
		BAM_DPRINTF(("%s: setting UFS backup sign\n", fcn));
		ret = set_backup_ufs(osroot, sign);
	} else if (strcmp(fstype, "zfs") == 0) {
		BAM_DPRINTF(("%s: setting ZFS backup sign\n", fcn));
		ret = set_backup_zfs(osdev, sign);
	} else {
		bam_error(_("boot signature not supported for fstype: %s\n"),
		    fstype);
		ret = -1;
	}

	if (ret == 0) {
		BAM_DPRINTF(("%s: returning SUCCESS\n", fcn));
	} else {
		BAM_DPRINTF(("%s: returning FAILURE\n", fcn));
	}

	return (ret);
}

static int
set_primary_common(char *mntpt, char *sign)
{
	char		signfile[PATH_MAX];
	char		signdir[PATH_MAX];
	struct stat	sb;
	int		fd;
	int		error;
	int		ret;
	const char	*fcn = "set_primary_common()";

	(void) snprintf(signfile, sizeof (signfile), "%s/%s/%s",
	    mntpt, GRUBSIGN_DIR, sign);

	if (stat(signfile, &sb) != -1) {
		if (bam_verbose)
			bam_print(_("primary sign %s exists\n"), sign);
		return (0);
	} else {
		BAM_DPRINTF(("%s: primary sign (%s) does not exist\n",
		    fcn, signfile));
	}

	(void) snprintf(signdir, sizeof (signdir), "%s/%s",
	    mntpt, GRUBSIGN_DIR);

	if (stat(signdir, &sb) == -1) {
		BAM_DPRINTF(("%s: primary signdir (%s) does not exist\n",
		    fcn, signdir));
		ret = mkdirp(signdir, DIR_PERMS);
		error = errno;
		INJECT_ERROR1("SET_PRIMARY_MKDIRP", ret = -1);
		if (ret == -1) {
			bam_error(_("error creating boot signature "
			    "directory %s: %s\n"), signdir, strerror(errno));
			return (-1);
		}
	}

	fd = open(signfile, O_RDWR|O_CREAT|O_TRUNC, 0444);
	error = errno;
	INJECT_ERROR1("PRIMARY_SIGN_CREAT", fd = -1);
	if (fd == -1) {
		bam_error(_("error creating primary boot signature %s: %s\n"),
		    signfile, strerror(error));
		return (-1);
	}

	ret = fsync(fd);
	error = errno;
	INJECT_ERROR1("PRIMARY_FSYNC", ret = -1);
	if (ret != 0) {
		bam_error(_("error syncing primary boot signature %s: %s\n"),
		    signfile, strerror(error));
	}

	(void) close(fd);

	if (bam_verbose)
		bam_print(_("created primary GRUB boot signature: %s\n"),
		    signfile);

	BAM_DPRINTF(("%s: returning SUCCESS\n", fcn));

	return (0);
}

static int
set_primary_ufs(char *osroot, char *sign)
{
	const char	*fcn = "set_primary_ufs()";

	BAM_DPRINTF(("%s: entered. args: %s %s\n", fcn, osroot, sign));
	return (set_primary_common(osroot, sign));
}

static int
set_primary_zfs(char *osdev, char *sign)
{
	char		*pool;
	char		*mntpt;
	zfs_mnted_t	mnted;
	int		ret;
	const char	*fcn = "set_primary_zfs()";

	BAM_DPRINTF(("%s: entered. args: %s %s\n", fcn, osdev, sign));

	pool = get_pool(osdev);
	INJECT_ERROR1("SET_PRIMARY_ZFS_GET_POOL", pool = NULL);
	if (pool == NULL) {
		bam_error(_("failed to get pool name from %s\n"), osdev);
		return (-1);
	}

	/* Pool name must exist in the sign */
	ret = (strstr(sign, pool) != NULL);
	INJECT_ERROR1("SET_PRIMARY_ZFS_POOL_SIGN_INCOMPAT", ret = 0);
	if (ret == 0) {
		bam_error(_("pool name %s not present in signature %s\n"),
		    pool, sign);
		free(pool);
		return (-1);
	}

	mntpt = mount_top_dataset(pool, &mnted);
	INJECT_ERROR1("SET_PRIMARY_ZFS_MOUNT_DATASET", mntpt = NULL);
	if (mntpt == NULL) {
		bam_error(_("failed to mount top dataset for %s\n"), pool);
		free(pool);
		return (-1);
	}

	ret = set_primary_common(mntpt, sign);

	(void) umount_top_dataset(pool, mnted, mntpt);

	free(pool);

	INJECT_ERROR1("SET_PRIMARY_ZFS_FAIL", ret = 1);
	if (ret == 0) {
		BAM_DPRINTF(("%s: returning SUCCESS\n", fcn));
	} else {
		BAM_DPRINTF(("%s: returning FAILURE\n", fcn));
	}

	return (ret);
}

static int
set_primary(char *osroot, char *osdev, char *sign, char *fstype)
{
	const char	*fcn = "set_primary()";
	int		ret;

	INJECT_ERROR1("SET_PRIMARY_FSTYPE", fstype = "foofs");
	if (strcmp(fstype, "ufs") == 0) {
		BAM_DPRINTF(("%s: setting UFS primary sign\n", fcn));
		ret = set_primary_ufs(osroot, sign);
	} else if (strcmp(fstype, "zfs") == 0) {
		BAM_DPRINTF(("%s: setting ZFS primary sign\n", fcn));
		ret = set_primary_zfs(osdev, sign);
	} else {
		bam_error(_("boot signature not supported for fstype: %s\n"),
		    fstype);
		ret = -1;
	}

	if (ret == 0) {
		BAM_DPRINTF(("%s: returning SUCCESS\n", fcn));
	} else {
		BAM_DPRINTF(("%s: returning FAILURE\n", fcn));
	}

	return (ret);
}

static int
ufs_add_to_sign_list(char *sign)
{
	FILE		*tfp;
	char		signline[MAXNAMELEN];
	char		cmd[PATH_MAX];
	int		ret;
	int		error;
	const char	*fcn = "ufs_add_to_sign_list()";

	INJECT_ERROR1("ADD_TO_SIGN_LIST_NOT_UFS", sign = "pool_rpool5");
	if (strncmp(sign, GRUBSIGN_UFS_PREFIX,
	    strlen(GRUBSIGN_UFS_PREFIX)) != 0) {
		bam_error(_("invalid UFS boot signature %s\n"), sign);
		(void) unlink(UFS_SIGNATURE_LIST);
		return (-1);
	}

	/*
	 * most failures in this routine are not a fatal error
	 * We simply unlink the /var/run file and continue
	 */

	ret = rename(UFS_SIGNATURE_LIST, UFS_SIGNATURE_LIST".tmp");
	error = errno;
	INJECT_ERROR1("ADD_TO_SIGN_LIST_RENAME", ret = -1);
	if (ret == -1) {
		bam_error(_("rename to file failed: %s: %s\n"),
		    UFS_SIGNATURE_LIST".tmp", strerror(error));
		(void) unlink(UFS_SIGNATURE_LIST);
		return (0);
	}

	tfp = fopen(UFS_SIGNATURE_LIST".tmp", "a");
	error = errno;
	INJECT_ERROR1("ADD_TO_SIGN_LIST_FOPEN", tfp = NULL);
	if (tfp == NULL) {
		bam_error(_("failed to open file: %s: %s\n"),
		    UFS_SIGNATURE_LIST".tmp", strerror(error));
		(void) unlink(UFS_SIGNATURE_LIST".tmp");
		return (0);
	}

	(void) snprintf(signline, sizeof (signline), "%s\n", sign);

	ret = fputs(signline, tfp);
	error = errno;
	INJECT_ERROR1("ADD_TO_SIGN_LIST_FPUTS", ret = 0);
	if (ret != strlen(signline)) {
		bam_error(_("failed to write signature %s to signature "
		    "list: %s\n"), sign, strerror(error));
		(void) fclose(tfp);
		(void) unlink(UFS_SIGNATURE_LIST".tmp");
		return (0);
	}

	ret = fclose(tfp);
	error = errno;
	INJECT_ERROR1("ADD_TO_SIGN_LIST_FCLOSE", ret = EOF);
	if (ret == EOF) {
		bam_error(_("failed to close file: %s: %s\n"),
		    UFS_SIGNATURE_LIST".tmp", strerror(error));
		(void) unlink(UFS_SIGNATURE_LIST".tmp");
		return (0);
	}

	/* Sort the list again */
	(void) snprintf(cmd, sizeof (cmd),
	    "/usr/bin/sort -u %s.tmp > %s.sorted",
	    UFS_SIGNATURE_LIST, UFS_SIGNATURE_LIST);

	ret = exec_cmd(cmd, NULL);
	INJECT_ERROR1("ADD_TO_SIGN_LIST_SORT", ret = 1);
	if (ret != 0) {
		bam_error(_("error sorting GRUB UFS boot signatures\n"));
		(void) unlink(UFS_SIGNATURE_LIST".sorted");
		(void) unlink(UFS_SIGNATURE_LIST".tmp");
		return (0);
	}

	(void) unlink(UFS_SIGNATURE_LIST".tmp");

	ret = rename(UFS_SIGNATURE_LIST".sorted", UFS_SIGNATURE_LIST);
	error = errno;
	INJECT_ERROR1("ADD_TO_SIGN_LIST_RENAME2", ret = -1);
	if (ret == -1) {
		bam_error(_("rename to file failed: %s: %s\n"),
		    UFS_SIGNATURE_LIST, strerror(error));
		(void) unlink(UFS_SIGNATURE_LIST".sorted");
		return (0);
	}

	BAM_DPRINTF(("%s: returning SUCCESS\n", fcn));

	return (0);
}

static int
set_signature(char *osroot, char *osdev, char *sign, char *fstype)
{
	int		ret;
	const char	*fcn = "set_signature()";

	BAM_DPRINTF(("%s: entered. args: %s %s %s %s\n", fcn,
	    osroot, osdev, sign, fstype));

	ret = set_backup(osroot, osdev, sign, fstype);
	INJECT_ERROR1("SET_SIGNATURE_BACKUP", ret = -1);
	if (ret == -1) {
		BAM_DPRINTF(("%s: returning FAILURE\n", fcn));
		bam_error(_("failed to set backup sign (%s) for %s: %s\n"),
		    sign, osroot, osdev);
		return (-1);
	}

	ret = set_primary(osroot, osdev, sign, fstype);
	INJECT_ERROR1("SET_SIGNATURE_PRIMARY", ret = -1);

	if (ret == 0) {
		BAM_DPRINTF(("%s: returning SUCCESS\n", fcn));
	} else {
		BAM_DPRINTF(("%s: returning FAILURE\n", fcn));
		bam_error(_("failed to set primary sign (%s) for %s: %s\n"),
		    sign, osroot, osdev);

	}
	return (ret);
}

char *
get_grubsign(char *osroot, char *osdev)
{
	char		*grubsign;	/* (<sign>,#,#) */
	char		*slice;
	int		fdiskpart;
	char		*sign;
	char		*fstype;
	int		ret;
	const char	*fcn = "get_grubsign()";

	BAM_DPRINTF(("%s: entered. args: %s %s\n", fcn, osroot, osdev));
	fstype = get_fstype(osroot);
	INJECT_ERROR1("GET_GRUBSIGN_FSTYPE", fstype = NULL);
	if (fstype == NULL) {
		bam_error(_("failed to get fstype for %s\n"), osroot);
		return (NULL);
	}

	sign = find_existing_sign(osroot, osdev, fstype);
	INJECT_ERROR1("FIND_EXISTING_SIGN", sign = NULL);
	if (sign == NULL) {
		BAM_DPRINTF(("%s: no existing grubsign for %s: %s\n",
		    fcn, osroot, osdev));
		sign = create_new_sign(osdev, fstype);
		INJECT_ERROR1("CREATE_NEW_SIGN", sign = NULL);
		if (sign == NULL) {
			bam_error(_("failed to create GRUB boot signature for "
			    "device: %s\n"), osdev);
			free(fstype);
			return (NULL);
		}
	}

	ret = set_signature(osroot, osdev, sign, fstype);
	INJECT_ERROR1("SET_SIGNATURE_FAIL", ret = -1);
	if (ret == -1) {
		bam_error(_("failed to write GRUB boot signature for "
		    "device: %s\n"), osdev);
		free(sign);
		free(fstype);
		(void) unlink(UFS_SIGNATURE_LIST);
		return (NULL);
	}

	free(fstype);

	if (bam_verbose)
		bam_print(_("found or created GRUB signature %s for %s\n"),
		    sign, osdev);

	fdiskpart = get_partition(osdev);
	INJECT_ERROR1("GET_GRUBSIGN_FDISK", fdiskpart = PARTNO_NOTFOUND);
	if (fdiskpart == PARTNO_NOTFOUND) {
		bam_error(_("failed to determine fdisk partition: %s\n"),
		    osdev);
		free(sign);
		return (NULL);
	}

	slice = strrchr(osdev, 's');

	if (fdiskpart == PARTNO_EFI) {
		fdiskpart = atoi(&slice[1]);
		slice = NULL;
	}

	grubsign = s_calloc(1, MAXNAMELEN + 10);
	if (slice) {
		(void) snprintf(grubsign, MAXNAMELEN + 10, "(%s,%d,%c)",
		    sign, fdiskpart, slice[1] + 'a' - '0');
	} else
		(void) snprintf(grubsign, MAXNAMELEN + 10, "(%s,%d)",
		    sign, fdiskpart);

	free(sign);

	BAM_DPRINTF(("%s: successfully created grubsign %s\n", fcn, grubsign));

	return (grubsign);
}

static char *
get_title(char *rootdir)
{
	static char	title[80];
	char		*cp = NULL;
	char		release[PATH_MAX];
	FILE		*fp;
	const char	*fcn = "get_title()";

	/* open the /etc/release file */
	(void) snprintf(release, sizeof (release), "%s/etc/release", rootdir);

	fp = fopen(release, "r");
	if (fp == NULL) {
		bam_error(_("failed to open file: %s: %s\n"), release,
		    strerror(errno));
		cp = NULL;
		goto out;
	}

	/* grab first line of /etc/release */
	cp = s_fgets(title, sizeof (title), fp);
	if (cp) {
		while (isspace(*cp))    /* remove leading spaces */
			cp++;
	}

	(void) fclose(fp);

out:
	cp = cp ? cp : "Oracle Solaris";

	BAM_DPRINTF(("%s: got title: %s\n", fcn, cp));

	return (cp);
}

char *
get_special(char *mountp)
{
	FILE		*mntfp;
	struct mnttab	mp = {0};
	struct mnttab	mpref = {0};
	int		error;
	int		ret;
	const char 	*fcn = "get_special()";

	INJECT_ERROR1("GET_SPECIAL_MNTPT", mountp = NULL);
	if (mountp == NULL) {
		bam_error(_("cannot get special file: NULL mount-point\n"));
		return (NULL);
	}

	mntfp = fopen(MNTTAB, "r");
	error = errno;
	INJECT_ERROR1("GET_SPECIAL_MNTTAB_OPEN", mntfp = NULL);
	if (mntfp == NULL) {
		bam_error(_("failed to open file: %s: %s\n"), MNTTAB,
		    strerror(error));
		return (NULL);
	}

	if (*mountp == '\0')
		mpref.mnt_mountp = "/";
	else
		mpref.mnt_mountp = mountp;

	ret = getmntany(mntfp, &mp, &mpref);
	INJECT_ERROR1("GET_SPECIAL_MNTTAB_SEARCH", ret = 1);
	if (ret != 0) {
		(void) fclose(mntfp);
		BAM_DPRINTF(("%s: Cannot get special file:  mount-point %s "
		    "not in mnttab\n", fcn, mountp));
		return (NULL);
	}
	(void) fclose(mntfp);

	BAM_DPRINTF(("%s: returning special: %s\n", fcn, mp.mnt_special));

	return (s_strdup(mp.mnt_special));
}

static void
free_physarray(char **physarray, int n)
{
	int			i;
	const char		*fcn = "free_physarray()";

	assert(physarray);
	assert(n);

	BAM_DPRINTF(("%s: entering args: %d\n", fcn, n));

	for (i = 0; i < n; i++) {
		free(physarray[i]);
	}
	free(physarray);

	BAM_DPRINTF(("%s: returning SUCCESS\n", fcn));
}

static int
zfs_get_physical(char *special, char ***physarray, int *n)
{
	char			sdup[PATH_MAX];
	char			cmd[PATH_MAX];
	char			dsk[PATH_MAX];
	char			*pool;
	filelist_t		flist = {0};
	line_t			*lp;
	line_t			*startlp;
	char			*comp1;
	int			i;
	int			ret;
	const char		*fcn = "zfs_get_physical()";

	assert(special);

	BAM_DPRINTF(("%s: entered. arg: %s\n", fcn, special));

	INJECT_ERROR1("INVALID_ZFS_SPECIAL", special = "/foo");
	if (special[0] == '/') {
		bam_error(_("invalid device for ZFS filesystem: %s\n"),
		    special);
		return (-1);
	}

	(void) strlcpy(sdup, special, sizeof (sdup));

	pool = strtok(sdup, "/");
	INJECT_ERROR1("ZFS_GET_PHYS_POOL", pool = NULL);
	if (pool == NULL) {
		bam_error(_("cannot derive ZFS pool from special: %s\n"),
		    special);
		return (-1);
	}

	(void) snprintf(cmd, sizeof (cmd), "/sbin/zpool status %s", pool);

	ret = exec_cmd(cmd, &flist);
	INJECT_ERROR1("ZFS_GET_PHYS_STATUS", ret = 1);
	if (ret != 0) {
		bam_error(_("cannot get zpool status for pool: %s\n"), pool);
		return (-1);
	}

	INJECT_ERROR1("ZFS_GET_PHYS_STATUS_OUT", flist.head = NULL);
	if (flist.head == NULL) {
		bam_error(_("bad zpool status for pool=%s\n"), pool);
		filelist_free(&flist);
		return (-1);
	}

	for (lp = flist.head; lp; lp = lp->next) {
		BAM_DPRINTF(("%s: strtok() zpool status line=%s\n",
		    fcn, lp->line));
		comp1 = strtok(lp->line, " \t");
		if (comp1 == NULL) {
			free(lp->line);
			lp->line = NULL;
		} else {
			comp1 = s_strdup(comp1);
			free(lp->line);
			lp->line = comp1;
		}
	}

	for (lp = flist.head; lp; lp = lp->next) {
		if (lp->line == NULL)
			continue;
		if (strcmp(lp->line, pool) == 0) {
			BAM_DPRINTF(("%s: found pool name: %s in zpool "
			    "status\n", fcn, pool));
			break;
		}
	}

	if (lp == NULL) {
		bam_error(_("no pool name %s in zpool status\n"), pool);
		filelist_free(&flist);
		return (-1);
	}

	startlp = lp->next;
	for (i = 0, lp = startlp; lp; lp = lp->next) {
		if (lp->line == NULL)
			continue;
		if (strcmp(lp->line, "mirror") == 0)
			continue;
		if (lp->line[0] == '\0' || strcmp(lp->line, "errors:") == 0)
			break;
		i++;
		BAM_DPRINTF(("%s: counting phys slices in zpool status: %d\n",
		    fcn, i));
	}

	if (i == 0) {
		bam_error(_("no physical device in zpool status for pool=%s\n"),
		    pool);
		filelist_free(&flist);
		return (-1);
	}

	*n = i;
	*physarray = s_calloc(*n, sizeof (char *));
	for (i = 0, lp = startlp; lp; lp = lp->next) {
		if (lp->line == NULL)
			continue;
		if (strcmp(lp->line, "mirror") == 0)
			continue;
		if (strcmp(lp->line, "errors:") == 0)
			break;
		if (strncmp(lp->line, "/dev/dsk/", strlen("/dev/dsk/")) != 0 &&
		    strncmp(lp->line, "/dev/rdsk/",
		    strlen("/dev/rdsk/")) != 0)  {
			(void) snprintf(dsk, sizeof (dsk), "/dev/rdsk/%s",
			    lp->line);
		} else {
			(void) strlcpy(dsk, lp->line, sizeof (dsk));
		}
		BAM_DPRINTF(("%s: adding phys slice=%s from pool %s status\n",
		    fcn, dsk, pool));
		(*physarray)[i++] = s_strdup(dsk);
	}

	assert(i == *n);

	filelist_free(&flist);

	BAM_DPRINTF(("%s: returning SUCCESS\n", fcn));
	return (0);
}

/*
 * Certain services needed to run metastat successfully may not
 * be enabled. Enable them now.
 */
/*
 * Checks if the specified service is online
 * Returns: 	1 if the service is online
 *		0 if the service is not online
 *		-1 on error
 */
static int
is_svc_online(char *svc)
{
	char			*state;
	const char		*fcn = "is_svc_online()";

	BAM_DPRINTF(("%s: entered. arg: %s\n", fcn, svc));

	state = smf_get_state(svc);
	INJECT_ERROR2("GET_SVC_STATE", free(state), state = NULL);
	if (state == NULL) {
		bam_error(_("failed to determine state of service: %s\n"), svc);
		return (-1);
	}
	BAM_DPRINTF(("%s: got status for service: %s\n", fcn, svc));

	if (strcmp(state, SCF_STATE_STRING_ONLINE) == 0) {
		BAM_DPRINTF(("%s: service is online: %s\n", fcn, svc));
		free(state);
		return (1);
	}

	BAM_DPRINTF(("%s: service is *NOT* online(%s): %s\n", fcn, state, svc));

	free(state);

	return (0);
}

static int
enable_svc(char *svc)
{
	int			ret;
	int			sleeptime;
	const char		*fcn = "enable_svc()";

	ret = is_svc_online(svc);
	if (ret == -1) {
		bam_error(_("failed to determine if service is online: %s\n"),
		    svc);
		return (-1);
	} else if (ret == 1) {
		BAM_DPRINTF(("%s: service is already online: %s\n", fcn, svc));
		return (0);
	}

	/* Service is not enabled. Enable it now. */
	ret = smf_enable_instance(svc, 0);
	INJECT_ERROR1("ENABLE_SVC_FAILED", ret = -1);
	if (ret != 0) {
		bam_error(_("failed to online service: %s\n"), svc);
		return (-1);
	}

	BAM_DPRINTF(("%s: initiated online of service: %s\n", fcn, svc));

	sleeptime = 0;
	do {
		ret = is_svc_online(svc);
		INJECT_ERROR1("SVC_ONLINE_SUCCESS", ret = 1);
		INJECT_ERROR1("SVC_ONLINE_FAILURE", ret = -1);
		INJECT_ERROR1("SVC_ONLINE_NOTYET", ret = 0);
		if (ret == -1) {
			bam_error(_("failed to get online status for "
			    "service: %s\n"), svc);
			return (-1);
		} else if (ret == 1) {
			BAM_DPRINTF(("%s: service is NOW online: %s\n",
			    fcn, svc));
			return (1);
		}
		(void) sleep(1);
	} while (++sleeptime < 60);

	bam_error(_("timed out waiting for service to online: %s\n"), svc);

	return (-1);
}

static int
ufs_get_physical(char *special, char ***physarray, int *n)
{
	char			cmd[PATH_MAX];
	char			*shortname;
	filelist_t		flist = {0};
	char			*meta;
	char			*type;
	char			*comp1;
	char			*comp2;
	char			*comp3;
	char			*comp4;
	int			i;
	line_t			*lp;
	int			ret;
	char			*svc;
	const char		*fcn = "ufs_get_physical()";

	assert(special);

	BAM_DPRINTF(("%s: entered. arg: %s\n", fcn, special));

	if (strncmp(special, "/dev/md/", strlen("/dev/md/")) != 0) {
		bam_error(_("not a SVM metadevice: %s. Cannot derive physical "
		    "device\n"), special);
		return (-1);
	}

	if (strncmp(special, "/dev/md/dsk/", strlen("/dev/md/dsk/")) == 0) {
		shortname = special + strlen("/dev/md/dsk/");
	} else if (strncmp(special, "/dev/md/rdsk/",
	    strlen("/dev/md/rdsk/")) == 0) {
		shortname = special + strlen("/dev/md/rdsk");
	} else {
		bam_error(_("invalid SVM metadevice name: %s. Cannot derive "
		    "physical device\n"), special);
		return (-1);
	}

	BAM_DPRINTF(("%s: short SVM name for special=%s is %s\n",
	    fcn, special, shortname));

	svc = "network/rpc/meta:default";
	if (enable_svc(svc) == -1) {
		bam_error(_("failed to start service %s for metastat "
		    "command\n"), svc);
	}

	(void) snprintf(cmd, sizeof (cmd), "/sbin/metastat -p %s", shortname);

	ret = exec_cmd(cmd, &flist);
	INJECT_ERROR1("UFS_SVM_METASTAT", ret = 1);
	if (ret != 0) {
		bam_error(_("metastat command failed on SVM metadevice: %s\n"),
		    shortname);
		return (-1);
	}

	INJECT_ERROR1("UFS_SVM_METASTAT_OUT", flist.head = NULL);
	if (flist.head == NULL) {
		bam_error(_("bad output from metastat command on SVM "
		    "metadevice: %s\n"), shortname);
		filelist_free(&flist);
		return (-1);
	}

	/*
	 * Check if not a mirror. We only parse a single metadevice
	 * if not a mirror
	 */
	meta = strtok(flist.head->line, " \t");
	type = strtok(NULL, " \t");
	if (meta == NULL || type == NULL) {
		bam_error(_("error parsing metastat output for SVM "
		    "metadevice: %s\n"), shortname);
		filelist_free(&flist);
		return (-1);
	}
	if (strcmp(type, "-m") != 0) {
		comp1 = strtok(NULL, " \t");
		comp2 = strtok(NULL, " \t");
		if (comp1 == NULL || comp2 != NULL) {
			bam_error(_("invalid fields in metastat output for "
			    "SVM metadevice: %s\n"), shortname);
			filelist_free(&flist);
			return (-1);
		}
		BAM_DPRINTF(("%s: single component %s for metadevice %s\n",
		    fcn, comp1, shortname));
		*physarray = s_calloc(1, sizeof (char *));
		(*physarray)[0] = s_strdup(comp1);
		*n = 1;
		filelist_free(&flist);
		return (0);
	}

	/*
	 * Okay we have a mirror. Everything after the first line
	 * is a submirror
	 */
	for (i = 0, lp = flist.head->next; lp; lp = lp->next) {
		if (strstr(lp->line, "/dev/dsk/") == NULL &&
		    strstr(lp->line, "/dev/rdsk/") == NULL) {
			bam_error(_("cannot parse output of metastat command "
			    "for metadevice: %s\n"), shortname);
			filelist_free(&flist);
			return (-1);
		}
		i++;
	}

	*physarray = s_calloc(i, sizeof (char *));
	*n = i;

	for (i = 0, lp = flist.head->next; lp; lp = lp->next) {
		comp1 = strtok(lp->line, " \t");
		comp2 = strtok(NULL, " \t");
		comp3 = strtok(NULL, " \t");
		comp4 = strtok(NULL, " \t");

		if (comp3 == NULL || comp4 == NULL ||
		    (strncmp(comp4, "/dev/dsk/", strlen("/dev/dsk/")) != 0 &&
		    strncmp(comp4, "/dev/rdsk/", strlen("/dev/rdsk/")) != 0)) {
			bam_error(_("cannot parse submirror line in metastat "
			    "output for metadevice: %s\n"), shortname);
			filelist_free(&flist);
			free_physarray(*physarray, *n);
			return (-1);
		}

		(*physarray)[i++] = s_strdup(comp4);
	}

	assert(i == *n);

	filelist_free(&flist);

	BAM_DPRINTF(("%s: returning SUCCESS\n", fcn));
	return (0);
}

static int
get_physical(char *menu_root, char ***physarray, int *n)
{
	char			*special;
	int			ret;
	const char		*fcn = "get_physical()";

	assert(menu_root);
	assert(physarray);
	assert(n);

	*physarray = NULL;
	*n = 0;

	BAM_DPRINTF(("%s: entered. arg: %s\n", fcn, menu_root));

	/* First get the device special file from /etc/mnttab */
	special = get_special(menu_root);
	INJECT_ERROR1("GET_PHYSICAL_SPECIAL", special = NULL);
	if (special == NULL) {
		bam_error(_("cannot get special file for mount-point: %s\n"),
		    menu_root);
		return (-1);
	}

	/* If already a physical device nothing to do */
	if (strncmp(special, "/dev/dsk/", strlen("/dev/dsk/")) == 0 ||
	    strncmp(special, "/dev/rdsk/", strlen("/dev/rdsk/")) == 0) {
		BAM_DPRINTF(("%s: got physical device already directly for "
		    "menu_root=%s special=%s\n", fcn, menu_root, special));
		BAM_DPRINTF(("%s: returning SUCCESS\n", fcn));
		*physarray = s_calloc(1, sizeof (char *));
		(*physarray)[0] = special;
		*n = 1;
		return (0);
	}

	if (is_zfs(menu_root)) {
		ret = zfs_get_physical(special, physarray, n);
	} else if (is_ufs(menu_root)) {
		ret = ufs_get_physical(special, physarray, n);
	} else {
		bam_error(_("cannot derive physical device for %s (%s), "
		    "unsupported filesystem\n"), menu_root, special);
		ret = -1;
	}

	free(special);

	INJECT_ERROR1("GET_PHYSICAL_RET", ret = -1);
	if (ret == -1) {
		BAM_DPRINTF(("%s: returning FAILURE\n", fcn));
	} else {
		int	i;
		assert (*n > 0);
		for (i = 0; i < *n; i++) {
			BAM_DPRINTF(("%s: returning physical=%s\n",
			    fcn, (*physarray)[i]));
		}
	}

	return (ret);
}

static int
is_bootdisk(char *osroot, char *physical)
{
	int			ret;
	char			*grubroot;
	char			*bootp;
	const char		*fcn = "is_bootdisk()";

	assert(osroot);
	assert(physical);

	BAM_DPRINTF(("%s: entered. args: %s %s\n", fcn, osroot, physical));

	bootp = strstr(physical, "p0:boot");
	if (bootp)
		*bootp = '\0';
	/*
	 * We just want the BIOS mapping for menu disk.
	 * Don't pass menu_root to get_grubroot() as the
	 * check that it is used for is not relevant here.
	 * The osroot is immaterial as well - it is only used to
	 * to find create_diskmap script. Everything hinges on
	 * "physical"
	 */
	grubroot = get_grubroot(osroot, physical, NULL);

	INJECT_ERROR1("IS_BOOTDISK_GRUBROOT", grubroot = NULL);
	if (grubroot == NULL) {
		if (bam_verbose)
			bam_error(_("cannot determine BIOS disk ID 'hd?' for "
			    "disk: %s\n"), physical);
		return (0);
	}
	ret = grubroot[3] == '0';
	free(grubroot);

	BAM_DPRINTF(("%s: returning ret = %d\n", fcn, ret));

	return (ret);
}

/*
 * Check if menu is on the boot device
 * Return 0 (false) on error
 */
static int
menu_on_bootdisk(char *osroot, char *menu_root)
{
	char		**physarray;
	int		ret;
	int		n;
	int		i;
	int		on_bootdisk;
	const char	*fcn = "menu_on_bootdisk()";

	BAM_DPRINTF(("%s: entered. args: %s %s\n", fcn, osroot, menu_root));

	ret = get_physical(menu_root, &physarray, &n);
	INJECT_ERROR1("MENU_ON_BOOTDISK_PHYSICAL", ret = -1);
	if (ret != 0) {
		bam_error(_("cannot get physical device special file for menu "
		    "root: %s\n"), menu_root);
		return (0);
	}

	assert(physarray);
	assert(n > 0);

	on_bootdisk = 0;
	for (i = 0; i < n; i++) {
		assert(strncmp(physarray[i], "/dev/dsk/",
		    strlen("/dev/dsk/")) == 0 ||
		    strncmp(physarray[i], "/dev/rdsk/",
		    strlen("/dev/rdsk/")) == 0);

		BAM_DPRINTF(("%s: checking if phys-device=%s is on bootdisk\n",
		    fcn, physarray[i]));
		if (is_bootdisk(osroot, physarray[i])) {
			on_bootdisk = 1;
			BAM_DPRINTF(("%s: phys-device=%s *IS* on bootdisk\n",
			    fcn, physarray[i]));
		}
	}

	free_physarray(physarray, n);

	INJECT_ERROR1("ON_BOOTDISK_YES", on_bootdisk = 1);
	INJECT_ERROR1("ON_BOOTDISK_NO", on_bootdisk = 0);
	if (on_bootdisk) {
		BAM_DPRINTF(("%s: returning SUCCESS\n", fcn));
	} else {
		BAM_DPRINTF(("%s: returning FAILURE\n", fcn));
	}

	return (on_bootdisk);
}

void
bam_add_line(menu_t *mp, entry_t *entry, line_t *prev, line_t *lp)
{
	const char	*fcn = "bam_add_line()";

	assert(mp);
	assert(entry);
	assert(prev);
	assert(lp);

	lp->next = prev->next;
	if (prev->next) {
		BAM_DPRINTF(("%s: previous next exists\n", fcn));
		prev->next->prev = lp;
	} else {
		BAM_DPRINTF(("%s: previous next does not exist\n", fcn));
	}
	prev->next = lp;
	lp->prev = prev;

	if (entry->end == prev) {
		BAM_DPRINTF(("%s: last line in entry\n", fcn));
		entry->end = lp;
	}
	if (mp->end == prev) {
		assert(lp->next == NULL);
		mp->end = lp;
		BAM_DPRINTF(("%s: last line in menu\n", fcn));
	}
}

/*
 * look for matching bootadm entry with specified parameters
 * Here are the rules (based on existing usage):
 * - If title is specified, match on title only
 * - Else, match on root/findroot, kernel, and module.
 *   Note that, if root_opt is non-zero, the absence of
 *   root line is considered a match.
 */
static entry_t *
find_boot_entry(
	menu_t *mp,
	char *title,
	char *kernel,
	char *findroot,
	char *root,
	char *module,
	int root_opt,
	int *entry_num)
{
	int		i;
	line_t		*lp;
	entry_t		*ent;
	const char	*fcn = "find_boot_entry()";

	if (entry_num)
		*entry_num = BAM_ERROR;

	/* find matching entry */
	for (i = 0, ent = mp->entries; ent; i++, ent = ent->next) {
		lp = ent->start;

		/* first line of entry must be bootadm comment */
		lp = ent->start;
		if (lp->flags != BAM_COMMENT ||
		    strcmp(lp->arg, BAM_BOOTADM_HDR) != 0) {
			continue;
		}

		/* advance to title line */
		lp = lp->next;
		if (title) {
			if (lp->flags == BAM_TITLE && lp->arg &&
			    strcmp(lp->arg, title) == 0) {
				BAM_DPRINTF(("%s: matched title: %s\n",
				    fcn, title));
				break;
			}
			BAM_DPRINTF(("%s: no match title: %s, %s\n",
			    fcn, title, lp->arg));
			continue;	/* check title only */
		}

		lp = lp->next;	/* advance to root line */
		if (lp == NULL) {
			continue;
		} else if (lp->cmd != NULL &&
		    strcmp(lp->cmd, menu_cmds[FINDROOT_CMD]) == 0) {
			INJECT_ERROR1("FIND_BOOT_ENTRY_NULL_FINDROOT",
			    findroot = NULL);
			if (findroot == NULL) {
				BAM_DPRINTF(("%s: no match line has findroot, "
				    "we don't: %s\n", fcn, lp->arg));
				continue;
			}
			/* findroot command found, try match  */
			if (strcmp(lp->arg, findroot) != 0) {
				BAM_DPRINTF(("%s: no match findroot: %s, %s\n",
				    fcn, findroot, lp->arg));
				continue;
			}
			BAM_DPRINTF(("%s: matched findroot: %s\n",
			    fcn, findroot));
			lp = lp->next;	/* advance to kernel line */
		} else if (lp->cmd != NULL &&
		    strcmp(lp->cmd, menu_cmds[ROOT_CMD]) == 0) {
			INJECT_ERROR1("FIND_BOOT_ENTRY_NULL_ROOT", root = NULL);
			if (root == NULL) {
				BAM_DPRINTF(("%s: no match, line has root, we "
				    "don't: %s\n", fcn, lp->arg));
				continue;
			}
			/* root cmd found, try match */
			if (strcmp(lp->arg, root) != 0) {
				BAM_DPRINTF(("%s: no match root: %s, %s\n",
				    fcn, root, lp->arg));
				continue;
			}
			BAM_DPRINTF(("%s: matched root: %s\n", fcn, root));
			lp = lp->next;	/* advance to kernel line */
		} else {
			INJECT_ERROR1("FIND_BOOT_ENTRY_ROOT_OPT_NO",
			    root_opt = 0);
			INJECT_ERROR1("FIND_BOOT_ENTRY_ROOT_OPT_YES",
			    root_opt = 1);
			/* no root command, see if root is optional */
			if (root_opt == 0) {
				BAM_DPRINTF(("%s: root NOT optional\n", fcn));
				continue;
			}
			BAM_DPRINTF(("%s: root IS optional\n", fcn));
		}

		if (lp == NULL || lp->next == NULL) {
			continue;
		}

		if (kernel &&
		    (!check_cmd(lp->cmd, KERNEL_CMD, lp->arg, kernel))) {
			if (!(ent->flags & BAM_ENTRY_FAILSAFE) ||
			    !(ent->flags & BAM_ENTRY_DBOOT) ||
			    strcmp(kernel, DIRECT_BOOT_FAILSAFE_LINE) != 0)
				continue;

			ent->flags |= BAM_ENTRY_UPGFSKERNEL;

		}
		BAM_DPRINTF(("%s: kernel match: %s, %s\n", fcn,
		    kernel, lp->arg));

		/*
		 * Check for matching module entry (failsafe or normal).
		 * If it fails to match, we go around the loop again.
		 * For xpv entries, there are two module lines, so we
		 * do the check twice.
		 */
		lp = lp->next;	/* advance to module line */
		if (check_cmd(lp->cmd, MODULE_CMD, lp->arg, module) ||
		    (((lp = lp->next) != NULL) &&
		    check_cmd(lp->cmd, MODULE_CMD, lp->arg, module))) {
			/* match found */
			BAM_DPRINTF(("%s: module match: %s, %s\n", fcn,
			    module, lp->arg));
			break;
		}

		if (strcmp(module, FAILSAFE_ARCHIVE) == 0 &&
		    (strcmp(lp->prev->arg, FAILSAFE_ARCHIVE_32) == 0 ||
		    strcmp(lp->prev->arg, FAILSAFE_ARCHIVE_64) == 0)) {
			ent->flags |= BAM_ENTRY_UPGFSMODULE;
			break;
		}

	}

	if (ent && entry_num) {
		*entry_num = i;
	}

	if (ent) {
		BAM_DPRINTF(("%s: returning ret = %d\n", fcn, i));
	} else {
		BAM_DPRINTF(("%s: returning ret = %d\n", fcn, BAM_ERROR));
	}
	return (ent);
}

static int
update_boot_entry(menu_t *mp, char *title, char *findroot, char *root,
    char *kernel, char *mod_kernel, char *module, int root_opt)
{
	int		i;
	int		change_kernel = 0;
	entry_t		*ent;
	line_t		*lp;
	line_t		*tlp;
	char		linebuf[BAM_MAXLINE];
	const char	*fcn = "update_boot_entry()";

	/* note: don't match on title, it's updated on upgrade */
	ent = find_boot_entry(mp, NULL, kernel, findroot, root, module,
	    root_opt, &i);
	if ((ent == NULL) && (bam_direct == BAM_DIRECT_DBOOT)) {
		/*
		 * We may be upgrading a kernel from multiboot to
		 * directboot.  Look for a multiboot entry. A multiboot
		 * entry will not have a findroot line.
		 */
		ent = find_boot_entry(mp, NULL, "multiboot", NULL, root,
		    MULTIBOOT_ARCHIVE, root_opt, &i);
		if (ent != NULL) {
			BAM_DPRINTF(("%s: upgrading entry from dboot to "
			    "multiboot: root = %s\n", fcn, root));
			change_kernel = 1;
		}
	} else if (ent) {
		BAM_DPRINTF(("%s: found entry with matching findroot: %s\n",
		    fcn, findroot));
	}

	if (ent == NULL) {
		BAM_DPRINTF(("%s: boot entry not found in menu. Creating "
		    "new entry, findroot = %s\n", fcn, findroot));
		return (add_boot_entry(mp, title, findroot,
		    kernel, mod_kernel, module, NULL));
	}

	/* replace title of existing entry and update findroot line */
	lp = ent->start;
	lp = lp->next;	/* title line */
	(void) snprintf(linebuf, sizeof (linebuf), "%s%s%s",
	    menu_cmds[TITLE_CMD], menu_cmds[SEP_CMD], title);
	free(lp->arg);
	free(lp->line);
	lp->arg = s_strdup(title);
	lp->line = s_strdup(linebuf);
	BAM_DPRINTF(("%s: changing title to: %s\n", fcn, title));

	tlp = lp;	/* title line */
	lp = lp->next;	/* root line */

	/* if no root or findroot command, create a new line_t */
	if ((lp->cmd != NULL) && (strcmp(lp->cmd, menu_cmds[ROOT_CMD]) != 0 &&
	    strcmp(lp->cmd, menu_cmds[FINDROOT_CMD]) != 0)) {
		lp = s_calloc(1, sizeof (line_t));
		bam_add_line(mp, ent, tlp, lp);
	} else {
		free(lp->cmd);

		free(lp->sep);
		free(lp->arg);
		free(lp->line);
	}

	lp->cmd = s_strdup(menu_cmds[FINDROOT_CMD]);
	lp->sep = s_strdup(menu_cmds[SEP_CMD]);
	lp->arg = s_strdup(findroot);
	(void) snprintf(linebuf, sizeof (linebuf), "%s%s%s",
	    menu_cmds[FINDROOT_CMD], menu_cmds[SEP_CMD], findroot);
	lp->line = s_strdup(linebuf);
	BAM_DPRINTF(("%s: adding findroot line: %s\n", fcn, findroot));

	/* kernel line */
	lp = lp->next;

	if (ent->flags & BAM_ENTRY_UPGFSKERNEL) {
		char		*params = NULL;

		params = strstr(lp->line, "-s");
		if (params != NULL)
			(void) snprintf(linebuf, sizeof (linebuf), "%s%s%s%s",
			    menu_cmds[KERNEL_DOLLAR_CMD], menu_cmds[SEP_CMD],
			    kernel, params+2);
		else
			(void) snprintf(linebuf, sizeof (linebuf), "%s%s%s",
			    menu_cmds[KERNEL_DOLLAR_CMD], menu_cmds[SEP_CMD],
			    kernel);

		free(lp->cmd);

		free(lp->arg);
		free(lp->line);
		lp->cmd = s_strdup(menu_cmds[KERNEL_DOLLAR_CMD]);
		lp->arg = s_strdup(strstr(linebuf, "/"));
		lp->line = s_strdup(linebuf);
		ent->flags &= ~BAM_ENTRY_UPGFSKERNEL;
		BAM_DPRINTF(("%s: adding new kernel$ line: %s\n",
		    fcn, lp->prev->cmd));
	}

	if (change_kernel) {
		/*
		 * We're upgrading from multiboot to directboot.
		 */
		if (lp->cmd != NULL &&
		    strcmp(lp->cmd, menu_cmds[KERNEL_CMD]) == 0) {
			(void) snprintf(linebuf, sizeof (linebuf), "%s%s%s",
			    menu_cmds[KERNEL_DOLLAR_CMD], menu_cmds[SEP_CMD],
			    kernel);
			free(lp->cmd);
			free(lp->arg);
			free(lp->line);
			lp->cmd = s_strdup(menu_cmds[KERNEL_DOLLAR_CMD]);
			lp->arg = s_strdup(kernel);
			lp->line = s_strdup(linebuf);
			lp = lp->next;
			BAM_DPRINTF(("%s: adding new kernel$ line: %s\n",
			    fcn, kernel));
		}
		if (lp->cmd != NULL &&
		    strcmp(lp->cmd, menu_cmds[MODULE_CMD]) == 0) {
			(void) snprintf(linebuf, sizeof (linebuf), "%s%s%s",
			    menu_cmds[MODULE_DOLLAR_CMD], menu_cmds[SEP_CMD],
			    module);
			free(lp->cmd);
			free(lp->arg);
			free(lp->line);
			lp->cmd = s_strdup(menu_cmds[MODULE_DOLLAR_CMD]);
			lp->arg = s_strdup(module);
			lp->line = s_strdup(linebuf);
			lp = lp->next;
			BAM_DPRINTF(("%s: adding new module$ line: %s\n",
			    fcn, module));
		}
	}

	/* module line */
	lp = lp->next;

	if (ent->flags & BAM_ENTRY_UPGFSMODULE) {
		if (lp->cmd != NULL &&
		    strcmp(lp->cmd, menu_cmds[MODULE_CMD]) == 0) {
			(void) snprintf(linebuf, sizeof (linebuf), "%s%s%s",
			    menu_cmds[MODULE_DOLLAR_CMD], menu_cmds[SEP_CMD],
			    module);
			free(lp->cmd);
			free(lp->arg);
			free(lp->line);
			lp->cmd = s_strdup(menu_cmds[MODULE_DOLLAR_CMD]);
			lp->arg = s_strdup(module);
			lp->line = s_strdup(linebuf);
			lp = lp->next;
			ent->flags &= ~BAM_ENTRY_UPGFSMODULE;
			BAM_DPRINTF(("%s: adding new module$ line: %s\n",
			    fcn, module));
		}
	}

	BAM_DPRINTF(("%s: returning ret = %d\n", fcn, i));
	return (i);
}

int
root_optional(char *osroot, char *menu_root)
{
	char			*ospecial;
	char			*mspecial;
	char			*slash;
	int			root_opt;
	int			ret1;
	int			ret2;
	const char		*fcn = "root_optional()";

	BAM_DPRINTF(("%s: entered. args: %s %s\n", fcn, osroot, menu_root));

	/*
	 * For all filesystems except ZFS, a straight compare of osroot
	 * and menu_root will tell us if root is optional.
	 * For ZFS, the situation is complicated by the fact that
	 * menu_root and osroot are always different
	 */
	ret1 = is_zfs(osroot);
	ret2 = is_zfs(menu_root);
	INJECT_ERROR1("ROOT_OPT_NOT_ZFS", ret1 = 0);
	if (!ret1 || !ret2) {
		BAM_DPRINTF(("%s: one or more non-ZFS filesystems (%s, %s)\n",
		    fcn, osroot, menu_root));
		root_opt = (strcmp(osroot, menu_root) == 0);
		goto out;
	}

	ospecial = get_special(osroot);
	INJECT_ERROR1("ROOT_OPTIONAL_OSPECIAL", ospecial = NULL);
	if (ospecial == NULL) {
		bam_error(_("failed to get special file for osroot: %s\n"),
		    osroot);
		return (0);
	}
	BAM_DPRINTF(("%s: ospecial=%s for osroot=%s\n", fcn, ospecial, osroot));

	mspecial = get_special(menu_root);
	INJECT_ERROR1("ROOT_OPTIONAL_MSPECIAL", mspecial = NULL);
	if (mspecial == NULL) {
		bam_error(_("failed to get special file for menu_root: %s\n"),
		    menu_root);
		free(ospecial);
		return (0);
	}
	BAM_DPRINTF(("%s: mspecial=%s for menu_root=%s\n",
	    fcn, mspecial, menu_root));

	slash = strchr(ospecial, '/');
	if (slash)
		*slash = '\0';
	BAM_DPRINTF(("%s: FIXED ospecial=%s for osroot=%s\n",
	    fcn, ospecial, osroot));

	root_opt = (strcmp(ospecial, mspecial) == 0);

	free(ospecial);
	free(mspecial);

out:
	INJECT_ERROR1("ROOT_OPTIONAL_NO", root_opt = 0);
	INJECT_ERROR1("ROOT_OPTIONAL_YES", root_opt = 1);
	if (root_opt) {
		BAM_DPRINTF(("%s: returning SUCCESS\n", fcn));
	} else {
		BAM_DPRINTF(("%s: returning FAILURE\n", fcn));
	}

	return (root_opt);
}

/*ARGSUSED*/
static error_t
update_entry(menu_t *mp, char *menu_root, char *osdev)
{
	int		entry;
	char		*grubsign;
	char		*grubroot;
	char		*title;
	char		osroot[PATH_MAX];
	char		*failsafe_kernel = NULL;
	struct stat	sbuf;
	char		failsafe[256];
	char		failsafe_64[256];
	int		ret;
	const char	*fcn = "update_entry()";

	assert(mp);
	assert(menu_root);
	assert(osdev);
	assert(bam_root);

	BAM_DPRINTF(("%s: entered. args: %s %s %s\n", fcn, menu_root, osdev,
	    bam_root));

	(void) strlcpy(osroot, bam_root, sizeof (osroot));

	title = get_title(osroot);
	assert(title);

	grubsign = get_grubsign(osroot, osdev);
	INJECT_ERROR1("GET_GRUBSIGN_FAIL", grubsign = NULL);
	if (grubsign == NULL) {
		bam_error(_("failed to get grubsign for root: %s, device %s\n"),
		    osroot, osdev);
		return (BAM_ERROR);
	}

	/*
	 * It is not a fatal error if get_grubroot() fails
	 * We no longer rely on biosdev to populate the
	 * menu
	 */
	grubroot = get_grubroot(osroot, osdev, menu_root);
	INJECT_ERROR1("GET_GRUBROOT_FAIL", grubroot = NULL);
	if (grubroot) {
		BAM_DPRINTF(("%s: get_grubroot success. osroot=%s, osdev=%s, "
		    "menu_root=%s\n", fcn, osroot, osdev, menu_root));
	} else {
		BAM_DPRINTF(("%s: get_grubroot failed. osroot=%s, osdev=%s, "
		    "menu_root=%s\n", fcn, osroot, osdev, menu_root));
	}

	/* add the entry for normal Solaris */
	INJECT_ERROR1("UPDATE_ENTRY_MULTIBOOT",
	    bam_direct = BAM_DIRECT_MULTIBOOT);
	if (bam_direct == BAM_DIRECT_DBOOT) {
		entry = update_boot_entry(mp, title, grubsign, grubroot,
		    (bam_zfs ? DIRECT_BOOT_KERNEL_ZFS : DIRECT_BOOT_KERNEL),
		    NULL, DIRECT_BOOT_ARCHIVE,
		    root_optional(osroot, menu_root));
		BAM_DPRINTF(("%s: updated boot entry bam_zfs=%d, "
		    "grubsign = %s\n", fcn, bam_zfs, grubsign));
		if ((entry != BAM_ERROR) && (bam_is_hv == BAM_HV_PRESENT)) {
			(void) update_boot_entry(mp, NEW_HV_ENTRY, grubsign,
			    grubroot, XEN_MENU, bam_zfs ?
			    XEN_KERNEL_MODULE_LINE_ZFS : XEN_KERNEL_MODULE_LINE,
			    DIRECT_BOOT_ARCHIVE,
			    root_optional(osroot, menu_root));
			BAM_DPRINTF(("%s: updated HV entry bam_zfs=%d, "
			    "grubsign = %s\n", fcn, bam_zfs, grubsign));
		}
	} else {
		entry = update_boot_entry(mp, title, grubsign, grubroot,
		    MULTI_BOOT, NULL, MULTIBOOT_ARCHIVE,
		    root_optional(osroot, menu_root));

		BAM_DPRINTF(("%s: updated MULTIBOOT entry grubsign = %s\n",
		    fcn, grubsign));
	}

	/*
	 * Add the entry for failsafe archive.  On a bfu'd system, the
	 * failsafe may be different than the installed kernel.
	 */
	(void) snprintf(failsafe, sizeof (failsafe), "%s%s",
	    osroot, FAILSAFE_ARCHIVE_32);
	(void) snprintf(failsafe_64, sizeof (failsafe_64), "%s%s",
	    osroot, FAILSAFE_ARCHIVE_64);

	/*
	 * Check if at least one of the two archives exists
	 * Using $ISADIR as the default line, we have an entry which works
	 * for both the cases.
	 */

	if (stat(failsafe, &sbuf) == 0 || stat(failsafe_64, &sbuf) == 0) {

		/* Figure out where the kernel line should point */
		(void) snprintf(failsafe, sizeof (failsafe), "%s%s", osroot,
		    DIRECT_BOOT_FAILSAFE_32);
		(void) snprintf(failsafe_64, sizeof (failsafe_64), "%s%s",
		    osroot, DIRECT_BOOT_FAILSAFE_64);
		if (stat(failsafe, &sbuf) == 0 ||
		    stat(failsafe_64, &sbuf) == 0) {
			failsafe_kernel = DIRECT_BOOT_FAILSAFE_LINE;
		} else {
			(void) snprintf(failsafe, sizeof (failsafe), "%s%s",
			    osroot, MULTI_BOOT_FAILSAFE);
			if (stat(failsafe, &sbuf) == 0) {
				failsafe_kernel = MULTI_BOOT_FAILSAFE_LINE;
			}
		}
		if (failsafe_kernel != NULL) {
			(void) update_boot_entry(mp, FAILSAFE_TITLE, grubsign,
			    grubroot, failsafe_kernel, NULL, FAILSAFE_ARCHIVE,
			    root_optional(osroot, menu_root));
			BAM_DPRINTF(("%s: updated FAILSAFE entry "
			    "failsafe_kernel = %s\n", fcn, failsafe_kernel));
		}
	}
	free(grubroot);

	INJECT_ERROR1("UPDATE_ENTRY_ERROR", entry = BAM_ERROR);
	if (entry == BAM_ERROR) {
		bam_error(_("failed to add boot entry with title=%s, grub "
		    "signature=%s\n"), title, grubsign);
		free(grubsign);
		return (BAM_ERROR);
	}
	free(grubsign);

	update_numbering(mp);
	ret = set_global(mp, menu_cmds[DEFAULT_CMD], entry);
	INJECT_ERROR1("SET_DEFAULT_ERROR", ret = BAM_ERROR);
	if (ret == BAM_ERROR) {
		bam_error(_("failed to set GRUB menu default to %d\n"), entry);
	}
	BAM_DPRINTF(("%s: returning SUCCESS\n", fcn));
	return (BAM_WRITE);
}

static void
save_default_entry(menu_t *mp, const char *which)
{
	int		lineNum;
	int		entryNum;
	int		entry = 0;	/* default is 0 */
	char		linebuf[BAM_MAXLINE];
	line_t		*lp = mp->curdefault;
	const char	*fcn = "save_default_entry()";

	if (mp->start) {
		lineNum = mp->end->lineNum;
		entryNum = mp->end->entryNum;
	} else {
		lineNum = LINE_INIT;
		entryNum = ENTRY_INIT;
	}

	if (lp)
		entry = s_strtol(lp->arg);

	(void) snprintf(linebuf, sizeof (linebuf), "#%s%d", which, entry);
	BAM_DPRINTF(("%s: saving default to: %s\n", fcn, linebuf));
	line_parser(mp, linebuf, &lineNum, &entryNum);
	BAM_DPRINTF(("%s: saved default to lineNum=%d, entryNum=%d\n", fcn,
	    lineNum, entryNum));
}

static void
restore_default_entry(menu_t *mp, const char *which, line_t *lp)
{
	int		entry;
	char		*str;
	const char	*fcn = "restore_default_entry()";

	if (lp == NULL) {
		BAM_DPRINTF(("%s: NULL saved default\n", fcn));
		return;		/* nothing to restore */
	}

	BAM_DPRINTF(("%s: saved default string: %s\n", fcn, which));

	str = lp->arg + strlen(which);
	entry = s_strtol(str);
	(void) set_global(mp, menu_cmds[DEFAULT_CMD], entry);

	BAM_DPRINTF(("%s: restored default to entryNum: %d\n", fcn, entry));

	/* delete saved old default line */
	unlink_line(mp, lp);
	line_free(lp);
}

/*
 * This function is for supporting reboot with args.
 * The opt value can be:
 * NULL		delete temp entry, if present
 * entry=<n>	switches default entry to <n>
 * else		treated as boot-args and setup a temperary menu entry
 *		and make it the default
 * Note that we are always rebooting the current OS instance
 * so osroot == / always.
 */
#define	REBOOT_TITLE	"Solaris_reboot_transient"

/*ARGSUSED*/
static error_t
update_temp(menu_t *mp, char *dummy, char *opt)
{
	int		entry;
	char		*osdev;
	char		*fstype;
	char		*sign;
	char		*opt_ptr;
	char		*path;
	char		kernbuf[BUFSIZ];
	char		args_buf[BUFSIZ];
	char		signbuf[PATH_MAX];
	int		ret;
	const char	*fcn = "update_temp()";

	assert(mp);
	assert(dummy == NULL);

	/* opt can be NULL */
	BAM_DPRINTF(("%s: entered. arg: %s\n", fcn, opt ? opt : "<NULL>"));
	BAM_DPRINTF(("%s: bam_alt_root: %d, bam_root: %s\n", fcn,
	    bam_alt_root, bam_root));

	if (bam_alt_root || bam_rootlen != 1 ||
	    strcmp(bam_root, "/") != 0 ||
	    strcmp(rootbuf, "/") != 0) {
		bam_error(_("an alternate root (%s) cannot be used with this "
		    "sub-command\n"), bam_root);
		return (BAM_ERROR);
	}

	/* If no option, delete exiting reboot menu entry */
	if (opt == NULL) {
		entry_t		*ent;
		BAM_DPRINTF(("%s: opt is NULL\n", fcn));
		ent = find_boot_entry(mp, REBOOT_TITLE, NULL, NULL,
		    NULL, NULL, 0, &entry);
		if (ent == NULL) {	/* not found is ok */
			BAM_DPRINTF(("%s: transient entry not found\n", fcn));
			return (BAM_SUCCESS);
		}
		(void) delete_boot_entry(mp, entry, DBE_PRINTERR);
		restore_default_entry(mp, BAM_OLDDEF, mp->olddefault);
		mp->olddefault = NULL;
		BAM_DPRINTF(("%s: restored old default\n", fcn));
		BAM_DPRINTF(("%s: returning SUCCESS\n", fcn));
		return (BAM_WRITE);
	}

	/* if entry= is specified, set the default entry */
	if (strncmp(opt, "entry=", strlen("entry=")) == 0) {
		int entryNum = s_strtol(opt + strlen("entry="));
		BAM_DPRINTF(("%s: opt has entry=: %s\n", fcn, opt));
		if (selector(mp, opt, &entry, NULL) == BAM_SUCCESS) {
			/* this is entry=# option */
			ret = set_global(mp, menu_cmds[DEFAULT_CMD], entry);
			BAM_DPRINTF(("%s: default set to %d, "
			    "set_default ret=%d\n", fcn, entry, ret));
			return (ret);
		} else {
			bam_error(_("failed to set GRUB menu default to %d\n"),
			    entryNum);
			return (BAM_ERROR);
		}
	}

	/*
	 * add a new menu entry based on opt and make it the default
	 */

	fstype = get_fstype("/");
	INJECT_ERROR1("REBOOT_FSTYPE_NULL", fstype = NULL);
	if (fstype == NULL) {
		bam_error(_("failed to determine filesystem type for \"/\". "
		    "Reboot with \narguments failed.\n"));
		return (BAM_ERROR);
	}

	osdev = get_special("/");
	INJECT_ERROR1("REBOOT_SPECIAL_NULL", osdev = NULL);
	if (osdev == NULL) {
		free(fstype);
		bam_error(_("failed to find device special file for \"/\". "
		    "Reboot with \narguments failed.\n"));
		return (BAM_ERROR);
	}

	sign = find_existing_sign("/", osdev, fstype);
	INJECT_ERROR1("REBOOT_SIGN_NULL", sign = NULL);
	if (sign == NULL) {
		free(fstype);
		free(osdev);
		bam_error(_("failed to find boot signature. Reboot with "
		    "arguments failed.\n"));
		return (BAM_ERROR);
	}

	free(osdev);
	(void) strlcpy(signbuf, sign, sizeof (signbuf));
	free(sign);

	assert(strchr(signbuf, '(') == NULL && strchr(signbuf, ',') == NULL &&
	    strchr(signbuf, ')') == NULL);

	/*
	 * There is no alternate root while doing reboot with args
	 * This version of bootadm is only delivered with a DBOOT
	 * version of Solaris.
	 */
	INJECT_ERROR1("REBOOT_NOT_DBOOT", bam_direct = BAM_DIRECT_MULTIBOOT);
	if (bam_direct != BAM_DIRECT_DBOOT) {
		free(fstype);
		bam_error(_("the root filesystem is not a dboot Solaris "
		    "instance. \nThis version of bootadm is not supported "
		    "on this version of Solaris.\n"));
		return (BAM_ERROR);
	}

	/* add an entry for Solaris reboot */
	if (opt[0] == '-') {
		/* It's an option - first see if boot-file is set */
		ret = get_kernel(mp, KERNEL_CMD, kernbuf, sizeof (kernbuf));
		INJECT_ERROR1("REBOOT_GET_KERNEL", ret = BAM_ERROR);
		if (ret != BAM_SUCCESS) {
			free(fstype);
			bam_error(_("reboot with arguments: error querying "
			    "current boot-file settings\n"));
			return (BAM_ERROR);
		}
		if (kernbuf[0] == '\0')
			(void) strlcpy(kernbuf, DIRECT_BOOT_KERNEL,
			    sizeof (kernbuf));
		/*
		 * If this is a zfs file system and kernbuf does not
		 * have "-B $ZFS-BOOTFS" string yet, add it.
		 */
		if (strcmp(fstype, "zfs") == 0 && !strstr(kernbuf, ZFS_BOOT)) {
			(void) strlcat(kernbuf, " ", sizeof (kernbuf));
			(void) strlcat(kernbuf, ZFS_BOOT, sizeof (kernbuf));
		}
		(void) strlcat(kernbuf, " ", sizeof (kernbuf));
		(void) strlcat(kernbuf, opt, sizeof (kernbuf));
		BAM_DPRINTF(("%s: reboot with args, option specified: "
		    "kern=%s\n", fcn, kernbuf));
	} else if (opt[0] == '/') {
		/* It's a full path, so write it out. */
		(void) strlcpy(kernbuf, opt, sizeof (kernbuf));

		/*
		 * If someone runs:
		 *
		 *	# eeprom boot-args='-kd'
		 *	# reboot /platform/i86pc/kernel/unix
		 *
		 * we want to use the boot-args as part of the boot
		 * line.  On the other hand, if someone runs:
		 *
		 *	# reboot "/platform/i86pc/kernel/unix -kd"
		 *
		 * we don't need to mess with boot-args.  If there's
		 * no space in the options string, assume we're in the
		 * first case.
		 */
		if (strchr(opt, ' ') == NULL) {
			ret = get_kernel(mp, ARGS_CMD, args_buf,
			    sizeof (args_buf));
			INJECT_ERROR1("REBOOT_GET_ARGS", ret = BAM_ERROR);
			if (ret != BAM_SUCCESS) {
				free(fstype);
				bam_error(_("reboot with arguments: error "
				    "querying current boot-args settings\n"));
				return (BAM_ERROR);
			}

			if (args_buf[0] != '\0') {
				(void) strlcat(kernbuf, " ", sizeof (kernbuf));
				(void) strlcat(kernbuf, args_buf,
				    sizeof (kernbuf));
			}
		}
		BAM_DPRINTF(("%s: reboot with args, abspath specified: "
		    "kern=%s\n", fcn, kernbuf));
	} else {
		/*
		 * It may be a partial path, or it may be a partial
		 * path followed by options.  Assume that only options
		 * follow a space.  If someone sends us a kernel path
		 * that includes a space, they deserve to be broken.
		 */
		opt_ptr = strchr(opt, ' ');
		if (opt_ptr != NULL) {
			*opt_ptr = '\0';
		}

		path = expand_path(opt);
		if (path != NULL) {
			(void) strlcpy(kernbuf, path, sizeof (kernbuf));
			free(path);

			/*
			 * If there were options given, use those.
			 * Otherwise, copy over the default options.
			 */
			if (opt_ptr != NULL) {
				/* Restore the space in opt string */
				*opt_ptr = ' ';
				(void) strlcat(kernbuf, opt_ptr,
				    sizeof (kernbuf));
			} else {
				ret = get_kernel(mp, ARGS_CMD, args_buf,
				    sizeof (args_buf));
				INJECT_ERROR1("UPDATE_TEMP_PARTIAL_ARGS",
				    ret = BAM_ERROR);
				if (ret != BAM_SUCCESS) {
					free(fstype);
					bam_error(_("reboot with arguments: "
					    "error querying current boot-args "
					    "settings\n"));
					return (BAM_ERROR);
				}

				if (args_buf[0] != '\0') {
					(void) strlcat(kernbuf, " ",
					    sizeof (kernbuf));
					(void) strlcat(kernbuf,
					    args_buf, sizeof (kernbuf));
				}
			}
			BAM_DPRINTF(("%s: resolved partial path: %s\n",
			    fcn, kernbuf));
		} else {
			free(fstype);
			bam_error(_("unable to expand %s to a full file"
			    " path.\n"), opt);
			bam_print_stderr(_("Rebooting with default kernel "
			    "and options.\n"));
			return (BAM_ERROR);
		}
	}
	free(fstype);
	entry = add_boot_entry(mp, REBOOT_TITLE, signbuf, kernbuf,
	    NULL, NULL, NULL);
	INJECT_ERROR1("REBOOT_ADD_BOOT_ENTRY", entry = BAM_ERROR);
	if (entry == BAM_ERROR) {
		bam_error(_("Cannot update menu. Cannot reboot with "
		    "requested arguments\n"));
		return (BAM_ERROR);
	}

	save_default_entry(mp, BAM_OLDDEF);
	ret = set_global(mp, menu_cmds[DEFAULT_CMD], entry);
	INJECT_ERROR1("REBOOT_SET_GLOBAL", ret = BAM_ERROR);
	if (ret == BAM_ERROR) {
		bam_error(_("reboot with arguments: setting GRUB menu default "
		    "to %d failed\n"), entry);
	}
	BAM_DPRINTF(("%s: returning SUCCESS\n", fcn));
	return (BAM_WRITE);
}

error_t
set_global(menu_t *mp, char *globalcmd, int val)
{
	line_t		*lp;
	line_t		*found;
	line_t		*last;
	char		*cp;
	char		*str;
	char		prefix[BAM_MAXLINE];
	size_t		len;
	const char	*fcn = "set_global()";

	assert(mp);
	assert(globalcmd);

	if (strcmp(globalcmd, menu_cmds[DEFAULT_CMD]) == 0) {
		INJECT_ERROR1("SET_GLOBAL_VAL_NEG", val = -1);
		INJECT_ERROR1("SET_GLOBAL_MENU_EMPTY", mp->end = NULL);
		INJECT_ERROR1("SET_GLOBAL_VAL_TOO_BIG", val = 100);
		if (val < 0 || mp->end == NULL || val > mp->end->entryNum) {
			(void) snprintf(prefix, sizeof (prefix), "%d", val);
			bam_error(_("invalid boot entry number: %s\n"), prefix);
			return (BAM_ERROR);
		}
	}

	found = last = NULL;
	for (lp = mp->start; lp; lp = lp->next) {
		if (lp->flags != BAM_GLOBAL)
			continue;

		last = lp; /* track the last global found */

		INJECT_ERROR1("SET_GLOBAL_NULL_CMD", lp->cmd = NULL);
		if (lp->cmd == NULL) {
			bam_error(_("no command at line %d\n"), lp->lineNum);
			continue;
		}
		if (strcmp(globalcmd, lp->cmd) != 0)
			continue;

		BAM_DPRINTF(("%s: found matching global command: %s\n",
		    fcn, globalcmd));

		if (found) {
			bam_error(_("duplicate command %s at line %d of "
			    "%sboot/grub/menu.lst\n"), globalcmd,
			    lp->lineNum, bam_root);
		}
		found = lp;
	}

	if (found == NULL) {
		lp = s_calloc(1, sizeof (line_t));
		if (last == NULL) {
			lp->next = mp->start;
			mp->start = lp;
			mp->end = (mp->end) ? mp->end : lp;
		} else {
			lp->next = last->next;
			last->next = lp;
			if (lp->next == NULL)
				mp->end = lp;
		}
		lp->flags = BAM_GLOBAL; /* other fields not needed for writes */
		len = strlen(globalcmd) + strlen(menu_cmds[SEP_CMD]);
		len += 10;	/* val < 10 digits */
		lp->line = s_calloc(1, len);
		(void) snprintf(lp->line, len, "%s%s%d",
		    globalcmd, menu_cmds[SEP_CMD], val);
		BAM_DPRINTF(("%s: wrote new global line: %s\n", fcn, lp->line));
		BAM_DPRINTF(("%s: returning SUCCESS\n", fcn));
		return (BAM_WRITE);
	}

	/*
	 * We are changing an existing entry. Retain any prefix whitespace,
	 * but overwrite everything else. This preserves tabs added for
	 * readability.
	 */
	str = found->line;
	cp = prefix;
	while (*str == ' ' || *str == '\t')
		*(cp++) = *(str++);
	*cp = '\0'; /* Terminate prefix */
	len = strlen(prefix) + strlen(globalcmd);
	len += strlen(menu_cmds[SEP_CMD]) + 10;

	free(found->line);
	found->line = s_calloc(1, len);
	(void) snprintf(found->line, len,
	    "%s%s%s%d", prefix, globalcmd, menu_cmds[SEP_CMD], val);

	BAM_DPRINTF(("%s: replaced global line with: %s\n", fcn, found->line));
	BAM_DPRINTF(("%s: returning SUCCESS\n", fcn));
	return (BAM_WRITE); /* need a write to menu */
}

/*
 * partial_path may be anything like "kernel/unix" or "kmdb".  Try to
 * expand it to a full unix path.  The calling function is expected to
 * output a message if an error occurs and NULL is returned.
 */
static char *
expand_path(const char *partial_path)
{
	int		new_path_len;
	char		*new_path;
	char		new_path2[PATH_MAX];
	struct stat	sb;
	const char	*fcn = "expand_path()";

	new_path_len = strlen(partial_path) + 64;
	new_path = s_calloc(1, new_path_len);

	/* First, try the simplest case - something like "kernel/unix" */
	(void) snprintf(new_path, new_path_len, "/platform/i86pc/%s",
	    partial_path);
	if (stat(new_path, &sb) == 0) {
		BAM_DPRINTF(("%s: expanded path: %s\n", fcn, new_path));
		return (new_path);
	}

	if (strcmp(partial_path, "kmdb") == 0) {
		(void) snprintf(new_path, new_path_len, "%s -k",
		    DIRECT_BOOT_KERNEL);
		BAM_DPRINTF(("%s: expanded path: %s\n", fcn, new_path));
		return (new_path);
	}

	/*
	 * We've quickly reached unsupported usage.  Try once more to
	 * see if we were just given a glom name.
	 */
	(void) snprintf(new_path, new_path_len, "/platform/i86pc/%s/unix",
	    partial_path);
	(void) snprintf(new_path2, PATH_MAX, "/platform/i86pc/%s/amd64/unix",
	    partial_path);
	if (stat(new_path, &sb) == 0) {
		if (stat(new_path2, &sb) == 0) {
			/*
			 * We matched both, so we actually
			 * want to write the $ISADIR version.
			 */
			(void) snprintf(new_path, new_path_len,
			    "/platform/i86pc/kernel/%s/$ISADIR/unix",
			    partial_path);
		}
		BAM_DPRINTF(("%s: expanded path: %s\n", fcn, new_path));
		return (new_path);
	}

	free(new_path);
	BAM_DPRINTF(("%s: returning FAILURE\n", fcn));
	return (NULL);
}

/*
 * The kernel cmd and arg have been changed, so
 * check whether the archive line needs to change.
 */
static void
set_archive_line(entry_t *entryp, line_t *kernelp)
{
	line_t		*lp = entryp->start;
	char		*new_archive;
	menu_cmd_t	m_cmd;
	const char	*fcn = "set_archive_line()";

	for (; lp != NULL; lp = lp->next) {
		if (lp->cmd != NULL && strncmp(lp->cmd, menu_cmds[MODULE_CMD],
		    sizeof (menu_cmds[MODULE_CMD]) - 1) == 0) {
			break;
		}

		INJECT_ERROR1("SET_ARCHIVE_LINE_END_ENTRY", lp = entryp->end);
		if (lp == entryp->end) {
			BAM_DPRINTF(("%s: no module/archive line for entry: "
			    "%d\n", fcn, entryp->entryNum));
			return;
		}
	}
	INJECT_ERROR1("SET_ARCHIVE_LINE_END_MENU", lp = NULL);
	if (lp == NULL) {
		BAM_DPRINTF(("%s: no module/archive line for entry: %d\n",
		    fcn, entryp->entryNum));
		return;
	}

	if (strstr(kernelp->arg, "$ISADIR") != NULL) {
		new_archive = DIRECT_BOOT_ARCHIVE;
		m_cmd = MODULE_DOLLAR_CMD;
	} else if (strstr(kernelp->arg, "amd64") != NULL) {
		new_archive = DIRECT_BOOT_ARCHIVE_64;
		m_cmd = MODULE_CMD;
	} else {
		new_archive = DIRECT_BOOT_ARCHIVE_32;
		m_cmd = MODULE_CMD;
	}

	if (strcmp(lp->arg, new_archive) == 0) {
		BAM_DPRINTF(("%s: no change for line: %s\n", fcn, lp->arg));
		return;
	}

	if (lp->cmd != NULL && strcmp(lp->cmd, menu_cmds[m_cmd]) != 0) {
		free(lp->cmd);
		lp->cmd = s_strdup(menu_cmds[m_cmd]);
	}

	free(lp->arg);
	lp->arg = s_strdup(new_archive);
	update_line(lp);
	BAM_DPRINTF(("%s: replaced for line: %s\n", fcn, lp->line));
}

/*
 * Title for an entry to set properties that once went in bootenv.rc.
 */
#define	BOOTENV_RC_TITLE	"Solaris bootenv rc"

/*
 * If path is NULL, return the kernel (optnum == KERNEL_CMD) or arguments
 * (optnum == ARGS_CMD) in the argument buf.  If path is a zero-length
 * string, reset the value to the default.  If path is a non-zero-length
 * string, set the kernel or arguments.
 */
static error_t
get_set_kernel(
	menu_t *mp,
	menu_cmd_t optnum,
	char *path,
	char *buf,
	size_t bufsize)
{
	int		entryNum;
	int		rv = BAM_SUCCESS;
	int		free_new_path = 0;
	entry_t		*entryp;
	line_t		*ptr;
	line_t		*kernelp;
	char		*new_arg;
	char		*old_args;
	char		*space;
	char		*new_path;
	char		old_space;
	size_t		old_kernel_len = 0;
	size_t		new_str_len;
	char		*fstype;
	char		*osdev;
	char		*sign;
	char		signbuf[PATH_MAX];
	int		ret;
	const char	*fcn = "get_set_kernel()";

	assert(bufsize > 0);

	ptr = kernelp = NULL;
	new_arg = old_args = space = NULL;
	new_path = NULL;
	buf[0] = '\0';

	INJECT_ERROR1("GET_SET_KERNEL_NOT_DBOOT",
	    bam_direct = BAM_DIRECT_MULTIBOOT);
	if (bam_direct != BAM_DIRECT_DBOOT) {
		bam_error(_("bootadm set-menu %s may only be run on "
		    "directboot kernels.\n"),
		    optnum == KERNEL_CMD ? "kernel" : "args");
		return (BAM_ERROR);
	}

	/*
	 * If a user changed the default entry to a non-bootadm controlled
	 * one, we don't want to mess with it.  Just print an error and
	 * return.
	 */
	if (mp->curdefault) {
		entryNum = s_strtol(mp->curdefault->arg);
		for (entryp = mp->entries; entryp; entryp = entryp->next) {
			if (entryp->entryNum == entryNum)
				break;
		}
		if ((entryp != NULL) &&
		    ((entryp->flags & (BAM_ENTRY_BOOTADM|BAM_ENTRY_LU)) == 0)) {
			bam_error(_("Default /boot/grub/menu.lst entry is not "
			    "controlled by bootadm.  Exiting\n"));
			return (BAM_ERROR);
		}
	}

	entryp = find_boot_entry(mp, BOOTENV_RC_TITLE, NULL, NULL, NULL, NULL,
	    0, &entryNum);

	if (entryp != NULL) {
		for (ptr = entryp->start; ptr && ptr != entryp->end;
		    ptr = ptr->next) {
			if (strncmp(ptr->cmd, menu_cmds[KERNEL_CMD],
			    sizeof (menu_cmds[KERNEL_CMD]) - 1) == 0) {
				kernelp = ptr;
				break;
			}
		}
		if (kernelp == NULL) {
			bam_error(_("no kernel line found in entry %d\n"),
			    entryNum);
			return (BAM_ERROR);
		}

		old_kernel_len = strcspn(kernelp->arg, " \t");
		space = old_args = kernelp->arg + old_kernel_len;
		while ((*old_args == ' ') || (*old_args == '\t'))
			old_args++;
	}

	if (path == NULL) {
		if (entryp == NULL) {
			BAM_DPRINTF(("%s: no RC entry, nothing to report\n",
			    fcn));
			BAM_DPRINTF(("%s: returning SUCCESS\n", fcn));
			return (BAM_SUCCESS);
		}
		assert(kernelp);
		if (optnum == ARGS_CMD) {
			if (old_args[0] != '\0') {
				(void) strlcpy(buf, old_args, bufsize);
				BAM_DPRINTF(("%s: read menu boot-args: %s\n",
				    fcn, buf));
			}
		} else {
			/*
			 * We need to print the kernel, so we just turn the
			 * first space into a '\0' and print the beginning.
			 * We don't print anything if it's the default kernel.
			 */
			old_space = *space;
			*space = '\0';
			if (strcmp(kernelp->arg, DIRECT_BOOT_KERNEL) != 0) {
				(void) strlcpy(buf, kernelp->arg, bufsize);
				BAM_DPRINTF(("%s: read menu boot-file: %s\n",
				    fcn, buf));
			}
			*space = old_space;
		}
		BAM_DPRINTF(("%s: returning SUCCESS\n", fcn));
		return (BAM_SUCCESS);
	}

	/*
	 * First, check if we're resetting an entry to the default.
	 */
	if ((path[0] == '\0') ||
	    ((optnum == KERNEL_CMD) &&
	    (strcmp(path, DIRECT_BOOT_KERNEL) == 0))) {
		if ((entryp == NULL) || (kernelp == NULL)) {
			/* No previous entry, it's already the default */
			BAM_DPRINTF(("%s: no reset, already has default\n",
			    fcn));
			return (BAM_SUCCESS);
		}

		/*
		 * Check if we can delete the entry.  If we're resetting the
		 * kernel command, and the args is already empty, or if we're
		 * resetting the args command, and the kernel is already the
		 * default, we can restore the old default and delete the entry.
		 */
		if (((optnum == KERNEL_CMD) &&
		    ((old_args == NULL) || (old_args[0] == '\0'))) ||
		    ((optnum == ARGS_CMD) &&
		    (strncmp(kernelp->arg, DIRECT_BOOT_KERNEL,
		    sizeof (DIRECT_BOOT_KERNEL) - 1) == 0))) {
			kernelp = NULL;
			(void) delete_boot_entry(mp, entryNum, DBE_PRINTERR);
			restore_default_entry(mp, BAM_OLD_RC_DEF,
			    mp->old_rc_default);
			mp->old_rc_default = NULL;
			rv = BAM_WRITE;
			BAM_DPRINTF(("%s: resetting to default\n", fcn));
			goto done;
		}

		if (optnum == KERNEL_CMD) {
			/*
			 * At this point, we've already checked that old_args
			 * and entryp are valid pointers.  The "+ 2" is for
			 * a space a the string termination character.
			 */
			new_str_len = (sizeof (DIRECT_BOOT_KERNEL) - 1) +
			    strlen(old_args) + 2;
			new_arg = s_calloc(1, new_str_len);
			(void) snprintf(new_arg, new_str_len, "%s %s",
			    DIRECT_BOOT_KERNEL, old_args);
			free(kernelp->arg);
			kernelp->arg = new_arg;

			/*
			 * We have changed the kernel line, so we may need
			 * to update the archive line as well.
			 */
			set_archive_line(entryp, kernelp);
			BAM_DPRINTF(("%s: reset kernel to default, but "
			    "retained old args: %s\n", fcn, kernelp->arg));
		} else {
			/*
			 * We're resetting the boot args to nothing, so
			 * we only need to copy the kernel.  We've already
			 * checked that the kernel is not the default.
			 */
			new_arg = s_calloc(1, old_kernel_len + 1);
			(void) snprintf(new_arg, old_kernel_len + 1, "%s",
			    kernelp->arg);
			free(kernelp->arg);
			kernelp->arg = new_arg;
			BAM_DPRINTF(("%s: reset args to default, but retained "
			    "old kernel: %s\n", fcn, kernelp->arg));
		}
		rv = BAM_WRITE;
		goto done;
	}

	/*
	 * Expand the kernel file to a full path, if necessary
	 */
	if ((optnum == KERNEL_CMD) && (path[0] != '/')) {
		new_path = expand_path(path);
		if (new_path == NULL) {
			bam_error(_("unable to expand %s to a full file "
			    "path.\n"), path);
			BAM_DPRINTF(("%s: returning FAILURE\n", fcn));
			return (BAM_ERROR);
		}
		free_new_path = 1;
	} else {
		new_path = path;
		free_new_path = 0;
	}

	/*
	 * At this point, we know we're setting a new value.  First, take care
	 * of the case where there was no previous entry.
	 */
	if (entryp == NULL) {

		/* Similar to code in update_temp */
		fstype = get_fstype("/");
		INJECT_ERROR1("GET_SET_KERNEL_FSTYPE", fstype = NULL);
		if (fstype == NULL) {
			bam_error(_("cannot determine filesystem type for "
			    "\"/\".\nCannot generate GRUB menu entry with "
			    "EEPROM arguments.\n"));
			rv = BAM_ERROR;
			goto done;
		}

		osdev = get_special("/");
		INJECT_ERROR1("GET_SET_KERNEL_SPECIAL", osdev = NULL);
		if (osdev == NULL) {
			free(fstype);
			bam_error(_("cannot determine device special file for "
			    "\"/\".\nCannot generate GRUB menu entry with "
			    "EEPROM arguments.\n"));
			rv = BAM_ERROR;
			goto done;
		}

		sign = find_existing_sign("/", osdev, fstype);
		INJECT_ERROR1("GET_SET_KERNEL_SIGN", sign = NULL);
		if (sign == NULL) {
			free(fstype);
			free(osdev);
			bam_error(_("cannot determine boot signature for "
			    "\"/\".\nCannot generate GRUB menu entry with "
			    "EEPROM arguments.\n"));
			rv = BAM_ERROR;
			goto done;
		}

		free(osdev);
		(void) strlcpy(signbuf, sign, sizeof (signbuf));
		free(sign);
		assert(strchr(signbuf, '(') == NULL &&
		    strchr(signbuf, ',') == NULL &&
		    strchr(signbuf, ')') == NULL);

		if (optnum == KERNEL_CMD) {
			if (strcmp(fstype, "zfs") == 0) {
				new_str_len = strlen(new_path) +
				    strlen(ZFS_BOOT) + 8;
				new_arg = s_calloc(1, new_str_len);
				(void) snprintf(new_arg, new_str_len, "%s %s",
				    new_path, ZFS_BOOT);
				BAM_DPRINTF(("%s: new kernel=%s\n", fcn,
				    new_arg));
				entryNum = add_boot_entry(mp, BOOTENV_RC_TITLE,
				    signbuf, new_arg, NULL, NULL, NULL);
				free(new_arg);
			} else {
				BAM_DPRINTF(("%s: new kernel=%s\n", fcn,
				    new_path));
				entryNum = add_boot_entry(mp, BOOTENV_RC_TITLE,
				    signbuf, new_path, NULL, NULL, NULL);
			}
		} else {
			new_str_len = strlen(path) + 8;
			if (strcmp(fstype, "zfs") == 0) {
				new_str_len += strlen(DIRECT_BOOT_KERNEL_ZFS);
				new_arg = s_calloc(1, new_str_len);
				(void) snprintf(new_arg, new_str_len, "%s %s",
				    DIRECT_BOOT_KERNEL_ZFS, path);
			} else {
				new_str_len += strlen(DIRECT_BOOT_KERNEL);
				new_arg = s_calloc(1, new_str_len);
				(void) snprintf(new_arg, new_str_len, "%s %s",
				    DIRECT_BOOT_KERNEL, path);
			}

			BAM_DPRINTF(("%s: new args=%s\n", fcn, new_arg));
			entryNum = add_boot_entry(mp, BOOTENV_RC_TITLE,
			    signbuf, new_arg, NULL, DIRECT_BOOT_ARCHIVE, NULL);
			free(new_arg);
		}
		free(fstype);
		INJECT_ERROR1("GET_SET_KERNEL_ADD_BOOT_ENTRY",
		    entryNum = BAM_ERROR);
		if (entryNum == BAM_ERROR) {
			bam_error(_("failed to add boot entry: %s\n"),
			    BOOTENV_RC_TITLE);
			rv = BAM_ERROR;
			goto done;
		}
		save_default_entry(mp, BAM_OLD_RC_DEF);
		ret = set_global(mp, menu_cmds[DEFAULT_CMD], entryNum);
		INJECT_ERROR1("GET_SET_KERNEL_SET_GLOBAL", ret = BAM_ERROR);
		if (ret == BAM_ERROR) {
			bam_error(_("failed to set default to: %d\n"),
			    entryNum);
		}
		rv = BAM_WRITE;
		goto done;
	}

	/*
	 * There was already an bootenv entry which we need to edit.
	 */
	if (optnum == KERNEL_CMD) {
		new_str_len = strlen(new_path) + strlen(old_args) + 2;
		new_arg = s_calloc(1, new_str_len);
		(void) snprintf(new_arg, new_str_len, "%s %s", new_path,
		    old_args);
		free(kernelp->arg);
		kernelp->arg = new_arg;

		/*
		 * If we have changed the kernel line, we may need to update
		 * the archive line as well.
		 */
		set_archive_line(entryp, kernelp);
		BAM_DPRINTF(("%s: rc line exists, replaced kernel, same "
		    "args: %s\n", fcn, kernelp->arg));
	} else {
		new_str_len = old_kernel_len + strlen(path) + 8;
		new_arg = s_calloc(1, new_str_len);
		(void) strncpy(new_arg, kernelp->arg, old_kernel_len);
		(void) strlcat(new_arg, " ", new_str_len);
		(void) strlcat(new_arg, path, new_str_len);
		free(kernelp->arg);
		kernelp->arg = new_arg;
		BAM_DPRINTF(("%s: rc line exists, same kernel, but new "
		    "args: %s\n", fcn, kernelp->arg));
	}
	rv = BAM_WRITE;

done:
	if ((rv == BAM_WRITE) && kernelp)
		update_line(kernelp);
	if (free_new_path)
		free(new_path);
	if (rv == BAM_WRITE) {
		BAM_DPRINTF(("%s: returning SUCCESS\n", fcn));
	} else {
		BAM_DPRINTF(("%s: returning FAILURE\n", fcn));
	}
	return (rv);
}

static error_t
get_kernel(menu_t *mp, menu_cmd_t optnum, char *buf, size_t bufsize)
{
	const char	*fcn = "get_kernel()";
	BAM_DPRINTF(("%s: entered. arg: %s\n", fcn, menu_cmds[optnum]));
	return (get_set_kernel(mp, optnum, NULL, buf, bufsize));
}

static error_t
set_kernel(menu_t *mp, menu_cmd_t optnum, char *path, char *buf, size_t bufsize)
{
	const char	*fcn = "set_kernel()";
	assert(path != NULL);
	BAM_DPRINTF(("%s: entered. args: %s %s\n", fcn,
	    menu_cmds[optnum], path));
	return (get_set_kernel(mp, optnum, path, buf, bufsize));
}

/*ARGSUSED*/
static error_t
set_option(menu_t *mp, char *dummy, char *opt)
{
	int		optnum;
	int		optval;
	char		*val;
	char		buf[BUFSIZ] = "";
	error_t		rv;
	const char	*fcn = "set_option()";

	assert(mp);
	assert(opt);
	assert(dummy == NULL);

	/* opt is set from bam_argv[0] and is always non-NULL */
	BAM_DPRINTF(("%s: entered. arg: %s\n", fcn, opt));

	val = strchr(opt, '=');
	if (val != NULL) {
		*val = '\0';
	}

	if (strcmp(opt, "default") == 0) {
		optnum = DEFAULT_CMD;
	} else if (strcmp(opt, "timeout") == 0) {
		optnum = TIMEOUT_CMD;
	} else if (strcmp(opt, menu_cmds[KERNEL_CMD]) == 0) {
		optnum = KERNEL_CMD;
	} else if (strcmp(opt, menu_cmds[ARGS_CMD]) == 0) {
		optnum = ARGS_CMD;
	} else {
		bam_error(_("invalid option: %s\n"), opt);
		return (BAM_ERROR);
	}

	/*
	 * kernel and args are allowed without "=new_value" strings.  All
	 * others cause errors
	 */
	if ((val == NULL) && (optnum != KERNEL_CMD) && (optnum != ARGS_CMD)) {
		bam_error(_("option has no argument: %s\n"), opt);
		return (BAM_ERROR);
	} else if (val != NULL) {
		*val = '=';
	}

	if ((optnum == KERNEL_CMD) || (optnum == ARGS_CMD)) {
		BAM_DPRINTF(("%s: setting %s option to %s\n",
		    fcn, menu_cmds[optnum], val ? val + 1 : "NULL"));

		if (val)
			rv = set_kernel(mp, optnum, val + 1, buf, sizeof (buf));
		else
			rv = get_kernel(mp, optnum, buf, sizeof (buf));
		if ((rv == BAM_SUCCESS) && (buf[0] != '\0'))
			(void) printf("%s\n", buf);
	} else {
		optval = s_strtol(val + 1);
		BAM_DPRINTF(("%s: setting %s option to %s\n", fcn,
		    menu_cmds[optnum], val + 1));
		rv = set_global(mp, menu_cmds[optnum], optval);
	}

	if (rv == BAM_WRITE || rv == BAM_SUCCESS) {
		BAM_DPRINTF(("%s: returning SUCCESS\n", fcn));
	} else {
		BAM_DPRINTF(("%s: returning FAILURE\n", fcn));
	}

	return (rv);
}

/*
 * The quiet argument suppresses messages. This is used
 * when invoked in the context of other commands (e.g. list_entry)
 */
static error_t
read_globals(menu_t *mp, char *menu_path, char *globalcmd, int quiet)
{
	line_t *lp;
	char *arg;
	int done, ret = BAM_SUCCESS;

	assert(mp);
	assert(menu_path);
	assert(globalcmd);

	if (mp->start == NULL) {
		if (!quiet)
			bam_error(_("menu file not found: %s\n"), menu_path);
		return (BAM_ERROR);
	}

	done = 0;
	for (lp = mp->start; lp; lp = lp->next) {
		if (lp->flags != BAM_GLOBAL)
			continue;

		if (lp->cmd == NULL) {
			if (!quiet)
				bam_error(_("no command at line %d\n"),
				    lp->lineNum);
			continue;
		}

		if (strcmp(globalcmd, lp->cmd) != 0)
			continue;

		/* Found global. Check for duplicates */
		if (done && !quiet) {
			bam_error(_("duplicate command %s at line %d of "
			    "%sboot/grub/menu.lst\n"), globalcmd,
			    lp->lineNum, bam_root);
			ret = BAM_ERROR;
		}

		arg = lp->arg ? lp->arg : "";
		bam_print(_("%s %s\n"), globalcmd, arg);
		done = 1;
	}

	if (!done && bam_verbose)
		bam_print(_("no %s entry found\n"), globalcmd);

	return (ret);
}

static error_t
menu_write(char *root, menu_t *mp)
{
	const char *fcn = "menu_write()";

	BAM_DPRINTF(("%s: entered menu_write() for root: <%s>\n", fcn, root));
	return (list2file(root, MENU_TMP, GRUB_MENU, mp->start));
}

void
line_free(line_t *lp)
{
	if (lp == NULL)
		return;

	free(lp->cmd);
	free(lp->sep);
	free(lp->arg);
	free(lp->line);
	free(lp);
}

static void
linelist_free(line_t *start)
{
	line_t *lp;

	while (start) {
		lp = start;
		start = start->next;
		line_free(lp);
	}
}

static void
filelist_free(filelist_t *flistp)
{
	linelist_free(flistp->head);
	flistp->head = NULL;
	flistp->tail = NULL;
}

static void
menu_free(menu_t *mp)
{
	entry_t *ent, *tmp;
	assert(mp);

	if (mp->start)
		linelist_free(mp->start);
	ent = mp->entries;
	while (ent) {
		tmp = ent;
		ent = tmp->next;
		free(tmp);
	}

	free(mp);
}

/*
 * Utility routines
 */


/*
 * Returns 0 on success
 * Any other value indicates an error
 */
static int
exec_cmd(char *cmdline, filelist_t *flistp)
{
	char buf[BUFSIZ];
	int ret;
	FILE *ptr;
	sigset_t set;
	void (*disp)(int);

	/*
	 * For security
	 * - only absolute paths are allowed
	 * - set IFS to space and tab
	 */
	if (*cmdline != '/') {
		bam_error(_("path is not absolute: %s\n"), cmdline);
		return (-1);
	}
	(void) putenv("IFS= \t");

	/*
	 * We may have been exec'ed with SIGCHLD blocked
	 * unblock it here
	 */
	(void) sigemptyset(&set);
	(void) sigaddset(&set, SIGCHLD);
	if (sigprocmask(SIG_UNBLOCK, &set, NULL) != 0) {
		bam_error(_("cannot unblock SIGCHLD: %s\n"), strerror(errno));
		return (-1);
	}

	/*
	 * Set SIGCHLD disposition to SIG_DFL for popen/pclose
	 */
	disp = sigset(SIGCHLD, SIG_DFL);
	if (disp == SIG_ERR) {
		bam_error(_("cannot set SIGCHLD disposition: %s\n"),
		    strerror(errno));
		return (-1);
	}
	if (disp == SIG_HOLD) {
		bam_error(_("SIGCHLD signal blocked. Cannot exec: %s\n"),
		    cmdline);
		return (-1);
	}

	ptr = popen(cmdline, "r");
	if (ptr == NULL) {
		bam_error(_("popen failed: %s: %s\n"), cmdline,
		    strerror(errno));
		return (-1);
	}

	/*
	 * If we simply do a pclose() following a popen(), pclose()
	 * will close the reader end of the pipe immediately even
	 * if the child process has not started/exited. pclose()
	 * does wait for cmd to terminate before returning though.
	 * When the executed command writes its output to the pipe
	 * there is no reader process and the command dies with
	 * SIGPIPE. To avoid this we read repeatedly until read
	 * terminates with EOF. This indicates that the command
	 * (writer) has closed the pipe and we can safely do a
	 * pclose().
	 *
	 * Since pclose() does wait for the command to exit,
	 * we can safely reap the exit status of the command
	 * from the value returned by pclose()
	 */
	while (s_fgets(buf, sizeof (buf), ptr) != NULL) {
		if (flistp == NULL) {
			/* s_fgets strips newlines, so insert them at the end */
			bam_print(_("%s\n"), buf);
		} else {
			append_to_flist(flistp, buf);
		}
	}

	ret = pclose(ptr);
	if (ret == -1) {
		bam_error(_("pclose failed: %s: %s\n"), cmdline,
		    strerror(errno));
		return (-1);
	}

	if (WIFEXITED(ret)) {
		return (WEXITSTATUS(ret));
	} else {
		bam_error(_("command terminated abnormally: %s: %d\n"),
		    cmdline, ret);
		return (-1);
	}
}

/*
 * Since this function returns -1 on error
 * it cannot be used to convert -1. However,
 * that is sufficient for what we need.
 */
static long
s_strtol(char *str)
{
	long l;
	char *res = NULL;

	if (str == NULL) {
		return (-1);
	}

	errno = 0;
	l = strtol(str, &res, 10);
	if (errno || *res != '\0') {
		return (-1);
	}

	return (l);
}

/*
 * Wrapper around fputs, that adds a newline (since fputs doesn't)
 */
static int
s_fputs(char *str, FILE *fp)
{
	char linebuf[BAM_MAXLINE];

	(void) snprintf(linebuf, sizeof (linebuf), "%s\n", str);
	return (fputs(linebuf, fp));
}

/*
 * Wrapper around fgets, that strips newlines returned by fgets
 */
char *
s_fgets(char *buf, int buflen, FILE *fp)
{
	int n;

	buf = fgets(buf, buflen, fp);
	if (buf) {
		n = strlen(buf);
		if (n == buflen - 1 && buf[n-1] != '\n')
			bam_error(_("the following line is too long "
			    "(> %d chars)\n\t%s\n"), buflen - 1, buf);
		buf[n-1] = (buf[n-1] == '\n') ? '\0' : buf[n-1];
	}

	return (buf);
}

void *
s_calloc(size_t nelem, size_t sz)
{
	void *ptr;

	ptr = calloc(nelem, sz);
	if (ptr == NULL) {
		bam_error(_("could not allocate memory: size = %u\n"),
		    nelem*sz);
		bam_exit(1);
	}
	return (ptr);
}

void *
s_realloc(void *ptr, size_t sz)
{
	ptr = realloc(ptr, sz);
	if (ptr == NULL) {
		bam_error(_("could not allocate memory: size = %u\n"), sz);
		bam_exit(1);
	}
	return (ptr);
}

char *
s_strdup(char *str)
{
	char *ptr;

	if (str == NULL)
		return (NULL);

	ptr = strdup(str);
	if (ptr == NULL) {
		bam_error(_("could not allocate memory: size = %u\n"),
		    strlen(str) + 1);
		bam_exit(1);
	}
	return (ptr);
}

/*
 * Returns 1 if amd64 (or sparc, for syncing x86 diskless clients)
 * Returns 0 otherwise
 */
static int
is_amd64(void)
{
	static int amd64 = -1;
	char isabuf[257];	/* from sysinfo(2) manpage */

	if (amd64 != -1)
		return (amd64);

	if (bam_alt_platform) {
		if (strcmp(bam_platform, "i86pc") == 0) {
			amd64 = 1;		/* diskless server */
		}
	} else {
		if (sysinfo(SI_ISALIST, isabuf, sizeof (isabuf)) > 0 &&
		    strncmp(isabuf, "amd64 ", strlen("amd64 ")) == 0) {
			amd64 = 1;
		} else if (strstr(isabuf, "i386") == NULL) {
			amd64 = 1;		/* diskless server */
		}
	}
	if (amd64 == -1)
		amd64 = 0;

	return (amd64);
}

static char *
get_machine(void)
{
	static int cached = -1;
	static char mbuf[257];	/* from sysinfo(2) manpage */

	if (cached == 0)
		return (mbuf);

	if (bam_alt_platform) {
		return (bam_platform);
	} else {
		if (sysinfo(SI_MACHINE, mbuf, sizeof (mbuf)) > 0) {
			cached = 1;
		}
	}
	if (cached == -1) {
		mbuf[0] = '\0';
		cached = 0;
	}

	return (mbuf);
}

int
is_sparc(void)
{
	static int issparc = -1;
	char mbuf[257];	/* from sysinfo(2) manpage */

	if (issparc != -1)
		return (issparc);

	if (bam_alt_platform) {
		if (strncmp(bam_platform, "sun4", 4) == 0) {
			issparc = 1;
		}
	} else {
		if (sysinfo(SI_ARCHITECTURE, mbuf, sizeof (mbuf)) > 0 &&
		    strcmp(mbuf, "sparc") == 0) {
			issparc = 1;
		}
	}
	if (issparc == -1)
		issparc = 0;

	return (issparc);
}

static void
append_to_flist(filelist_t *flistp, char *s)
{
	line_t *lp;

	lp = s_calloc(1, sizeof (line_t));
	lp->line = s_strdup(s);
	if (flistp->head == NULL)
		flistp->head = lp;
	else
		flistp->tail->next = lp;
	flistp->tail = lp;
}

#if !defined(_OBP)

UCODE_VENDORS;

/*ARGSUSED*/
static void
ucode_install(char *root)
{
	int i;

	for (i = 0; ucode_vendors[i].filestr != NULL; i++) {
		int cmd_len = PATH_MAX + 256;
		char cmd[PATH_MAX + 256];
		char file[PATH_MAX];
		char timestamp[PATH_MAX];
		struct stat fstatus, tstatus;
		struct utimbuf u_times;

		(void) snprintf(file, PATH_MAX, "%s/%s/%s-ucode.%s",
		    bam_root, UCODE_INSTALL_PATH, ucode_vendors[i].filestr,
		    ucode_vendors[i].extstr);

		if (stat(file, &fstatus) != 0 || !(S_ISREG(fstatus.st_mode)))
			continue;

		(void) snprintf(timestamp, PATH_MAX, "%s.ts", file);

		if (stat(timestamp, &tstatus) == 0 &&
		    fstatus.st_mtime <= tstatus.st_mtime)
			continue;

		(void) snprintf(cmd, cmd_len, "/usr/sbin/ucodeadm -i -R "
		    "%s/%s/%s %s > /dev/null 2>&1", bam_root,
		    UCODE_INSTALL_PATH, ucode_vendors[i].vendorstr, file);
		if (system(cmd) != 0)
			return;

		if (creat(timestamp, S_IRUSR | S_IWUSR) == -1)
			return;

		u_times.actime = fstatus.st_atime;
		u_times.modtime = fstatus.st_mtime;
		(void) utime(timestamp, &u_times);
	}
}
#endif<|MERGE_RESOLUTION|>--- conflicted
+++ resolved
@@ -1052,11 +1052,7 @@
 	be_node_list_t	*be_nodes, *node;
 	FILE		*fp;
 	char		*root_ds = NULL;
-<<<<<<< HEAD
-	int		ret = BAM_SUCCESS;
-=======
 	int		ret = BAM_ERROR;
->>>>>>> 3bbf88b3
 
 	if (nvlist_alloc(&nvl, NV_UNIQUE_NAME, 0) != 0) {
 		bam_error(_("out of memory\n"));
@@ -1074,7 +1070,6 @@
 
 	if (bam_alt_root) {
 		if (stat(bam_root, &statbuf) != 0) {
-<<<<<<< HEAD
 			bam_error(_("stat of file failed: %s: %s\n"), bam_root,
 			    strerror(errno));
 			goto done;
@@ -1082,13 +1077,6 @@
 		if ((fp = fopen(MNTTAB, "r")) == NULL) {
 			bam_error(_("failed to open file: %s: %s\n"),
 			    MNTTAB, strerror(errno));
-=======
-			bam_error(STAT_FAIL, bam_root, strerror(errno));
-			goto done;
-		}
-		if ((fp = fopen(MNTTAB, "r")) == NULL) {
-			bam_error(OPEN_FAIL, MNTTAB, strerror(errno));
->>>>>>> 3bbf88b3
 			goto done;
 		}
 		resetmnttab(fp);
@@ -1103,12 +1091,8 @@
 		(void) fclose(fp);
 
 		if (found == 0) {
-<<<<<<< HEAD
 			bam_error(_("alternate root %s not in mnttab\n"),
 			    bam_root);
-=======
-			bam_error(NOT_IN_MNTTAB, bam_root);
->>>>>>> 3bbf88b3
 			goto done;
 		}
 		if (root_ds == NULL) {
@@ -1436,11 +1420,7 @@
 		    menu_path);
 
 	if ((menu = menu_read(menu_path)) == NULL) {
-<<<<<<< HEAD
 		bam_error(_("cannot find GRUB menu file: %s\n"), menu_path);
-=======
-		bam_error(CANNOT_LOCATE_GRUB_MENU_FILE, menu_path);
->>>>>>> 3bbf88b3
 		free(special);
 
 		return (BAM_ERROR);
@@ -2458,11 +2438,7 @@
 			if (bam_smf_check)
 				bam_print("    %s\n", file);
 			else
-<<<<<<< HEAD
 				bam_print(_("    changed %s\n"), file);
-=======
-				bam_print(PARSEABLE_OUT_DATE, file);
->>>>>>> 3bbf88b3
 		}
 	}
 
