/*
 * CDDL HEADER START
 *
 * The contents of this file are subject to the terms of the
 * Common Development and Distribution License (the "License").
 * You may not use this file except in compliance with the License.
 *
 * You can obtain a copy of the license at usr/src/OPENSOLARIS.LICENSE
 * or http://www.opensolaris.org/os/licensing.
 * See the License for the specific language governing permissions
 * and limitations under the License.
 *
 * When distributing Covered Code, include this CDDL HEADER in each
 * file and include the License file at usr/src/OPENSOLARIS.LICENSE.
 * If applicable, add the following below this CDDL HEADER, with the
 * fields enclosed by brackets "[]" replaced with your own identifying
 * information: Portions Copyright [yyyy] [name of copyright owner]
 *
 * CDDL HEADER END
 */
/*
 * Copyright (c) 2005, 2010, Oracle and/or its affiliates. All rights reserved.
<<<<<<< HEAD
 * Copyright 2012 Milan Jurik. All rights reserved.
 * Copyright 2012 OmniTI Computer Consulting, Inc. All rights reserved.
=======
>>>>>>> bc07d1fd
 */

/*
 * Copyright 2012 Milan Jurik. All rights reserved.
 * Copyright 2015 Nexenta Systems, Inc. All rights reserved.
 * Copyright (c) 2015 by Delphix. All rights reserved.
 */

/*
 * bootadm(1M) is a new utility for managing bootability of
 * Solaris *Newboot* environments. It has two primary tasks:
 * 	- Allow end users to manage bootability of Newboot Solaris instances
 *	- Provide services to other subsystems in Solaris (primarily Install)
 */

/* Headers */
#include <stdio.h>
#include <errno.h>
#include <stdlib.h>
#include <string.h>
#include <unistd.h>
#include <sys/types.h>
#include <sys/stat.h>
#include <alloca.h>
#include <stdarg.h>
#include <limits.h>
#include <signal.h>
#include <sys/wait.h>
#include <sys/mnttab.h>
#include <sys/mntent.h>
#include <sys/statvfs.h>
#include <libnvpair.h>
#include <ftw.h>
#include <fcntl.h>
#include <strings.h>
#include <utime.h>
#include <sys/systeminfo.h>
#include <sys/dktp/fdisk.h>
#include <sys/param.h>
#include <dirent.h>
#include <ctype.h>
#include <libgen.h>
#include <sys/sysmacros.h>
#include <sys/elf.h>
#include <libscf.h>
#include <zlib.h>
#include <sys/lockfs.h>
#include <sys/filio.h>
#include <libbe.h>
#ifdef i386
#include <libfdisk.h>
#endif

#if !defined(_OBP)
#include <sys/ucode.h>
#endif

#include <pwd.h>
#include <grp.h>
#include <device_info.h>
#include <sys/vtoc.h>
#include <sys/efi_partition.h>
#include <regex.h>
#include <locale.h>
#include <sys/mkdev.h>

#include "message.h"
#include "bootadm.h"

#ifndef TEXT_DOMAIN
#define	TEXT_DOMAIN	"SUNW_OST_OSCMD"
#endif	/* TEXT_DOMAIN */

/* Type definitions */

/* Primary subcmds */
typedef enum {
	BAM_MENU = 3,
	BAM_ARCHIVE,
	BAM_INSTALL
} subcmd_t;

typedef enum {
    OPT_ABSENT = 0,	/* No option */
    OPT_REQ,		/* option required */
    OPT_OPTIONAL	/* option may or may not be present */
} option_t;

typedef struct {
	char	*subcmd;
	option_t option;
	error_t (*handler)();
	int	unpriv;			/* is this an unprivileged command */
} subcmd_defn_t;

#define	LINE_INIT	0	/* lineNum initial value */
#define	ENTRY_INIT	-1	/* entryNum initial value */
#define	ALL_ENTRIES	-2	/* selects all boot entries */

#define	PARTNO_NOTFOUND -1	/* Solaris partition not found */
#define	PARTNO_EFI	-2	/* EFI partition table found */

#define	GRUB_DIR		"/boot/grub"
#define	GRUB_STAGE2		GRUB_DIR "/stage2"
#define	GRUB_MENU		"/boot/grub/menu.lst"
#define	MENU_TMP		"/boot/grub/menu.lst.tmp"
#define	GRUB_BACKUP_MENU	"/etc/lu/GRUB_backup_menu"
#define	RAMDISK_SPECIAL		"/dev/ramdisk/"
#define	STUBBOOT		"/stubboot"
#define	MULTIBOOT		"/platform/i86pc/multiboot"
#define	GRUBSIGN_DIR		"/boot/grub/bootsign"
#define	GRUBSIGN_BACKUP		"/etc/bootsign"
#define	GRUBSIGN_UFS_PREFIX	"rootfs"
#define	GRUBSIGN_ZFS_PREFIX	"pool_"
#define	GRUBSIGN_LU_PREFIX	"BE_"
#define	UFS_SIGNATURE_LIST	"/var/run/grub_ufs_signatures"
#define	ZFS_LEGACY_MNTPT	"/tmp/bootadm_mnt_zfs_legacy"

#define	BOOTADM_RDONLY_TEST	"BOOTADM_RDONLY_TEST"

/* lock related */
#define	BAM_LOCK_FILE		"/var/run/bootadm.lock"
#define	LOCK_FILE_PERMS		(S_IRUSR|S_IWUSR|S_IRGRP|S_IROTH)

#define	CREATE_RAMDISK		"boot/solaris/bin/create_ramdisk"
#define	CREATE_DISKMAP		"boot/solaris/bin/create_diskmap"
#define	EXTRACT_BOOT_FILELIST	"boot/solaris/bin/extract_boot_filelist"
#define	GRUBDISK_MAP		"/var/run/solaris_grubdisk.map"

#define	GRUB_slice		"/etc/lu/GRUB_slice"
#define	GRUB_root		"/etc/lu/GRUB_root"
#define	GRUB_fdisk		"/etc/lu/GRUB_fdisk"
#define	GRUB_fdisk_target	"/etc/lu/GRUB_fdisk_target"
#define	FINDROOT_INSTALLGRUB	"/etc/lu/installgrub.findroot"
#define	LULIB			"/usr/lib/lu/lulib"
#define	LULIB_PROPAGATE_FILE	"lulib_propagate_file"
#define	CKSUM			"/usr/bin/cksum"
#define	LU_MENU_CKSUM		"/etc/lu/menu.cksum"
#define	BOOTADM			"/sbin/bootadm"

#define	INSTALLGRUB		"/sbin/installgrub"
#define	STAGE1			"/boot/grub/stage1"
#define	STAGE2			"/boot/grub/stage2"

typedef enum zfs_mnted {
	ZFS_MNT_ERROR = -1,
	LEGACY_MOUNTED = 1,
	LEGACY_ALREADY,
	ZFS_MOUNTED,
	ZFS_ALREADY
} zfs_mnted_t;

/*
 * Default file attributes
 */
#define	DEFAULT_DEV_MODE	0644	/* default permissions */
#define	DEFAULT_DEV_UID		0	/* user root */
#define	DEFAULT_DEV_GID		3	/* group sys */

/*
 * Menu related
 * menu_cmd_t and menu_cmds must be kept in sync
 */
char *menu_cmds[] = {
	"default",	/* DEFAULT_CMD */
	"timeout",	/* TIMEOUT_CMD */
	"title",	/* TITLE_CMD */
	"root",		/* ROOT_CMD */
	"kernel",	/* KERNEL_CMD */
	"kernel$",	/* KERNEL_DOLLAR_CMD */
	"module",	/* MODULE_CMD */
	"module$",	/* MODULE_DOLLAR_CMD */
	" ",		/* SEP_CMD */
	"#",		/* COMMENT_CMD */
	"chainloader",	/* CHAINLOADER_CMD */
	"args",		/* ARGS_CMD */
	"findroot",	/* FINDROOT_CMD */
	"bootfs",	/* BOOTFS_CMD */
	NULL
};

#define	OPT_ENTRY_NUM	"entry"

/*
 * exec_cmd related
 */
typedef struct {
	line_t *head;
	line_t *tail;
} filelist_t;

#define	BOOT_FILE_LIST	"boot/solaris/filelist.ramdisk"
#define	ETC_FILE_LIST	"etc/boot/solaris/filelist.ramdisk"

#define	FILE_STAT	"boot/solaris/filestat.ramdisk"
#define	FILE_STAT_TMP	"boot/solaris/filestat.ramdisk.tmp"
#define	DIR_PERMS	(S_IRWXU|S_IRGRP|S_IXGRP|S_IROTH|S_IXOTH)
#define	FILE_STAT_MODE	(S_IRUSR|S_IWUSR|S_IRGRP|S_IROTH)

#define	FILE_STAT_TIMESTAMP	"boot/solaris/timestamp.cache"

/* Globals */
int bam_verbose;
int bam_force;
int bam_debug;
static char *prog;
static subcmd_t bam_cmd;
static char *bam_root;
static int bam_rootlen;
static int bam_root_readonly;
static int bam_alt_root;
static int bam_extend = 0;
static int bam_purge = 0;
static char *bam_subcmd;
static char *bam_opt;
static char **bam_argv;
static char *bam_pool;
static int bam_argc;
static int bam_check;
static int bam_saved_check;
static int bam_smf_check;
static int bam_lock_fd = -1;
static int bam_zfs;
static int bam_mbr;
static char rootbuf[PATH_MAX] = "/";
static int bam_update_all;
static int bam_alt_platform;
static char *bam_platform;
static char *bam_home_env = NULL;

/* function prototypes */
static void parse_args_internal(int, char *[]);
static void parse_args(int, char *argv[]);
static error_t bam_menu(char *, char *, int, char *[]);
static error_t bam_install(char *, char *);
static error_t bam_archive(char *, char *);

static void bam_lock(void);
static void bam_unlock(void);

static int exec_cmd(char *, filelist_t *);
static error_t read_globals(menu_t *, char *, char *, int);
static int menu_on_bootdisk(char *os_root, char *menu_root);
static menu_t *menu_read(char *);
static error_t menu_write(char *, menu_t *);
static void linelist_free(line_t *);
static void menu_free(menu_t *);
static void filelist_free(filelist_t *);
static error_t list2file(char *, char *, char *, line_t *);
static error_t list_entry(menu_t *, char *, char *);
static error_t list_setting(menu_t *, char *, char *);
static error_t delete_all_entries(menu_t *, char *, char *);
static error_t update_entry(menu_t *mp, char *menu_root, char *opt);
static error_t update_temp(menu_t *mp, char *dummy, char *opt);

static error_t install_bootloader(void);
static error_t update_archive(char *, char *);
static error_t list_archive(char *, char *);
static error_t update_all(char *, char *);
static error_t read_list(char *, filelist_t *);
static error_t set_option(menu_t *, char *, char *);
static error_t set_kernel(menu_t *, menu_cmd_t, char *, char *, size_t);
static error_t get_kernel(menu_t *, menu_cmd_t, char *, size_t);
static char *expand_path(const char *);

static long s_strtol(char *);
static int s_fputs(char *, FILE *);

static int is_zfs(char *root);
static int is_ufs(char *root);
static int is_pcfs(char *root);
static int is_amd64(void);
static char *get_machine(void);
static void append_to_flist(filelist_t *, char *);
static char *mount_top_dataset(char *pool, zfs_mnted_t *mnted);
static int umount_top_dataset(char *pool, zfs_mnted_t mnted, char *mntpt);
static int ufs_add_to_sign_list(char *sign);
static error_t synchronize_BE_menu(void);

#if !defined(_OBP)
static void ucode_install();
#endif

/* Menu related sub commands */
static subcmd_defn_t menu_subcmds[] = {
	"set_option",		OPT_ABSENT,	set_option, 0,	/* PUB */
	"list_entry",		OPT_OPTIONAL,	list_entry, 1,	/* PUB */
	"delete_all_entries",	OPT_ABSENT,	delete_all_entries, 0, /* PVT */
	"update_entry",		OPT_REQ,	update_entry, 0, /* menu */
	"update_temp",		OPT_OPTIONAL,	update_temp, 0,	/* reboot */
	"upgrade",		OPT_ABSENT,	upgrade_menu, 0, /* menu */
	"list_setting",		OPT_OPTIONAL,	list_setting, 1, /* menu */
	"disable_hypervisor",	OPT_ABSENT,	cvt_to_metal, 0, /* menu */
	"enable_hypervisor",	OPT_ABSENT,	cvt_to_hyper, 0, /* menu */
	NULL,			0,		NULL, 0	/* must be last */
};

/* Archive related sub commands */
static subcmd_defn_t arch_subcmds[] = {
	"update",		OPT_ABSENT,	update_archive, 0, /* PUB */
	"update_all",		OPT_ABSENT,	update_all, 0,	/* PVT */
	"list",			OPT_OPTIONAL,	list_archive, 1, /* PUB */
	NULL,			0,		NULL, 0	/* must be last */
};

/* Install related sub commands */
static subcmd_defn_t inst_subcmds[] = {
	"install_bootloader",	OPT_ABSENT,	install_bootloader, 0, /* PUB */
	NULL,			0,		NULL, 0	/* must be last */
};

enum dircache_copy_opt {
	FILE32 = 0,
	FILE64,
	CACHEDIR_NUM
};

/*
 * Directory specific flags:
 * NEED_UPDATE : the specified archive needs to be updated
 * NO_MULTI : don't extend the specified archive, but recreate it
 */
#define	NEED_UPDATE		0x00000001
#define	NO_MULTI		0x00000002

#define	set_dir_flag(id, f)	(walk_arg.dirinfo[id].flags |= f)
#define	unset_dir_flag(id, f)	(walk_arg.dirinfo[id].flags &= ~f)
#define	is_dir_flag_on(id, f)	(walk_arg.dirinfo[id].flags & f ? 1 : 0)

#define	get_cachedir(id)	(walk_arg.dirinfo[id].cdir_path)
#define	get_updatedir(id)	(walk_arg.dirinfo[id].update_path)
#define	get_count(id)		(walk_arg.dirinfo[id].count)
#define	has_cachedir(id)	(walk_arg.dirinfo[id].has_dir)
#define	set_dir_present(id)	(walk_arg.dirinfo[id].has_dir = 1)

/*
 * dirinfo_t (specific cache directory information):
 * cdir_path:   path to the archive cache directory
 * update_path: path to the update directory (contains the files that will be
 *              used to extend the archive)
 * has_dir:	the specified cache directory is active
 * count:	the number of files to update
 * flags:	directory specific flags
 */
typedef struct _dirinfo {
	char	cdir_path[PATH_MAX];
	char	update_path[PATH_MAX];
	int	has_dir;
	int	count;
	int	flags;
} dirinfo_t;

/*
 * Update flags:
 * NEED_CACHE_DIR : cache directory is missing and needs to be created
 * IS_SPARC_TARGET : the target mountpoint is a SPARC environment
 * UPDATE_ERROR : an error occourred while traversing the list of files
 * RDONLY_FSCHK : the target filesystem is read-only
 * RAMDSK_FSCHK : the target filesystem is on a ramdisk
 */
#define	NEED_CACHE_DIR		0x00000001
#define	IS_SPARC_TARGET		0x00000002
#define	UPDATE_ERROR		0x00000004
#define	RDONLY_FSCHK		0x00000008
#define	INVALIDATE_CACHE	0x00000010

#define	is_flag_on(flag)	(walk_arg.update_flags & flag ? 1 : 0)
#define	set_flag(flag)		(walk_arg.update_flags |= flag)
#define	unset_flag(flag)	(walk_arg.update_flags &= ~flag)

/*
 * struct walk_arg :
 * update_flags: flags related to the current updating process
 * new_nvlp/old_nvlp: new and old list of archive-files / attributes pairs
 * sparcfile: list of file paths for mkisofs -path-list (SPARC only)
 */
static struct {
	int 		update_flags;
	nvlist_t 	*new_nvlp;
	nvlist_t 	*old_nvlp;
	FILE 		*sparcfile;
	dirinfo_t	dirinfo[CACHEDIR_NUM];
} walk_arg;

struct safefile {
	char *name;
	struct safefile *next;
};

static struct safefile *safefiles = NULL;

/*
 * svc:/system/filesystem/usr:default service checks for this file and
 * does a boot archive update and then reboot the system.
 */
#define	NEED_UPDATE_FILE "/etc/svc/volatile/boot_archive_needs_update"

/*
 * svc:/system/boot-archive-update:default checks for this file and
 * updates the boot archive.
 */
#define	NEED_UPDATE_SAFE_FILE "/etc/svc/volatile/boot_archive_safefile_update"

/* Thanks growisofs */
#define	CD_BLOCK	((off64_t)2048)
#define	VOLDESC_OFF	16
#define	DVD_BLOCK	(32*1024)
#define	MAX_IVDs	16

struct iso_pdesc {
    unsigned char type	[1];
    unsigned char id	[5];
    unsigned char void1	[80-5-1];
    unsigned char volume_space_size [8];
    unsigned char void2	[2048-80-8];
};

/*
 * COUNT_MAX:	maximum number of changed files to justify a multisession update
 * BA_SIZE_MAX:	maximum size of the boot_archive to justify a multisession
 * 		update
 */
#define	COUNT_MAX		50
#define	BA_SIZE_MAX		(50 * 1024 * 1024)

#define	bam_nowrite()		(bam_check || bam_smf_check)

static int sync_menu = 1;	/* whether we need to sync the BE menus */

static void
usage(void)
{
	(void) fprintf(stderr, "USAGE:\n");

	/* archive usage */
	(void) fprintf(stderr,
	    "\t%s update-archive [-vn] [-R altroot [-p platform]]\n", prog);
	(void) fprintf(stderr,
	    "\t%s list-archive [-R altroot [-p platform]]\n", prog);
#if defined(_OBP)
	(void) fprintf(stderr,
	    "\t%s install-bootloader [-fv] [-R altroot] [-P pool]\n", prog);
#else
	(void) fprintf(stderr,
	    "\t%s install-bootloader [-Mfv] [-R altroot] [-P pool]\n", prog);
#endif
#if !defined(_OBP)
	/* x86 only */
	(void) fprintf(stderr, "\t%s set-menu [-R altroot] key=value\n", prog);
	(void) fprintf(stderr, "\t%s list-menu [-R altroot]\n", prog);
#endif
}

/*
 * Best effort attempt to restore the $HOME value.
 */
static void
restore_env()
{
	char	home_env[PATH_MAX];

	if (bam_home_env) {
		(void) snprintf(home_env, sizeof (home_env), "HOME=%s",
		    bam_home_env);
		(void) putenv(home_env);
	}
}


#define		SLEEP_TIME	5
#define		MAX_TRIES	4

/*
 * Sanitize the environment in which bootadm will execute its sub-processes
 * (ex. mkisofs). This is done to prevent those processes from attempting
 * to access files (ex. .mkisofsrc) or stat paths that might be on NFS
 * or, potentially, insecure.
 */
static void
sanitize_env()
{
	int	stry = 0;

	/* don't depend on caller umask */
	(void) umask(0022);

	/* move away from a potential unsafe current working directory */
	while (chdir("/") == -1) {
		if (errno != EINTR) {
			bam_print("WARNING: unable to chdir to /");
			break;
		}
	}

	bam_home_env = getenv("HOME");
	while (bam_home_env != NULL && putenv("HOME=/") == -1) {
		if (errno == ENOMEM) {
			/* retry no more than MAX_TRIES times */
			if (++stry > MAX_TRIES) {
				bam_print("WARNING: unable to recover from "
				    "system memory pressure... aborting \n");
				bam_exit(EXIT_FAILURE);
			}
			/* memory is tight, try to sleep */
			bam_print("Attempting to recover from memory pressure: "
			    "sleeping for %d seconds\n", SLEEP_TIME * stry);
			(void) sleep(SLEEP_TIME * stry);
		} else {
			bam_print("WARNING: unable to sanitize HOME\n");
		}
	}
}

int
main(int argc, char *argv[])
{
	error_t ret;

	(void) setlocale(LC_ALL, "");
	(void) textdomain(TEXT_DOMAIN);

	if ((prog = strrchr(argv[0], '/')) == NULL) {
		prog = argv[0];
	} else {
		prog++;
	}

	INJECT_ERROR1("ASSERT_ON", assert(0))

	sanitize_env();

	parse_args(argc, argv);

	switch (bam_cmd) {
		case BAM_MENU:
			ret = bam_menu(bam_subcmd, bam_opt, bam_argc, bam_argv);
			break;
		case BAM_ARCHIVE:
			ret = bam_archive(bam_subcmd, bam_opt);
			break;
		case BAM_INSTALL:
			ret = bam_install(bam_subcmd, bam_opt);
			break;
		default:
			usage();
			bam_exit(1);
	}

	if (ret != BAM_SUCCESS)
		bam_exit((ret == BAM_NOCHANGE) ? 2 : 1);

	bam_unlock();
	return (0);
}

/*
 * Equivalence of public and internal commands:
 *	update-archive  -- -a update
 *	list-archive	-- -a list
 *	set-menu	-- -m set_option
 *	list-menu	-- -m list_entry
 *	update-menu	-- -m update_entry
 *	install-bootloader	-- -i install_bootloader
 */
static struct cmd_map {
	char *bam_cmdname;
	int bam_cmd;
	char *bam_subcmd;
} cmd_map[] = {
	{ "update-archive",	BAM_ARCHIVE,	"update"},
	{ "list-archive",	BAM_ARCHIVE,	"list"},
	{ "set-menu",		BAM_MENU,	"set_option"},
	{ "list-menu",		BAM_MENU,	"list_entry"},
	{ "update-menu",	BAM_MENU,	"update_entry"},
	{ "install-bootloader",	BAM_INSTALL,	"install_bootloader"},
	{ NULL,			0,		NULL}
};

/*
 * Commands syntax published in bootadm(1M) are parsed here
 */
static void
parse_args(int argc, char *argv[])
{
	struct cmd_map *cmp = cmd_map;

	/* command conforming to the final spec */
	if (argc > 1 && argv[1][0] != '-') {
		/*
		 * Map commands to internal table.
		 */
		while (cmp->bam_cmdname) {
			if (strcmp(argv[1], cmp->bam_cmdname) == 0) {
				bam_cmd = cmp->bam_cmd;
				bam_subcmd = cmp->bam_subcmd;
				break;
			}
			cmp++;
		}
		if (cmp->bam_cmdname == NULL) {
			usage();
			bam_exit(1);
		}
		argc--;
		argv++;
	}

	parse_args_internal(argc, argv);
}

/*
 * A combination of public and private commands are parsed here.
 * The internal syntax and the corresponding functionality are:
 *	-a update			-- update-archive
 *	-a list				-- list-archive
 *	-a update-all			-- (reboot to sync all mnted OS archive)
 *	-i install_bootloader		-- install-bootloader
 *	-m update_entry			-- update-menu
 *	-m list_entry			-- list-menu
 *	-m update_temp			-- (reboot -- [boot-args])
 *	-m delete_all_entries		-- (called from install)
 *	-m enable_hypervisor [args]	-- cvt_to_hyper
 *	-m disable_hypervisor		-- cvt_to_metal
 *	-m list_setting [entry] [value]	-- list_setting
 *
 * A set of private flags is there too:
 *	-F		-- purge the cache directories and rebuild them
 *	-e		-- use the (faster) archive update approach (used by
 *			   reboot)
 */
static void
parse_args_internal(int argc, char *argv[])
{
	int c, error;
	extern char *optarg;
	extern int optind, opterr;
#if defined(_OBP)
	const char *optstring = "a:d:fi:m:no:veFCR:p:P:XZ";
#else
	const char *optstring = "a:d:fi:m:no:veFCMR:p:P:XZ";
#endif

	/* Suppress error message from getopt */
	opterr = 0;

	error = 0;
	while ((c = getopt(argc, argv, optstring)) != -1) {
		switch (c) {
		case 'a':
			if (bam_cmd) {
				error = 1;
				bam_error(MULT_CMDS, c);
			}
			bam_cmd = BAM_ARCHIVE;
			bam_subcmd = optarg;
			break;
		case 'd':
			if (bam_debug) {
				error = 1;
				bam_error(DUP_OPT, c);
			}
			bam_debug = s_strtol(optarg);
			break;
		case 'f':
			bam_force = 1;
			break;
		case 'F':
			bam_purge = 1;
			break;
		case 'i':
			if (bam_cmd) {
				error = 1;
				bam_error(MULT_CMDS, c);
			}
			bam_cmd = BAM_INSTALL;
			bam_subcmd = optarg;
			break;
		case 'm':
			if (bam_cmd) {
				error = 1;
				bam_error(MULT_CMDS, c);
			}
			bam_cmd = BAM_MENU;
			bam_subcmd = optarg;
			break;
#if !defined(_OBP)
		case 'M':
			bam_mbr = 1;
			break;
#endif
		case 'n':
			bam_check = 1;
			/*
			 * We save the original value of bam_check. The new
			 * approach in case of a read-only filesystem is to
			 * behave as a check, so we need a way to restore the
			 * original value after the evaluation of the read-only
			 * filesystem has been done.
			 * Even if we don't allow at the moment a check with
			 * update_all, this approach is more robust than
			 * simply resetting bam_check to zero.
			 */
			bam_saved_check = 1;
			break;
		case 'o':
			if (bam_opt) {
				error = 1;
				bam_error(DUP_OPT, c);
			}
			bam_opt = optarg;
			break;
		case 'v':
			bam_verbose = 1;
			break;
		case 'C':
			bam_smf_check = 1;
			break;
		case 'P':
			if (bam_pool != NULL) {
				error = 1;
				bam_error(DUP_OPT, c);
			}
			bam_pool = optarg;
			break;
		case 'R':
			if (bam_root) {
				error = 1;
				bam_error(DUP_OPT, c);
				break;
			} else if (realpath(optarg, rootbuf) == NULL) {
				error = 1;
				bam_error(CANT_RESOLVE, optarg,
				    strerror(errno));
				break;
			}
			bam_alt_root = 1;
			bam_root = rootbuf;
			bam_rootlen = strlen(rootbuf);
			break;
		case 'p':
			bam_alt_platform = 1;
			bam_platform = optarg;
			if ((strcmp(bam_platform, "i86pc") != 0) &&
			    (strcmp(bam_platform, "sun4u") != 0) &&
			    (strcmp(bam_platform, "sun4v") != 0)) {
				error = 1;
				bam_error(INVALID_PLAT, bam_platform);
			}
			break;
		case 'X':
			bam_is_hv = BAM_HV_PRESENT;
			break;
		case 'Z':
			bam_zfs = 1;
			break;
		case 'e':
			bam_extend = 1;
			break;
		case '?':
			error = 1;
			bam_error(BAD_OPT, optopt);
			break;
		default :
			error = 1;
			bam_error(BAD_OPT, c);
			break;
		}
	}

	/*
	 * An alternate platform requires an alternate root
	 */
	if (bam_alt_platform && bam_alt_root == 0) {
		usage();
		bam_exit(0);
	}

	/*
	 * A command option must be specfied
	 */
	if (!bam_cmd) {
		if (bam_opt && strcmp(bam_opt, "all") == 0) {
			usage();
			bam_exit(0);
		}
		bam_error(NEED_CMD);
		error = 1;
	}

	if (error) {
		usage();
		bam_exit(1);
	}

	if (optind > argc) {
		bam_error(INT_ERROR, "parse_args");
		bam_exit(1);
	} else if (optind < argc) {
		bam_argv = &argv[optind];
		bam_argc = argc - optind;
	}

	/*
	 * mbr and pool are options for install_bootloader
	 */
	if (bam_cmd != BAM_INSTALL && (bam_mbr || bam_pool != NULL)) {
		usage();
		bam_exit(0);
	}

	/*
	 * -n implies verbose mode
	 */
	if (bam_check)
		bam_verbose = 1;
}

static error_t
check_subcmd_and_options(
	char *subcmd,
	char *opt,
	subcmd_defn_t *table,
	error_t (**fp)())
{
	int i;

	if (subcmd == NULL) {
		bam_error(NEED_SUBCMD);
		return (BAM_ERROR);
	}

	if (strcmp(subcmd, "set_option") == 0) {
		if (bam_argc == 0 || bam_argv == NULL || bam_argv[0] == NULL) {
			bam_error(MISSING_ARG);
			usage();
			return (BAM_ERROR);
		} else if (bam_argc > 1 || bam_argv[1] != NULL) {
			bam_error(TRAILING_ARGS);
			usage();
			return (BAM_ERROR);
		}
	} else if (strcmp(subcmd, "update_all") == 0) {
		/*
		 * The only option we accept for the "update_all"
		 * subcmd is "fastboot".
		 */
		if (bam_argc > 1 || (bam_argc == 1 &&
		    strcmp(bam_argv[0], "fastboot") != 0)) {
			bam_error(TRAILING_ARGS);
			usage();
			return (BAM_ERROR);
		}
		if (bam_argc == 1)
			sync_menu = 0;
	} else if (((strcmp(subcmd, "enable_hypervisor") != 0) &&
	    (strcmp(subcmd, "list_setting") != 0)) && (bam_argc || bam_argv)) {
		/*
		 * Of the remaining subcommands, only "enable_hypervisor" and
		 * "list_setting" take trailing arguments.
		 */
		bam_error(TRAILING_ARGS);
		usage();
		return (BAM_ERROR);
	}

	if (bam_root == NULL) {
		bam_root = rootbuf;
		bam_rootlen = 1;
	}

	/* verify that subcmd is valid */
	for (i = 0; table[i].subcmd != NULL; i++) {
		if (strcmp(table[i].subcmd, subcmd) == 0)
			break;
	}

	if (table[i].subcmd == NULL) {
		bam_error(INVALID_SUBCMD, subcmd);
		return (BAM_ERROR);
	}

	if (table[i].unpriv == 0 && geteuid() != 0) {
		bam_error(MUST_BE_ROOT);
		return (BAM_ERROR);
	}

	/*
	 * Currently only privileged commands need a lock
	 */
	if (table[i].unpriv == 0)
		bam_lock();

	/* subcmd verifies that opt is appropriate */
	if (table[i].option != OPT_OPTIONAL) {
		if ((table[i].option == OPT_REQ) ^ (opt != NULL)) {
			if (opt)
				bam_error(NO_OPT_REQ, subcmd);
			else
				bam_error(MISS_OPT, subcmd);
			return (BAM_ERROR);
		}
	}

	*fp = table[i].handler;

	return (BAM_SUCCESS);
}

/*
 * NOTE: A single "/" is also considered a trailing slash and will
 * be deleted.
 */
static void
elide_trailing_slash(const char *src, char *dst, size_t dstsize)
{
	size_t dstlen;

	assert(src);
	assert(dst);

	(void) strlcpy(dst, src, dstsize);

	dstlen = strlen(dst);
	if (dst[dstlen - 1] == '/') {
		dst[dstlen - 1] = '\0';
	}
}

static int
is_safe_exec(char *path)
{
	struct stat	sb;

	if (lstat(path, &sb) != 0) {
		bam_error(STAT_FAIL, path, strerror(errno));
		return (BAM_ERROR);
	}

	if (!S_ISREG(sb.st_mode)) {
		bam_error(PATH_EXEC_LINK, path);
		return (BAM_ERROR);
	}

	if (sb.st_uid != getuid()) {
		bam_error(PATH_EXEC_OWNER, path, getuid());
		return (BAM_ERROR);
	}

	if (sb.st_mode & S_IWOTH || sb.st_mode & S_IWGRP) {
		bam_error(PATH_EXEC_PERMS, path);
		return (BAM_ERROR);
	}

	return (BAM_SUCCESS);
}

static error_t
list_setting(menu_t *mp, char *which, char *setting)
{
	line_t	*lp;
	entry_t	*ent;

	char	*p = which;
	int	entry;

	int	found;

	assert(which);
	assert(setting);

	if (*which != NULL) {
		/*
		 * If "which" is not a number, assume it's a setting we want
		 * to look for and so set up the routine to look for "which"
		 * in the default entry.
		 */
		while (*p != NULL)
			if (!(isdigit((int)*p++))) {
				setting = which;
				which = mp->curdefault->arg;
				break;
			}
	} else {
		which = mp->curdefault->arg;
	}

	entry = atoi(which);

	for (ent = mp->entries; ((ent != NULL) && (ent->entryNum != entry));
	    ent = ent->next)
		;

	if (!ent) {
		bam_error(NO_MATCH_ENTRY);
		return (BAM_ERROR);
	}

	found = (*setting == NULL);

	for (lp = ent->start; lp != NULL; lp = lp->next) {
		if ((*setting == NULL) && (lp->flags != BAM_COMMENT))
			bam_print(PRINT, lp->line);
		else if (lp->cmd != NULL && strcmp(setting, lp->cmd) == 0) {
			bam_print(PRINT, lp->arg);
			found = 1;
		}

		if (lp == ent->end)
			break;
	}

	if (!found) {
		bam_error(NO_MATCH_ENTRY);
		return (BAM_ERROR);
	}

	return (BAM_SUCCESS);
}

static error_t
install_bootloader(void)
{
	nvlist_t	*nvl;
	uint16_t	flags = 0;
	int		found = 0;
	struct extmnttab mnt;
	struct stat	statbuf = {0};
	be_node_list_t	*be_nodes, *node;
	FILE		*fp;
	char		*root_ds = NULL;
	int		ret;

	if (nvlist_alloc(&nvl, NV_UNIQUE_NAME, 0) != 0) {
		bam_error(_("out of memory\n"));
		return (BAM_ERROR);
	}

	/*
	 * if bam_alt_root is set, the stage files are used from alt root.
	 * if pool is set, the target devices are pool devices, stage files
	 * are read from pool bootfs unless alt root is set.
	 *
	 * use arguments as targets, stage files are from alt or current root
	 * if no arguments and no pool, install on current boot pool.
	 */

	if (bam_alt_root) {
		if (stat(bam_root, &statbuf) != 0) {
			bam_error(STAT_FAIL, bam_root, strerror(errno));
			ret = BAM_ERROR;
			goto done;
		}
		if ((fp = fopen(MNTTAB, "r")) == NULL) {
			bam_error(OPEN_FAIL, MNTTAB, strerror(errno));
			ret = BAM_ERROR;
			goto done;
		}
		resetmnttab(fp);
		while (getextmntent(fp, &mnt, sizeof (mnt)) == 0) {
			if (mnt.mnt_major == major(statbuf.st_dev) &&
			    mnt.mnt_minor == minor(statbuf.st_dev)) {
				found = 1;
				root_ds = strdup(mnt.mnt_special);
				break;
			}
		}
		(void) fclose(fp);

		if (found == 0) {
			bam_error(NOT_IN_MNTTAB, bam_root);
			ret = BAM_ERROR;
			goto done;
		}
		if (root_ds == NULL) {
			bam_error(_("out of memory\n"));
			ret = BAM_ERROR;
			goto done;
		}

		if (be_list(NULL, &be_nodes) != BE_SUCCESS) {
			bam_error(_("No BE's found\n"));
			ret = BAM_ERROR;
			goto done;
		}
		for (node = be_nodes; node != NULL; node = node->be_next_node)
			if (strcmp(root_ds, node->be_root_ds) == 0)
				break;

		if (node == NULL)
			bam_error(_("BE (%s) does not exist\n"), root_ds);

		free(root_ds);
		root_ds = NULL;
		if (node == NULL) {
			be_free_list(be_nodes);
			ret = BAM_ERROR;
			goto done;
		}
		ret = nvlist_add_string(nvl, BE_ATTR_ORIG_BE_NAME,
		    node->be_node_name);
		ret |= nvlist_add_string(nvl, BE_ATTR_ORIG_BE_ROOT,
		    node->be_root_ds);
		be_free_list(be_nodes);
		if (ret) {
			ret = BAM_ERROR;
			goto done;
		}
	}

	if (bam_force)
		flags |= BE_INSTALLBOOT_FLAG_FORCE;
	if (bam_mbr)
		flags |= BE_INSTALLBOOT_FLAG_MBR;
	if (bam_verbose)
		flags |= BE_INSTALLBOOT_FLAG_VERBOSE;

	if (nvlist_add_uint16(nvl, BE_ATTR_INSTALL_FLAGS, flags) != 0) {
		bam_error(_("out of memory\n"));
		goto done;
	}

	/*
	 * if altroot was set, we got be name and be root, only need
	 * to set pool name as target.
	 * if no altroot, need to find be name and root from pool.
	 */
	if (bam_pool != NULL) {
		ret = nvlist_add_string(nvl, BE_ATTR_ORIG_BE_POOL, bam_pool);
		if (ret) {
			ret = BAM_ERROR;
			goto done;
		}
		if (found) {
			ret = be_installboot(nvl);
			if (ret)
				ret = BAM_ERROR;
			goto done;
		}
	}

	if (be_list(NULL, &be_nodes) != BE_SUCCESS) {
		bam_error(_("No BE's found\n"));
		ret = BAM_ERROR;
		goto done;
	}

	if (bam_pool != NULL) {
		/*
		 * find active be_node in bam_pool
		 */
		for (node = be_nodes; node != NULL; node = node->be_next_node) {
			if (strcmp(bam_pool, node->be_rpool) != 0)
				continue;
			if (node->be_active_on_boot)
				break;
		}
		if (node == NULL) {
			bam_error(_("No active BE in %s\n"), bam_pool);
			be_free_list(be_nodes);
			ret = BAM_ERROR;
			goto done;
		}
		ret = nvlist_add_string(nvl, BE_ATTR_ORIG_BE_NAME,
		    node->be_node_name);
		ret |= nvlist_add_string(nvl, BE_ATTR_ORIG_BE_ROOT,
		    node->be_root_ds);
		be_free_list(be_nodes);
		if (ret) {
			ret = BAM_ERROR;
			goto done;
		}
		ret = be_installboot(nvl);
		if (ret)
			ret = BAM_ERROR;
		goto done;
	}

	/*
	 * get dataset for "/" and fill up the args.
	 */
	if ((fp = fopen(MNTTAB, "r")) == NULL) {
		bam_error(OPEN_FAIL, MNTTAB, strerror(errno));
		ret = BAM_ERROR;
		be_free_list(be_nodes);
		goto done;
	}
	resetmnttab(fp);
	found = 0;
	while (getextmntent(fp, &mnt, sizeof (mnt)) == 0) {
		if (strcmp(mnt.mnt_mountp, "/") == 0) {
			found = 1;
			root_ds = strdup(mnt.mnt_special);
			break;
		}
	}
	(void) fclose(fp);

	if (found == 0) {
		bam_error(NOT_IN_MNTTAB, "/");
		ret = BAM_ERROR;
		be_free_list(be_nodes);
		goto done;
	}
	if (root_ds == NULL) {
		bam_error(_("out of memory\n"));
		ret = BAM_ERROR;
		be_free_list(be_nodes);
		goto done;
	}

	for (node = be_nodes; node != NULL; node = node->be_next_node) {
		if (strcmp(root_ds, node->be_root_ds) == 0)
			break;
	}

	if (node == NULL) {
		bam_error(_("No such BE: %s\n"), root_ds);
		free(root_ds);
		be_free_list(be_nodes);
		ret = BAM_ERROR;
		goto done;
	}
	free(root_ds);

	ret = nvlist_add_string(nvl, BE_ATTR_ORIG_BE_NAME, node->be_node_name);
	ret |= nvlist_add_string(nvl, BE_ATTR_ORIG_BE_ROOT, node->be_root_ds);
	ret |= nvlist_add_string(nvl, BE_ATTR_ORIG_BE_POOL, node->be_rpool);
	be_free_list(be_nodes);

	if (ret)
		ret = BAM_ERROR;
	else
		ret = be_installboot(nvl) ? BAM_ERROR : 0;
done:
	nvlist_free(nvl);

	return (ret);
}

static error_t
bam_install(char *subcmd, char *opt)
{
	error_t (*f)(void);

	/*
	 * Check arguments
	 */
	if (check_subcmd_and_options(subcmd, opt, inst_subcmds, &f) ==
	    BAM_ERROR)
		return (BAM_ERROR);

	return (f());
}

static error_t
bam_menu(char *subcmd, char *opt, int largc, char *largv[])
{
	error_t			ret;
	char			menu_path[PATH_MAX];
	char			clean_menu_root[PATH_MAX];
	char			path[PATH_MAX];
	menu_t			*menu;
	char			menu_root[PATH_MAX];
	struct stat		sb;
	error_t (*f)(menu_t *mp, char *menu_path, char *opt);
	char			*special;
	char			*pool = NULL;
	zfs_mnted_t		zmnted;
	char			*zmntpt;
	char			*osdev;
	char			*osroot;
	const char		*fcn = "bam_menu()";

	/*
	 * Menu sub-command only applies to GRUB (i.e. x86)
	 */
	if (!is_grub(bam_alt_root ? bam_root : "/")) {
		bam_error(NOT_GRUB_BOOT);
		return (BAM_ERROR);
	}

	/*
	 * Check arguments
	 */
	ret = check_subcmd_and_options(subcmd, opt, menu_subcmds, &f);
	if (ret == BAM_ERROR) {
		return (BAM_ERROR);
	}

	assert(bam_root);

	(void) strlcpy(menu_root, bam_root, sizeof (menu_root));
	osdev = osroot = NULL;

	if (strcmp(subcmd, "update_entry") == 0) {
		assert(opt);

		osdev = strtok(opt, ",");
		assert(osdev);
		osroot = strtok(NULL, ",");
		if (osroot) {
			/* fixup bam_root so that it points at osroot */
			if (realpath(osroot, rootbuf) == NULL) {
				bam_error(CANT_RESOLVE, osroot,
				    strerror(errno));
				return (BAM_ERROR);
			}
			bam_alt_root = 1;
			bam_root  = rootbuf;
			bam_rootlen = strlen(rootbuf);
		}
	}

	/*
	 * We support menu on PCFS (under certain conditions), but
	 * not the OS root
	 */
	if (is_pcfs(bam_root)) {
		bam_error(PCFS_ROOT_NOTSUP, bam_root);
		return (BAM_ERROR);
	}

	if (stat(menu_root, &sb) == -1) {
		bam_error(CANNOT_LOCATE_GRUB_MENU);
		return (BAM_ERROR);
	}

	BAM_DPRINTF((D_MENU_ROOT, fcn, menu_root));

	/*
	 * We no longer use the GRUB slice file. If it exists, then
	 * the user is doing something that is unsupported (such as
	 * standard upgrading an old Live Upgrade BE). If that
	 * happens, mimic existing behavior i.e. pretend that it is
	 * not a BE. Emit a warning though.
	 */
	if (bam_alt_root) {
		(void) snprintf(path, sizeof (path), "%s%s", bam_root,
		    GRUB_slice);
	} else {
		(void) snprintf(path, sizeof (path), "%s", GRUB_slice);
	}

	if (bam_verbose && stat(path, &sb) == 0)
		bam_error(GRUB_SLICE_FILE_EXISTS, path);

	if (is_zfs(menu_root)) {
		assert(strcmp(menu_root, bam_root) == 0);
		special = get_special(menu_root);
		INJECT_ERROR1("Z_MENU_GET_SPECIAL", special = NULL);
		if (special == NULL) {
			bam_error(CANT_FIND_SPECIAL, menu_root);
			return (BAM_ERROR);
		}
		pool = strtok(special, "/");
		INJECT_ERROR1("Z_MENU_GET_POOL", pool = NULL);
		if (pool == NULL) {
			free(special);
			bam_error(CANT_FIND_POOL, menu_root);
			return (BAM_ERROR);
		}
		BAM_DPRINTF((D_Z_MENU_GET_POOL_FROM_SPECIAL, fcn, pool));

		zmntpt = mount_top_dataset(pool, &zmnted);
		INJECT_ERROR1("Z_MENU_MOUNT_TOP_DATASET", zmntpt = NULL);
		if (zmntpt == NULL) {
			bam_error(CANT_MOUNT_POOL_DATASET, pool);
			free(special);
			return (BAM_ERROR);
		}
		BAM_DPRINTF((D_Z_GET_MENU_MOUNT_TOP_DATASET, fcn, zmntpt));

		(void) strlcpy(menu_root, zmntpt, sizeof (menu_root));
		BAM_DPRINTF((D_Z_GET_MENU_MENU_ROOT, fcn, menu_root));
	}

	elide_trailing_slash(menu_root, clean_menu_root,
	    sizeof (clean_menu_root));

	BAM_DPRINTF((D_CLEAN_MENU_ROOT, fcn, clean_menu_root));

	(void) strlcpy(menu_path, clean_menu_root, sizeof (menu_path));
	(void) strlcat(menu_path, GRUB_MENU, sizeof (menu_path));

	BAM_DPRINTF((D_MENU_PATH, fcn, menu_path));

	/*
	 * If listing the menu, display the menu location
	 */
	if (strcmp(subcmd, "list_entry") == 0)
		bam_print(GRUB_MENU_PATH, menu_path);

	if ((menu = menu_read(menu_path)) == NULL) {
		bam_error(CANNOT_LOCATE_GRUB_MENU_FILE, menu_path);
		if (special != NULL)
			free(special);

		return (BAM_ERROR);
	}

	/*
	 * We already checked the following case in
	 * check_subcmd_and_suboptions() above. Complete the
	 * final step now.
	 */
	if (strcmp(subcmd, "set_option") == 0) {
		assert(largc == 1 && largv[0] && largv[1] == NULL);
		opt = largv[0];
	} else if ((strcmp(subcmd, "enable_hypervisor") != 0) &&
	    (strcmp(subcmd, "list_setting") != 0)) {
		assert(largc == 0 && largv == NULL);
	}

	ret = get_boot_cap(bam_root);
	if (ret != BAM_SUCCESS) {
		BAM_DPRINTF((D_BOOT_GET_CAP_FAILED, fcn));
		goto out;
	}

	/*
	 * Once the sub-cmd handler has run
	 * only the line field is guaranteed to have valid values
	 */
	if (strcmp(subcmd, "update_entry") == 0) {
		ret = f(menu, menu_root, osdev);
	} else if (strcmp(subcmd, "upgrade") == 0) {
		ret = f(menu, bam_root, menu_root);
	} else if (strcmp(subcmd, "list_entry") == 0) {
		ret = f(menu, menu_path, opt);
	} else if (strcmp(subcmd, "list_setting") == 0) {
		ret = f(menu, ((largc > 0) ? largv[0] : ""),
		    ((largc > 1) ? largv[1] : ""));
	} else if (strcmp(subcmd, "disable_hypervisor") == 0) {
		if (is_sparc()) {
			bam_error(NO_SPARC, subcmd);
			ret = BAM_ERROR;
		} else {
			ret = f(menu, bam_root, NULL);
		}
	} else if (strcmp(subcmd, "enable_hypervisor") == 0) {
		if (is_sparc()) {
			bam_error(NO_SPARC, subcmd);
			ret = BAM_ERROR;
		} else {
			char *extra_args = NULL;

			/*
			 * Compress all arguments passed in the largv[] array
			 * into one string that can then be appended to the
			 * end of the kernel$ string the routine to enable the
			 * hypervisor will build.
			 *
			 * This allows the caller to supply arbitrary unparsed
			 * arguments, such as dom0 memory settings or APIC
			 * options.
			 *
			 * This concatenation will be done without ANY syntax
			 * checking whatsoever, so it's the responsibility of
			 * the caller to make sure the arguments are valid and
			 * do not duplicate arguments the conversion routines
			 * may create.
			 */
			if (largc > 0) {
				int extra_len, i;

				for (extra_len = 0, i = 0; i < largc; i++)
					extra_len += strlen(largv[i]);

				/*
				 * Allocate space for argument strings,
				 * intervening spaces and terminating NULL.
				 */
				extra_args = alloca(extra_len + largc);

				(void) strcpy(extra_args, largv[0]);

				for (i = 1; i < largc; i++) {
					(void) strcat(extra_args, " ");
					(void) strcat(extra_args, largv[i]);
				}
			}

			ret = f(menu, bam_root, extra_args);
		}
	} else
		ret = f(menu, NULL, opt);

	if (ret == BAM_WRITE) {
		BAM_DPRINTF((D_WRITING_MENU_ROOT, fcn, clean_menu_root));
		ret = menu_write(clean_menu_root, menu);
	}

out:
	INJECT_ERROR1("POOL_SET", pool = "/pooldata");
	assert((is_zfs(menu_root)) ^ (pool == NULL));
	if (pool) {
		(void) umount_top_dataset(pool, zmnted, zmntpt);
		free(special);
	}
	menu_free(menu);
	return (ret);
}


static error_t
bam_archive(
	char *subcmd,
	char *opt)
{
	error_t			ret;
	error_t			(*f)(char *root, char *opt);
	const char		*fcn = "bam_archive()";

	/*
	 * Add trailing / for archive subcommands
	 */
	if (rootbuf[strlen(rootbuf) - 1] != '/')
		(void) strcat(rootbuf, "/");
	bam_rootlen = strlen(rootbuf);

	/*
	 * Check arguments
	 */
	ret = check_subcmd_and_options(subcmd, opt, arch_subcmds, &f);
	if (ret != BAM_SUCCESS) {
		return (BAM_ERROR);
	}

	ret = get_boot_cap(rootbuf);
	if (ret != BAM_SUCCESS) {
		BAM_DPRINTF((D_BOOT_GET_CAP_FAILED, fcn));
		return (ret);
	}

	/*
	 * Check archive not supported with update_all
	 * since it is awkward to display out-of-sync
	 * information for each BE.
	 */
	if (bam_check && strcmp(subcmd, "update_all") == 0) {
		bam_error(CHECK_NOT_SUPPORTED, subcmd);
		return (BAM_ERROR);
	}

	if (strcmp(subcmd, "update_all") == 0)
		bam_update_all = 1;

#if !defined(_OBP)
	ucode_install(bam_root);
#endif

	ret = f(bam_root, opt);

	bam_update_all = 0;

	return (ret);
}

/*PRINTFLIKE1*/
void
bam_error(char *format, ...)
{
	va_list ap;

	va_start(ap, format);
	(void) fprintf(stderr, "%s: ", prog);
	(void) vfprintf(stderr, format, ap);
	va_end(ap);
}

/*PRINTFLIKE1*/
void
bam_derror(char *format, ...)
{
	va_list ap;

	assert(bam_debug);

	va_start(ap, format);
	(void) fprintf(stderr, "DEBUG: ");
	(void) vfprintf(stderr, format, ap);
	va_end(ap);
}

/*PRINTFLIKE1*/
void
bam_print(char *format, ...)
{
	va_list ap;

	va_start(ap, format);
	(void) vfprintf(stdout, format, ap);
	va_end(ap);
}

/*PRINTFLIKE1*/
void
bam_print_stderr(char *format, ...)
{
	va_list ap;

	va_start(ap, format);
	(void) vfprintf(stderr, format, ap);
	va_end(ap);
}

void
bam_exit(int excode)
{
	restore_env();
	bam_unlock();
	exit(excode);
}

static void
bam_lock(void)
{
	struct flock lock;
	pid_t pid;

	bam_lock_fd = open(BAM_LOCK_FILE, O_CREAT|O_RDWR, LOCK_FILE_PERMS);
	if (bam_lock_fd < 0) {
		/*
		 * We may be invoked early in boot for archive verification.
		 * In this case, root is readonly and /var/run may not exist.
		 * Proceed without the lock
		 */
		if (errno == EROFS || errno == ENOENT) {
			bam_root_readonly = 1;
			return;
		}

		bam_error(OPEN_FAIL, BAM_LOCK_FILE, strerror(errno));
		bam_exit(1);
	}

	lock.l_type = F_WRLCK;
	lock.l_whence = SEEK_SET;
	lock.l_start = 0;
	lock.l_len = 0;

	if (fcntl(bam_lock_fd, F_SETLK, &lock) == -1) {
		if (errno != EACCES && errno != EAGAIN) {
			bam_error(LOCK_FAIL, BAM_LOCK_FILE, strerror(errno));
			(void) close(bam_lock_fd);
			bam_lock_fd = -1;
			bam_exit(1);
		}
		pid = 0;
		(void) pread(bam_lock_fd, &pid, sizeof (pid_t), 0);
		bam_print(FILE_LOCKED, pid);

		lock.l_type = F_WRLCK;
		lock.l_whence = SEEK_SET;
		lock.l_start = 0;
		lock.l_len = 0;
		if (fcntl(bam_lock_fd, F_SETLKW, &lock) == -1) {
			bam_error(LOCK_FAIL, BAM_LOCK_FILE, strerror(errno));
			(void) close(bam_lock_fd);
			bam_lock_fd = -1;
			bam_exit(1);
		}
	}

	/* We own the lock now */
	pid = getpid();
	(void) write(bam_lock_fd, &pid, sizeof (pid));
}

static void
bam_unlock(void)
{
	struct flock unlock;

	/*
	 * NOP if we don't hold the lock
	 */
	if (bam_lock_fd < 0) {
		return;
	}

	unlock.l_type = F_UNLCK;
	unlock.l_whence = SEEK_SET;
	unlock.l_start = 0;
	unlock.l_len = 0;

	if (fcntl(bam_lock_fd, F_SETLK, &unlock) == -1) {
		bam_error(UNLOCK_FAIL, BAM_LOCK_FILE, strerror(errno));
	}

	if (close(bam_lock_fd) == -1) {
		bam_error(CLOSE_FAIL, BAM_LOCK_FILE, strerror(errno));
	}
	bam_lock_fd = -1;
}

static error_t
list_archive(char *root, char *opt)
{
	filelist_t flist;
	filelist_t *flistp = &flist;
	line_t *lp;

	assert(root);
	assert(opt == NULL);

	flistp->head = flistp->tail = NULL;
	if (read_list(root, flistp) != BAM_SUCCESS) {
		return (BAM_ERROR);
	}
	assert(flistp->head && flistp->tail);

	for (lp = flistp->head; lp; lp = lp->next) {
		bam_print(PRINT, lp->line);
	}

	filelist_free(flistp);

	return (BAM_SUCCESS);
}

/*
 * This routine writes a list of lines to a file.
 * The list is *not* freed
 */
static error_t
list2file(char *root, char *tmp, char *final, line_t *start)
{
	char		tmpfile[PATH_MAX];
	char		path[PATH_MAX];
	FILE		*fp;
	int		ret;
	struct stat	sb;
	mode_t		mode;
	uid_t		root_uid;
	gid_t		sys_gid;
	struct passwd	*pw;
	struct group	*gp;
	const char	*fcn = "list2file()";

	(void) snprintf(path, sizeof (path), "%s%s", root, final);

	if (start == NULL) {
		/* Empty GRUB menu */
		if (stat(path, &sb) != -1) {
			bam_print(UNLINK_EMPTY, path);
			if (unlink(path) != 0) {
				bam_error(UNLINK_FAIL, path, strerror(errno));
				return (BAM_ERROR);
			} else {
				return (BAM_SUCCESS);
			}
		}
		return (BAM_SUCCESS);
	}

	/*
	 * Preserve attributes of existing file if possible,
	 * otherwise ask the system for uid/gid of root/sys.
	 * If all fails, fall back on hard-coded defaults.
	 */
	if (stat(path, &sb) != -1) {
		mode = sb.st_mode;
		root_uid = sb.st_uid;
		sys_gid = sb.st_gid;
	} else {
		mode = DEFAULT_DEV_MODE;
		if ((pw = getpwnam(DEFAULT_DEV_USER)) != NULL) {
			root_uid = pw->pw_uid;
		} else {
			bam_error(CANT_FIND_USER,
			    DEFAULT_DEV_USER, DEFAULT_DEV_UID);
			root_uid = (uid_t)DEFAULT_DEV_UID;
		}
		if ((gp = getgrnam(DEFAULT_DEV_GROUP)) != NULL) {
			sys_gid = gp->gr_gid;
		} else {
			bam_error(CANT_FIND_GROUP,
			    DEFAULT_DEV_GROUP, DEFAULT_DEV_GID);
			sys_gid = (gid_t)DEFAULT_DEV_GID;
		}
	}

	(void) snprintf(tmpfile, sizeof (tmpfile), "%s%s", root, tmp);

	/* Truncate tmpfile first */
	fp = fopen(tmpfile, "w");
	if (fp == NULL) {
		bam_error(OPEN_FAIL, tmpfile, strerror(errno));
		return (BAM_ERROR);
	}
	ret = fclose(fp);
	INJECT_ERROR1("LIST2FILE_TRUNC_FCLOSE", ret = EOF);
	if (ret == EOF) {
		bam_error(CLOSE_FAIL, tmpfile, strerror(errno));
		return (BAM_ERROR);
	}

	/* Now open it in append mode */
	fp = fopen(tmpfile, "a");
	if (fp == NULL) {
		bam_error(OPEN_FAIL, tmpfile, strerror(errno));
		return (BAM_ERROR);
	}

	for (; start; start = start->next) {
		ret = s_fputs(start->line, fp);
		INJECT_ERROR1("LIST2FILE_FPUTS", ret = EOF);
		if (ret == EOF) {
			bam_error(WRITE_FAIL, tmpfile, strerror(errno));
			(void) fclose(fp);
			return (BAM_ERROR);
		}
	}

	ret = fclose(fp);
	INJECT_ERROR1("LIST2FILE_APPEND_FCLOSE", ret = EOF);
	if (ret == EOF) {
		bam_error(CLOSE_FAIL, tmpfile, strerror(errno));
		return (BAM_ERROR);
	}

	/*
	 * Set up desired attributes.  Ignore failures on filesystems
	 * not supporting these operations - pcfs reports unsupported
	 * operations as EINVAL.
	 */
	ret = chmod(tmpfile, mode);
	if (ret == -1 &&
	    errno != EINVAL && errno != ENOTSUP) {
		bam_error(CHMOD_FAIL, tmpfile, strerror(errno));
		return (BAM_ERROR);
	}

	ret = chown(tmpfile, root_uid, sys_gid);
	if (ret == -1 &&
	    errno != EINVAL && errno != ENOTSUP) {
		bam_error(CHOWN_FAIL, tmpfile, strerror(errno));
		return (BAM_ERROR);
	}

	/*
	 * Do an atomic rename
	 */
	ret = rename(tmpfile, path);
	INJECT_ERROR1("LIST2FILE_RENAME", ret = -1);
	if (ret != 0) {
		bam_error(RENAME_FAIL, path, strerror(errno));
		return (BAM_ERROR);
	}

	BAM_DPRINTF((D_WROTE_FILE, fcn, path));
	return (BAM_SUCCESS);
}

/*
 * Checks if the path specified (without the file name at the end) exists
 * and creates it if not. If the path exists and is not a directory, an attempt
 * to unlink is made.
 */
static int
setup_path(char *path)
{
	char 		*p;
	int		ret;
	struct stat	sb;

	p = strrchr(path, '/');
	if (p != NULL) {
		*p = '\0';
		if (stat(path, &sb) != 0 || !(S_ISDIR(sb.st_mode))) {
			/* best effort attempt, mkdirp will catch the error */
			(void) unlink(path);
			if (bam_verbose)
				bam_print(NEED_DIRPATH, path);
			ret = mkdirp(path, DIR_PERMS);
			if (ret == -1) {
				bam_error(MKDIR_FAILED, path, strerror(errno));
				*p = '/';
				return (BAM_ERROR);
			}
		}
		*p = '/';
		return (BAM_SUCCESS);
	}
	return (BAM_SUCCESS);
}

typedef union {
	gzFile	gzfile;
	int	fdfile;
} outfile;

typedef struct {
	char		path[PATH_MAX];
	outfile		out;
} cachefile;

static int
setup_file(char *base, const char *path, cachefile *cf)
{
	int	ret;
	char	*strip;

	/* init gzfile or fdfile in case we fail before opening */
	if (bam_direct == BAM_DIRECT_DBOOT)
		cf->out.gzfile = NULL;
	else
		cf->out.fdfile = -1;

	/* strip the trailing altroot path */
	strip = (char *)path + strlen(rootbuf);

	ret = snprintf(cf->path, sizeof (cf->path), "%s/%s", base, strip);
	if (ret >= sizeof (cf->path)) {
		bam_error(PATH_TOO_LONG, rootbuf);
		return (BAM_ERROR);
	}

	/* Check if path is present in the archive cache directory */
	if (setup_path(cf->path) == BAM_ERROR)
		return (BAM_ERROR);

	if (bam_direct == BAM_DIRECT_DBOOT) {
		if ((cf->out.gzfile = gzopen(cf->path, "wb")) == NULL) {
			bam_error(OPEN_FAIL, cf->path, strerror(errno));
			return (BAM_ERROR);
		}
		(void) gzsetparams(cf->out.gzfile, Z_BEST_SPEED,
		    Z_DEFAULT_STRATEGY);
	} else {
		if ((cf->out.fdfile = open(cf->path, O_WRONLY | O_CREAT, 0644))
		    == -1) {
			bam_error(OPEN_FAIL, cf->path, strerror(errno));
			return (BAM_ERROR);
		}
	}

	return (BAM_SUCCESS);
}

static int
cache_write(cachefile cf, char *buf, int size)
{
	int	err;

	if (bam_direct == BAM_DIRECT_DBOOT) {
		if (gzwrite(cf.out.gzfile, buf, size) < 1) {
			bam_error(GZ_WRITE_FAIL, gzerror(cf.out.gzfile, &err));
			if (err == Z_ERRNO && bam_verbose) {
				bam_error(WRITE_FAIL, cf.path, strerror(errno));
			}
			return (BAM_ERROR);
		}
	} else {
		if (write(cf.out.fdfile, buf, size) < 1) {
			bam_error(WRITE_FAIL, cf.path, strerror(errno));
			return (BAM_ERROR);
		}
	}
	return (BAM_SUCCESS);
}

static int
cache_close(cachefile cf)
{
	int	ret;

	if (bam_direct == BAM_DIRECT_DBOOT) {
		if (cf.out.gzfile) {
			ret = gzclose(cf.out.gzfile);
			if (ret != Z_OK) {
				bam_error(CLOSE_FAIL, cf.path, strerror(errno));
				return (BAM_ERROR);
			}
		}
	} else {
		if (cf.out.fdfile != -1) {
			ret = close(cf.out.fdfile);
			if (ret != 0) {
				bam_error(CLOSE_FAIL, cf.path, strerror(errno));
				return (BAM_ERROR);
			}
		}
	}

	return (BAM_SUCCESS);
}

static int
dircache_updatefile(const char *path, int what)
{
	int 		ret, exitcode;
	char 		buf[4096 * 4];
	FILE 		*infile;
	cachefile 	outfile, outupdt;

	if (bam_nowrite()) {
		set_dir_flag(what, NEED_UPDATE);
		return (BAM_SUCCESS);
	}

	if (!has_cachedir(what))
		return (BAM_SUCCESS);

	if ((infile = fopen(path, "rb")) == NULL) {
		bam_error(OPEN_FAIL, path, strerror(errno));
		return (BAM_ERROR);
	}

	ret = setup_file(get_cachedir(what), path, &outfile);
	if (ret == BAM_ERROR) {
		exitcode = BAM_ERROR;
		goto out;
	}
	if (!is_dir_flag_on(what, NO_MULTI)) {
		ret = setup_file(get_updatedir(what), path, &outupdt);
		if (ret == BAM_ERROR)
			set_dir_flag(what, NO_MULTI);
	}

	while ((ret = fread(buf, 1, sizeof (buf), infile)) > 0) {
		if (cache_write(outfile, buf, ret) == BAM_ERROR) {
			exitcode = BAM_ERROR;
			goto out;
		}
		if (!is_dir_flag_on(what, NO_MULTI))
			if (cache_write(outupdt, buf, ret) == BAM_ERROR)
				set_dir_flag(what, NO_MULTI);
	}

	set_dir_flag(what, NEED_UPDATE);
	get_count(what)++;
	if (get_count(what) > COUNT_MAX)
		set_dir_flag(what, NO_MULTI);
	exitcode = BAM_SUCCESS;
out:
	(void) fclose(infile);
	if (cache_close(outfile) == BAM_ERROR)
		exitcode = BAM_ERROR;
	if (!is_dir_flag_on(what, NO_MULTI) &&
	    cache_close(outupdt) == BAM_ERROR)
		exitcode = BAM_ERROR;
	if (exitcode == BAM_ERROR)
		set_flag(UPDATE_ERROR);
	return (exitcode);
}

static int
dircache_updatedir(const char *path, int what, int updt)
{
	int		ret;
	char		dpath[PATH_MAX];
	char		*strip;
	struct stat	sb;

	strip = (char *)path + strlen(rootbuf);

	ret = snprintf(dpath, sizeof (dpath), "%s/%s", updt ?
	    get_updatedir(what) : get_cachedir(what), strip);

	if (ret >= sizeof (dpath)) {
		bam_error(PATH_TOO_LONG, rootbuf);
		set_flag(UPDATE_ERROR);
		return (BAM_ERROR);
	}

	if (stat(dpath, &sb) == 0 && S_ISDIR(sb.st_mode))
		return (BAM_SUCCESS);

	if (updt) {
		if (!is_dir_flag_on(what, NO_MULTI))
			if (!bam_nowrite() && mkdirp(dpath, DIR_PERMS) == -1)
				set_dir_flag(what, NO_MULTI);
	} else {
		if (!bam_nowrite() && mkdirp(dpath, DIR_PERMS) == -1) {
			set_flag(UPDATE_ERROR);
			return (BAM_ERROR);
		}
	}

	set_dir_flag(what, NEED_UPDATE);
	return (BAM_SUCCESS);
}

#define	DO_CACHE_DIR	0
#define	DO_UPDATE_DIR	1

#if defined(_LP64) || defined(_LONGLONG_TYPE)
typedef		Elf64_Ehdr	_elfhdr;
#else
typedef		Elf32_Ehdr	_elfhdr;
#endif

/*
 * This routine updates the contents of the cache directory
 */
static int
update_dircache(const char *path, int flags)
{
	int rc = BAM_SUCCESS;

	switch (flags) {
	case FTW_F:
		{
		int	fd;
		_elfhdr	elf;

		if ((fd = open(path, O_RDONLY)) < 0) {
			bam_error(OPEN_FAIL, path, strerror(errno));
			set_flag(UPDATE_ERROR);
			rc = BAM_ERROR;
			break;
		}

		/*
		 * libelf and gelf would be a cleaner and easier way to handle
		 * this, but libelf fails compilation if _ILP32 is defined &&
		 * _FILE_OFFSET_BITS is != 32 ...
		 */
		if (read(fd, (void *)&elf, sizeof (_elfhdr)) < 0) {
			bam_error(READ_FAIL, path, strerror(errno));
			set_flag(UPDATE_ERROR);
			(void) close(fd);
			rc = BAM_ERROR;
			break;
		}
		(void) close(fd);

		/*
		 * If the file is not an executable and is not inside an amd64
		 * directory, we copy it in both the cache directories,
		 * otherwise, we only copy it inside the 64-bit one.
		 */
		if (memcmp(elf.e_ident, ELFMAG, 4) != 0) {
			if (strstr(path, "/amd64")) {
				rc = dircache_updatefile(path, FILE64);
			} else {
				rc = dircache_updatefile(path, FILE32);
				if (rc == BAM_SUCCESS)
					rc = dircache_updatefile(path, FILE64);
			}
		} else {
			/*
			 * Based on the ELF class we copy the file in the 32-bit
			 * or the 64-bit cache directory.
			 */
			if (elf.e_ident[EI_CLASS] == ELFCLASS32) {
				rc = dircache_updatefile(path, FILE32);
			} else if (elf.e_ident[EI_CLASS] == ELFCLASS64) {
				rc = dircache_updatefile(path, FILE64);
			} else {
				bam_print(NO3264ELF, path);
				/* paranoid */
				rc  = dircache_updatefile(path, FILE32);
				if (rc == BAM_SUCCESS)
					rc = dircache_updatefile(path, FILE64);
			}
		}
		break;
		}
	case FTW_D:
		if (strstr(path, "/amd64") == NULL) {
			rc = dircache_updatedir(path, FILE32, DO_UPDATE_DIR);
			if (rc == BAM_SUCCESS)
				rc = dircache_updatedir(path, FILE32,
				    DO_CACHE_DIR);
		} else {
			if (has_cachedir(FILE64)) {
				rc = dircache_updatedir(path, FILE64,
				    DO_UPDATE_DIR);
				if (rc == BAM_SUCCESS)
					rc = dircache_updatedir(path, FILE64,
					    DO_CACHE_DIR);
			}
		}
		break;
	default:
		rc = BAM_ERROR;
		break;
	}

	return (rc);
}

/*ARGSUSED*/
static int
cmpstat(
	const char *file,
	const struct stat *st,
	int flags,
	struct FTW *ftw)
{
	uint_t 		sz;
	uint64_t 	*value;
	uint64_t 	filestat[2];
	int 		error, ret, status;

	struct safefile *safefilep;
	FILE 		*fp;
	struct stat	sb;
	regex_t re;

	/*
	 * On SPARC we create/update links too.
	 */
	if (flags != FTW_F && flags != FTW_D && (flags == FTW_SL &&
	    !is_flag_on(IS_SPARC_TARGET)))
		return (0);

	/*
	 * Ignore broken links
	 */
	if (flags == FTW_SL && stat(file, &sb) < 0)
		return (0);

	/*
	 * new_nvlp may be NULL if there were errors earlier
	 * but this is not fatal to update determination.
	 */
	if (walk_arg.new_nvlp) {
		filestat[0] = st->st_size;
		filestat[1] = st->st_mtime;
		error = nvlist_add_uint64_array(walk_arg.new_nvlp,
		    file + bam_rootlen, filestat, 2);
		if (error)
			bam_error(NVADD_FAIL, file, strerror(error));
	}

	/*
	 * If we are invoked as part of system/filesystem/boot-archive, then
	 * there are a number of things we should not worry about
	 */
	if (bam_smf_check) {
		/* ignore amd64 modules unless we are booted amd64. */
		if (!is_amd64() && strstr(file, "/amd64/") != 0)
			return (0);

		/* read in list of safe files */
		if (safefiles == NULL)
			if (fp = fopen("/boot/solaris/filelist.safe", "r")) {
				safefiles = s_calloc(1,
				    sizeof (struct safefile));
				safefilep = safefiles;
				safefilep->name = s_calloc(1, MAXPATHLEN +
				    MAXNAMELEN);
				safefilep->next = NULL;
				while (s_fgets(safefilep->name, MAXPATHLEN +
				    MAXNAMELEN, fp) != NULL) {
					safefilep->next = s_calloc(1,
					    sizeof (struct safefile));
					safefilep = safefilep->next;
					safefilep->name = s_calloc(1,
					    MAXPATHLEN + MAXNAMELEN);
					safefilep->next = NULL;
				}
				(void) fclose(fp);
			}
	}

	/*
	 * On SPARC we create a -path-list file for mkisofs
	 */
	if (is_flag_on(IS_SPARC_TARGET) && !bam_nowrite()) {
		if (flags != FTW_D) {
			char	*strip;

			strip = (char *)file + strlen(rootbuf);
			(void) fprintf(walk_arg.sparcfile, "/%s=%s\n", strip,
			    file);
		}
	}

	/*
	 * We are transitioning from the old model to the dircache or the cache
	 * directory was removed: create the entry without further checkings.
	 */
	if (is_flag_on(NEED_CACHE_DIR)) {
		if (bam_verbose)
			bam_print(PARSEABLE_NEW_FILE, file);

		if (is_flag_on(IS_SPARC_TARGET)) {
			set_dir_flag(FILE64, NEED_UPDATE);
			return (0);
		}

		ret = update_dircache(file, flags);
		if (ret == BAM_ERROR) {
			bam_error(UPDT_CACHE_FAIL, file);
			return (-1);
		}

		return (0);
	}

	/*
	 * We need an update if file doesn't exist in old archive
	 */
	if (walk_arg.old_nvlp == NULL ||
	    nvlist_lookup_uint64_array(walk_arg.old_nvlp,
	    file + bam_rootlen, &value, &sz) != 0) {
		if (bam_smf_check)	/* ignore new during smf check */
			return (0);

		if (is_flag_on(IS_SPARC_TARGET)) {
			set_dir_flag(FILE64, NEED_UPDATE);
		} else {
			ret = update_dircache(file, flags);
			if (ret == BAM_ERROR) {
				bam_error(UPDT_CACHE_FAIL, file);
				return (-1);
			}
		}

		if (bam_verbose)
			bam_print(PARSEABLE_NEW_FILE, file);
		return (0);
	}

	/*
	 * If we got there, the file is already listed as to be included in the
	 * iso image. We just need to know if we are going to rebuild it or not
	 */
	if (is_flag_on(IS_SPARC_TARGET) &&
	    is_dir_flag_on(FILE64, NEED_UPDATE) && !bam_nowrite())
		return (0);
	/*
	 * File exists in old archive. Check if file has changed
	 */
	assert(sz == 2);
	bcopy(value, filestat, sizeof (filestat));

	if (flags != FTW_D && (filestat[0] != st->st_size ||
	    filestat[1] != st->st_mtime)) {
		if (bam_smf_check) {
			safefilep = safefiles;
			while (safefilep != NULL &&
			    safefilep->name[0] != '\0') {
				if (regcomp(&re, safefilep->name,
				    REG_EXTENDED|REG_NOSUB) == 0) {
					status = regexec(&re,
					    file + bam_rootlen, 0, NULL, 0);
					regfree(&re);
					if (status == 0) {
						(void) creat(
						    NEED_UPDATE_SAFE_FILE,
						    0644);
						return (0);
					}
				}
				safefilep = safefilep->next;
			}
		}

		if (is_flag_on(IS_SPARC_TARGET)) {
			set_dir_flag(FILE64, NEED_UPDATE);
		} else {
			ret = update_dircache(file, flags);
			if (ret == BAM_ERROR) {
				bam_error(UPDT_CACHE_FAIL, file);
				return (-1);
			}
		}

		if (bam_verbose)
			if (bam_smf_check)
				bam_print("    %s\n", file);
			else
				bam_print(PARSEABLE_OUT_DATE, file);
	}

	return (0);
}

/*
 * Remove a directory path recursively
 */
static int
rmdir_r(char *path)
{
	struct dirent 	*d = NULL;
	DIR 		*dir = NULL;
	char 		tpath[PATH_MAX];
	struct stat 	sb;

	if ((dir = opendir(path)) == NULL)
		return (-1);

	while (d = readdir(dir)) {
		if ((strcmp(d->d_name, ".") != 0) &&
		    (strcmp(d->d_name, "..") != 0)) {
			(void) snprintf(tpath, sizeof (tpath), "%s/%s",
			    path, d->d_name);
			if (stat(tpath, &sb) == 0) {
				if (sb.st_mode & S_IFDIR)
					(void) rmdir_r(tpath);
				else
					(void) remove(tpath);
			}
		}
	}
	return (remove(path));
}

/*
 * Check if cache directory exists and, if not, create it and update flags
 * accordingly. If the path exists, but it's not a directory, a best effort
 * attempt to remove and recreate it is made.
 * If the user requested a 'purge', always recreate the directory from scratch.
 */
static int
set_cache_dir(char *root, int what)
{
	struct stat	sb;
	int		ret = 0;

	ret = snprintf(get_cachedir(what), sizeof (get_cachedir(what)),
	    "%s%s%s%s%s", root, ARCHIVE_PREFIX, get_machine(), what == FILE64 ?
	    "/amd64" : "", CACHEDIR_SUFFIX);

	if (ret >= sizeof (get_cachedir(what))) {
		bam_error(PATH_TOO_LONG, rootbuf);
		return (BAM_ERROR);
	}

	if (bam_purge || is_flag_on(INVALIDATE_CACHE))
		(void) rmdir_r(get_cachedir(what));

	if (stat(get_cachedir(what), &sb) != 0 || !(S_ISDIR(sb.st_mode))) {
		/* best effort unlink attempt, mkdir will catch errors */
		(void) unlink(get_cachedir(what));

		if (bam_verbose)
			bam_print(UPDATE_CDIR_MISS, get_cachedir(what));
		ret = mkdir(get_cachedir(what), DIR_PERMS);
		if (ret < 0) {
			bam_error(MKDIR_FAILED, get_cachedir(what),
			    strerror(errno));
			get_cachedir(what)[0] = '\0';
			return (ret);
		}
		set_flag(NEED_CACHE_DIR);
		set_dir_flag(what, NO_MULTI);
	}

	return (BAM_SUCCESS);
}

static int
set_update_dir(char *root, int what)
{
	struct stat	sb;
	int		ret;

	if (is_dir_flag_on(what, NO_MULTI))
		return (BAM_SUCCESS);

	if (!bam_extend) {
		set_dir_flag(what, NO_MULTI);
		return (BAM_SUCCESS);
	}

	if (what == FILE64 && !is_flag_on(IS_SPARC_TARGET))
		ret = snprintf(get_updatedir(what),
		    sizeof (get_updatedir(what)), "%s%s%s/amd64%s", root,
		    ARCHIVE_PREFIX, get_machine(), UPDATEDIR_SUFFIX);
	else
		ret = snprintf(get_updatedir(what),
		    sizeof (get_updatedir(what)), "%s%s%s%s", root,
		    ARCHIVE_PREFIX, get_machine(), UPDATEDIR_SUFFIX);

	if (ret >= sizeof (get_updatedir(what))) {
		bam_error(PATH_TOO_LONG, rootbuf);
		return (BAM_ERROR);
	}

	if (stat(get_updatedir(what), &sb) == 0) {
		if (S_ISDIR(sb.st_mode))
			ret = rmdir_r(get_updatedir(what));
		else
			ret = unlink(get_updatedir(what));

		if (ret != 0)
			set_dir_flag(what, NO_MULTI);
	}

	if (mkdir(get_updatedir(what), DIR_PERMS) < 0)
		set_dir_flag(what, NO_MULTI);

	return (BAM_SUCCESS);
}

static int
is_valid_archive(char *root, int what)
{
	char 		archive_path[PATH_MAX];
	char		timestamp_path[PATH_MAX];
	struct stat 	sb, timestamp;
	int 		ret;

	if (what == FILE64 && !is_flag_on(IS_SPARC_TARGET))
		ret = snprintf(archive_path, sizeof (archive_path),
		    "%s%s%s/amd64%s", root, ARCHIVE_PREFIX, get_machine(),
		    ARCHIVE_SUFFIX);
	else
		ret = snprintf(archive_path, sizeof (archive_path), "%s%s%s%s",
		    root, ARCHIVE_PREFIX, get_machine(), ARCHIVE_SUFFIX);

	if (ret >= sizeof (archive_path)) {
		bam_error(PATH_TOO_LONG, rootbuf);
		return (BAM_ERROR);
	}

	if (stat(archive_path, &sb) != 0) {
		if (bam_verbose && !bam_check)
			bam_print(UPDATE_ARCH_MISS, archive_path);
		set_dir_flag(what, NEED_UPDATE);
		set_dir_flag(what, NO_MULTI);
		return (BAM_SUCCESS);
	}

	/*
	 * The timestamp file is used to prevent stale files in the archive
	 * cache.
	 * Stale files can happen if the system is booted back and forth across
	 * the transition from bootadm-before-the-cache to
	 * bootadm-after-the-cache, since older versions of bootadm don't know
	 * about the existence of the archive cache.
	 *
	 * Since only bootadm-after-the-cache versions know about about this
	 * file, we require that the boot archive be older than this file.
	 */
	ret = snprintf(timestamp_path, sizeof (timestamp_path), "%s%s", root,
	    FILE_STAT_TIMESTAMP);

	if (ret >= sizeof (timestamp_path)) {
		bam_error(PATH_TOO_LONG, rootbuf);
		return (BAM_ERROR);
	}

	if (stat(timestamp_path, &timestamp) != 0 ||
	    sb.st_mtime > timestamp.st_mtime) {
		if (bam_verbose && !bam_check)
			bam_print(UPDATE_CACHE_OLD);
		/*
		 * Don't generate a false positive for the boot-archive service
		 * but trigger an update of the archive cache in
		 * boot-archive-update.
		 */
		if (bam_smf_check) {
			(void) creat(NEED_UPDATE_FILE, 0644);
			return (BAM_SUCCESS);
		}

		set_flag(INVALIDATE_CACHE);
		set_dir_flag(what, NEED_UPDATE);
		set_dir_flag(what, NO_MULTI);
		return (BAM_SUCCESS);
	}

	if (is_flag_on(IS_SPARC_TARGET))
		return (BAM_SUCCESS);

	if (bam_extend && sb.st_size > BA_SIZE_MAX) {
		if (bam_verbose && !bam_check)
			bam_print(MULTI_SIZE, archive_path, BA_SIZE_MAX);
		set_dir_flag(what, NO_MULTI);
	}

	return (BAM_SUCCESS);
}

/*
 * Check flags and presence of required files and directories.
 * The force flag and/or absence of files should
 * trigger an update.
 * Suppress stdout output if check (-n) option is set
 * (as -n should only produce parseable output.)
 */
static int
check_flags_and_files(char *root)
{

	struct stat 	sb;
	int 		ret;

	/*
	 * If archive is missing, create archive
	 */
	if (is_flag_on(IS_SPARC_TARGET)) {
		ret = is_valid_archive(root, FILE64);
		if (ret == BAM_ERROR)
			return (BAM_ERROR);
	} else {
		int	what = FILE32;
		do {
			ret = is_valid_archive(root, what);
			if (ret == BAM_ERROR)
				return (BAM_ERROR);
			what++;
		} while (bam_direct == BAM_DIRECT_DBOOT && what < CACHEDIR_NUM);
	}

	if (bam_nowrite())
		return (BAM_SUCCESS);


	/*
	 * check if cache directories exist on x86.
	 * check (and always open) the cache file on SPARC.
	 */
	if (is_sparc()) {
		ret = snprintf(get_cachedir(FILE64),
		    sizeof (get_cachedir(FILE64)), "%s%s%s/%s", root,
		    ARCHIVE_PREFIX, get_machine(), CACHEDIR_SUFFIX);

		if (ret >= sizeof (get_cachedir(FILE64))) {
			bam_error(PATH_TOO_LONG, rootbuf);
			return (BAM_ERROR);
		}

		if (stat(get_cachedir(FILE64), &sb) != 0) {
			set_flag(NEED_CACHE_DIR);
			set_dir_flag(FILE64, NEED_UPDATE);
		}

		walk_arg.sparcfile = fopen(get_cachedir(FILE64), "w");
		if (walk_arg.sparcfile == NULL) {
			bam_error(OPEN_FAIL, get_cachedir(FILE64),
			    strerror(errno));
			return (BAM_ERROR);
		}

		set_dir_present(FILE64);
	} else {
		int	what = FILE32;

		do {
			if (set_cache_dir(root, what) != 0)
				return (BAM_ERROR);

			set_dir_present(what);

			if (set_update_dir(root, what) != 0)
				return (BAM_ERROR);
			what++;
		} while (bam_direct == BAM_DIRECT_DBOOT && what < CACHEDIR_NUM);
	}

	/*
	 * if force, create archive unconditionally
	 */
	if (bam_force) {
		if (!is_sparc())
			set_dir_flag(FILE32, NEED_UPDATE);
		set_dir_flag(FILE64, NEED_UPDATE);
		if (bam_verbose)
			bam_print(UPDATE_FORCE);
		return (BAM_SUCCESS);
	}

	return (BAM_SUCCESS);
}

static error_t
read_one_list(char *root, filelist_t  *flistp, char *filelist)
{
	char 		path[PATH_MAX];
	FILE 		*fp;
	char 		buf[BAM_MAXLINE];
	const char 	*fcn = "read_one_list()";

	(void) snprintf(path, sizeof (path), "%s%s", root, filelist);

	fp = fopen(path, "r");
	if (fp == NULL) {
		BAM_DPRINTF((D_FLIST_FAIL, fcn, path, strerror(errno)));
		return (BAM_ERROR);
	}
	while (s_fgets(buf, sizeof (buf), fp) != NULL) {
		/* skip blank lines */
		if (strspn(buf, " \t") == strlen(buf))
			continue;
		append_to_flist(flistp, buf);
	}
	if (fclose(fp) != 0) {
		bam_error(CLOSE_FAIL, path, strerror(errno));
		return (BAM_ERROR);
	}
	return (BAM_SUCCESS);
}

static error_t
read_list(char *root, filelist_t  *flistp)
{
	char 		path[PATH_MAX];
	char 		cmd[PATH_MAX];
	struct stat 	sb;
	int 		n, rval;
	const char 	*fcn = "read_list()";

	flistp->head = flistp->tail = NULL;

	/*
	 * build and check path to extract_boot_filelist.ksh
	 */
	n = snprintf(path, sizeof (path), "%s%s", root, EXTRACT_BOOT_FILELIST);
	if (n >= sizeof (path)) {
		bam_error(NO_FLIST);
		return (BAM_ERROR);
	}

	if (is_safe_exec(path) == BAM_ERROR)
		return (BAM_ERROR);

	/*
	 * If extract_boot_filelist is present, exec it, otherwise read
	 * the filelists directly, for compatibility with older images.
	 */
	if (stat(path, &sb) == 0) {
		/*
		 * build arguments to exec extract_boot_filelist.ksh
		 */
		char *rootarg, *platarg;
		int platarglen = 1, rootarglen = 1;
		if (strlen(root) > 1)
			rootarglen += strlen(root) + strlen("-R ");
		if (bam_alt_platform)
			platarglen += strlen(bam_platform) + strlen("-p ");
		platarg = s_calloc(1, platarglen);
		rootarg = s_calloc(1, rootarglen);
		*platarg = 0;
		*rootarg = 0;

		if (strlen(root) > 1) {
			(void) snprintf(rootarg, rootarglen,
			    "-R %s", root);
		}
		if (bam_alt_platform) {
			(void) snprintf(platarg, platarglen,
			    "-p %s", bam_platform);
		}
		n = snprintf(cmd, sizeof (cmd), "%s %s %s /%s /%s",
		    path, rootarg, platarg, BOOT_FILE_LIST, ETC_FILE_LIST);
		free(platarg);
		free(rootarg);
		if (n >= sizeof (cmd)) {
			bam_error(NO_FLIST);
			return (BAM_ERROR);
		}
		if (exec_cmd(cmd, flistp) != 0) {
			BAM_DPRINTF((D_FLIST_FAIL, fcn, path, strerror(errno)));
			return (BAM_ERROR);
		}
	} else {
		/*
		 * Read current lists of files - only the first is mandatory
		 */
		rval = read_one_list(root, flistp, BOOT_FILE_LIST);
		if (rval != BAM_SUCCESS)
			return (rval);
		(void) read_one_list(root, flistp, ETC_FILE_LIST);
	}

	if (flistp->head == NULL) {
		bam_error(NO_FLIST);
		return (BAM_ERROR);
	}

	return (BAM_SUCCESS);
}

static void
getoldstat(char *root)
{
	char 		path[PATH_MAX];
	int 		fd, error;
	struct stat 	sb;
	char 		*ostat;

	(void) snprintf(path, sizeof (path), "%s%s", root, FILE_STAT);
	fd = open(path, O_RDONLY);
	if (fd == -1) {
		if (bam_verbose)
			bam_print(OPEN_FAIL, path, strerror(errno));
		goto out_err;
	}

	if (fstat(fd, &sb) != 0) {
		bam_error(STAT_FAIL, path, strerror(errno));
		goto out_err;
	}

	ostat = s_calloc(1, sb.st_size);

	if (read(fd, ostat, sb.st_size) != sb.st_size) {
		bam_error(READ_FAIL, path, strerror(errno));
		free(ostat);
		goto out_err;
	}

	(void) close(fd);
	fd = -1;

	walk_arg.old_nvlp = NULL;
	error = nvlist_unpack(ostat, sb.st_size, &walk_arg.old_nvlp, 0);

	free(ostat);

	if (error) {
		bam_error(UNPACK_FAIL, path, strerror(error));
		walk_arg.old_nvlp = NULL;
		goto out_err;
	} else {
		return;
	}

out_err:
	if (fd != -1)
		(void) close(fd);
	if (!is_flag_on(IS_SPARC_TARGET))
		set_dir_flag(FILE32, NEED_UPDATE);
	set_dir_flag(FILE64, NEED_UPDATE);
}

/* Best effort stale entry removal */
static void
delete_stale(char *file, int what)
{
	char		path[PATH_MAX];
	struct stat	sb;

	(void) snprintf(path, sizeof (path), "%s/%s", get_cachedir(what), file);
	if (!bam_check && stat(path, &sb) == 0) {
		if (sb.st_mode & S_IFDIR)
			(void) rmdir_r(path);
		else
			(void) unlink(path);

		set_dir_flag(what, (NEED_UPDATE | NO_MULTI));
	}
}

/*
 * Checks if a file in the current (old) archive has
 * been deleted from the root filesystem. This is needed for
 * software like Trusted Extensions (TX) that switch early
 * in boot based on presence/absence of a kernel module.
 */
static void
check4stale(char *root)
{
	nvpair_t	*nvp;
	nvlist_t	*nvlp;
	char 		*file;
	char		path[PATH_MAX];

	/*
	 * Skip stale file check during smf check
	 */
	if (bam_smf_check)
		return;

	/*
	 * If we need to (re)create the cache, there's no need to check for
	 * stale files
	 */
	if (is_flag_on(NEED_CACHE_DIR))
		return;

	/* Nothing to do if no old stats */
	if ((nvlp = walk_arg.old_nvlp) == NULL)
		return;

	for (nvp = nvlist_next_nvpair(nvlp, NULL); nvp;
	    nvp = nvlist_next_nvpair(nvlp, nvp)) {
		file = nvpair_name(nvp);
		if (file == NULL)
			continue;
		(void) snprintf(path, sizeof (path), "%s/%s",
		    root, file);
		if (access(path, F_OK) < 0) {
			int	what;

			if (bam_verbose)
				bam_print(PARSEABLE_STALE_FILE, path);

			if (is_flag_on(IS_SPARC_TARGET)) {
				set_dir_flag(FILE64, NEED_UPDATE);
			} else {
				for (what = FILE32; what < CACHEDIR_NUM; what++)
					if (has_cachedir(what))
						delete_stale(file, what);
			}
		}
	}
}

static void
create_newstat(void)
{
	int error;

	error = nvlist_alloc(&walk_arg.new_nvlp, NV_UNIQUE_NAME, 0);
	if (error) {
		/*
		 * Not fatal - we can still create archive
		 */
		walk_arg.new_nvlp = NULL;
		bam_error(NVALLOC_FAIL, strerror(error));
	}
}

static int
walk_list(char *root, filelist_t *flistp)
{
	char path[PATH_MAX];
	line_t *lp;

	for (lp = flistp->head; lp; lp = lp->next) {
		/*
		 * Don't follow symlinks.  A symlink must refer to
		 * a file that would appear in the archive through
		 * a direct reference.  This matches the archive
		 * construction behavior.
		 */
		(void) snprintf(path, sizeof (path), "%s%s", root, lp->line);
		if (nftw(path, cmpstat, 20, FTW_PHYS) == -1) {
			if (is_flag_on(UPDATE_ERROR))
				return (BAM_ERROR);
			/*
			 * Some files may not exist.
			 * For example: etc/rtc_config on a x86 diskless system
			 * Emit verbose message only
			 */
			if (bam_verbose)
				bam_print(NFTW_FAIL, path, strerror(errno));
		}
	}

	return (BAM_SUCCESS);
}

/*
 * Update the timestamp file.
 */
static void
update_timestamp(char *root)
{
	char	timestamp_path[PATH_MAX];

	/* this path length has already been checked in check_flags_and_files */
	(void) snprintf(timestamp_path, sizeof (timestamp_path), "%s%s", root,
	    FILE_STAT_TIMESTAMP);

	/*
	 * recreate the timestamp file. Since an outdated or absent timestamp
	 * file translates in a complete rebuild of the archive cache, notify
	 * the user of the performance issue.
	 */
	if (creat(timestamp_path, FILE_STAT_MODE) < 0) {
		bam_error(OPEN_FAIL, timestamp_path, strerror(errno));
		bam_error(TIMESTAMP_FAIL);
	}
}


static void
savenew(char *root)
{
	char 	path[PATH_MAX];
	char 	path2[PATH_MAX];
	size_t 	sz;
	char 	*nstat;
	int 	fd, wrote, error;

	nstat = NULL;
	sz = 0;
	error = nvlist_pack(walk_arg.new_nvlp, &nstat, &sz,
	    NV_ENCODE_XDR, 0);
	if (error) {
		bam_error(PACK_FAIL, strerror(error));
		return;
	}

	(void) snprintf(path, sizeof (path), "%s%s", root, FILE_STAT_TMP);
	fd = open(path, O_RDWR|O_CREAT|O_TRUNC, FILE_STAT_MODE);
	if (fd == -1) {
		bam_error(OPEN_FAIL, path, strerror(errno));
		free(nstat);
		return;
	}
	wrote = write(fd, nstat, sz);
	if (wrote != sz) {
		bam_error(WRITE_FAIL, path, strerror(errno));
		(void) close(fd);
		free(nstat);
		return;
	}
	(void) close(fd);
	free(nstat);

	(void) snprintf(path2, sizeof (path2), "%s%s", root, FILE_STAT);
	if (rename(path, path2) != 0) {
		bam_error(RENAME_FAIL, path2, strerror(errno));
	}
}

#define	init_walk_args()	bzero(&walk_arg, sizeof (walk_arg))

static void
clear_walk_args(void)
{
	nvlist_free(walk_arg.old_nvlp);
	nvlist_free(walk_arg.new_nvlp);
	if (walk_arg.sparcfile)
		(void) fclose(walk_arg.sparcfile);
	walk_arg.old_nvlp = NULL;
	walk_arg.new_nvlp = NULL;
	walk_arg.sparcfile = NULL;
}

/*
 * Returns:
 *	0 - no update necessary
 *	1 - update required.
 *	BAM_ERROR (-1) - An error occurred
 *
 * Special handling for check (-n):
 * ================================
 * The check (-n) option produces parseable output.
 * To do this, we suppress all stdout messages unrelated
 * to out of sync files.
 * All stderr messages are still printed though.
 *
 */
static int
update_required(char *root)
{
	struct stat 	sb;
	char 		path[PATH_MAX];
	filelist_t 	flist;
	filelist_t 	*flistp = &flist;
	int 		ret;

	flistp->head = flistp->tail = NULL;

	if (is_sparc())
		set_flag(IS_SPARC_TARGET);

	/*
	 * Check if cache directories and archives are present
	 */

	ret = check_flags_and_files(root);
	if (ret < 0)
		return (BAM_ERROR);

	/*
	 * In certain deployment scenarios, filestat may not
	 * exist. Do not stop the boot process, but trigger an update
	 * of the archives (which will recreate filestat.ramdisk).
	 */
	if (bam_smf_check) {
		(void) snprintf(path, sizeof (path), "%s%s", root, FILE_STAT);
		if (stat(path, &sb) != 0) {
			(void) creat(NEED_UPDATE_FILE, 0644);
			return (0);
		}
	}

	getoldstat(root);

	/*
	 * Check if the archive contains files that are no longer
	 * present on the root filesystem.
	 */
	check4stale(root);

	/*
	 * read list of files
	 */
	if (read_list(root, flistp) != BAM_SUCCESS) {
		clear_walk_args();
		return (BAM_ERROR);
	}

	assert(flistp->head && flistp->tail);

	/*
	 * At this point either the update is required
	 * or the decision is pending. In either case
	 * we need to create new stat nvlist
	 */
	create_newstat();
	/*
	 * This walk does 2 things:
	 *  	- gets new stat data for every file
	 *	- (optional) compare old and new stat data
	 */
	ret = walk_list(root, &flist);

	/* done with the file list */
	filelist_free(flistp);

	/* something went wrong */

	if (ret == BAM_ERROR) {
		bam_error(CACHE_FAIL);
		return (BAM_ERROR);
	}

	if (walk_arg.new_nvlp == NULL) {
		if (walk_arg.sparcfile != NULL)
			(void) fclose(walk_arg.sparcfile);
		bam_error(NO_NEW_STAT);
	}

	/* If nothing was updated, discard newstat. */

	if (!is_dir_flag_on(FILE32, NEED_UPDATE) &&
	    !is_dir_flag_on(FILE64, NEED_UPDATE)) {
		clear_walk_args();
		return (0);
	}

	if (walk_arg.sparcfile != NULL)
		(void) fclose(walk_arg.sparcfile);

	return (1);
}

static int
flushfs(char *root)
{
	char	cmd[PATH_MAX + 30];

	(void) snprintf(cmd, sizeof (cmd), "%s -f \"%s\" 2>/dev/null",
	    LOCKFS_PATH, root);

	return (exec_cmd(cmd, NULL));
}

static int
do_archive_copy(char *source, char *dest)
{

	sync();

	/* the equivalent of mv archive-new-$pid boot_archive */
	if (rename(source, dest) != 0) {
		(void) unlink(source);
		return (BAM_ERROR);
	}

	if (flushfs(bam_root) != 0)
		sync();

	return (BAM_SUCCESS);
}

static int
check_cmdline(filelist_t flist)
{
	line_t	*lp;

	for (lp = flist.head; lp; lp = lp->next) {
		if (strstr(lp->line, "Error:") != NULL ||
		    strstr(lp->line, "Inode number overflow") != NULL) {
			(void) fprintf(stderr, "%s\n", lp->line);
			return (BAM_ERROR);
		}
	}

	return (BAM_SUCCESS);
}

static void
dump_errormsg(filelist_t flist)
{
	line_t	*lp;

	for (lp = flist.head; lp; lp = lp->next)
		(void) fprintf(stderr, "%s\n", lp->line);
}

static int
check_archive(char *dest)
{
	struct stat	sb;

	if (stat(dest, &sb) != 0 || !S_ISREG(sb.st_mode) ||
	    sb.st_size < 10000) {
		bam_error(ARCHIVE_BAD, dest);
		(void) unlink(dest);
		return (BAM_ERROR);
	}

	return (BAM_SUCCESS);
}

static boolean_t
is_be(char *root)
{
	zfs_handle_t	*zhp;
	libzfs_handle_t	*hdl;
	be_node_list_t	*be_nodes = NULL;
	be_node_list_t	*cur_be;
	boolean_t	be_exist = B_FALSE;
	char		ds_path[ZFS_MAX_DATASET_NAME_LEN];

	if (!is_zfs(root))
		return (B_FALSE);
	/*
	 * Get dataset for mountpoint
	 */
	if ((hdl = libzfs_init()) == NULL)
		return (B_FALSE);

	if ((zhp = zfs_path_to_zhandle(hdl, root,
	    ZFS_TYPE_FILESYSTEM)) == NULL) {
		libzfs_fini(hdl);
		return (B_FALSE);
	}

	(void) strlcpy(ds_path, zfs_get_name(zhp), sizeof (ds_path));

	/*
	 * Check if the current dataset is BE
	 */
	if (be_list(NULL, &be_nodes) == BE_SUCCESS) {
		for (cur_be = be_nodes; cur_be != NULL;
		    cur_be = cur_be->be_next_node) {

			/*
			 * Because we guarantee that cur_be->be_root_ds
			 * is null-terminated by internal data structure,
			 * we can safely use strcmp()
			 */
			if (strcmp(ds_path, cur_be->be_root_ds) == 0) {
				be_exist = B_TRUE;
				break;
			}
		}
		be_free_list(be_nodes);
	}
	zfs_close(zhp);
	libzfs_fini(hdl);

	return (be_exist);
}

/*
 * Returns 1 if mkiso is in the expected PATH, 0 otherwise
 */
static int
is_mkisofs()
{
	if (access(MKISOFS_PATH, X_OK) == 0)
		return (1);
	return (0);
}

#define	MKISO_PARAMS	" -quiet -graft-points -dlrDJN -relaxed-filenames "

static int
create_sparc_archive(char *archive, char *tempname, char *bootblk, char *list)
{
	int		ret;
	char		cmdline[3 * PATH_MAX + 64];
	filelist_t	flist = {0};
	const char	*func = "create_sparc_archive()";

	if (access(bootblk, R_OK) == 1) {
		bam_error(BOOTBLK_FAIL, bootblk);
		return (BAM_ERROR);
	}

	/*
	 * Prepare mkisofs command line and execute it
	 */
	(void) snprintf(cmdline, sizeof (cmdline), "%s %s -G %s -o \"%s\" "
	    "-path-list \"%s\" 2>&1", MKISOFS_PATH, MKISO_PARAMS, bootblk,
	    tempname, list);

	BAM_DPRINTF((D_CMDLINE, func, cmdline));

	ret = exec_cmd(cmdline, &flist);
	if (ret != 0 || check_cmdline(flist) == BAM_ERROR) {
		dump_errormsg(flist);
		goto out_err;
	}

	filelist_free(&flist);

	/*
	 * Prepare dd command line to copy the bootblk on the new archive and
	 * execute it
	 */
	(void) snprintf(cmdline, sizeof (cmdline), "%s if=\"%s\" of=\"%s\""
	    " bs=1b oseek=1 count=15 conv=notrunc conv=sync 2>&1", DD_PATH_USR,
	    bootblk, tempname);

	BAM_DPRINTF((D_CMDLINE, func, cmdline));

	ret = exec_cmd(cmdline, &flist);
	if (ret != 0 || check_cmdline(flist) == BAM_ERROR)
		goto out_err;

	filelist_free(&flist);

	/* Did we get a valid archive ? */
	if (check_archive(tempname) == BAM_ERROR)
		return (BAM_ERROR);

	return (do_archive_copy(tempname, archive));

out_err:
	filelist_free(&flist);
	bam_error(ARCHIVE_FAIL, cmdline);
	(void) unlink(tempname);
	return (BAM_ERROR);
}

static unsigned int
from_733(unsigned char *s)
{
	int		i;
	unsigned int	ret = 0;

	for (i = 0; i < 4; i++)
		ret |= s[i] << (8 * i);

	return (ret);
}

static void
to_733(unsigned char *s, unsigned int val)
{
	int	i;

	for (i = 0; i < 4; i++)
		s[i] = s[7-i] = (val >> (8 * i)) & 0xFF;
}

/*
 * Extends the current boot archive without recreating it from scratch
 */
static int
extend_iso_archive(char *archive, char *tempname, char *update_dir)
{
	int			fd = -1, newfd = -1, ret, i;
	int			next_session = 0, new_size = 0;
	char			cmdline[3 * PATH_MAX + 64];
	const char		*func = "extend_iso_archive()";
	filelist_t		flist = {0};
	struct iso_pdesc	saved_desc[MAX_IVDs];

	fd = open(archive, O_RDWR);
	if (fd == -1) {
		if (bam_verbose)
			bam_error(OPEN_FAIL, archive, strerror(errno));
		goto out_err;
	}

	/*
	 * A partial read is likely due to a corrupted file
	 */
	ret = pread64(fd, saved_desc, sizeof (saved_desc),
	    VOLDESC_OFF * CD_BLOCK);
	if (ret != sizeof (saved_desc)) {
		if (bam_verbose)
			bam_error(READ_FAIL, archive, strerror(errno));
		goto out_err;
	}

	if (memcmp(saved_desc[0].type, "\1CD001", 6)) {
		if (bam_verbose)
			bam_error(SIGN_FAIL, archive);
		goto out_err;
	}

	/*
	 * Read primary descriptor and locate next_session offset (it should
	 * point to the end of the archive)
	 */
	next_session = P2ROUNDUP(from_733(saved_desc[0].volume_space_size), 16);

	(void) snprintf(cmdline, sizeof (cmdline), "%s -C 16,%d -M %s %s -o \""
	    "%s\" \"%s\" 2>&1", MKISOFS_PATH, next_session, archive,
	    MKISO_PARAMS, tempname, update_dir);

	BAM_DPRINTF((D_CMDLINE, func, cmdline));

	ret = exec_cmd(cmdline, &flist);
	if (ret != 0 || check_cmdline(flist) == BAM_ERROR) {
		if (bam_verbose) {
			bam_error(MULTI_FAIL, cmdline);
			dump_errormsg(flist);
		}
		goto out_flist_err;
	}
	filelist_free(&flist);

	newfd = open(tempname, O_RDONLY);
	if (newfd == -1) {
		if (bam_verbose)
			bam_error(OPEN_FAIL, archive, strerror(errno));
		goto out_err;
	}

	ret = pread64(newfd, saved_desc, sizeof (saved_desc),
	    VOLDESC_OFF * CD_BLOCK);
	if (ret != sizeof (saved_desc)) {
		if (bam_verbose)
			bam_error(READ_FAIL, archive, strerror(errno));
		goto out_err;
	}

	if (memcmp(saved_desc[0].type, "\1CD001", 6)) {
		if (bam_verbose)
			bam_error(SIGN_FAIL, archive);
		goto out_err;
	}

	new_size = from_733(saved_desc[0].volume_space_size) + next_session;
	to_733(saved_desc[0].volume_space_size, new_size);

	for (i = 1; i < MAX_IVDs; i++) {
		if (saved_desc[i].type[0] == (unsigned char)255)
			break;
		if (memcmp(saved_desc[i].id, "CD001", 5))
			break;

		if (bam_verbose)
			bam_print("%s: Updating descriptor entry [%d]\n", func,
			    i);

		to_733(saved_desc[i].volume_space_size, new_size);
	}

	ret = pwrite64(fd, saved_desc, DVD_BLOCK, VOLDESC_OFF*CD_BLOCK);
	if (ret != DVD_BLOCK) {
		if (bam_verbose)
			bam_error(WRITE_FAIL, archive, strerror(errno));
		goto out_err;
	}
	(void) close(newfd);
	newfd = -1;

	ret = fsync(fd);
	if (ret != 0)
		sync();

	ret = close(fd);
	if (ret != 0) {
		if (bam_verbose)
			bam_error(CLOSE_FAIL, archive, strerror(errno));
		return (BAM_ERROR);
	}
	fd = -1;

	(void) snprintf(cmdline, sizeof (cmdline), "%s if=%s of=%s bs=32k "
	    "seek=%d conv=sync 2>&1", DD_PATH_USR, tempname, archive,
	    (next_session/16));

	BAM_DPRINTF((D_CMDLINE, func, cmdline));

	ret = exec_cmd(cmdline, &flist);
	if (ret != 0 || check_cmdline(flist) == BAM_ERROR) {
		if (bam_verbose)
			bam_error(MULTI_FAIL, cmdline);
		goto out_flist_err;
	}
	filelist_free(&flist);

	(void) unlink(tempname);

	if (flushfs(bam_root) != 0)
		sync();

	if (bam_verbose)
		bam_print("boot archive updated successfully\n");

	return (BAM_SUCCESS);

out_flist_err:
	filelist_free(&flist);
out_err:
	if (fd != -1)
		(void) close(fd);
	if (newfd != -1)
		(void) close(newfd);
	return (BAM_ERROR);
}

static int
create_x86_archive(char *archive, char *tempname, char *update_dir)
{
	int		ret;
	char		cmdline[3 * PATH_MAX + 64];
	filelist_t	flist = {0};
	const char	*func = "create_x86_archive()";

	(void) snprintf(cmdline, sizeof (cmdline), "%s %s -o \"%s\" \"%s\" "
	    "2>&1", MKISOFS_PATH, MKISO_PARAMS, tempname, update_dir);

	BAM_DPRINTF((D_CMDLINE, func, cmdline));

	ret = exec_cmd(cmdline, &flist);
	if (ret != 0 || check_cmdline(flist) == BAM_ERROR) {
		bam_error(ARCHIVE_FAIL, cmdline);
		dump_errormsg(flist);
		filelist_free(&flist);
		(void) unlink(tempname);
		return (BAM_ERROR);
	}

	filelist_free(&flist);

	if (check_archive(tempname) == BAM_ERROR)
		return (BAM_ERROR);

	return (do_archive_copy(tempname, archive));
}

static int
mkisofs_archive(char *root, int what)
{
	int		ret;
	char		temp[PATH_MAX];
	char 		bootblk[PATH_MAX];
	char		boot_archive[PATH_MAX];

	if (what == FILE64 && !is_flag_on(IS_SPARC_TARGET))
		ret = snprintf(temp, sizeof (temp),
		    "%s%s%s/amd64/archive-new-%d", root, ARCHIVE_PREFIX,
		    get_machine(), getpid());
	else
		ret = snprintf(temp, sizeof (temp), "%s%s%s/archive-new-%d",
		    root, ARCHIVE_PREFIX, get_machine(), getpid());

	if (ret >= sizeof (temp))
		goto out_path_err;

	if (what == FILE64 && !is_flag_on(IS_SPARC_TARGET))
		ret = snprintf(boot_archive, sizeof (boot_archive),
		    "%s%s%s/amd64%s", root, ARCHIVE_PREFIX, get_machine(),
		    ARCHIVE_SUFFIX);
	else
		ret = snprintf(boot_archive, sizeof (boot_archive),
		    "%s%s%s%s", root, ARCHIVE_PREFIX, get_machine(),
		    ARCHIVE_SUFFIX);

	if (ret >= sizeof (boot_archive))
		goto out_path_err;

	bam_print("updating %s\n", boot_archive);

	if (is_flag_on(IS_SPARC_TARGET)) {
		ret = snprintf(bootblk, sizeof (bootblk),
		    "%s/platform/%s/lib/fs/hsfs/bootblk", root, get_machine());
		if (ret >= sizeof (bootblk))
			goto out_path_err;

		ret = create_sparc_archive(boot_archive, temp, bootblk,
		    get_cachedir(what));
	} else {
		if (!is_dir_flag_on(what, NO_MULTI)) {
			if (bam_verbose)
				bam_print("Attempting to extend x86 archive: "
				    "%s\n", boot_archive);

			ret = extend_iso_archive(boot_archive, temp,
			    get_updatedir(what));
			if (ret == BAM_SUCCESS) {
				if (bam_verbose)
					bam_print("Successfully extended %s\n",
					    boot_archive);

				(void) rmdir_r(get_updatedir(what));
				return (BAM_SUCCESS);
			}
		}
		/*
		 * The boot archive will be recreated from scratch. We get here
		 * if at least one of these conditions is true:
		 * - bootadm was called without the -e switch
		 * - the archive (or the archive cache) doesn't exist
		 * - archive size is bigger than BA_SIZE_MAX
		 * - more than COUNT_MAX files need to be updated
		 * - an error occourred either populating the /updates directory
		 *   or extend_iso_archive() failed
		 */
		if (bam_verbose)
			bam_print("Unable to extend %s... rebuilding archive\n",
			    boot_archive);

		if (get_updatedir(what)[0] != '\0')
			(void) rmdir_r(get_updatedir(what));


		ret = create_x86_archive(boot_archive, temp,
		    get_cachedir(what));
	}

	if (ret == BAM_SUCCESS && bam_verbose)
		bam_print("Successfully created %s\n", boot_archive);

	return (ret);

out_path_err:
	bam_error(PATH_TOO_LONG, root);
	return (BAM_ERROR);
}

static error_t
create_ramdisk(char *root)
{
	char *cmdline, path[PATH_MAX];
	size_t len;
	struct stat sb;
	int ret, what, status = BAM_SUCCESS;

	/* If there is mkisofs, use it to create the required archives */
	if (is_mkisofs()) {
		for (what = FILE32; what < CACHEDIR_NUM; what++) {
			if (has_cachedir(what) && is_dir_flag_on(what,
			    NEED_UPDATE)) {
				ret = mkisofs_archive(root, what);
				if (ret != 0)
					status = BAM_ERROR;
			}
		}
		return (status);
	}

	/*
	 * Else setup command args for create_ramdisk.ksh for the UFS archives
	 */
	if (bam_verbose)
		bam_print("mkisofs not found, creating UFS archive\n");

	(void) snprintf(path, sizeof (path), "%s/%s", root, CREATE_RAMDISK);
	if (stat(path, &sb) != 0) {
		bam_error(ARCH_EXEC_MISS, path, strerror(errno));
		return (BAM_ERROR);
	}

	if (is_safe_exec(path) == BAM_ERROR)
		return (BAM_ERROR);

	len = strlen(path) + strlen(root) + 10;	/* room for space + -R */
	if (bam_alt_platform)
		len += strlen(bam_platform) + strlen("-p ");
	cmdline = s_calloc(1, len);

	if (bam_alt_platform) {
		assert(strlen(root) > 1);
		(void) snprintf(cmdline, len, "%s -p %s -R %s",
		    path, bam_platform, root);
		/* chop off / at the end */
		cmdline[strlen(cmdline) - 1] = '\0';
	} else if (strlen(root) > 1) {
		(void) snprintf(cmdline, len, "%s -R %s", path, root);
		/* chop off / at the end */
		cmdline[strlen(cmdline) - 1] = '\0';
	} else
		(void) snprintf(cmdline, len, "%s", path);

	if (exec_cmd(cmdline, NULL) != 0) {
		bam_error(ARCHIVE_FAIL, cmdline);
		free(cmdline);
		return (BAM_ERROR);
	}
	free(cmdline);
	/*
	 * The existence of the expected archives used to be
	 * verified here. This check is done in create_ramdisk as
	 * it needs to be in sync with the altroot operated upon.
	 */
	return (BAM_SUCCESS);
}

/*
 * Checks if target filesystem is on a ramdisk
 * 1 - is miniroot
 * 0 - is not
 * When in doubt assume it is not a ramdisk.
 */
static int
is_ramdisk(char *root)
{
	struct extmnttab mnt;
	FILE *fp;
	int found;
	char mntpt[PATH_MAX];
	char *cp;

	/*
	 * There are 3 situations where creating archive is
	 * of dubious value:
	 *	- create boot_archive on a lofi-mounted boot_archive
	 *	- create it on a ramdisk which is the root filesystem
	 *	- create it on a ramdisk mounted somewhere else
	 * The first is not easy to detect and checking for it is not
	 * worth it.
	 * The other two conditions are handled here
	 */
	fp = fopen(MNTTAB, "r");
	if (fp == NULL) {
		bam_error(OPEN_FAIL, MNTTAB, strerror(errno));
		return (0);
	}

	resetmnttab(fp);

	/*
	 * Remove any trailing / from the mount point
	 */
	(void) strlcpy(mntpt, root, sizeof (mntpt));
	if (strcmp(root, "/") != 0) {
		cp = mntpt + strlen(mntpt) - 1;
		if (*cp == '/')
			*cp = '\0';
	}
	found = 0;
	while (getextmntent(fp, &mnt, sizeof (mnt)) == 0) {
		if (strcmp(mnt.mnt_mountp, mntpt) == 0) {
			found = 1;
			break;
		}
	}

	if (!found) {
		if (bam_verbose)
			bam_error(NOT_IN_MNTTAB, mntpt);
		(void) fclose(fp);
		return (0);
	}

	if (strncmp(mnt.mnt_special, RAMDISK_SPECIAL,
	    strlen(RAMDISK_SPECIAL)) == 0) {
		if (bam_verbose)
			bam_error(IS_RAMDISK, bam_root);
		(void) fclose(fp);
		return (1);
	}

	(void) fclose(fp);

	return (0);
}

static int
is_boot_archive(char *root)
{
	char		path[PATH_MAX];
	struct stat	sb;
	int		error;
	const char	*fcn = "is_boot_archive()";

	/*
	 * We can't create an archive without the create_ramdisk script
	 */
	(void) snprintf(path, sizeof (path), "%s/%s", root, CREATE_RAMDISK);
	error = stat(path, &sb);
	INJECT_ERROR1("NOT_ARCHIVE_BASED", error = -1);
	if (error == -1) {
		if (bam_verbose)
			bam_print(FILE_MISS, path);
		BAM_DPRINTF((D_NOT_ARCHIVE_BOOT, fcn, root));
		return (0);
	}

	BAM_DPRINTF((D_IS_ARCHIVE_BOOT, fcn, root));
	return (1);
}

/*
 * Need to call this for anything that operates on the GRUB menu
 * In the x86 live upgrade case the directory /boot/grub may be present
 * even on pre-newboot BEs. The authoritative way to check for a GRUB target
 * is to check for the presence of the stage2 binary which is present
 * only on GRUB targets (even on x86 boot partitions). Checking for the
 * presence of the multiboot binary is not correct as it is not present
 * on x86 boot partitions.
 */
int
is_grub(const char *root)
{
	char path[PATH_MAX];
	struct stat sb;
	const char *fcn = "is_grub()";

	(void) snprintf(path, sizeof (path), "%s%s", root, GRUB_STAGE2);
	if (stat(path, &sb) == -1) {
		BAM_DPRINTF((D_NO_GRUB_DIR, fcn, path));
		return (0);
	}

	return (1);
}

static int
is_zfs(char *root)
{
	struct statvfs		vfs;
	int			ret;
	const char		*fcn = "is_zfs()";

	ret = statvfs(root, &vfs);
	INJECT_ERROR1("STATVFS_ZFS", ret = 1);
	if (ret != 0) {
		bam_error(STATVFS_FAIL, root, strerror(errno));
		return (0);
	}

	if (strncmp(vfs.f_basetype, "zfs", strlen("zfs")) == 0) {
		BAM_DPRINTF((D_IS_ZFS, fcn, root));
		return (1);
	} else {
		BAM_DPRINTF((D_IS_NOT_ZFS, fcn, root));
		return (0);
	}
}

static int
is_ufs(char *root)
{
	struct statvfs		vfs;
	int			ret;
	const char		*fcn = "is_ufs()";

	ret = statvfs(root, &vfs);
	INJECT_ERROR1("STATVFS_UFS", ret = 1);
	if (ret != 0) {
		bam_error(STATVFS_FAIL, root, strerror(errno));
		return (0);
	}

	if (strncmp(vfs.f_basetype, "ufs", strlen("ufs")) == 0) {
		BAM_DPRINTF((D_IS_UFS, fcn, root));
		return (1);
	} else {
		BAM_DPRINTF((D_IS_NOT_UFS, fcn, root));
		return (0);
	}
}

static int
is_pcfs(char *root)
{
	struct statvfs		vfs;
	int			ret;
	const char		*fcn = "is_pcfs()";

	ret = statvfs(root, &vfs);
	INJECT_ERROR1("STATVFS_PCFS", ret = 1);
	if (ret != 0) {
		bam_error(STATVFS_FAIL, root, strerror(errno));
		return (0);
	}

	if (strncmp(vfs.f_basetype, "pcfs", strlen("pcfs")) == 0) {
		BAM_DPRINTF((D_IS_PCFS, fcn, root));
		return (1);
	} else {
		BAM_DPRINTF((D_IS_NOT_PCFS, fcn, root));
		return (0);
	}
}

static int
is_readonly(char *root)
{
	int		fd;
	int		error;
	char		testfile[PATH_MAX];
	const char	*fcn = "is_readonly()";

	/*
	 * Using statvfs() to check for a read-only filesystem is not
	 * reliable. The only way to reliably test is to attempt to
	 * create a file
	 */
	(void) snprintf(testfile, sizeof (testfile), "%s/%s.%d",
	    root, BOOTADM_RDONLY_TEST, getpid());

	(void) unlink(testfile);

	errno = 0;
	fd = open(testfile, O_RDWR|O_CREAT|O_EXCL, 0644);
	error = errno;
	INJECT_ERROR2("RDONLY_TEST_ERROR", fd = -1, error = EACCES);
	if (fd == -1 && error == EROFS) {
		BAM_DPRINTF((D_RDONLY_FS, fcn, root));
		return (1);
	} else if (fd == -1) {
		bam_error(RDONLY_TEST_ERROR, root, strerror(error));
	}

	(void) close(fd);
	(void) unlink(testfile);

	BAM_DPRINTF((D_RDWR_FS, fcn, root));
	return (0);
}

static error_t
update_archive(char *root, char *opt)
{
	error_t ret;

	assert(root);
	assert(opt == NULL);

	init_walk_args();
	(void) umask(022);

	/*
	 * Never update non-BE root in update_all
	 */
	if (!is_be(root) && bam_update_all)
		return (BAM_SUCCESS);
	/*
	 * root must belong to a boot archive based OS,
	 */
	if (!is_boot_archive(root)) {
		/*
		 * Emit message only if not in context of update_all.
		 * If in update_all, emit only if verbose flag is set.
		 */
		if (!bam_update_all || bam_verbose)
			bam_print(NOT_ARCHIVE_BOOT, root);
		return (BAM_ERROR);
	}

	/*
	 * If smf check is requested when / is writable (can happen
	 * on first reboot following an upgrade because service
	 * dependency is messed up), skip the check.
	 */
	if (bam_smf_check && !bam_root_readonly && !is_zfs(root))
		return (BAM_SUCCESS);

	/*
	 * Don't generate archive on ramdisk.
	 */
	if (is_ramdisk(root))
		return (BAM_SUCCESS);

	/*
	 * root must be writable. This check applies to alternate
	 * root (-R option); bam_root_readonly applies to '/' only.
	 * The behaviour translates into being the one of a 'check'.
	 */
	if (!bam_smf_check && !bam_check && is_readonly(root)) {
		set_flag(RDONLY_FSCHK);
		bam_check = 1;
	}

	/*
	 * Now check if an update is really needed.
	 */
	ret = update_required(root);

	/*
	 * The check command (-n) is *not* a dry run.
	 * It only checks if the archive is in sync.
	 * A readonly filesystem has to be considered an error only if an update
	 * is required.
	 */
	if (bam_nowrite()) {
		if (is_flag_on(RDONLY_FSCHK)) {
			bam_check = bam_saved_check;
			if (ret > 0)
				bam_error(RDONLY_FS, root);
			if (bam_update_all)
				return ((ret != 0) ? BAM_ERROR : BAM_SUCCESS);
		}

		bam_exit((ret != 0) ? 1 : 0);
	}

	if (ret == 1) {
		/* create the ramdisk */
		ret = create_ramdisk(root);
	}

	/*
	 * if the archive is updated, save the new stat data and update the
	 * timestamp file
	 */
	if (ret == 0 && walk_arg.new_nvlp != NULL) {
		savenew(root);
		update_timestamp(root);
	}

	clear_walk_args();

	return (ret);
}

static char *
find_root_pool()
{
	char *special = get_special("/");
	char *p;

	if (special == NULL)
		return (NULL);

	if (*special == '/') {
		free(special);
		return (NULL);
	}

	if ((p = strchr(special, '/')) != NULL)
		*p = '\0';

	return (special);
}

static error_t
synchronize_BE_menu(void)
{
	struct stat	sb;
	char		cmdline[PATH_MAX];
	char		cksum_line[PATH_MAX];
	filelist_t	flist = {0};
	char		*old_cksum_str;
	char		*old_size_str;
	char		*old_file;
	char		*curr_cksum_str;
	char		*curr_size_str;
	char		*curr_file;
	char		*pool = NULL;
	char		*mntpt = NULL;
	zfs_mnted_t	mnted;
	FILE		*cfp;
	int		found;
	int		ret;
	const char	*fcn = "synchronize_BE_menu()";

	BAM_DPRINTF((D_FUNC_ENTRY0, fcn));

	/* Check if findroot enabled LU BE */
	if (stat(FINDROOT_INSTALLGRUB, &sb) != 0) {
		BAM_DPRINTF((D_NOT_LU_BE, fcn));
		return (BAM_SUCCESS);
	}

	if (stat(LU_MENU_CKSUM, &sb) != 0) {
		BAM_DPRINTF((D_NO_CKSUM_FILE, fcn, LU_MENU_CKSUM));
		goto menu_sync;
	}

	cfp = fopen(LU_MENU_CKSUM, "r");
	INJECT_ERROR1("CKSUM_FILE_MISSING", cfp = NULL);
	if (cfp == NULL) {
		bam_error(CANNOT_READ_LU_CKSUM, LU_MENU_CKSUM);
		goto menu_sync;
	}
	BAM_DPRINTF((D_CKSUM_FILE_OPENED, fcn, LU_MENU_CKSUM));

	found = 0;
	while (s_fgets(cksum_line, sizeof (cksum_line), cfp) != NULL) {
		INJECT_ERROR1("MULTIPLE_CKSUM", found = 1);
		if (found) {
			bam_error(MULTIPLE_LU_CKSUM, LU_MENU_CKSUM);
			(void) fclose(cfp);
			goto menu_sync;
		}
		found = 1;
	}
	BAM_DPRINTF((D_CKSUM_FILE_READ, fcn, LU_MENU_CKSUM));


	old_cksum_str = strtok(cksum_line, " \t");
	old_size_str = strtok(NULL, " \t");
	old_file = strtok(NULL, " \t");

	INJECT_ERROR1("OLD_CKSUM_NULL", old_cksum_str = NULL);
	INJECT_ERROR1("OLD_SIZE_NULL", old_size_str = NULL);
	INJECT_ERROR1("OLD_FILE_NULL", old_file = NULL);
	if (old_cksum_str == NULL || old_size_str == NULL || old_file == NULL) {
		bam_error(CANNOT_PARSE_LU_CKSUM, LU_MENU_CKSUM);
		goto menu_sync;
	}
	BAM_DPRINTF((D_CKSUM_FILE_PARSED, fcn, LU_MENU_CKSUM));

	/* Get checksum of current menu */
	pool = find_root_pool();
	if (pool) {
		mntpt = mount_top_dataset(pool, &mnted);
		if (mntpt == NULL) {
			bam_error(FAIL_MNT_TOP_DATASET, pool);
			free(pool);
			return (BAM_ERROR);
		}
		(void) snprintf(cmdline, sizeof (cmdline), "%s %s%s",
		    CKSUM, mntpt, GRUB_MENU);
	} else {
		(void) snprintf(cmdline, sizeof (cmdline), "%s %s",
		    CKSUM, GRUB_MENU);
	}
	ret = exec_cmd(cmdline, &flist);
	if (pool) {
		(void) umount_top_dataset(pool, mnted, mntpt);
		free(pool);
	}
	INJECT_ERROR1("GET_CURR_CKSUM", ret = 1);
	if (ret != 0) {
		bam_error(MENU_CKSUM_FAIL);
		return (BAM_ERROR);
	}
	BAM_DPRINTF((D_CKSUM_GEN_SUCCESS, fcn));

	INJECT_ERROR1("GET_CURR_CKSUM_OUTPUT", flist.head = NULL);
	if ((flist.head == NULL) || (flist.head != flist.tail)) {
		bam_error(BAD_CKSUM);
		filelist_free(&flist);
		return (BAM_ERROR);
	}
	BAM_DPRINTF((D_CKSUM_GEN_OUTPUT_VALID, fcn));

	curr_cksum_str = strtok(flist.head->line, " \t");
	curr_size_str = strtok(NULL, " \t");
	curr_file = strtok(NULL, " \t");

	INJECT_ERROR1("CURR_CKSUM_NULL", curr_cksum_str = NULL);
	INJECT_ERROR1("CURR_SIZE_NULL", curr_size_str = NULL);
	INJECT_ERROR1("CURR_FILE_NULL", curr_file = NULL);
	if (curr_cksum_str == NULL || curr_size_str == NULL ||
	    curr_file == NULL) {
		bam_error(BAD_CKSUM_PARSE);
		filelist_free(&flist);
		return (BAM_ERROR);
	}
	BAM_DPRINTF((D_CKSUM_GEN_PARSED, fcn));

	if (strcmp(old_cksum_str, curr_cksum_str) == 0 &&
	    strcmp(old_size_str, curr_size_str) == 0 &&
	    strcmp(old_file, curr_file) == 0) {
		filelist_free(&flist);
		BAM_DPRINTF((D_CKSUM_NO_CHANGE, fcn));
		return (BAM_SUCCESS);
	}

	filelist_free(&flist);

	/* cksum doesn't match - the menu has changed */
	BAM_DPRINTF((D_CKSUM_HAS_CHANGED, fcn));

menu_sync:
	bam_print(PROP_GRUB_MENU);

	(void) snprintf(cmdline, sizeof (cmdline),
	    "/bin/sh -c '. %s > /dev/null; %s %s yes > /dev/null'",
	    LULIB, LULIB_PROPAGATE_FILE, GRUB_MENU);
	ret = exec_cmd(cmdline, NULL);
	INJECT_ERROR1("PROPAGATE_MENU", ret = 1);
	if (ret != 0) {
		bam_error(MENU_PROP_FAIL);
		return (BAM_ERROR);
	}
	BAM_DPRINTF((D_PROPAGATED_MENU, fcn));

	(void) snprintf(cmdline, sizeof (cmdline), "/bin/cp %s %s > /dev/null",
	    GRUB_MENU, GRUB_BACKUP_MENU);
	ret = exec_cmd(cmdline, NULL);
	INJECT_ERROR1("CREATE_BACKUP", ret = 1);
	if (ret != 0) {
		bam_error(MENU_BACKUP_FAIL, GRUB_BACKUP_MENU);
		return (BAM_ERROR);
	}
	BAM_DPRINTF((D_CREATED_BACKUP, fcn, GRUB_BACKUP_MENU));

	(void) snprintf(cmdline, sizeof (cmdline),
	    "/bin/sh -c '. %s > /dev/null; %s %s no > /dev/null'",
	    LULIB, LULIB_PROPAGATE_FILE, GRUB_BACKUP_MENU);
	ret = exec_cmd(cmdline, NULL);
	INJECT_ERROR1("PROPAGATE_BACKUP", ret = 1);
	if (ret != 0) {
		bam_error(BACKUP_PROP_FAIL, GRUB_BACKUP_MENU);
		return (BAM_ERROR);
	}
	BAM_DPRINTF((D_PROPAGATED_BACKUP, fcn, GRUB_BACKUP_MENU));

	(void) snprintf(cmdline, sizeof (cmdline), "%s %s > %s",
	    CKSUM, GRUB_MENU, LU_MENU_CKSUM);
	ret = exec_cmd(cmdline, NULL);
	INJECT_ERROR1("CREATE_CKSUM_FILE", ret = 1);
	if (ret != 0) {
		bam_error(MENU_CKSUM_WRITE_FAIL, LU_MENU_CKSUM);
		return (BAM_ERROR);
	}
	BAM_DPRINTF((D_CREATED_CKSUM_FILE, fcn, LU_MENU_CKSUM));

	(void) snprintf(cmdline, sizeof (cmdline),
	    "/bin/sh -c '. %s > /dev/null; %s %s no > /dev/null'",
	    LULIB, LULIB_PROPAGATE_FILE, LU_MENU_CKSUM);
	ret = exec_cmd(cmdline, NULL);
	INJECT_ERROR1("PROPAGATE_MENU_CKSUM_FILE", ret = 1);
	if (ret != 0) {
		bam_error(MENU_CKSUM_PROP_FAIL, LU_MENU_CKSUM);
		return (BAM_ERROR);
	}
	BAM_DPRINTF((D_PROPAGATED_CKSUM_FILE, fcn, LU_MENU_CKSUM));

	return (BAM_SUCCESS);
}

static error_t
update_all(char *root, char *opt)
{
	struct extmnttab mnt;
	struct stat sb;
	FILE *fp;
	char multibt[PATH_MAX];
	char creatram[PATH_MAX];
	error_t ret = BAM_SUCCESS;

	assert(root);
	assert(opt == NULL);

	if (bam_rootlen != 1 || *root != '/') {
		elide_trailing_slash(root, multibt, sizeof (multibt));
		bam_error(ALT_ROOT_INVALID, multibt);
		return (BAM_ERROR);
	}

	/*
	 * First update archive for current root
	 */
	if (update_archive(root, opt) != BAM_SUCCESS)
		ret = BAM_ERROR;

	if (ret == BAM_ERROR)
		goto out;

	/*
	 * Now walk the mount table, performing archive update
	 * for all mounted Newboot root filesystems
	 */
	fp = fopen(MNTTAB, "r");
	if (fp == NULL) {
		bam_error(OPEN_FAIL, MNTTAB, strerror(errno));
		ret = BAM_ERROR;
		goto out;
	}

	resetmnttab(fp);

	while (getextmntent(fp, &mnt, sizeof (mnt)) == 0) {
		if (mnt.mnt_special == NULL)
			continue;
		if ((strcmp(mnt.mnt_fstype, MNTTYPE_ZFS) != 0) &&
		    (strncmp(mnt.mnt_special, "/dev/", strlen("/dev/")) != 0))
			continue;
		if (strcmp(mnt.mnt_mountp, "/") == 0)
			continue;

		(void) snprintf(creatram, sizeof (creatram), "%s/%s",
		    mnt.mnt_mountp, CREATE_RAMDISK);

		if (stat(creatram, &sb) == -1)
			continue;

		/*
		 * We put a trailing slash to be consistent with root = "/"
		 * case, such that we don't have to print // in some cases.
		 */
		(void) snprintf(rootbuf, sizeof (rootbuf), "%s/",
		    mnt.mnt_mountp);
		bam_rootlen = strlen(rootbuf);

		/*
		 * It's possible that other mounts may be an alternate boot
		 * architecture, so check it again.
		 */
		if ((get_boot_cap(rootbuf) != BAM_SUCCESS) ||
		    (update_archive(rootbuf, opt) != BAM_SUCCESS))
			ret = BAM_ERROR;
	}

	(void) fclose(fp);

out:
	/*
	 * We no longer use biosdev for Live Upgrade. Hence
	 * there is no need to defer (to shutdown time) any fdisk
	 * updates
	 */
	if (stat(GRUB_fdisk, &sb) == 0 || stat(GRUB_fdisk_target, &sb) == 0) {
		bam_error(FDISK_FILES_FOUND, GRUB_fdisk, GRUB_fdisk_target);
	}

	/*
	 * If user has updated menu in current BE, propagate the
	 * updates to all BEs.
	 */
	if (sync_menu && synchronize_BE_menu() != BAM_SUCCESS)
		ret = BAM_ERROR;

	return (ret);
}

static void
append_line(menu_t *mp, line_t *lp)
{
	if (mp->start == NULL) {
		mp->start = lp;
	} else {
		mp->end->next = lp;
		lp->prev = mp->end;
	}
	mp->end = lp;
}

void
unlink_line(menu_t *mp, line_t *lp)
{
	/* unlink from list */
	if (lp->prev)
		lp->prev->next = lp->next;
	else
		mp->start = lp->next;
	if (lp->next)
		lp->next->prev = lp->prev;
	else
		mp->end = lp->prev;
}

static entry_t *
boot_entry_new(menu_t *mp, line_t *start, line_t *end)
{
	entry_t *ent, *prev;
	const char *fcn = "boot_entry_new()";

	assert(mp);
	assert(start);
	assert(end);

	ent = s_calloc(1, sizeof (entry_t));
	BAM_DPRINTF((D_ENTRY_NEW, fcn));
	ent->start = start;
	ent->end = end;

	if (mp->entries == NULL) {
		mp->entries = ent;
		BAM_DPRINTF((D_ENTRY_NEW_FIRST, fcn));
		return (ent);
	}

	prev = mp->entries;
	while (prev->next)
		prev = prev->next;
	prev->next = ent;
	ent->prev = prev;
	BAM_DPRINTF((D_ENTRY_NEW_LINKED, fcn));
	return (ent);
}

static void
boot_entry_addline(entry_t *ent, line_t *lp)
{
	if (ent)
		ent->end = lp;
}

/*
 * Check whether cmd matches the one indexed by which, and whether arg matches
 * str.  which must be either KERNEL_CMD or MODULE_CMD, and a match to the
 * respective *_DOLLAR_CMD is also acceptable.  The arg is searched using
 * strstr(), so it can be a partial match.
 */
static int
check_cmd(const char *cmd, const int which, const char *arg, const char *str)
{
	int			ret;
	const char		*fcn = "check_cmd()";

	BAM_DPRINTF((D_FUNC_ENTRY2, fcn, arg, str));

	if (cmd != NULL) {
		if ((strcmp(cmd, menu_cmds[which]) != 0) &&
		    (strcmp(cmd, menu_cmds[which + 1]) != 0)) {
			BAM_DPRINTF((D_CHECK_CMD_CMD_NOMATCH,
			    fcn, cmd, menu_cmds[which]));
			return (0);
		}
		ret = (strstr(arg, str) != NULL);
	} else
		ret = 0;

	if (ret) {
		BAM_DPRINTF((D_RETURN_SUCCESS, fcn));
	} else {
		BAM_DPRINTF((D_RETURN_FAILURE, fcn));
	}

	return (ret);
}

static error_t
kernel_parser(entry_t *entry, char *cmd, char *arg, int linenum)
{
	const char		*fcn  = "kernel_parser()";

	assert(entry);
	assert(cmd);
	assert(arg);

	if (strcmp(cmd, menu_cmds[KERNEL_CMD]) != 0 &&
	    strcmp(cmd, menu_cmds[KERNEL_DOLLAR_CMD]) != 0) {
		BAM_DPRINTF((D_NOT_KERNEL_CMD, fcn, cmd));
		return (BAM_ERROR);
	}

	if (strncmp(arg, DIRECT_BOOT_32, sizeof (DIRECT_BOOT_32) - 1) == 0) {
		BAM_DPRINTF((D_SET_DBOOT_32, fcn, arg));
		entry->flags |= BAM_ENTRY_DBOOT | BAM_ENTRY_32BIT;
	} else if (strncmp(arg, DIRECT_BOOT_KERNEL,
	    sizeof (DIRECT_BOOT_KERNEL) - 1) == 0) {
		BAM_DPRINTF((D_SET_DBOOT, fcn, arg));
		entry->flags |= BAM_ENTRY_DBOOT;
	} else if (strncmp(arg, DIRECT_BOOT_64,
	    sizeof (DIRECT_BOOT_64) - 1) == 0) {
		BAM_DPRINTF((D_SET_DBOOT_64, fcn, arg));
		entry->flags |= BAM_ENTRY_DBOOT | BAM_ENTRY_64BIT;
	} else if (strncmp(arg, DIRECT_BOOT_FAILSAFE_KERNEL,
	    sizeof (DIRECT_BOOT_FAILSAFE_KERNEL) - 1) == 0) {
		BAM_DPRINTF((D_SET_DBOOT_FAILSAFE, fcn, arg));
		entry->flags |= BAM_ENTRY_DBOOT | BAM_ENTRY_FAILSAFE;
	} else if (strncmp(arg, DIRECT_BOOT_FAILSAFE_32,
	    sizeof (DIRECT_BOOT_FAILSAFE_32) - 1) == 0) {
		BAM_DPRINTF((D_SET_DBOOT_FAILSAFE_32, fcn, arg));
		entry->flags |= BAM_ENTRY_DBOOT | BAM_ENTRY_FAILSAFE
		    | BAM_ENTRY_32BIT;
	} else if (strncmp(arg, DIRECT_BOOT_FAILSAFE_64,
	    sizeof (DIRECT_BOOT_FAILSAFE_64) - 1) == 0) {
		BAM_DPRINTF((D_SET_DBOOT_FAILSAFE_64, fcn, arg));
		entry->flags |= BAM_ENTRY_DBOOT | BAM_ENTRY_FAILSAFE
		    | BAM_ENTRY_64BIT;
	} else if (strncmp(arg, MULTI_BOOT, sizeof (MULTI_BOOT) - 1) == 0) {
		BAM_DPRINTF((D_SET_MULTIBOOT, fcn, arg));
		entry->flags |= BAM_ENTRY_MULTIBOOT;
	} else if (strncmp(arg, MULTI_BOOT_FAILSAFE,
	    sizeof (MULTI_BOOT_FAILSAFE) - 1) == 0) {
		BAM_DPRINTF((D_SET_MULTIBOOT_FAILSAFE, fcn, arg));
		entry->flags |= BAM_ENTRY_MULTIBOOT | BAM_ENTRY_FAILSAFE;
	} else if (strstr(arg, XEN_KERNEL_SUBSTR)) {
		BAM_DPRINTF((D_SET_HV, fcn, arg));
		entry->flags |= BAM_ENTRY_HV;
	} else if (!(entry->flags & (BAM_ENTRY_BOOTADM|BAM_ENTRY_LU))) {
		BAM_DPRINTF((D_SET_HAND_KERNEL, fcn, arg));
		return (BAM_ERROR);
	} else if (strncmp(arg, KERNEL_PREFIX, strlen(KERNEL_PREFIX)) == 0 &&
	    strstr(arg, UNIX_SPACE)) {
		entry->flags |= BAM_ENTRY_DBOOT | BAM_ENTRY_32BIT;
	} else if (strncmp(arg, KERNEL_PREFIX, strlen(KERNEL_PREFIX)) == 0 &&
	    strstr(arg, AMD_UNIX_SPACE)) {
		entry->flags |= BAM_ENTRY_DBOOT | BAM_ENTRY_64BIT;
	} else {
		BAM_DPRINTF((D_IS_UNKNOWN_KERNEL, fcn, arg));
		bam_error(UNKNOWN_KERNEL_LINE, linenum);
		return (BAM_ERROR);
	}

	return (BAM_SUCCESS);
}

static error_t
module_parser(entry_t *entry, char *cmd, char *arg, int linenum)
{
	const char		*fcn = "module_parser()";

	assert(entry);
	assert(cmd);
	assert(arg);

	if (strcmp(cmd, menu_cmds[MODULE_CMD]) != 0 &&
	    strcmp(cmd, menu_cmds[MODULE_DOLLAR_CMD]) != 0) {
		BAM_DPRINTF((D_NOT_MODULE_CMD, fcn, cmd));
		return (BAM_ERROR);
	}

	if (strcmp(arg, DIRECT_BOOT_ARCHIVE) == 0 ||
	    strcmp(arg, DIRECT_BOOT_ARCHIVE_32) == 0 ||
	    strcmp(arg, DIRECT_BOOT_ARCHIVE_64) == 0 ||
	    strcmp(arg, MULTIBOOT_ARCHIVE) == 0 ||
	    strcmp(arg, FAILSAFE_ARCHIVE) == 0 ||
	    strcmp(arg, FAILSAFE_ARCHIVE_32) == 0 ||
	    strcmp(arg, FAILSAFE_ARCHIVE_64) == 0 ||
	    strcmp(arg, XEN_KERNEL_MODULE_LINE) == 0 ||
	    strcmp(arg, XEN_KERNEL_MODULE_LINE_ZFS) == 0) {
		BAM_DPRINTF((D_BOOTADM_LU_MODULE, fcn, arg));
		return (BAM_SUCCESS);
	} else if (!(entry->flags & BAM_ENTRY_BOOTADM) &&
	    !(entry->flags & BAM_ENTRY_LU)) {
		/* don't emit warning for hand entries */
		BAM_DPRINTF((D_IS_HAND_MODULE, fcn, arg));
		return (BAM_ERROR);
	} else {
		BAM_DPRINTF((D_IS_UNKNOWN_MODULE, fcn, arg));
		bam_error(UNKNOWN_MODULE_LINE, linenum);
		return (BAM_ERROR);
	}
}

/*
 * A line in menu.lst looks like
 * [ ]*<cmd>[ \t=]*<arg>*
 */
static void
line_parser(menu_t *mp, char *str, int *lineNum, int *entryNum)
{
	/*
	 * save state across calls. This is so that
	 * header gets the right entry# after title has
	 * been processed
	 */
	static line_t *prev = NULL;
	static entry_t *curr_ent = NULL;
	static int in_liveupgrade = 0;
	static int is_libbe_ent = 0;

	line_t	*lp;
	char *cmd, *sep, *arg;
	char save, *cp, *line;
	menu_flag_t flag = BAM_INVALID;
	const char *fcn = "line_parser()";

	if (str == NULL) {
		return;
	}

	/*
	 * First save a copy of the entire line.
	 * We use this later to set the line field.
	 */
	line = s_strdup(str);

	/* Eat up leading whitespace */
	while (*str == ' ' || *str == '\t')
		str++;

	if (*str == '#') {		/* comment */
		cmd = s_strdup("#");
		sep = NULL;
		arg = s_strdup(str + 1);
		flag = BAM_COMMENT;
		if (strstr(arg, BAM_LU_HDR) != NULL) {
			in_liveupgrade = 1;
		} else if (strstr(arg, BAM_LU_FTR) != NULL) {
			in_liveupgrade = 0;
		} else if (strstr(arg, BAM_LIBBE_FTR) != NULL) {
			is_libbe_ent = 1;
		}
	} else if (*str == '\0') {	/* blank line */
		cmd = sep = arg = NULL;
		flag = BAM_EMPTY;
	} else {
		/*
		 * '=' is not a documented separator in grub syntax.
		 * However various development bits use '=' as a
		 * separator. In addition, external users also
		 * use = as a separator. So we will allow that usage.
		 */
		cp = str;
		while (*str != ' ' && *str != '\t' && *str != '=') {
			if (*str == '\0') {
				cmd = s_strdup(cp);
				sep = arg = NULL;
				break;
			}
			str++;
		}

		if (*str != '\0') {
			save = *str;
			*str = '\0';
			cmd = s_strdup(cp);
			*str = save;

			str++;
			save = *str;
			*str = '\0';
			sep = s_strdup(str - 1);
			*str = save;

			while (*str == ' ' || *str == '\t')
				str++;
			if (*str == '\0')
				arg = NULL;
			else
				arg = s_strdup(str);
		}
	}

	lp = s_calloc(1, sizeof (line_t));

	lp->cmd = cmd;
	lp->sep = sep;
	lp->arg = arg;
	lp->line = line;
	lp->lineNum = ++(*lineNum);
	if (cmd && strcmp(cmd, menu_cmds[TITLE_CMD]) == 0) {
		lp->entryNum = ++(*entryNum);
		lp->flags = BAM_TITLE;
		if (prev && prev->flags == BAM_COMMENT &&
		    prev->arg && strcmp(prev->arg, BAM_BOOTADM_HDR) == 0) {
			prev->entryNum = lp->entryNum;
			curr_ent = boot_entry_new(mp, prev, lp);
			curr_ent->flags |= BAM_ENTRY_BOOTADM;
			BAM_DPRINTF((D_IS_BOOTADM_ENTRY, fcn, arg));
		} else {
			curr_ent = boot_entry_new(mp, lp, lp);
			if (in_liveupgrade) {
				curr_ent->flags |= BAM_ENTRY_LU;
				BAM_DPRINTF((D_IS_LU_ENTRY, fcn, arg));
			}
		}
		curr_ent->entryNum = *entryNum;
	} else if (flag != BAM_INVALID) {
		/*
		 * For header comments, the entry# is "fixed up"
		 * by the subsequent title
		 */
		lp->entryNum = *entryNum;
		lp->flags = flag;
	} else {
		lp->entryNum = *entryNum;

		if (*entryNum == ENTRY_INIT) {
			lp->flags = BAM_GLOBAL;
		} else {
			lp->flags = BAM_ENTRY;

			if (cmd && arg) {
				if (strcmp(cmd, menu_cmds[ROOT_CMD]) == 0) {
					BAM_DPRINTF((D_IS_ROOT_CMD, fcn, arg));
					curr_ent->flags |= BAM_ENTRY_ROOT;
				} else if (strcmp(cmd, menu_cmds[FINDROOT_CMD])
				    == 0) {
					BAM_DPRINTF((D_IS_FINDROOT_CMD, fcn,
					    arg));
					curr_ent->flags |= BAM_ENTRY_FINDROOT;
				} else if (strcmp(cmd,
				    menu_cmds[CHAINLOADER_CMD]) == 0) {
					BAM_DPRINTF((D_IS_CHAINLOADER_CMD, fcn,
					    arg));
					curr_ent->flags |=
					    BAM_ENTRY_CHAINLOADER;
				} else if (kernel_parser(curr_ent, cmd, arg,
				    lp->lineNum) != BAM_SUCCESS) {
					(void) module_parser(curr_ent, cmd,
					    arg, lp->lineNum);
				}
			}
		}
	}

	/* record default, old default, and entry line ranges */
	if (lp->flags == BAM_GLOBAL && lp->cmd != NULL &&
	    strcmp(lp->cmd, menu_cmds[DEFAULT_CMD]) == 0) {
		mp->curdefault = lp;
	} else if (lp->flags == BAM_COMMENT &&
	    strncmp(lp->arg, BAM_OLDDEF, strlen(BAM_OLDDEF)) == 0) {
		mp->olddefault = lp;
	} else if (lp->flags == BAM_COMMENT &&
	    strncmp(lp->arg, BAM_OLD_RC_DEF, strlen(BAM_OLD_RC_DEF)) == 0) {
		mp->old_rc_default = lp;
	} else if (lp->flags == BAM_ENTRY ||
	    (lp->flags == BAM_COMMENT &&
	    ((strcmp(lp->arg, BAM_BOOTADM_FTR) == 0) || is_libbe_ent))) {
		if (is_libbe_ent) {
			curr_ent->flags |= BAM_ENTRY_LIBBE;
			is_libbe_ent = 0;
		}

		boot_entry_addline(curr_ent, lp);
	}
	append_line(mp, lp);

	prev = lp;
}

void
update_numbering(menu_t *mp)
{
	int lineNum;
	int entryNum;
	int old_default_value;
	line_t *lp, *prev, *default_lp, *default_entry;
	char buf[PATH_MAX];

	if (mp->start == NULL) {
		return;
	}

	lineNum = LINE_INIT;
	entryNum = ENTRY_INIT;
	old_default_value = ENTRY_INIT;
	lp = default_lp = default_entry = NULL;

	prev = NULL;
	for (lp = mp->start; lp; prev = lp, lp = lp->next) {
		lp->lineNum = ++lineNum;

		/*
		 * Get the value of the default command
		 */
		if (lp->entryNum == ENTRY_INIT && lp->cmd != NULL &&
		    strcmp(lp->cmd, menu_cmds[DEFAULT_CMD]) == 0 &&
		    lp->arg) {
			old_default_value = atoi(lp->arg);
			default_lp = lp;
		}

		/*
		 * If not a booting entry, nothing else to fix for this
		 * entry
		 */
		if (lp->entryNum == ENTRY_INIT)
			continue;

		/*
		 * Record the position of the default entry.
		 * The following works because global
		 * commands like default and timeout should precede
		 * actual boot entries, so old_default_value
		 * is already known (or default cmd is missing).
		 */
		if (default_entry == NULL &&
		    old_default_value != ENTRY_INIT &&
		    lp->entryNum == old_default_value) {
			default_entry = lp;
		}

		/*
		 * Now fixup the entry number
		 */
		if (lp->cmd != NULL &&
		    strcmp(lp->cmd, menu_cmds[TITLE_CMD]) == 0) {
			lp->entryNum = ++entryNum;
			/* fixup the bootadm header */
			if (prev && prev->flags == BAM_COMMENT &&
			    prev->arg &&
			    strcmp(prev->arg, BAM_BOOTADM_HDR) == 0) {
				prev->entryNum = lp->entryNum;
			}
		} else {
			lp->entryNum = entryNum;
		}
	}

	/*
	 * No default command in menu, simply return
	 */
	if (default_lp == NULL) {
		return;
	}

	free(default_lp->arg);
	free(default_lp->line);

	if (default_entry == NULL) {
		default_lp->arg = s_strdup("0");
	} else {
		(void) snprintf(buf, sizeof (buf), "%d",
		    default_entry->entryNum);
		default_lp->arg = s_strdup(buf);
	}

	/*
	 * The following is required since only the line field gets
	 * written back to menu.lst
	 */
	(void) snprintf(buf, sizeof (buf), "%s%s%s",
	    menu_cmds[DEFAULT_CMD], menu_cmds[SEP_CMD], default_lp->arg);
	default_lp->line = s_strdup(buf);
}


static menu_t *
menu_read(char *menu_path)
{
	FILE *fp;
	char buf[BAM_MAXLINE], *cp;
	menu_t *mp;
	int line, entry, len, n;

	mp = s_calloc(1, sizeof (menu_t));

	fp = fopen(menu_path, "r");
	if (fp == NULL) { /* Let the caller handle this error */
		free(mp);
		return (NULL);
	}

	/* Note: GRUB boot entry number starts with 0 */
	line = LINE_INIT;
	entry = ENTRY_INIT;
	cp = buf;
	len = sizeof (buf);
	while (s_fgets(cp, len, fp) != NULL) {
		n = strlen(cp);
		if (cp[n - 1] == '\\') {
			len -= n - 1;
			assert(len >= 2);
			cp += n - 1;
			continue;
		}
		line_parser(mp, buf, &line, &entry);
		cp = buf;
		len = sizeof (buf);
	}

	if (fclose(fp) == EOF) {
		bam_error(CLOSE_FAIL, menu_path, strerror(errno));
	}

	return (mp);
}

static error_t
selector(menu_t *mp, char *opt, int *entry, char **title)
{
	char *eq;
	char *opt_dup;
	int entryNum;

	assert(mp);
	assert(mp->start);
	assert(opt);

	opt_dup = s_strdup(opt);

	if (entry)
		*entry = ENTRY_INIT;
	if (title)
		*title = NULL;

	eq = strchr(opt_dup, '=');
	if (eq == NULL) {
		bam_error(INVALID_OPT, opt);
		free(opt_dup);
		return (BAM_ERROR);
	}

	*eq = '\0';
	if (entry && strcmp(opt_dup, OPT_ENTRY_NUM) == 0) {
		assert(mp->end);
		entryNum = s_strtol(eq + 1);
		if (entryNum < 0 || entryNum > mp->end->entryNum) {
			bam_error(INVALID_ENTRY, eq + 1);
			free(opt_dup);
			return (BAM_ERROR);
		}
		*entry = entryNum;
	} else if (title && strcmp(opt_dup, menu_cmds[TITLE_CMD]) == 0) {
		*title = opt + (eq - opt_dup) + 1;
	} else {
		bam_error(INVALID_OPT, opt);
		free(opt_dup);
		return (BAM_ERROR);
	}

	free(opt_dup);
	return (BAM_SUCCESS);
}

/*
 * If invoked with no titles/entries (opt == NULL)
 * only title lines in file are printed.
 *
 * If invoked with a title or entry #, all
 * lines in *every* matching entry are listed
 */
static error_t
list_entry(menu_t *mp, char *menu_path, char *opt)
{
	line_t *lp;
	int entry = ENTRY_INIT;
	int found;
	char *title = NULL;

	assert(mp);
	assert(menu_path);

	/* opt is optional */
	BAM_DPRINTF((D_FUNC_ENTRY2, "list_entry", menu_path,
	    opt ? opt : "<NULL>"));

	if (mp->start == NULL) {
		bam_error(NO_MENU, menu_path);
		return (BAM_ERROR);
	}

	if (opt != NULL) {
		if (selector(mp, opt, &entry, &title) != BAM_SUCCESS) {
			return (BAM_ERROR);
		}
		assert((entry != ENTRY_INIT) ^ (title != NULL));
	} else {
		(void) read_globals(mp, menu_path, menu_cmds[DEFAULT_CMD], 0);
		(void) read_globals(mp, menu_path, menu_cmds[TIMEOUT_CMD], 0);
	}

	found = 0;
	for (lp = mp->start; lp; lp = lp->next) {
		if (lp->flags == BAM_COMMENT || lp->flags == BAM_EMPTY)
			continue;
		if (opt == NULL && lp->flags == BAM_TITLE) {
			bam_print(PRINT_TITLE, lp->entryNum,
			    lp->arg);
			found = 1;
			continue;
		}
		if (entry != ENTRY_INIT && lp->entryNum == entry) {
			bam_print(PRINT, lp->line);
			found = 1;
			continue;
		}

		/*
		 * We set the entry value here so that all lines
		 * in entry get printed. If we subsequently match
		 * title in other entries, all lines in those
		 * entries get printed as well.
		 */
		if (title && lp->flags == BAM_TITLE && lp->arg &&
		    strncmp(title, lp->arg, strlen(title)) == 0) {
			bam_print(PRINT, lp->line);
			entry = lp->entryNum;
			found = 1;
			continue;
		}
	}

	if (!found) {
		bam_error(NO_MATCH_ENTRY);
		return (BAM_ERROR);
	}

	return (BAM_SUCCESS);
}

int
add_boot_entry(menu_t *mp,
    char *title,
    char *findroot,
    char *kernel,
    char *mod_kernel,
    char *module,
    char *bootfs)
{
	int		lineNum;
	int		entryNum;
	char		linebuf[BAM_MAXLINE];
	menu_cmd_t	k_cmd;
	menu_cmd_t	m_cmd;
	const char	*fcn = "add_boot_entry()";

	assert(mp);

	INJECT_ERROR1("ADD_BOOT_ENTRY_FINDROOT_NULL", findroot = NULL);
	if (findroot == NULL) {
		bam_error(NULL_FINDROOT);
		return (BAM_ERROR);
	}

	if (title == NULL) {
		title = "Illumos";	/* default to Solaris */
	}
	if (kernel == NULL) {
		bam_error(SUBOPT_MISS, menu_cmds[KERNEL_CMD]);
		return (BAM_ERROR);
	}
	if (module == NULL) {
		if (bam_direct != BAM_DIRECT_DBOOT) {
			bam_error(SUBOPT_MISS, menu_cmds[MODULE_CMD]);
			return (BAM_ERROR);
		}

		/* Figure the commands out from the kernel line */
		if (strstr(kernel, "$ISADIR") != NULL) {
			module = DIRECT_BOOT_ARCHIVE;
		} else if (strstr(kernel, "amd64") != NULL) {
			module = DIRECT_BOOT_ARCHIVE_64;
		} else {
			module = DIRECT_BOOT_ARCHIVE_32;
		}
	}

	k_cmd = KERNEL_DOLLAR_CMD;
	m_cmd = MODULE_DOLLAR_CMD;

	if (mp->start) {
		lineNum = mp->end->lineNum;
		entryNum = mp->end->entryNum;
	} else {
		lineNum = LINE_INIT;
		entryNum = ENTRY_INIT;
	}

	/*
	 * No separator for comment (HDR/FTR) commands
	 * The syntax for comments is #<comment>
	 */
	(void) snprintf(linebuf, sizeof (linebuf), "%s%s",
	    menu_cmds[COMMENT_CMD], BAM_BOOTADM_HDR);
	line_parser(mp, linebuf, &lineNum, &entryNum);

	(void) snprintf(linebuf, sizeof (linebuf), "%s%s%s",
	    menu_cmds[TITLE_CMD], menu_cmds[SEP_CMD], title);
	line_parser(mp, linebuf, &lineNum, &entryNum);

	(void) snprintf(linebuf, sizeof (linebuf), "%s%s%s",
	    menu_cmds[FINDROOT_CMD], menu_cmds[SEP_CMD], findroot);
	line_parser(mp, linebuf, &lineNum, &entryNum);
	BAM_DPRINTF((D_ADD_FINDROOT_NUM, fcn, lineNum, entryNum));

	if (bootfs != NULL) {
		(void) snprintf(linebuf, sizeof (linebuf), "%s%s%s",
		    menu_cmds[BOOTFS_CMD], menu_cmds[SEP_CMD], bootfs);
		line_parser(mp, linebuf, &lineNum, &entryNum);
	}

	(void) snprintf(linebuf, sizeof (linebuf), "%s%s%s",
	    menu_cmds[k_cmd], menu_cmds[SEP_CMD], kernel);
	line_parser(mp, linebuf, &lineNum, &entryNum);

	if (mod_kernel != NULL) {
		(void) snprintf(linebuf, sizeof (linebuf), "%s%s%s",
		    menu_cmds[m_cmd], menu_cmds[SEP_CMD], mod_kernel);
		line_parser(mp, linebuf, &lineNum, &entryNum);
	}

	(void) snprintf(linebuf, sizeof (linebuf), "%s%s%s",
	    menu_cmds[m_cmd], menu_cmds[SEP_CMD], module);
	line_parser(mp, linebuf, &lineNum, &entryNum);

	(void) snprintf(linebuf, sizeof (linebuf), "%s%s",
	    menu_cmds[COMMENT_CMD], BAM_BOOTADM_FTR);
	line_parser(mp, linebuf, &lineNum, &entryNum);

	return (entryNum);
}

error_t
delete_boot_entry(menu_t *mp, int entryNum, int quiet)
{
	line_t		*lp;
	line_t		*freed;
	entry_t		*ent;
	entry_t		*tmp;
	int		deleted = 0;
	const char	*fcn = "delete_boot_entry()";

	assert(entryNum != ENTRY_INIT);

	tmp = NULL;

	ent = mp->entries;
	while (ent) {
		lp = ent->start;

		/*
		 * Check entry number and make sure it's a modifiable entry.
		 *
		 * Guidelines:
		 *	+ We can modify a bootadm-created entry
		 *	+ We can modify a libbe-created entry
		 */
		if ((lp->flags != BAM_COMMENT &&
		    (((ent->flags & BAM_ENTRY_LIBBE) == 0) &&
		    strcmp(lp->arg, BAM_BOOTADM_HDR) != 0)) ||
		    (entryNum != ALL_ENTRIES && lp->entryNum != entryNum)) {
			ent = ent->next;
			continue;
		}

		/* free the entry content */
		do {
			freed = lp;
			lp = lp->next;	/* prev stays the same */
			BAM_DPRINTF((D_FREEING_LINE, fcn, freed->lineNum));
			unlink_line(mp, freed);
			line_free(freed);
		} while (freed != ent->end);

		/* free the entry_t structure */
		assert(tmp == NULL);
		tmp = ent;
		ent = ent->next;
		if (tmp->prev)
			tmp->prev->next = ent;
		else
			mp->entries = ent;
		if (ent)
			ent->prev = tmp->prev;
		BAM_DPRINTF((D_FREEING_ENTRY, fcn, tmp->entryNum));
		free(tmp);
		tmp = NULL;
		deleted = 1;
	}

	assert(tmp == NULL);

	if (!deleted && entryNum != ALL_ENTRIES) {
		if (quiet == DBE_PRINTERR)
			bam_error(NO_BOOTADM_MATCH);
		return (BAM_ERROR);
	}

	/*
	 * Now that we have deleted an entry, update
	 * the entry numbering and the default cmd.
	 */
	update_numbering(mp);

	return (BAM_SUCCESS);
}

static error_t
delete_all_entries(menu_t *mp, char *dummy, char *opt)
{
	assert(mp);
	assert(dummy == NULL);
	assert(opt == NULL);

	BAM_DPRINTF((D_FUNC_ENTRY0, "delete_all_entries"));

	if (mp->start == NULL) {
		bam_print(EMPTY_MENU);
		return (BAM_SUCCESS);
	}

	if (delete_boot_entry(mp, ALL_ENTRIES, DBE_PRINTERR) != BAM_SUCCESS) {
		return (BAM_ERROR);
	}

	return (BAM_WRITE);
}

static FILE *
create_diskmap(char *osroot)
{
	FILE *fp;
	char cmd[PATH_MAX + 16];
	char path[PATH_MAX];
	const char *fcn = "create_diskmap()";

	/* make sure we have a map file */
	fp = fopen(GRUBDISK_MAP, "r");
	if (fp == NULL) {
		int	ret;

		ret = snprintf(path, sizeof (path), "%s/%s", osroot,
		    CREATE_DISKMAP);
		if (ret >= sizeof (path)) {
			bam_error(PATH_TOO_LONG, osroot);
			return (NULL);
		}
		if (is_safe_exec(path) == BAM_ERROR)
			return (NULL);

		(void) snprintf(cmd, sizeof (cmd),
		    "%s/%s > /dev/null", osroot, CREATE_DISKMAP);
		if (exec_cmd(cmd, NULL) != 0)
			return (NULL);
		fp = fopen(GRUBDISK_MAP, "r");
		INJECT_ERROR1("DISKMAP_CREATE_FAIL", fp = NULL);
		if (fp) {
			BAM_DPRINTF((D_CREATED_DISKMAP, fcn, GRUBDISK_MAP));
		} else {
			BAM_DPRINTF((D_CREATE_DISKMAP_FAIL, fcn, GRUBDISK_MAP));
		}
	}
	return (fp);
}

#define	SECTOR_SIZE	512

static int
get_partition(char *device)
{
	int i, fd, is_pcfs, partno = PARTNO_NOTFOUND;
	struct mboot *mboot;
	char boot_sect[SECTOR_SIZE];
	char *wholedisk, *slice;
#ifdef i386
	ext_part_t *epp;
	uint32_t secnum, numsec;
	int rval, pno, ext_partno = PARTNO_NOTFOUND;
#endif

	/* form whole disk (p0) */
	slice = device + strlen(device) - 2;
	is_pcfs = (*slice != 's');
	if (!is_pcfs)
		*slice = '\0';
	wholedisk = s_calloc(1, strlen(device) + 3);
	(void) snprintf(wholedisk, strlen(device) + 3, "%sp0", device);
	if (!is_pcfs)
		*slice = 's';

	/* read boot sector */
	fd = open(wholedisk, O_RDONLY);
	if (fd == -1 || read(fd, boot_sect, SECTOR_SIZE) != SECTOR_SIZE) {
		return (partno);
	}
	(void) close(fd);

#ifdef i386
	/* Read/Initialize extended partition information */
	if ((rval = libfdisk_init(&epp, wholedisk, NULL, FDISK_READ_DISK))
	    != FDISK_SUCCESS) {
		switch (rval) {
			/*
			 * FDISK_EBADLOGDRIVE and FDISK_ENOLOGDRIVE can
			 * be considered as soft errors and hence
			 * we do not return
			 */
			case FDISK_EBADLOGDRIVE:
				break;
			case FDISK_ENOLOGDRIVE:
				break;
			case FDISK_EBADMAGIC:
				/*FALLTHROUGH*/
			default:
				free(wholedisk);
				libfdisk_fini(&epp);
				return (partno);
		}
	}
#endif
	free(wholedisk);

	/* parse fdisk table */
	mboot = (struct mboot *)((void *)boot_sect);
	for (i = 0; i < FD_NUMPART; i++) {
		struct ipart *part =
		    (struct ipart *)(uintptr_t)mboot->parts + i;
		if (is_pcfs) {	/* looking for solaris boot part */
			if (part->systid == 0xbe) {
				partno = i;
				break;
			}
		} else {	/* look for solaris partition, old and new */
			if (part->systid == EFI_PMBR) {
				partno = PARTNO_EFI;
				break;
			}

#ifdef i386
			if ((part->systid == SUNIXOS &&
			    (fdisk_is_linux_swap(epp, part->relsect,
			    NULL) != 0)) || part->systid == SUNIXOS2) {
#else
			if (part->systid == SUNIXOS ||
			    part->systid == SUNIXOS2) {
#endif
				partno = i;
				break;
			}

#ifdef i386
			if (fdisk_is_dos_extended(part->systid))
				ext_partno = i;
#endif
		}
	}
#ifdef i386
	/* If no primary solaris partition, check extended partition */
	if ((partno == PARTNO_NOTFOUND) && (ext_partno != PARTNO_NOTFOUND)) {
		rval = fdisk_get_solaris_part(epp, &pno, &secnum, &numsec);
		if (rval == FDISK_SUCCESS) {
			partno = pno - 1;
		}
	}
	libfdisk_fini(&epp);
#endif
	return (partno);
}

char *
get_grubroot(char *osroot, char *osdev, char *menu_root)
{
	char		*grubroot;	/* (hd#,#,#) */
	char		*slice;
	char		*grubhd;
	int		fdiskpart;
	int		found = 0;
	char		*devname;
	char		*ctdname = strstr(osdev, "dsk/");
	char		linebuf[PATH_MAX];
	FILE		*fp;

	INJECT_ERROR1("GRUBROOT_INVALID_OSDEV", ctdname = NULL);
	if (ctdname == NULL) {
		bam_error(INVALID_DEV_DSK, osdev);
		return (NULL);
	}

	if (menu_root && !menu_on_bootdisk(osroot, menu_root)) {
		/* menu bears no resemblance to our reality */
		bam_error(CANNOT_GRUBROOT_BOOTDISK, osdev);
		return (NULL);
	}

	ctdname += strlen("dsk/");
	slice = strrchr(ctdname, 's');
	if (slice)
		*slice = '\0';

	fp = create_diskmap(osroot);
	if (fp == NULL) {
		bam_error(DISKMAP_FAIL, osroot);
		return (NULL);
	}

	rewind(fp);
	while (s_fgets(linebuf, sizeof (linebuf), fp) != NULL) {
		grubhd = strtok(linebuf, " \t\n");
		if (grubhd)
			devname = strtok(NULL, " \t\n");
		else
			devname = NULL;
		if (devname && strcmp(devname, ctdname) == 0) {
			found = 1;
			break;
		}
	}

	if (slice)
		*slice = 's';

	(void) fclose(fp);
	fp = NULL;

	INJECT_ERROR1("GRUBROOT_BIOSDEV_FAIL", found = 0);
	if (found == 0) {
		bam_error(BIOSDEV_SKIP, osdev);
		return (NULL);
	}

	fdiskpart = get_partition(osdev);
	INJECT_ERROR1("GRUBROOT_FDISK_FAIL", fdiskpart = PARTNO_NOTFOUND);
	if (fdiskpart == PARTNO_NOTFOUND) {
		bam_error(FDISKPART_FAIL, osdev);
		return (NULL);
	}

	grubroot = s_calloc(1, 10);
	if (fdiskpart == PARTNO_EFI) {
		fdiskpart = atoi(&slice[1]);
		slice = NULL;
	}

	if (slice) {
		(void) snprintf(grubroot, 10, "(hd%s,%d,%c)",
		    grubhd, fdiskpart, slice[1] + 'a' - '0');
	} else
		(void) snprintf(grubroot, 10, "(hd%s,%d)",
		    grubhd, fdiskpart);

	assert(fp == NULL);
	assert(strncmp(grubroot, "(hd", strlen("(hd")) == 0);
	return (grubroot);
}

static char *
find_primary_common(char *mntpt, char *fstype)
{
	char		signdir[PATH_MAX];
	char		tmpsign[MAXNAMELEN + 1];
	char		*lu;
	char		*ufs;
	char		*zfs;
	DIR		*dirp = NULL;
	struct dirent	*entp;
	struct stat	sb;
	const char	*fcn = "find_primary_common()";

	(void) snprintf(signdir, sizeof (signdir), "%s/%s",
	    mntpt, GRUBSIGN_DIR);

	if (stat(signdir, &sb) == -1) {
		BAM_DPRINTF((D_NO_SIGNDIR, fcn, signdir));
		return (NULL);
	}

	dirp = opendir(signdir);
	INJECT_ERROR1("SIGNDIR_OPENDIR_FAIL", dirp = NULL);
	if (dirp == NULL) {
		bam_error(OPENDIR_FAILED, signdir, strerror(errno));
		return (NULL);
	}

	ufs = zfs = lu = NULL;

	while (entp = readdir(dirp)) {
		if (strcmp(entp->d_name, ".") == 0 ||
		    strcmp(entp->d_name, "..") == 0)
			continue;

		(void) snprintf(tmpsign, sizeof (tmpsign), "%s", entp->d_name);

		if (lu == NULL &&
		    strncmp(tmpsign, GRUBSIGN_LU_PREFIX,
		    strlen(GRUBSIGN_LU_PREFIX)) == 0) {
			lu = s_strdup(tmpsign);
		}

		if (ufs == NULL &&
		    strncmp(tmpsign, GRUBSIGN_UFS_PREFIX,
		    strlen(GRUBSIGN_UFS_PREFIX)) == 0) {
			ufs = s_strdup(tmpsign);
		}

		if (zfs == NULL &&
		    strncmp(tmpsign, GRUBSIGN_ZFS_PREFIX,
		    strlen(GRUBSIGN_ZFS_PREFIX)) == 0) {
			zfs = s_strdup(tmpsign);
		}
	}

	BAM_DPRINTF((D_EXIST_PRIMARY_SIGNS, fcn,
	    zfs ? zfs : "NULL",
	    ufs ? ufs : "NULL",
	    lu ? lu : "NULL"));

	if (dirp) {
		(void) closedir(dirp);
		dirp = NULL;
	}

	if (strcmp(fstype, "ufs") == 0 && zfs) {
		bam_error(SIGN_FSTYPE_MISMATCH, zfs, "ufs");
		free(zfs);
		zfs = NULL;
	} else if (strcmp(fstype, "zfs") == 0 && ufs) {
		bam_error(SIGN_FSTYPE_MISMATCH, ufs, "zfs");
		free(ufs);
		ufs = NULL;
	}

	assert(dirp == NULL);

	/* For now, we let Live Upgrade take care of its signature itself */
	if (lu) {
		BAM_DPRINTF((D_FREEING_LU_SIGNS, fcn, lu));
		free(lu);
		lu = NULL;
	}

	return (zfs ? zfs : ufs);
}

static char *
find_backup_common(char *mntpt, char *fstype)
{
	FILE		*bfp = NULL;
	char		tmpsign[MAXNAMELEN + 1];
	char		backup[PATH_MAX];
	char		*ufs;
	char		*zfs;
	char		*lu;
	int		error;
	const char	*fcn = "find_backup_common()";

	/*
	 * We didn't find it in the primary directory.
	 * Look at the backup
	 */
	(void) snprintf(backup, sizeof (backup), "%s%s",
	    mntpt, GRUBSIGN_BACKUP);

	bfp = fopen(backup, "r");
	if (bfp == NULL) {
		error = errno;
		if (bam_verbose) {
			bam_error(OPEN_FAIL, backup, strerror(error));
		}
		BAM_DPRINTF((D_OPEN_FAIL, fcn, backup, strerror(error)));
		return (NULL);
	}

	ufs = zfs = lu = NULL;

	while (s_fgets(tmpsign, sizeof (tmpsign), bfp) != NULL) {

		if (lu == NULL &&
		    strncmp(tmpsign, GRUBSIGN_LU_PREFIX,
		    strlen(GRUBSIGN_LU_PREFIX)) == 0) {
			lu = s_strdup(tmpsign);
		}

		if (ufs == NULL &&
		    strncmp(tmpsign, GRUBSIGN_UFS_PREFIX,
		    strlen(GRUBSIGN_UFS_PREFIX)) == 0) {
			ufs = s_strdup(tmpsign);
		}

		if (zfs == NULL &&
		    strncmp(tmpsign, GRUBSIGN_ZFS_PREFIX,
		    strlen(GRUBSIGN_ZFS_PREFIX)) == 0) {
			zfs = s_strdup(tmpsign);
		}
	}

	BAM_DPRINTF((D_EXIST_BACKUP_SIGNS, fcn,
	    zfs ? zfs : "NULL",
	    ufs ? ufs : "NULL",
	    lu ? lu : "NULL"));

	if (bfp) {
		(void) fclose(bfp);
		bfp = NULL;
	}

	if (strcmp(fstype, "ufs") == 0 && zfs) {
		bam_error(SIGN_FSTYPE_MISMATCH, zfs, "ufs");
		free(zfs);
		zfs = NULL;
	} else if (strcmp(fstype, "zfs") == 0 && ufs) {
		bam_error(SIGN_FSTYPE_MISMATCH, ufs, "zfs");
		free(ufs);
		ufs = NULL;
	}

	assert(bfp == NULL);

	/* For now, we let Live Upgrade take care of its signature itself */
	if (lu) {
		BAM_DPRINTF((D_FREEING_LU_SIGNS, fcn, lu));
		free(lu);
		lu = NULL;
	}

	return (zfs ? zfs : ufs);
}

static char *
find_ufs_existing(char *osroot)
{
	char		*sign;
	const char	*fcn = "find_ufs_existing()";

	sign = find_primary_common(osroot, "ufs");
	if (sign == NULL) {
		sign = find_backup_common(osroot, "ufs");
		BAM_DPRINTF((D_EXIST_BACKUP_SIGN, fcn, sign ? sign : "NULL"));
	} else {
		BAM_DPRINTF((D_EXIST_PRIMARY_SIGN, fcn, sign));
	}

	return (sign);
}

char *
get_mountpoint(char *special, char *fstype)
{
	FILE		*mntfp;
	struct mnttab	mp = {0};
	struct mnttab	mpref = {0};
	int		error;
	int		ret;
	const char	*fcn = "get_mountpoint()";

	BAM_DPRINTF((D_FUNC_ENTRY2, fcn, special, fstype));

	mntfp = fopen(MNTTAB, "r");
	error = errno;
	INJECT_ERROR1("MNTTAB_ERR_GET_MNTPT", mntfp = NULL);
	if (mntfp == NULL) {
		bam_error(OPEN_FAIL, MNTTAB, strerror(error));
		return (NULL);
	}

	mpref.mnt_special = special;
	mpref.mnt_fstype = fstype;

	ret = getmntany(mntfp, &mp, &mpref);
	INJECT_ERROR1("GET_MOUNTPOINT_MNTANY", ret = 1);
	if (ret != 0) {
		(void) fclose(mntfp);
		BAM_DPRINTF((D_NO_MNTPT, fcn, special, fstype));
		return (NULL);
	}
	(void) fclose(mntfp);

	assert(mp.mnt_mountp);

	BAM_DPRINTF((D_GET_MOUNTPOINT_RET, fcn, special, mp.mnt_mountp));

	return (s_strdup(mp.mnt_mountp));
}

/*
 * Mounts a "legacy" top dataset (if needed)
 * Returns:	The mountpoint of the legacy top dataset or NULL on error
 * 		mnted returns one of the above values defined for zfs_mnted_t
 */
static char *
mount_legacy_dataset(char *pool, zfs_mnted_t *mnted)
{
	char		cmd[PATH_MAX];
	char		tmpmnt[PATH_MAX];
	filelist_t	flist = {0};
	char		*is_mounted;
	struct stat	sb;
	int		ret;
	const char	*fcn = "mount_legacy_dataset()";

	BAM_DPRINTF((D_FUNC_ENTRY1, fcn, pool));

	*mnted = ZFS_MNT_ERROR;

	(void) snprintf(cmd, sizeof (cmd),
	    "/sbin/zfs get -Ho value mounted %s",
	    pool);

	ret = exec_cmd(cmd, &flist);
	INJECT_ERROR1("Z_MOUNT_LEG_GET_MOUNTED_CMD", ret = 1);
	if (ret != 0) {
		bam_error(ZFS_MNTED_FAILED, pool);
		return (NULL);
	}

	INJECT_ERROR1("Z_MOUNT_LEG_GET_MOUNTED_OUT", flist.head = NULL);
	if ((flist.head == NULL) || (flist.head != flist.tail)) {
		bam_error(BAD_ZFS_MNTED, pool);
		filelist_free(&flist);
		return (NULL);
	}

	is_mounted = strtok(flist.head->line, " \t\n");
	INJECT_ERROR1("Z_MOUNT_LEG_GET_MOUNTED_STRTOK_YES", is_mounted = "yes");
	INJECT_ERROR1("Z_MOUNT_LEG_GET_MOUNTED_STRTOK_NO", is_mounted = "no");
	if (strcmp(is_mounted, "no") != 0) {
		filelist_free(&flist);
		*mnted = LEGACY_ALREADY;
		/* get_mountpoint returns a strdup'ed string */
		BAM_DPRINTF((D_Z_MOUNT_TOP_LEG_ALREADY, fcn, pool));
		return (get_mountpoint(pool, "zfs"));
	}

	filelist_free(&flist);

	/*
	 * legacy top dataset is not mounted. Mount it now
	 * First create a mountpoint.
	 */
	(void) snprintf(tmpmnt, sizeof (tmpmnt), "%s.%d",
	    ZFS_LEGACY_MNTPT, getpid());

	ret = stat(tmpmnt, &sb);
	if (ret == -1) {
		BAM_DPRINTF((D_Z_MOUNT_TOP_LEG_MNTPT_ABS, fcn, pool, tmpmnt));
		ret = mkdirp(tmpmnt, DIR_PERMS);
		INJECT_ERROR1("Z_MOUNT_TOP_LEG_MNTPT_MKDIRP", ret = -1);
		if (ret == -1) {
			bam_error(MKDIR_FAILED, tmpmnt, strerror(errno));
			return (NULL);
		}
	} else {
		BAM_DPRINTF((D_Z_MOUNT_TOP_LEG_MNTPT_PRES, fcn, pool, tmpmnt));
	}

	(void) snprintf(cmd, sizeof (cmd),
	    "/sbin/mount -F zfs %s %s",
	    pool, tmpmnt);

	ret = exec_cmd(cmd, NULL);
	INJECT_ERROR1("Z_MOUNT_TOP_LEG_MOUNT_CMD", ret = 1);
	if (ret != 0) {
		bam_error(ZFS_MOUNT_FAILED, pool);
		(void) rmdir(tmpmnt);
		return (NULL);
	}

	*mnted = LEGACY_MOUNTED;
	BAM_DPRINTF((D_Z_MOUNT_TOP_LEG_MOUNTED, fcn, pool, tmpmnt));
	return (s_strdup(tmpmnt));
}

/*
 * Mounts the top dataset (if needed)
 * Returns:	The mountpoint of the top dataset or NULL on error
 * 		mnted returns one of the above values defined for zfs_mnted_t
 */
static char *
mount_top_dataset(char *pool, zfs_mnted_t *mnted)
{
	char		cmd[PATH_MAX];
	filelist_t	flist = {0};
	char		*is_mounted;
	char		*mntpt;
	char		*zmntpt;
	int		ret;
	const char	*fcn = "mount_top_dataset()";

	*mnted = ZFS_MNT_ERROR;

	BAM_DPRINTF((D_FUNC_ENTRY1, fcn, pool));

	/*
	 * First check if the top dataset is a "legacy" dataset
	 */
	(void) snprintf(cmd, sizeof (cmd),
	    "/sbin/zfs get -Ho value mountpoint %s",
	    pool);
	ret = exec_cmd(cmd, &flist);
	INJECT_ERROR1("Z_MOUNT_TOP_GET_MNTPT", ret = 1);
	if (ret != 0) {
		bam_error(ZFS_MNTPT_FAILED, pool);
		return (NULL);
	}

	if (flist.head && (flist.head == flist.tail)) {
		char *legacy = strtok(flist.head->line, " \t\n");
		if (legacy && strcmp(legacy, "legacy") == 0) {
			filelist_free(&flist);
			BAM_DPRINTF((D_Z_IS_LEGACY, fcn, pool));
			return (mount_legacy_dataset(pool, mnted));
		}
	}

	filelist_free(&flist);

	BAM_DPRINTF((D_Z_IS_NOT_LEGACY, fcn, pool));

	(void) snprintf(cmd, sizeof (cmd),
	    "/sbin/zfs get -Ho value mounted %s",
	    pool);

	ret = exec_cmd(cmd, &flist);
	INJECT_ERROR1("Z_MOUNT_TOP_NONLEG_GET_MOUNTED", ret = 1);
	if (ret != 0) {
		bam_error(ZFS_MNTED_FAILED, pool);
		return (NULL);
	}

	INJECT_ERROR1("Z_MOUNT_TOP_NONLEG_GET_MOUNTED_VAL", flist.head = NULL);
	if ((flist.head == NULL) || (flist.head != flist.tail)) {
		bam_error(BAD_ZFS_MNTED, pool);
		filelist_free(&flist);
		return (NULL);
	}

	is_mounted = strtok(flist.head->line, " \t\n");
	INJECT_ERROR1("Z_MOUNT_TOP_NONLEG_GET_MOUNTED_YES", is_mounted = "yes");
	INJECT_ERROR1("Z_MOUNT_TOP_NONLEG_GET_MOUNTED_NO", is_mounted = "no");
	if (strcmp(is_mounted, "no") != 0) {
		filelist_free(&flist);
		*mnted = ZFS_ALREADY;
		BAM_DPRINTF((D_Z_MOUNT_TOP_NONLEG_MOUNTED_ALREADY, fcn, pool));
		goto mounted;
	}

	filelist_free(&flist);
	BAM_DPRINTF((D_Z_MOUNT_TOP_NONLEG_MOUNTED_NOT_ALREADY, fcn, pool));

	/* top dataset is not mounted. Mount it now */
	(void) snprintf(cmd, sizeof (cmd),
	    "/sbin/zfs mount %s", pool);
	ret = exec_cmd(cmd, NULL);
	INJECT_ERROR1("Z_MOUNT_TOP_NONLEG_MOUNT_CMD", ret = 1);
	if (ret != 0) {
		bam_error(ZFS_MOUNT_FAILED, pool);
		return (NULL);
	}
	*mnted = ZFS_MOUNTED;
	BAM_DPRINTF((D_Z_MOUNT_TOP_NONLEG_MOUNTED_NOW, fcn, pool));
	/*FALLTHRU*/
mounted:
	/*
	 * Now get the mountpoint
	 */
	(void) snprintf(cmd, sizeof (cmd),
	    "/sbin/zfs get -Ho value mountpoint %s",
	    pool);

	ret = exec_cmd(cmd, &flist);
	INJECT_ERROR1("Z_MOUNT_TOP_NONLEG_GET_MNTPT_CMD", ret = 1);
	if (ret != 0) {
		bam_error(ZFS_MNTPT_FAILED, pool);
		goto error;
	}

	INJECT_ERROR1("Z_MOUNT_TOP_NONLEG_GET_MNTPT_OUT", flist.head = NULL);
	if ((flist.head == NULL) || (flist.head != flist.tail)) {
		bam_error(NULL_ZFS_MNTPT, pool);
		goto error;
	}

	mntpt = strtok(flist.head->line, " \t\n");
	INJECT_ERROR1("Z_MOUNT_TOP_NONLEG_GET_MNTPT_STRTOK", mntpt = "foo");
	if (*mntpt != '/') {
		bam_error(BAD_ZFS_MNTPT, pool, mntpt);
		goto error;
	}
	zmntpt = s_strdup(mntpt);

	filelist_free(&flist);

	BAM_DPRINTF((D_Z_MOUNT_TOP_NONLEG_MNTPT, fcn, pool, zmntpt));

	return (zmntpt);

error:
	filelist_free(&flist);
	(void) umount_top_dataset(pool, *mnted, NULL);
	BAM_DPRINTF((D_RETURN_FAILURE, fcn));
	return (NULL);
}

static int
umount_top_dataset(char *pool, zfs_mnted_t mnted, char *mntpt)
{
	char		cmd[PATH_MAX];
	int		ret;
	const char	*fcn = "umount_top_dataset()";

	INJECT_ERROR1("Z_UMOUNT_TOP_INVALID_STATE", mnted = ZFS_MNT_ERROR);
	switch (mnted) {
	case LEGACY_ALREADY:
	case ZFS_ALREADY:
		/* nothing to do */
		BAM_DPRINTF((D_Z_UMOUNT_TOP_ALREADY_NOP, fcn, pool,
		    mntpt ? mntpt : "NULL"));
		free(mntpt);
		return (BAM_SUCCESS);
	case LEGACY_MOUNTED:
		(void) snprintf(cmd, sizeof (cmd),
		    "/sbin/umount %s", pool);
		ret = exec_cmd(cmd, NULL);
		INJECT_ERROR1("Z_UMOUNT_TOP_LEGACY_UMOUNT_FAIL", ret = 1);
		if (ret != 0) {
			bam_error(UMOUNT_FAILED, pool);
			free(mntpt);
			return (BAM_ERROR);
		}
		if (mntpt)
			(void) rmdir(mntpt);
		free(mntpt);
		BAM_DPRINTF((D_Z_UMOUNT_TOP_LEGACY, fcn, pool));
		return (BAM_SUCCESS);
	case ZFS_MOUNTED:
		free(mntpt);
		(void) snprintf(cmd, sizeof (cmd),
		    "/sbin/zfs unmount %s", pool);
		ret = exec_cmd(cmd, NULL);
		INJECT_ERROR1("Z_UMOUNT_TOP_NONLEG_UMOUNT_FAIL", ret = 1);
		if (ret != 0) {
			bam_error(UMOUNT_FAILED, pool);
			return (BAM_ERROR);
		}
		BAM_DPRINTF((D_Z_UMOUNT_TOP_NONLEG, fcn, pool));
		return (BAM_SUCCESS);
	default:
		bam_error(INT_BAD_MNTSTATE, pool);
		return (BAM_ERROR);
	}
	/*NOTREACHED*/
}

/*
 * For ZFS, osdev can be one of two forms
 * It can be a "special" file as seen in mnttab: rpool/ROOT/szboot_0402
 * It can be a /dev/[r]dsk special file. We handle both instances
 */
static char *
get_pool(char *osdev)
{
	char		cmd[PATH_MAX];
	char		buf[PATH_MAX];
	filelist_t	flist = {0};
	char		*pool;
	char		*cp;
	char		*slash;
	int		ret;
	const char	*fcn = "get_pool()";

	INJECT_ERROR1("GET_POOL_OSDEV", osdev = NULL);
	if (osdev == NULL) {
		bam_error(GET_POOL_OSDEV_NULL);
		return (NULL);
	}

	BAM_DPRINTF((D_GET_POOL_OSDEV, fcn, osdev));

	if (osdev[0] != '/') {
		(void) strlcpy(buf, osdev, sizeof (buf));
		slash = strchr(buf, '/');
		if (slash)
			*slash = '\0';
		pool = s_strdup(buf);
		BAM_DPRINTF((D_GET_POOL_RET, fcn, pool));
		return (pool);
	} else if (strncmp(osdev, "/dev/dsk/", strlen("/dev/dsk/")) != 0 &&
	    strncmp(osdev, "/dev/rdsk/", strlen("/dev/rdsk/")) != 0) {
		bam_error(GET_POOL_BAD_OSDEV, osdev);
		return (NULL);
	}

	/*
	 * Call the zfs fstyp directly since this is a zpool. This avoids
	 * potential pcfs conflicts if the first block wasn't cleared.
	 */
	(void) snprintf(cmd, sizeof (cmd),
	    "/usr/lib/fs/zfs/fstyp -a %s 2>/dev/null | /bin/grep '^name:'",
	    osdev);

	ret = exec_cmd(cmd, &flist);
	INJECT_ERROR1("GET_POOL_FSTYP", ret = 1);
	if (ret != 0) {
		bam_error(FSTYP_A_FAILED, osdev);
		return (NULL);
	}

	INJECT_ERROR1("GET_POOL_FSTYP_OUT", flist.head = NULL);
	if ((flist.head == NULL) || (flist.head != flist.tail)) {
		bam_error(NULL_FSTYP_A, osdev);
		filelist_free(&flist);
		return (NULL);
	}

	(void) strtok(flist.head->line, "'");
	cp = strtok(NULL, "'");
	INJECT_ERROR1("GET_POOL_FSTYP_STRTOK", cp = NULL);
	if (cp == NULL) {
		bam_error(BAD_FSTYP_A, osdev);
		filelist_free(&flist);
		return (NULL);
	}

	pool = s_strdup(cp);

	filelist_free(&flist);

	BAM_DPRINTF((D_GET_POOL_RET, fcn, pool));

	return (pool);
}

static char *
find_zfs_existing(char *osdev)
{
	char		*pool;
	zfs_mnted_t	mnted;
	char		*mntpt;
	char		*sign;
	const char	*fcn = "find_zfs_existing()";

	pool = get_pool(osdev);
	INJECT_ERROR1("ZFS_FIND_EXIST_POOL", pool = NULL);
	if (pool == NULL) {
		bam_error(ZFS_GET_POOL_FAILED, osdev);
		return (NULL);
	}

	mntpt = mount_top_dataset(pool, &mnted);
	INJECT_ERROR1("ZFS_FIND_EXIST_MOUNT_TOP", mntpt = NULL);
	if (mntpt == NULL) {
		bam_error(ZFS_MOUNT_TOP_DATASET_FAILED, pool);
		free(pool);
		return (NULL);
	}

	sign = find_primary_common(mntpt, "zfs");
	if (sign == NULL) {
		sign = find_backup_common(mntpt, "zfs");
		BAM_DPRINTF((D_EXIST_BACKUP_SIGN, fcn, sign ? sign : "NULL"));
	} else {
		BAM_DPRINTF((D_EXIST_PRIMARY_SIGN, fcn, sign));
	}

	(void) umount_top_dataset(pool, mnted, mntpt);

	free(pool);

	return (sign);
}

static char *
find_existing_sign(char *osroot, char *osdev, char *fstype)
{
	const char		*fcn = "find_existing_sign()";

	INJECT_ERROR1("FIND_EXIST_NOTSUP_FS", fstype = "foofs");
	if (strcmp(fstype, "ufs") == 0) {
		BAM_DPRINTF((D_CHECK_UFS_EXIST_SIGN, fcn));
		return (find_ufs_existing(osroot));
	} else if (strcmp(fstype, "zfs") == 0) {
		BAM_DPRINTF((D_CHECK_ZFS_EXIST_SIGN, fcn));
		return (find_zfs_existing(osdev));
	} else {
		bam_error(GRUBSIGN_NOTSUP, fstype);
		return (NULL);
	}
}

#define	MH_HASH_SZ	16

typedef enum {
	MH_ERROR = -1,
	MH_NOMATCH,
	MH_MATCH
} mh_search_t;

typedef struct mcache {
	char	*mc_special;
	char	*mc_mntpt;
	char	*mc_fstype;
	struct mcache *mc_next;
} mcache_t;

typedef struct mhash {
	mcache_t *mh_hash[MH_HASH_SZ];
} mhash_t;

static int
mhash_fcn(char *key)
{
	int		i;
	uint64_t	sum = 0;

	for (i = 0; key[i] != '\0'; i++) {
		sum += (uchar_t)key[i];
	}

	sum %= MH_HASH_SZ;

	assert(sum < MH_HASH_SZ);

	return (sum);
}

static mhash_t *
cache_mnttab(void)
{
	FILE		*mfp;
	struct extmnttab mnt;
	mcache_t	*mcp;
	mhash_t		*mhp;
	char		*ctds;
	int		idx;
	int		error;
	char		*special_dup;
	const char	*fcn = "cache_mnttab()";

	mfp = fopen(MNTTAB, "r");
	error = errno;
	INJECT_ERROR1("CACHE_MNTTAB_MNTTAB_ERR", mfp = NULL);
	if (mfp == NULL) {
		bam_error(OPEN_FAIL, MNTTAB, strerror(error));
		return (NULL);
	}

	mhp = s_calloc(1, sizeof (mhash_t));

	resetmnttab(mfp);

	while (getextmntent(mfp, &mnt, sizeof (mnt)) == 0) {
		/* only cache ufs */
		if (strcmp(mnt.mnt_fstype, "ufs") != 0)
			continue;

		/* basename() modifies its arg, so dup it */
		special_dup = s_strdup(mnt.mnt_special);
		ctds = basename(special_dup);

		mcp = s_calloc(1, sizeof (mcache_t));
		mcp->mc_special = s_strdup(ctds);
		mcp->mc_mntpt = s_strdup(mnt.mnt_mountp);
		mcp->mc_fstype = s_strdup(mnt.mnt_fstype);
		BAM_DPRINTF((D_CACHE_MNTS, fcn, ctds,
		    mnt.mnt_mountp, mnt.mnt_fstype));
		idx = mhash_fcn(ctds);
		mcp->mc_next = mhp->mh_hash[idx];
		mhp->mh_hash[idx] = mcp;
		free(special_dup);
	}

	(void) fclose(mfp);

	return (mhp);
}

static void
free_mnttab(mhash_t *mhp)
{
	mcache_t	*mcp;
	int		i;

	for (i = 0; i < MH_HASH_SZ; i++) {
		/*LINTED*/
		while (mcp = mhp->mh_hash[i]) {
			mhp->mh_hash[i] = mcp->mc_next;
			free(mcp->mc_special);
			free(mcp->mc_mntpt);
			free(mcp->mc_fstype);
			free(mcp);
		}
	}

	for (i = 0; i < MH_HASH_SZ; i++) {
		assert(mhp->mh_hash[i] == NULL);
	}
	free(mhp);
}

static mh_search_t
search_hash(mhash_t *mhp, char *special, char **mntpt)
{
	int		idx;
	mcache_t	*mcp;
	const char 	*fcn = "search_hash()";

	assert(mntpt);

	*mntpt = NULL;

	INJECT_ERROR1("SEARCH_HASH_FULL_PATH", special = "/foo");
	if (strchr(special, '/')) {
		bam_error(INVALID_MHASH_KEY, special);
		return (MH_ERROR);
	}

	idx = mhash_fcn(special);

	for (mcp = mhp->mh_hash[idx]; mcp; mcp = mcp->mc_next) {
		if (strcmp(mcp->mc_special, special) == 0)
			break;
	}

	if (mcp == NULL) {
		BAM_DPRINTF((D_MNTTAB_HASH_NOMATCH, fcn, special));
		return (MH_NOMATCH);
	}

	assert(strcmp(mcp->mc_fstype, "ufs") == 0);
	*mntpt = mcp->mc_mntpt;
	BAM_DPRINTF((D_MNTTAB_HASH_MATCH, fcn, special));
	return (MH_MATCH);
}

static int
check_add_ufs_sign_to_list(FILE *tfp, char *mntpt)
{
	char		*sign;
	char		*signline;
	char		signbuf[MAXNAMELEN];
	int		len;
	int		error;
	const char	*fcn = "check_add_ufs_sign_to_list()";

	/* safe to specify NULL as "osdev" arg for UFS */
	sign = find_existing_sign(mntpt, NULL, "ufs");
	if (sign == NULL) {
		/* No existing signature, nothing to add to list */
		BAM_DPRINTF((D_NO_SIGN_TO_LIST, fcn, mntpt));
		return (0);
	}

	(void) snprintf(signbuf, sizeof (signbuf), "%s\n", sign);
	signline = signbuf;

	INJECT_ERROR1("UFS_MNTPT_SIGN_NOTUFS", signline = "pool_rpool10\n");
	if (strncmp(signline, GRUBSIGN_UFS_PREFIX,
	    strlen(GRUBSIGN_UFS_PREFIX))) {
		bam_error(INVALID_UFS_SIGNATURE, sign);
		free(sign);
		/* ignore invalid signatures */
		return (0);
	}

	len = fputs(signline, tfp);
	error = errno;
	INJECT_ERROR1("SIGN_LIST_PUTS_ERROR", len = 0);
	if (len != strlen(signline)) {
		bam_error(SIGN_LIST_FPUTS_ERR, sign, strerror(error));
		free(sign);
		return (-1);
	}

	free(sign);

	BAM_DPRINTF((D_SIGN_LIST_PUTS_DONE, fcn, mntpt));
	return (0);
}

/*
 * slice is a basename not a full pathname
 */
static int
process_slice_common(char *slice, FILE *tfp, mhash_t *mhp, char *tmpmnt)
{
	int		ret;
	char		cmd[PATH_MAX];
	char		path[PATH_MAX];
	struct stat	sbuf;
	char		*mntpt;
	filelist_t	flist = {0};
	char		*fstype;
	char		blkslice[PATH_MAX];
	const char	*fcn = "process_slice_common()";


	ret = search_hash(mhp, slice, &mntpt);
	switch (ret) {
		case MH_MATCH:
			if (check_add_ufs_sign_to_list(tfp, mntpt) == -1)
				return (-1);
			else
				return (0);
		case MH_NOMATCH:
			break;
		case MH_ERROR:
		default:
			return (-1);
	}

	(void) snprintf(path, sizeof (path), "/dev/rdsk/%s", slice);
	if (stat(path, &sbuf) == -1) {
		BAM_DPRINTF((D_SLICE_ENOENT, fcn, path));
		return (0);
	}

	/* Check if ufs. Call ufs fstyp directly to avoid pcfs conflicts. */
	(void) snprintf(cmd, sizeof (cmd),
	    "/usr/lib/fs/ufs/fstyp /dev/rdsk/%s 2>/dev/null",
	    slice);

	if (exec_cmd(cmd, &flist) != 0) {
		if (bam_verbose)
			bam_print(FSTYP_FAILED, slice);
		return (0);
	}

	if ((flist.head == NULL) || (flist.head != flist.tail)) {
		if (bam_verbose)
			bam_print(FSTYP_BAD, slice);
		filelist_free(&flist);
		return (0);
	}

	fstype = strtok(flist.head->line, " \t\n");
	if (fstype == NULL || strcmp(fstype, "ufs") != 0) {
		if (bam_verbose)
			bam_print(NOT_UFS_SLICE, slice, fstype);
		filelist_free(&flist);
		return (0);
	}

	filelist_free(&flist);

	/*
	 * Since we are mounting the filesystem read-only, the
	 * the last mount field of the superblock is unchanged
	 * and does not need to be fixed up post-mount;
	 */

	(void) snprintf(blkslice, sizeof (blkslice), "/dev/dsk/%s",
	    slice);

	(void) snprintf(cmd, sizeof (cmd),
	    "/usr/sbin/mount -F ufs -o ro %s %s "
	    "> /dev/null 2>&1", blkslice, tmpmnt);

	if (exec_cmd(cmd, NULL) != 0) {
		if (bam_verbose)
			bam_print(MOUNT_FAILED, blkslice, "ufs");
		return (0);
	}

	ret = check_add_ufs_sign_to_list(tfp, tmpmnt);

	(void) snprintf(cmd, sizeof (cmd),
	    "/usr/sbin/umount -f %s > /dev/null 2>&1",
	    tmpmnt);

	if (exec_cmd(cmd, NULL) != 0) {
		bam_print(UMOUNT_FAILED, slice);
		return (0);
	}

	return (ret);
}

static int
process_vtoc_slices(
	char *s0,
	struct vtoc *vtoc,
	FILE *tfp,
	mhash_t *mhp,
	char *tmpmnt)
{
	int		idx;
	char		slice[PATH_MAX];
	size_t		len;
	char		*cp;
	const char	*fcn = "process_vtoc_slices()";

	len = strlen(s0);

	assert(s0[len - 2] == 's' && s0[len - 1] == '0');

	s0[len - 1] = '\0';

	(void) strlcpy(slice, s0, sizeof (slice));

	s0[len - 1] = '0';

	cp = slice + len - 1;

	for (idx = 0; idx < vtoc->v_nparts; idx++) {

		(void) snprintf(cp, sizeof (slice) - (len - 1), "%u", idx);

		if (vtoc->v_part[idx].p_size == 0) {
			BAM_DPRINTF((D_VTOC_SIZE_ZERO, fcn, slice));
			continue;
		}

		/* Skip "SWAP", "USR", "BACKUP", "VAR", "HOME", "ALTSCTR" */
		switch (vtoc->v_part[idx].p_tag) {
		case V_SWAP:
		case V_USR:
		case V_BACKUP:
		case V_VAR:
		case V_HOME:
		case V_ALTSCTR:
			BAM_DPRINTF((D_VTOC_NOT_ROOT_TAG, fcn, slice));
			continue;
		default:
			BAM_DPRINTF((D_VTOC_ROOT_TAG, fcn, slice));
			break;
		}

		/* skip unmountable and readonly slices */
		switch (vtoc->v_part[idx].p_flag) {
		case V_UNMNT:
		case V_RONLY:
			BAM_DPRINTF((D_VTOC_NOT_RDWR_FLAG, fcn, slice));
			continue;
		default:
			BAM_DPRINTF((D_VTOC_RDWR_FLAG, fcn, slice));
			break;
		}

		if (process_slice_common(slice, tfp, mhp, tmpmnt) == -1) {
			return (-1);
		}
	}

	return (0);
}

static int
process_efi_slices(
	char *s0,
	struct dk_gpt *efi,
	FILE *tfp,
	mhash_t *mhp,
	char *tmpmnt)
{
	int		idx;
	char		slice[PATH_MAX];
	size_t		len;
	char		*cp;
	const char	*fcn = "process_efi_slices()";

	len = strlen(s0);

	assert(s0[len - 2] == 's' && s0[len - 1] == '0');

	s0[len - 1] = '\0';

	(void) strlcpy(slice, s0, sizeof (slice));

	s0[len - 1] = '0';

	cp = slice + len - 1;

	for (idx = 0; idx < efi->efi_nparts; idx++) {

		(void) snprintf(cp, sizeof (slice) - (len - 1), "%u", idx);

		if (efi->efi_parts[idx].p_size == 0) {
			BAM_DPRINTF((D_EFI_SIZE_ZERO, fcn, slice));
			continue;
		}

		/* Skip "SWAP", "USR", "BACKUP", "VAR", "HOME", "ALTSCTR" */
		switch (efi->efi_parts[idx].p_tag) {
		case V_SWAP:
		case V_USR:
		case V_BACKUP:
		case V_VAR:
		case V_HOME:
		case V_ALTSCTR:
			BAM_DPRINTF((D_EFI_NOT_ROOT_TAG, fcn, slice));
			continue;
		default:
			BAM_DPRINTF((D_EFI_ROOT_TAG, fcn, slice));
			break;
		}

		/* skip unmountable and readonly slices */
		switch (efi->efi_parts[idx].p_flag) {
		case V_UNMNT:
		case V_RONLY:
			BAM_DPRINTF((D_EFI_NOT_RDWR_FLAG, fcn, slice));
			continue;
		default:
			BAM_DPRINTF((D_EFI_RDWR_FLAG, fcn, slice));
			break;
		}

		if (process_slice_common(slice, tfp, mhp, tmpmnt) == -1) {
			return (-1);
		}
	}

	return (0);
}

/*
 * s0 is a basename not a full path
 */
static int
process_slice0(char *s0, FILE *tfp, mhash_t *mhp, char *tmpmnt)
{
	struct vtoc		vtoc;
	struct dk_gpt		*efi;
	char			s0path[PATH_MAX];
	struct stat		sbuf;
	int			e_flag;
	int			v_flag;
	int			retval;
	int			err;
	int			fd;
	const char		*fcn = "process_slice0()";

	(void) snprintf(s0path, sizeof (s0path), "/dev/rdsk/%s", s0);

	if (stat(s0path, &sbuf) == -1) {
		BAM_DPRINTF((D_SLICE0_ENOENT, fcn, s0path));
		return (0);
	}

	fd = open(s0path, O_NONBLOCK|O_RDONLY);
	if (fd == -1) {
		bam_error(OPEN_FAIL, s0path, strerror(errno));
		return (0);
	}

	e_flag = v_flag = 0;
	retval = ((err = read_vtoc(fd, &vtoc)) >= 0) ? 0 : err;
	switch (retval) {
		case VT_EIO:
			BAM_DPRINTF((D_VTOC_READ_FAIL, fcn, s0path));
			break;
		case VT_EINVAL:
			BAM_DPRINTF((D_VTOC_INVALID, fcn, s0path));
			break;
		case VT_ERROR:
			BAM_DPRINTF((D_VTOC_UNKNOWN_ERR, fcn, s0path));
			break;
		case VT_ENOTSUP:
			e_flag = 1;
			BAM_DPRINTF((D_VTOC_NOTSUP, fcn, s0path));
			break;
		case 0:
			v_flag = 1;
			BAM_DPRINTF((D_VTOC_READ_SUCCESS, fcn, s0path));
			break;
		default:
			BAM_DPRINTF((D_VTOC_UNKNOWN_RETCODE, fcn, s0path));
			break;
	}


	if (e_flag) {
		e_flag = 0;
		retval = ((err = efi_alloc_and_read(fd, &efi)) >= 0) ? 0 : err;
		switch (retval) {
		case VT_EIO:
			BAM_DPRINTF((D_EFI_READ_FAIL, fcn, s0path));
			break;
		case VT_EINVAL:
			BAM_DPRINTF((D_EFI_INVALID, fcn, s0path));
			break;
		case VT_ERROR:
			BAM_DPRINTF((D_EFI_UNKNOWN_ERR, fcn, s0path));
			break;
		case VT_ENOTSUP:
			BAM_DPRINTF((D_EFI_NOTSUP, fcn, s0path));
			break;
		case 0:
			e_flag = 1;
			BAM_DPRINTF((D_EFI_READ_SUCCESS, fcn, s0path));
			break;
		default:
			BAM_DPRINTF((D_EFI_UNKNOWN_RETCODE, fcn, s0path));
			break;
		}
	}

	(void) close(fd);

	if (v_flag) {
		retval = process_vtoc_slices(s0,
		    &vtoc, tfp, mhp, tmpmnt);
	} else if (e_flag) {
		retval = process_efi_slices(s0,
		    efi, tfp, mhp, tmpmnt);
	} else {
		BAM_DPRINTF((D_NOT_VTOC_OR_EFI, fcn, s0path));
		return (0);
	}

	return (retval);
}

/*
 * Find and create a list of all existing UFS boot signatures
 */
static int
FindAllUfsSignatures(void)
{
	mhash_t		*mnttab_hash;
	DIR		*dirp = NULL;
	struct dirent	*dp;
	char		tmpmnt[PATH_MAX];
	char		cmd[PATH_MAX];
	struct stat	sb;
	int		fd;
	FILE		*tfp;
	size_t		len;
	int		ret;
	int		error;
	const char	*fcn = "FindAllUfsSignatures()";

	if (stat(UFS_SIGNATURE_LIST, &sb) != -1)  {
		bam_print(SIGNATURE_LIST_EXISTS, UFS_SIGNATURE_LIST);
		return (0);
	}

	fd = open(UFS_SIGNATURE_LIST".tmp",
	    O_RDWR|O_CREAT|O_TRUNC, 0644);
	error = errno;
	INJECT_ERROR1("SIGN_LIST_TMP_TRUNC", fd = -1);
	if (fd == -1) {
		bam_error(OPEN_FAIL, UFS_SIGNATURE_LIST".tmp", strerror(error));
		return (-1);
	}

	ret = close(fd);
	error = errno;
	INJECT_ERROR1("SIGN_LIST_TMP_CLOSE", ret = -1);
	if (ret == -1) {
		bam_error(CLOSE_FAIL, UFS_SIGNATURE_LIST".tmp",
		    strerror(error));
		(void) unlink(UFS_SIGNATURE_LIST".tmp");
		return (-1);
	}

	tfp = fopen(UFS_SIGNATURE_LIST".tmp", "a");
	error = errno;
	INJECT_ERROR1("SIGN_LIST_APPEND_FOPEN", tfp = NULL);
	if (tfp == NULL) {
		bam_error(OPEN_FAIL, UFS_SIGNATURE_LIST".tmp", strerror(error));
		(void) unlink(UFS_SIGNATURE_LIST".tmp");
		return (-1);
	}

	mnttab_hash = cache_mnttab();
	INJECT_ERROR1("CACHE_MNTTAB_ERROR", mnttab_hash = NULL);
	if (mnttab_hash == NULL) {
		(void) fclose(tfp);
		(void) unlink(UFS_SIGNATURE_LIST".tmp");
		bam_error(CACHE_MNTTAB_FAIL, fcn);
		return (-1);
	}

	(void) snprintf(tmpmnt, sizeof (tmpmnt),
	    "/tmp/bootadm_ufs_sign_mnt.%d", getpid());
	(void) unlink(tmpmnt);

	ret = mkdirp(tmpmnt, DIR_PERMS);
	error = errno;
	INJECT_ERROR1("MKDIRP_SIGN_MNT", ret = -1);
	if (ret == -1) {
		bam_error(MKDIR_FAILED, tmpmnt, strerror(error));
		free_mnttab(mnttab_hash);
		(void) fclose(tfp);
		(void) unlink(UFS_SIGNATURE_LIST".tmp");
		return (-1);
	}

	dirp = opendir("/dev/rdsk");
	error = errno;
	INJECT_ERROR1("OPENDIR_DEV_RDSK", dirp = NULL);
	if (dirp == NULL) {
		bam_error(OPENDIR_FAILED, "/dev/rdsk", strerror(error));
		goto fail;
	}

	while (dp = readdir(dirp)) {
		if (strcmp(dp->d_name, ".") == 0 ||
		    strcmp(dp->d_name, "..") == 0)
			continue;

		/*
		 * we only look for the s0 slice. This is guranteed to
		 * have 's' at len - 2.
		 */
		len = strlen(dp->d_name);
		if (dp->d_name[len - 2 ] != 's' || dp->d_name[len - 1] != '0') {
			BAM_DPRINTF((D_SKIP_SLICE_NOTZERO, fcn, dp->d_name));
			continue;
		}

		ret = process_slice0(dp->d_name, tfp, mnttab_hash, tmpmnt);
		INJECT_ERROR1("PROCESS_S0_FAIL", ret = -1);
		if (ret == -1)
			goto fail;
	}

	(void) closedir(dirp);
	free_mnttab(mnttab_hash);
	(void) rmdir(tmpmnt);

	ret = fclose(tfp);
	error = errno;
	INJECT_ERROR1("FCLOSE_SIGNLIST_TMP", ret = EOF);
	if (ret == EOF) {
		bam_error(CLOSE_FAIL, UFS_SIGNATURE_LIST".tmp",
		    strerror(error));
		(void) unlink(UFS_SIGNATURE_LIST".tmp");
		return (-1);
	}

	/* We have a list of existing GRUB signatures. Sort it first */
	(void) snprintf(cmd, sizeof (cmd),
	    "/usr/bin/sort -u %s.tmp > %s.sorted",
	    UFS_SIGNATURE_LIST, UFS_SIGNATURE_LIST);

	ret = exec_cmd(cmd, NULL);
	INJECT_ERROR1("SORT_SIGN_LIST", ret = 1);
	if (ret != 0) {
		bam_error(GRUBSIGN_SORT_FAILED);
		(void) unlink(UFS_SIGNATURE_LIST".sorted");
		(void) unlink(UFS_SIGNATURE_LIST".tmp");
		return (-1);
	}

	(void) unlink(UFS_SIGNATURE_LIST".tmp");

	ret = rename(UFS_SIGNATURE_LIST".sorted", UFS_SIGNATURE_LIST);
	error = errno;
	INJECT_ERROR1("RENAME_TMP_SIGNLIST", ret = -1);
	if (ret == -1) {
		bam_error(RENAME_FAIL, UFS_SIGNATURE_LIST, strerror(error));
		(void) unlink(UFS_SIGNATURE_LIST".sorted");
		return (-1);
	}

	if (stat(UFS_SIGNATURE_LIST, &sb) == 0 && sb.st_size == 0) {
		BAM_DPRINTF((D_ZERO_LEN_SIGNLIST, fcn, UFS_SIGNATURE_LIST));
	}

	BAM_DPRINTF((D_RETURN_SUCCESS, fcn));
	return (0);

fail:
	if (dirp)
		(void) closedir(dirp);
	free_mnttab(mnttab_hash);
	(void) rmdir(tmpmnt);
	(void) fclose(tfp);
	(void) unlink(UFS_SIGNATURE_LIST".tmp");
	BAM_DPRINTF((D_RETURN_FAILURE, fcn));
	return (-1);
}

static char *
create_ufs_sign(void)
{
	struct stat	sb;
	int		signnum = -1;
	char		tmpsign[MAXNAMELEN + 1];
	char		*numstr;
	int		i;
	FILE		*tfp;
	int		ret;
	int		error;
	const char	*fcn = "create_ufs_sign()";

	bam_print(SEARCHING_UFS_SIGN);

	ret = FindAllUfsSignatures();
	INJECT_ERROR1("FIND_ALL_UFS", ret = -1);
	if (ret == -1) {
		bam_error(ERR_FIND_UFS_SIGN);
		return (NULL);
	}

	/* Make sure the list exists and is owned by root */
	INJECT_ERROR1("SIGNLIST_NOT_CREATED",
	    (void) unlink(UFS_SIGNATURE_LIST));
	if (stat(UFS_SIGNATURE_LIST, &sb) == -1 || sb.st_uid != 0) {
		(void) unlink(UFS_SIGNATURE_LIST);
		bam_error(UFS_SIGNATURE_LIST_MISS, UFS_SIGNATURE_LIST);
		return (NULL);
	}

	if (sb.st_size == 0) {
		bam_print(GRUBSIGN_UFS_NONE);
		i = 0;
		goto found;
	}

	/* The signature list was sorted when it was created */
	tfp = fopen(UFS_SIGNATURE_LIST, "r");
	error = errno;
	INJECT_ERROR1("FOPEN_SIGN_LIST", tfp = NULL);
	if (tfp == NULL) {
		bam_error(UFS_SIGNATURE_LIST_OPENERR,
		    UFS_SIGNATURE_LIST, strerror(error));
		(void) unlink(UFS_SIGNATURE_LIST);
		return (NULL);
	}

	for (i = 0; s_fgets(tmpsign, sizeof (tmpsign), tfp); i++) {

		if (strncmp(tmpsign, GRUBSIGN_UFS_PREFIX,
		    strlen(GRUBSIGN_UFS_PREFIX)) != 0) {
			(void) fclose(tfp);
			(void) unlink(UFS_SIGNATURE_LIST);
			bam_error(UFS_BADSIGN, tmpsign);
			return (NULL);
		}
		numstr = tmpsign + strlen(GRUBSIGN_UFS_PREFIX);

		if (numstr[0] == '\0' || !isdigit(numstr[0])) {
			(void) fclose(tfp);
			(void) unlink(UFS_SIGNATURE_LIST);
			bam_error(UFS_BADSIGN, tmpsign);
			return (NULL);
		}

		signnum = atoi(numstr);
		INJECT_ERROR1("NEGATIVE_SIGN", signnum = -1);
		if (signnum < 0) {
			(void) fclose(tfp);
			(void) unlink(UFS_SIGNATURE_LIST);
			bam_error(UFS_BADSIGN, tmpsign);
			return (NULL);
		}

		if (i != signnum) {
			BAM_DPRINTF((D_FOUND_HOLE_SIGNLIST, fcn, i));
			break;
		}
	}

	(void) fclose(tfp);

found:
	(void) snprintf(tmpsign, sizeof (tmpsign), "rootfs%d", i);

	/* add the ufs signature to the /var/run list of signatures */
	ret = ufs_add_to_sign_list(tmpsign);
	INJECT_ERROR1("UFS_ADD_TO_SIGN_LIST", ret = -1);
	if (ret == -1) {
		(void) unlink(UFS_SIGNATURE_LIST);
		bam_error(FAILED_ADD_SIGNLIST, tmpsign);
		return (NULL);
	}

	BAM_DPRINTF((D_RETURN_SUCCESS, fcn));

	return (s_strdup(tmpsign));
}

static char *
get_fstype(char *osroot)
{
	FILE		*mntfp;
	struct mnttab	mp = {0};
	struct mnttab	mpref = {0};
	int		error;
	int		ret;
	const char	*fcn = "get_fstype()";

	INJECT_ERROR1("GET_FSTYPE_OSROOT", osroot = NULL);
	if (osroot == NULL) {
		bam_error(GET_FSTYPE_ARGS);
		return (NULL);
	}

	mntfp = fopen(MNTTAB, "r");
	error = errno;
	INJECT_ERROR1("GET_FSTYPE_FOPEN", mntfp = NULL);
	if (mntfp == NULL) {
		bam_error(OPEN_FAIL, MNTTAB, strerror(error));
		return (NULL);
	}

	if (*osroot == '\0')
		mpref.mnt_mountp = "/";
	else
		mpref.mnt_mountp = osroot;

	ret = getmntany(mntfp, &mp, &mpref);
	INJECT_ERROR1("GET_FSTYPE_GETMNTANY", ret = 1);
	if (ret != 0) {
		bam_error(MNTTAB_MNTPT_NOT_FOUND, osroot, MNTTAB);
		(void) fclose(mntfp);
		return (NULL);
	}
	(void) fclose(mntfp);

	INJECT_ERROR1("GET_FSTYPE_NULL", mp.mnt_fstype = NULL);
	if (mp.mnt_fstype == NULL) {
		bam_error(MNTTAB_FSTYPE_NULL, osroot);
		return (NULL);
	}

	BAM_DPRINTF((D_RETURN_SUCCESS, fcn));

	return (s_strdup(mp.mnt_fstype));
}

static char *
create_zfs_sign(char *osdev)
{
	char		tmpsign[PATH_MAX];
	char		*pool;
	const char	*fcn = "create_zfs_sign()";

	BAM_DPRINTF((D_FUNC_ENTRY1, fcn, osdev));

	/*
	 * First find the pool name
	 */
	pool = get_pool(osdev);
	INJECT_ERROR1("CREATE_ZFS_SIGN_GET_POOL", pool = NULL);
	if (pool == NULL) {
		bam_error(GET_POOL_FAILED, osdev);
		return (NULL);
	}

	(void) snprintf(tmpsign, sizeof (tmpsign), "pool_%s", pool);

	BAM_DPRINTF((D_CREATED_ZFS_SIGN, fcn, tmpsign));

	free(pool);

	BAM_DPRINTF((D_RETURN_SUCCESS, fcn));

	return (s_strdup(tmpsign));
}

static char *
create_new_sign(char *osdev, char *fstype)
{
	char		*sign;
	const char	*fcn = "create_new_sign()";

	INJECT_ERROR1("NEW_SIGN_FSTYPE", fstype = "foofs");

	if (strcmp(fstype, "zfs") == 0) {
		BAM_DPRINTF((D_CREATE_NEW_ZFS, fcn));
		sign = create_zfs_sign(osdev);
	} else if (strcmp(fstype, "ufs") == 0) {
		BAM_DPRINTF((D_CREATE_NEW_UFS, fcn));
		sign = create_ufs_sign();
	} else {
		bam_error(GRUBSIGN_NOTSUP, fstype);
		sign = NULL;
	}

	BAM_DPRINTF((D_CREATED_NEW_SIGN, fcn, sign ? sign : "<NULL>"));
	return (sign);
}

static int
set_backup_common(char *mntpt, char *sign)
{
	FILE		*bfp;
	char		backup[PATH_MAX];
	char		tmpsign[PATH_MAX];
	int		error;
	char		*bdir;
	char		*backup_dup;
	struct stat	sb;
	int		ret;
	const char	*fcn = "set_backup_common()";

	(void) snprintf(backup, sizeof (backup), "%s%s",
	    mntpt, GRUBSIGN_BACKUP);

	/* First read the backup */
	bfp = fopen(backup, "r");
	if (bfp != NULL) {
		while (s_fgets(tmpsign, sizeof (tmpsign), bfp)) {
			if (strcmp(tmpsign, sign) == 0) {
				BAM_DPRINTF((D_FOUND_IN_BACKUP, fcn, sign));
				(void) fclose(bfp);
				return (0);
			}
		}
		(void) fclose(bfp);
		BAM_DPRINTF((D_NOT_FOUND_IN_EXIST_BACKUP, fcn, sign));
	} else {
		BAM_DPRINTF((D_BACKUP_NOT_EXIST, fcn, backup));
	}

	/*
	 * Didn't find the correct signature. First create
	 * the directory if necessary.
	 */

	/* dirname() modifies its argument so dup it */
	backup_dup = s_strdup(backup);
	bdir = dirname(backup_dup);
	assert(bdir);

	ret = stat(bdir, &sb);
	INJECT_ERROR1("SET_BACKUP_STAT", ret = -1);
	if (ret == -1) {
		BAM_DPRINTF((D_BACKUP_DIR_NOEXIST, fcn, bdir));
		ret = mkdirp(bdir, DIR_PERMS);
		error = errno;
		INJECT_ERROR1("SET_BACKUP_MKDIRP", ret = -1);
		if (ret == -1) {
			bam_error(GRUBSIGN_BACKUP_MKDIRERR,
			    GRUBSIGN_BACKUP, strerror(error));
			free(backup_dup);
			return (-1);
		}
	}
	free(backup_dup);

	/*
	 * Open the backup in append mode to add the correct
	 * signature;
	 */
	bfp = fopen(backup, "a");
	error = errno;
	INJECT_ERROR1("SET_BACKUP_FOPEN_A", bfp = NULL);
	if (bfp == NULL) {
		bam_error(GRUBSIGN_BACKUP_OPENERR,
		    GRUBSIGN_BACKUP, strerror(error));
		return (-1);
	}

	(void) snprintf(tmpsign, sizeof (tmpsign), "%s\n", sign);

	ret = fputs(tmpsign, bfp);
	error = errno;
	INJECT_ERROR1("SET_BACKUP_FPUTS", ret = 0);
	if (ret != strlen(tmpsign)) {
		bam_error(GRUBSIGN_BACKUP_WRITEERR,
		    GRUBSIGN_BACKUP, strerror(error));
		(void) fclose(bfp);
		return (-1);
	}

	(void) fclose(bfp);

	if (bam_verbose)
		bam_print(GRUBSIGN_BACKUP_UPDATED, GRUBSIGN_BACKUP);

	BAM_DPRINTF((D_RETURN_SUCCESS, fcn));

	return (0);
}

static int
set_backup_ufs(char *osroot, char *sign)
{
	const char	*fcn = "set_backup_ufs()";

	BAM_DPRINTF((D_FUNC_ENTRY2, fcn, osroot, sign));
	return (set_backup_common(osroot, sign));
}

static int
set_backup_zfs(char *osdev, char *sign)
{
	char		*pool;
	char		*mntpt;
	zfs_mnted_t	mnted;
	int		ret;
	const char	*fcn = "set_backup_zfs()";

	BAM_DPRINTF((D_FUNC_ENTRY2, fcn, osdev, sign));

	pool = get_pool(osdev);
	INJECT_ERROR1("SET_BACKUP_GET_POOL", pool = NULL);
	if (pool == NULL) {
		bam_error(GET_POOL_FAILED, osdev);
		return (-1);
	}

	mntpt = mount_top_dataset(pool, &mnted);
	INJECT_ERROR1("SET_BACKUP_MOUNT_DATASET", mntpt = NULL);
	if (mntpt == NULL) {
		bam_error(FAIL_MNT_TOP_DATASET, pool);
		free(pool);
		return (-1);
	}

	ret = set_backup_common(mntpt, sign);

	(void) umount_top_dataset(pool, mnted, mntpt);

	free(pool);

	INJECT_ERROR1("SET_BACKUP_ZFS_FAIL", ret = 1);
	if (ret == 0) {
		BAM_DPRINTF((D_RETURN_SUCCESS, fcn));
	} else {
		BAM_DPRINTF((D_RETURN_FAILURE, fcn));
	}

	return (ret);
}

static int
set_backup(char *osroot, char *osdev, char *sign, char *fstype)
{
	const char	*fcn = "set_backup()";
	int		ret;

	INJECT_ERROR1("SET_BACKUP_FSTYPE", fstype = "foofs");

	if (strcmp(fstype, "ufs") == 0) {
		BAM_DPRINTF((D_SET_BACKUP_UFS, fcn));
		ret = set_backup_ufs(osroot, sign);
	} else if (strcmp(fstype, "zfs") == 0) {
		BAM_DPRINTF((D_SET_BACKUP_ZFS, fcn));
		ret = set_backup_zfs(osdev, sign);
	} else {
		bam_error(GRUBSIGN_NOTSUP, fstype);
		ret = -1;
	}

	if (ret == 0) {
		BAM_DPRINTF((D_RETURN_SUCCESS, fcn));
	} else {
		BAM_DPRINTF((D_RETURN_FAILURE, fcn));
	}

	return (ret);
}

static int
set_primary_common(char *mntpt, char *sign)
{
	char		signfile[PATH_MAX];
	char		signdir[PATH_MAX];
	struct stat	sb;
	int		fd;
	int		error;
	int		ret;
	const char	*fcn = "set_primary_common()";

	(void) snprintf(signfile, sizeof (signfile), "%s/%s/%s",
	    mntpt, GRUBSIGN_DIR, sign);

	if (stat(signfile, &sb) != -1) {
		if (bam_verbose)
			bam_print(PRIMARY_SIGN_EXISTS, sign);
		return (0);
	} else {
		BAM_DPRINTF((D_PRIMARY_NOT_EXIST, fcn, signfile));
	}

	(void) snprintf(signdir, sizeof (signdir), "%s/%s",
	    mntpt, GRUBSIGN_DIR);

	if (stat(signdir, &sb) == -1) {
		BAM_DPRINTF((D_PRIMARY_DIR_NOEXIST, fcn, signdir));
		ret = mkdirp(signdir, DIR_PERMS);
		error = errno;
		INJECT_ERROR1("SET_PRIMARY_MKDIRP", ret = -1);
		if (ret == -1) {
			bam_error(GRUBSIGN_MKDIR_ERR, signdir, strerror(errno));
			return (-1);
		}
	}

	fd = open(signfile, O_RDWR|O_CREAT|O_TRUNC, 0444);
	error = errno;
	INJECT_ERROR1("PRIMARY_SIGN_CREAT", fd = -1);
	if (fd == -1) {
		bam_error(GRUBSIGN_PRIMARY_CREATERR, signfile, strerror(error));
		return (-1);
	}

	ret = fsync(fd);
	error = errno;
	INJECT_ERROR1("PRIMARY_FSYNC", ret = -1);
	if (ret != 0) {
		bam_error(GRUBSIGN_PRIMARY_SYNCERR, signfile, strerror(error));
	}

	(void) close(fd);

	if (bam_verbose)
		bam_print(GRUBSIGN_CREATED_PRIMARY, signfile);

	BAM_DPRINTF((D_RETURN_SUCCESS, fcn));

	return (0);
}

static int
set_primary_ufs(char *osroot, char *sign)
{
	const char	*fcn = "set_primary_ufs()";

	BAM_DPRINTF((D_FUNC_ENTRY2, fcn, osroot, sign));
	return (set_primary_common(osroot, sign));
}

static int
set_primary_zfs(char *osdev, char *sign)
{
	char		*pool;
	char		*mntpt;
	zfs_mnted_t	mnted;
	int		ret;
	const char	*fcn = "set_primary_zfs()";

	BAM_DPRINTF((D_FUNC_ENTRY2, fcn, osdev, sign));

	pool = get_pool(osdev);
	INJECT_ERROR1("SET_PRIMARY_ZFS_GET_POOL", pool = NULL);
	if (pool == NULL) {
		bam_error(GET_POOL_FAILED, osdev);
		return (-1);
	}

	/* Pool name must exist in the sign */
	ret = (strstr(sign, pool) != NULL);
	INJECT_ERROR1("SET_PRIMARY_ZFS_POOL_SIGN_INCOMPAT", ret = 0);
	if (ret == 0) {
		bam_error(POOL_SIGN_INCOMPAT, pool, sign);
		free(pool);
		return (-1);
	}

	mntpt = mount_top_dataset(pool, &mnted);
	INJECT_ERROR1("SET_PRIMARY_ZFS_MOUNT_DATASET", mntpt = NULL);
	if (mntpt == NULL) {
		bam_error(FAIL_MNT_TOP_DATASET, pool);
		free(pool);
		return (-1);
	}

	ret = set_primary_common(mntpt, sign);

	(void) umount_top_dataset(pool, mnted, mntpt);

	free(pool);

	INJECT_ERROR1("SET_PRIMARY_ZFS_FAIL", ret = 1);
	if (ret == 0) {
		BAM_DPRINTF((D_RETURN_SUCCESS, fcn));
	} else {
		BAM_DPRINTF((D_RETURN_FAILURE, fcn));
	}

	return (ret);
}

static int
set_primary(char *osroot, char *osdev, char *sign, char *fstype)
{
	const char	*fcn = "set_primary()";
	int		ret;

	INJECT_ERROR1("SET_PRIMARY_FSTYPE", fstype = "foofs");
	if (strcmp(fstype, "ufs") == 0) {
		BAM_DPRINTF((D_SET_PRIMARY_UFS, fcn));
		ret = set_primary_ufs(osroot, sign);
	} else if (strcmp(fstype, "zfs") == 0) {
		BAM_DPRINTF((D_SET_PRIMARY_ZFS, fcn));
		ret = set_primary_zfs(osdev, sign);
	} else {
		bam_error(GRUBSIGN_NOTSUP, fstype);
		ret = -1;
	}

	if (ret == 0) {
		BAM_DPRINTF((D_RETURN_SUCCESS, fcn));
	} else {
		BAM_DPRINTF((D_RETURN_FAILURE, fcn));
	}

	return (ret);
}

static int
ufs_add_to_sign_list(char *sign)
{
	FILE		*tfp;
	char		signline[MAXNAMELEN];
	char		cmd[PATH_MAX];
	int		ret;
	int		error;
	const char	*fcn = "ufs_add_to_sign_list()";

	INJECT_ERROR1("ADD_TO_SIGN_LIST_NOT_UFS", sign = "pool_rpool5");
	if (strncmp(sign, GRUBSIGN_UFS_PREFIX,
	    strlen(GRUBSIGN_UFS_PREFIX)) != 0) {
		bam_error(INVALID_UFS_SIGN, sign);
		(void) unlink(UFS_SIGNATURE_LIST);
		return (-1);
	}

	/*
	 * most failures in this routine are not a fatal error
	 * We simply unlink the /var/run file and continue
	 */

	ret = rename(UFS_SIGNATURE_LIST, UFS_SIGNATURE_LIST".tmp");
	error = errno;
	INJECT_ERROR1("ADD_TO_SIGN_LIST_RENAME", ret = -1);
	if (ret == -1) {
		bam_error(RENAME_FAIL, UFS_SIGNATURE_LIST".tmp",
		    strerror(error));
		(void) unlink(UFS_SIGNATURE_LIST);
		return (0);
	}

	tfp = fopen(UFS_SIGNATURE_LIST".tmp", "a");
	error = errno;
	INJECT_ERROR1("ADD_TO_SIGN_LIST_FOPEN", tfp = NULL);
	if (tfp == NULL) {
		bam_error(OPEN_FAIL, UFS_SIGNATURE_LIST".tmp", strerror(error));
		(void) unlink(UFS_SIGNATURE_LIST".tmp");
		return (0);
	}

	(void) snprintf(signline, sizeof (signline), "%s\n", sign);

	ret = fputs(signline, tfp);
	error = errno;
	INJECT_ERROR1("ADD_TO_SIGN_LIST_FPUTS", ret = 0);
	if (ret != strlen(signline)) {
		bam_error(SIGN_LIST_FPUTS_ERR, sign, strerror(error));
		(void) fclose(tfp);
		(void) unlink(UFS_SIGNATURE_LIST".tmp");
		return (0);
	}

	ret = fclose(tfp);
	error = errno;
	INJECT_ERROR1("ADD_TO_SIGN_LIST_FCLOSE", ret = EOF);
	if (ret == EOF) {
		bam_error(CLOSE_FAIL, UFS_SIGNATURE_LIST".tmp",
		    strerror(error));
		(void) unlink(UFS_SIGNATURE_LIST".tmp");
		return (0);
	}

	/* Sort the list again */
	(void) snprintf(cmd, sizeof (cmd),
	    "/usr/bin/sort -u %s.tmp > %s.sorted",
	    UFS_SIGNATURE_LIST, UFS_SIGNATURE_LIST);

	ret = exec_cmd(cmd, NULL);
	INJECT_ERROR1("ADD_TO_SIGN_LIST_SORT", ret = 1);
	if (ret != 0) {
		bam_error(GRUBSIGN_SORT_FAILED);
		(void) unlink(UFS_SIGNATURE_LIST".sorted");
		(void) unlink(UFS_SIGNATURE_LIST".tmp");
		return (0);
	}

	(void) unlink(UFS_SIGNATURE_LIST".tmp");

	ret = rename(UFS_SIGNATURE_LIST".sorted", UFS_SIGNATURE_LIST);
	error = errno;
	INJECT_ERROR1("ADD_TO_SIGN_LIST_RENAME2", ret = -1);
	if (ret == -1) {
		bam_error(RENAME_FAIL, UFS_SIGNATURE_LIST, strerror(error));
		(void) unlink(UFS_SIGNATURE_LIST".sorted");
		return (0);
	}

	BAM_DPRINTF((D_RETURN_SUCCESS, fcn));

	return (0);
}

static int
set_signature(char *osroot, char *osdev, char *sign, char *fstype)
{
	int		ret;
	const char	*fcn = "set_signature()";

	BAM_DPRINTF((D_FUNC_ENTRY4, fcn, osroot, osdev, sign, fstype));

	ret = set_backup(osroot, osdev, sign, fstype);
	INJECT_ERROR1("SET_SIGNATURE_BACKUP", ret = -1);
	if (ret == -1) {
		BAM_DPRINTF((D_RETURN_FAILURE, fcn));
		bam_error(SET_BACKUP_FAILED, sign, osroot, osdev);
		return (-1);
	}

	ret = set_primary(osroot, osdev, sign, fstype);
	INJECT_ERROR1("SET_SIGNATURE_PRIMARY", ret = -1);

	if (ret == 0) {
		BAM_DPRINTF((D_RETURN_SUCCESS, fcn));
	} else {
		BAM_DPRINTF((D_RETURN_FAILURE, fcn));
		bam_error(SET_PRIMARY_FAILED, sign, osroot, osdev);

	}
	return (ret);
}

char *
get_grubsign(char *osroot, char *osdev)
{
	char		*grubsign;	/* (<sign>,#,#) */
	char		*slice;
	int		fdiskpart;
	char		*sign;
	char		*fstype;
	int		ret;
	const char	*fcn = "get_grubsign()";

	BAM_DPRINTF((D_FUNC_ENTRY2, fcn, osroot, osdev));
	fstype = get_fstype(osroot);
	INJECT_ERROR1("GET_GRUBSIGN_FSTYPE", fstype = NULL);
	if (fstype == NULL) {
		bam_error(GET_FSTYPE_FAILED, osroot);
		return (NULL);
	}

	sign = find_existing_sign(osroot, osdev, fstype);
	INJECT_ERROR1("FIND_EXISTING_SIGN", sign = NULL);
	if (sign == NULL) {
		BAM_DPRINTF((D_GET_GRUBSIGN_NO_EXISTING, fcn, osroot, osdev));
		sign = create_new_sign(osdev, fstype);
		INJECT_ERROR1("CREATE_NEW_SIGN", sign = NULL);
		if (sign == NULL) {
			bam_error(GRUBSIGN_CREATE_FAIL, osdev);
			free(fstype);
			return (NULL);
		}
	}

	ret = set_signature(osroot, osdev, sign, fstype);
	INJECT_ERROR1("SET_SIGNATURE_FAIL", ret = -1);
	if (ret == -1) {
		bam_error(GRUBSIGN_WRITE_FAIL, osdev);
		free(sign);
		free(fstype);
		(void) unlink(UFS_SIGNATURE_LIST);
		return (NULL);
	}

	free(fstype);

	if (bam_verbose)
		bam_print(GRUBSIGN_FOUND_OR_CREATED, sign, osdev);

	fdiskpart = get_partition(osdev);
	INJECT_ERROR1("GET_GRUBSIGN_FDISK", fdiskpart = PARTNO_NOTFOUND);
	if (fdiskpart == PARTNO_NOTFOUND) {
		bam_error(FDISKPART_FAIL, osdev);
		free(sign);
		return (NULL);
	}

	slice = strrchr(osdev, 's');

	if (fdiskpart == PARTNO_EFI) {
		fdiskpart = atoi(&slice[1]);
		slice = NULL;
	}

	grubsign = s_calloc(1, MAXNAMELEN + 10);
	if (slice) {
		(void) snprintf(grubsign, MAXNAMELEN + 10, "(%s,%d,%c)",
		    sign, fdiskpart, slice[1] + 'a' - '0');
	} else
		(void) snprintf(grubsign, MAXNAMELEN + 10, "(%s,%d)",
		    sign, fdiskpart);

	free(sign);

	BAM_DPRINTF((D_GET_GRUBSIGN_SUCCESS, fcn, grubsign));

	return (grubsign);
}

static char *
get_title(char *rootdir)
{
	static char	title[80];
	char		*cp = NULL;
	char		release[PATH_MAX];
	FILE		*fp;
	const char	*fcn = "get_title()";

	/* open the /etc/release file */
	(void) snprintf(release, sizeof (release), "%s/etc/release", rootdir);

	fp = fopen(release, "r");
	if (fp == NULL) {
		bam_error(OPEN_FAIL, release, strerror(errno));
		cp = NULL;
		goto out;
	}

	/* grab first line of /etc/release */
	cp = s_fgets(title, sizeof (title), fp);
	if (cp) {
		while (isspace(*cp))    /* remove leading spaces */
			cp++;
	}

	(void) fclose(fp);

out:
	cp = cp ? cp : "Illumos";

	BAM_DPRINTF((D_GET_TITLE, fcn, cp));

	return (cp);
}

char *
get_special(char *mountp)
{
	FILE		*mntfp;
	struct mnttab	mp = {0};
	struct mnttab	mpref = {0};
	int		error;
	int		ret;
	const char 	*fcn = "get_special()";

	INJECT_ERROR1("GET_SPECIAL_MNTPT", mountp = NULL);
	if (mountp == NULL) {
		bam_error(GET_SPECIAL_NULL_MNTPT);
		return (NULL);
	}

	mntfp = fopen(MNTTAB, "r");
	error = errno;
	INJECT_ERROR1("GET_SPECIAL_MNTTAB_OPEN", mntfp = NULL);
	if (mntfp == NULL) {
		bam_error(OPEN_FAIL, MNTTAB, strerror(error));
		return (NULL);
	}

	if (*mountp == '\0')
		mpref.mnt_mountp = "/";
	else
		mpref.mnt_mountp = mountp;

	ret = getmntany(mntfp, &mp, &mpref);
	INJECT_ERROR1("GET_SPECIAL_MNTTAB_SEARCH", ret = 1);
	if (ret != 0) {
		(void) fclose(mntfp);
		BAM_DPRINTF((D_GET_SPECIAL_NOT_IN_MNTTAB, fcn, mountp));
		return (NULL);
	}
	(void) fclose(mntfp);

	BAM_DPRINTF((D_GET_SPECIAL, fcn, mp.mnt_special));

	return (s_strdup(mp.mnt_special));
}

static void
free_physarray(char **physarray, int n)
{
	int			i;
	const char		*fcn = "free_physarray()";

	assert(physarray);
	assert(n);

	BAM_DPRINTF((D_FUNC_ENTRY_N1, fcn, n));

	for (i = 0; i < n; i++) {
		free(physarray[i]);
	}
	free(physarray);

	BAM_DPRINTF((D_RETURN_SUCCESS, fcn));
}

static int
zfs_get_physical(char *special, char ***physarray, int *n)
{
	char			sdup[PATH_MAX];
	char			cmd[PATH_MAX];
	char			dsk[PATH_MAX];
	char			*pool;
	filelist_t		flist = {0};
	line_t			*lp;
	line_t			*startlp;
	char			*comp1;
	int			i;
	int			ret;
	const char		*fcn = "zfs_get_physical()";

	assert(special);

	BAM_DPRINTF((D_FUNC_ENTRY1, fcn, special));

	INJECT_ERROR1("INVALID_ZFS_SPECIAL", special = "/foo");
	if (special[0] == '/') {
		bam_error(INVALID_ZFS_SPECIAL, special);
		return (-1);
	}

	(void) strlcpy(sdup, special, sizeof (sdup));

	pool = strtok(sdup, "/");
	INJECT_ERROR1("ZFS_GET_PHYS_POOL", pool = NULL);
	if (pool == NULL) {
		bam_error(CANT_FIND_POOL_FROM_SPECIAL, special);
		return (-1);
	}

	(void) snprintf(cmd, sizeof (cmd), "/sbin/zpool status %s", pool);

	ret = exec_cmd(cmd, &flist);
	INJECT_ERROR1("ZFS_GET_PHYS_STATUS", ret = 1);
	if (ret != 0) {
		bam_error(ZFS_GET_POOL_STATUS, pool);
		return (-1);
	}

	INJECT_ERROR1("ZFS_GET_PHYS_STATUS_OUT", flist.head = NULL);
	if (flist.head == NULL) {
		bam_error(BAD_ZPOOL_STATUS, pool);
		filelist_free(&flist);
		return (-1);
	}

	for (lp = flist.head; lp; lp = lp->next) {
		BAM_DPRINTF((D_STRTOK_ZPOOL_STATUS, fcn, lp->line));
		comp1 = strtok(lp->line, " \t");
		if (comp1 == NULL) {
			free(lp->line);
			lp->line = NULL;
		} else {
			comp1 = s_strdup(comp1);
			free(lp->line);
			lp->line = comp1;
		}
	}

	for (lp = flist.head; lp; lp = lp->next) {
		if (lp->line == NULL)
			continue;
		if (strcmp(lp->line, pool) == 0) {
			BAM_DPRINTF((D_FOUND_POOL_IN_ZPOOL_STATUS, fcn, pool));
			break;
		}
	}

	if (lp == NULL) {
		bam_error(NO_POOL_IN_ZPOOL_STATUS, pool);
		filelist_free(&flist);
		return (-1);
	}

	startlp = lp->next;
	for (i = 0, lp = startlp; lp; lp = lp->next) {
		if (lp->line == NULL)
			continue;
		if (strcmp(lp->line, "mirror") == 0)
			continue;
		if (lp->line[0] == '\0' || strcmp(lp->line, "errors:") == 0)
			break;
		i++;
		BAM_DPRINTF((D_COUNTING_ZFS_PHYS, fcn, i));
	}

	if (i == 0) {
		bam_error(NO_PHYS_IN_ZPOOL_STATUS, pool);
		filelist_free(&flist);
		return (-1);
	}

	*n = i;
	*physarray = s_calloc(*n, sizeof (char *));
	for (i = 0, lp = startlp; lp; lp = lp->next) {
		if (lp->line == NULL)
			continue;
		if (strcmp(lp->line, "mirror") == 0)
			continue;
		if (strcmp(lp->line, "errors:") == 0)
			break;
		if (strncmp(lp->line, "/dev/dsk/", strlen("/dev/dsk/")) != 0 &&
		    strncmp(lp->line, "/dev/rdsk/",
		    strlen("/dev/rdsk/")) != 0)  {
			(void) snprintf(dsk, sizeof (dsk), "/dev/rdsk/%s",
			    lp->line);
		} else {
			(void) strlcpy(dsk, lp->line, sizeof (dsk));
		}
		BAM_DPRINTF((D_ADDING_ZFS_PHYS, fcn, dsk, pool));
		(*physarray)[i++] = s_strdup(dsk);
	}

	assert(i == *n);

	filelist_free(&flist);

	BAM_DPRINTF((D_RETURN_SUCCESS, fcn));
	return (0);
}

/*
 * Certain services needed to run metastat successfully may not
 * be enabled. Enable them now.
 */
/*
 * Checks if the specified service is online
 * Returns: 	1 if the service is online
 *		0 if the service is not online
 *		-1 on error
 */
static int
is_svc_online(char *svc)
{
	char			*state;
	const char		*fcn = "is_svc_online()";

	BAM_DPRINTF((D_FUNC_ENTRY1, fcn, svc));

	state = smf_get_state(svc);
	INJECT_ERROR2("GET_SVC_STATE", free(state), state = NULL);
	if (state == NULL) {
		bam_error(GET_SVC_STATE_ERR, svc);
		return (-1);
	}
	BAM_DPRINTF((D_GOT_SVC_STATUS, fcn, svc));

	if (strcmp(state, SCF_STATE_STRING_ONLINE) == 0) {
		BAM_DPRINTF((D_SVC_ONLINE, fcn, svc));
		free(state);
		return (1);
	}

	BAM_DPRINTF((D_SVC_NOT_ONLINE, fcn, state, svc));

	free(state);

	return (0);
}

static int
enable_svc(char *svc)
{
	int			ret;
	int			sleeptime;
	const char		*fcn = "enable_svc()";

	ret = is_svc_online(svc);
	if (ret == -1) {
		bam_error(SVC_IS_ONLINE_FAILED, svc);
		return (-1);
	} else if (ret == 1) {
		BAM_DPRINTF((D_SVC_ALREADY_ONLINE, fcn, svc));
		return (0);
	}

	/* Service is not enabled. Enable it now. */
	ret = smf_enable_instance(svc, 0);
	INJECT_ERROR1("ENABLE_SVC_FAILED", ret = -1);
	if (ret != 0) {
		bam_error(ENABLE_SVC_FAILED, svc);
		return (-1);
	}

	BAM_DPRINTF((D_SVC_ONLINE_INITIATED, fcn, svc));

	sleeptime = 0;
	do {
		ret = is_svc_online(svc);
		INJECT_ERROR1("SVC_ONLINE_SUCCESS", ret = 1);
		INJECT_ERROR1("SVC_ONLINE_FAILURE", ret = -1);
		INJECT_ERROR1("SVC_ONLINE_NOTYET", ret = 0);
		if (ret == -1) {
			bam_error(ERR_SVC_GET_ONLINE, svc);
			return (-1);
		} else if (ret == 1) {
			BAM_DPRINTF((D_SVC_NOW_ONLINE, fcn, svc));
			return (1);
		}
		(void) sleep(1);
	} while (++sleeptime < 60);

	bam_error(TIMEOUT_ENABLE_SVC, svc);

	return (-1);
}

static int
ufs_get_physical(char *special, char ***physarray, int *n)
{
	char			cmd[PATH_MAX];
	char			*shortname;
	filelist_t		flist = {0};
	char			*meta;
	char			*type;
	char			*comp1;
	char			*comp2;
	char			*comp3;
	char			*comp4;
	int			i;
	line_t			*lp;
	int			ret;
	char			*svc;
	const char		*fcn = "ufs_get_physical()";

	assert(special);

	BAM_DPRINTF((D_FUNC_ENTRY1, fcn, special));

	if (strncmp(special, "/dev/md/", strlen("/dev/md/")) != 0) {
		bam_error(UFS_GET_PHYS_NOT_SVM, special);
		return (-1);
	}

	if (strncmp(special, "/dev/md/dsk/", strlen("/dev/md/dsk/")) == 0) {
		shortname = special + strlen("/dev/md/dsk/");
	} else if (strncmp(special, "/dev/md/rdsk/",
	    strlen("/dev/md/rdsk/")) == 0) {
		shortname = special + strlen("/dev/md/rdsk");
	} else {
		bam_error(UFS_GET_PHYS_INVALID_SVM, special);
		return (-1);
	}

	BAM_DPRINTF((D_UFS_SVM_SHORT, fcn, special, shortname));

	svc = "network/rpc/meta:default";
	if (enable_svc(svc) == -1) {
		bam_error(UFS_SVM_METASTAT_SVC_ERR, svc);
	}

	(void) snprintf(cmd, sizeof (cmd), "/sbin/metastat -p %s", shortname);

	ret = exec_cmd(cmd, &flist);
	INJECT_ERROR1("UFS_SVM_METASTAT", ret = 1);
	if (ret != 0) {
		bam_error(UFS_SVM_METASTAT_ERR, shortname);
		return (-1);
	}

	INJECT_ERROR1("UFS_SVM_METASTAT_OUT", flist.head = NULL);
	if (flist.head == NULL) {
		bam_error(BAD_UFS_SVM_METASTAT, shortname);
		filelist_free(&flist);
		return (-1);
	}

	/*
	 * Check if not a mirror. We only parse a single metadevice
	 * if not a mirror
	 */
	meta = strtok(flist.head->line, " \t");
	type = strtok(NULL, " \t");
	if (meta == NULL || type == NULL) {
		bam_error(ERROR_PARSE_UFS_SVM_METASTAT, shortname);
		filelist_free(&flist);
		return (-1);
	}
	if (strcmp(type, "-m") != 0) {
		comp1 = strtok(NULL, " \t");
		comp2 = strtok(NULL, " \t");
		if (comp1 == NULL || comp2 != NULL) {
			bam_error(INVALID_UFS_SVM_METASTAT, shortname);
			filelist_free(&flist);
			return (-1);
		}
		BAM_DPRINTF((D_UFS_SVM_ONE_COMP, fcn, comp1, shortname));
		*physarray = s_calloc(1, sizeof (char *));
		(*physarray)[0] = s_strdup(comp1);
		*n = 1;
		filelist_free(&flist);
		return (0);
	}

	/*
	 * Okay we have a mirror. Everything after the first line
	 * is a submirror
	 */
	for (i = 0, lp = flist.head->next; lp; lp = lp->next) {
		if (strstr(lp->line, "/dev/dsk/") == NULL &&
		    strstr(lp->line, "/dev/rdsk/") == NULL) {
			bam_error(CANNOT_PARSE_UFS_SVM_METASTAT, shortname);
			filelist_free(&flist);
			return (-1);
		}
		i++;
	}

	*physarray = s_calloc(i, sizeof (char *));
	*n = i;

	for (i = 0, lp = flist.head->next; lp; lp = lp->next) {
		comp1 = strtok(lp->line, " \t");
		comp2 = strtok(NULL, " \t");
		comp3 = strtok(NULL, " \t");
		comp4 = strtok(NULL, " \t");

		if (comp3 == NULL || comp4 == NULL ||
		    (strncmp(comp4, "/dev/dsk/", strlen("/dev/dsk/")) != 0 &&
		    strncmp(comp4, "/dev/rdsk/", strlen("/dev/rdsk/")) != 0)) {
			bam_error(CANNOT_PARSE_UFS_SVM_SUBMIRROR, shortname);
			filelist_free(&flist);
			free_physarray(*physarray, *n);
			return (-1);
		}

		(*physarray)[i++] = s_strdup(comp4);
	}

	assert(i == *n);

	filelist_free(&flist);

	BAM_DPRINTF((D_RETURN_SUCCESS, fcn));
	return (0);
}

static int
get_physical(char *menu_root, char ***physarray, int *n)
{
	char			*special;
	int			ret;
	const char		*fcn = "get_physical()";

	assert(menu_root);
	assert(physarray);
	assert(n);

	*physarray = NULL;
	*n = 0;

	BAM_DPRINTF((D_FUNC_ENTRY1, fcn, menu_root));

	/* First get the device special file from /etc/mnttab */
	special = get_special(menu_root);
	INJECT_ERROR1("GET_PHYSICAL_SPECIAL", special = NULL);
	if (special == NULL) {
		bam_error(GET_SPECIAL_NULL, menu_root);
		return (-1);
	}

	/* If already a physical device nothing to do */
	if (strncmp(special, "/dev/dsk/", strlen("/dev/dsk/")) == 0 ||
	    strncmp(special, "/dev/rdsk/", strlen("/dev/rdsk/")) == 0) {
		BAM_DPRINTF((D_GET_PHYSICAL_ALREADY, fcn, menu_root, special));
		BAM_DPRINTF((D_RETURN_SUCCESS, fcn));
		*physarray = s_calloc(1, sizeof (char *));
		(*physarray)[0] = special;
		*n = 1;
		return (0);
	}

	if (is_zfs(menu_root)) {
		ret = zfs_get_physical(special, physarray, n);
	} else if (is_ufs(menu_root)) {
		ret = ufs_get_physical(special, physarray, n);
	} else {
		bam_error(GET_PHYSICAL_NOTSUP_FSTYPE, menu_root, special);
		ret = -1;
	}

	free(special);

	INJECT_ERROR1("GET_PHYSICAL_RET", ret = -1);
	if (ret == -1) {
		BAM_DPRINTF((D_RETURN_FAILURE, fcn));
	} else {
		int	i;
		assert (*n > 0);
		for (i = 0; i < *n; i++) {
			BAM_DPRINTF((D_GET_PHYSICAL_RET, fcn, (*physarray)[i]));
		}
	}

	return (ret);
}

static int
is_bootdisk(char *osroot, char *physical)
{
	int			ret;
	char			*grubroot;
	char			*bootp;
	const char		*fcn = "is_bootdisk()";

	assert(osroot);
	assert(physical);

	BAM_DPRINTF((D_FUNC_ENTRY2, fcn, osroot, physical));

	bootp = strstr(physical, "p0:boot");
	if (bootp)
		*bootp = '\0';
	/*
	 * We just want the BIOS mapping for menu disk.
	 * Don't pass menu_root to get_grubroot() as the
	 * check that it is used for is not relevant here.
	 * The osroot is immaterial as well - it is only used to
	 * to find create_diskmap script. Everything hinges on
	 * "physical"
	 */
	grubroot = get_grubroot(osroot, physical, NULL);

	INJECT_ERROR1("IS_BOOTDISK_GRUBROOT", grubroot = NULL);
	if (grubroot == NULL) {
		if (bam_verbose)
			bam_error(NO_GRUBROOT_FOR_DISK, physical);
		return (0);
	}
	ret = grubroot[3] == '0';
	free(grubroot);

	BAM_DPRINTF((D_RETURN_RET, fcn, ret));

	return (ret);
}

/*
 * Check if menu is on the boot device
 * Return 0 (false) on error
 */
static int
menu_on_bootdisk(char *osroot, char *menu_root)
{
	char		**physarray;
	int		ret;
	int		n;
	int		i;
	int		on_bootdisk;
	const char	*fcn = "menu_on_bootdisk()";

	BAM_DPRINTF((D_FUNC_ENTRY2, fcn, osroot, menu_root));

	ret = get_physical(menu_root, &physarray, &n);
	INJECT_ERROR1("MENU_ON_BOOTDISK_PHYSICAL", ret = -1);
	if (ret != 0) {
		bam_error(GET_PHYSICAL_MENU_NULL, menu_root);
		return (0);
	}

	assert(physarray);
	assert(n > 0);

	on_bootdisk = 0;
	for (i = 0; i < n; i++) {
		assert(strncmp(physarray[i], "/dev/dsk/",
		    strlen("/dev/dsk/")) == 0 ||
		    strncmp(physarray[i], "/dev/rdsk/",
		    strlen("/dev/rdsk/")) == 0);

		BAM_DPRINTF((D_CHECK_ON_BOOTDISK, fcn, physarray[i]));
		if (is_bootdisk(osroot, physarray[i])) {
			on_bootdisk = 1;
			BAM_DPRINTF((D_IS_ON_BOOTDISK, fcn, physarray[i]));
		}
	}

	free_physarray(physarray, n);

	INJECT_ERROR1("ON_BOOTDISK_YES", on_bootdisk = 1);
	INJECT_ERROR1("ON_BOOTDISK_NO", on_bootdisk = 0);
	if (on_bootdisk) {
		BAM_DPRINTF((D_RETURN_SUCCESS, fcn));
	} else {
		BAM_DPRINTF((D_RETURN_FAILURE, fcn));
	}

	return (on_bootdisk);
}

void
bam_add_line(menu_t *mp, entry_t *entry, line_t *prev, line_t *lp)
{
	const char	*fcn = "bam_add_line()";

	assert(mp);
	assert(entry);
	assert(prev);
	assert(lp);

	lp->next = prev->next;
	if (prev->next) {
		BAM_DPRINTF((D_ADD_LINE_PREV_NEXT, fcn));
		prev->next->prev = lp;
	} else {
		BAM_DPRINTF((D_ADD_LINE_NOT_PREV_NEXT, fcn));
	}
	prev->next = lp;
	lp->prev = prev;

	if (entry->end == prev) {
		BAM_DPRINTF((D_ADD_LINE_LAST_LINE_IN_ENTRY, fcn));
		entry->end = lp;
	}
	if (mp->end == prev) {
		assert(lp->next == NULL);
		mp->end = lp;
		BAM_DPRINTF((D_ADD_LINE_LAST_LINE_IN_MENU, fcn));
	}
}

/*
 * look for matching bootadm entry with specified parameters
 * Here are the rules (based on existing usage):
 * - If title is specified, match on title only
 * - Else, match on root/findroot, kernel, and module.
 *   Note that, if root_opt is non-zero, the absence of
 *   root line is considered a match.
 */
static entry_t *
find_boot_entry(
	menu_t *mp,
	char *title,
	char *kernel,
	char *findroot,
	char *root,
	char *module,
	int root_opt,
	int *entry_num)
{
	int		i;
	line_t		*lp;
	entry_t		*ent;
	const char	*fcn = "find_boot_entry()";

	if (entry_num)
		*entry_num = BAM_ERROR;

	/* find matching entry */
	for (i = 0, ent = mp->entries; ent; i++, ent = ent->next) {
		lp = ent->start;

		/* first line of entry must be bootadm comment */
		lp = ent->start;
		if (lp->flags != BAM_COMMENT ||
		    strcmp(lp->arg, BAM_BOOTADM_HDR) != 0) {
			continue;
		}

		/* advance to title line */
		lp = lp->next;
		if (title) {
			if (lp->flags == BAM_TITLE && lp->arg &&
			    strcmp(lp->arg, title) == 0) {
				BAM_DPRINTF((D_MATCHED_TITLE, fcn, title));
				break;
			}
			BAM_DPRINTF((D_NOMATCH_TITLE, fcn, title, lp->arg));
			continue;	/* check title only */
		}

		lp = lp->next;	/* advance to root line */
		if (lp == NULL) {
			continue;
		} else if (lp->cmd != NULL &&
		    strcmp(lp->cmd, menu_cmds[FINDROOT_CMD]) == 0) {
			INJECT_ERROR1("FIND_BOOT_ENTRY_NULL_FINDROOT",
			    findroot = NULL);
			if (findroot == NULL) {
				BAM_DPRINTF((D_NOMATCH_FINDROOT_NULL,
				    fcn, lp->arg));
				continue;
			}
			/* findroot command found, try match  */
			if (strcmp(lp->arg, findroot) != 0) {
				BAM_DPRINTF((D_NOMATCH_FINDROOT,
				    fcn, findroot, lp->arg));
				continue;
			}
			BAM_DPRINTF((D_MATCHED_FINDROOT, fcn, findroot));
			lp = lp->next;	/* advance to kernel line */
		} else if (lp->cmd != NULL &&
		    strcmp(lp->cmd, menu_cmds[ROOT_CMD]) == 0) {
			INJECT_ERROR1("FIND_BOOT_ENTRY_NULL_ROOT", root = NULL);
			if (root == NULL) {
				BAM_DPRINTF((D_NOMATCH_ROOT_NULL,
				    fcn, lp->arg));
				continue;
			}
			/* root cmd found, try match */
			if (strcmp(lp->arg, root) != 0) {
				BAM_DPRINTF((D_NOMATCH_ROOT,
				    fcn, root, lp->arg));
				continue;
			}
			BAM_DPRINTF((D_MATCHED_ROOT, fcn, root));
			lp = lp->next;	/* advance to kernel line */
		} else {
			INJECT_ERROR1("FIND_BOOT_ENTRY_ROOT_OPT_NO",
			    root_opt = 0);
			INJECT_ERROR1("FIND_BOOT_ENTRY_ROOT_OPT_YES",
			    root_opt = 1);
			/* no root command, see if root is optional */
			if (root_opt == 0) {
				BAM_DPRINTF((D_NO_ROOT_OPT, fcn));
				continue;
			}
			BAM_DPRINTF((D_ROOT_OPT, fcn));
		}

		if (lp == NULL || lp->next == NULL) {
			continue;
		}

		if (kernel &&
		    (!check_cmd(lp->cmd, KERNEL_CMD, lp->arg, kernel))) {
			if (!(ent->flags & BAM_ENTRY_FAILSAFE) ||
			    !(ent->flags & BAM_ENTRY_DBOOT) ||
			    strcmp(kernel, DIRECT_BOOT_FAILSAFE_LINE) != 0)
				continue;

			ent->flags |= BAM_ENTRY_UPGFSKERNEL;

		}
		BAM_DPRINTF((D_KERNEL_MATCH, fcn, kernel, lp->arg));

		/*
		 * Check for matching module entry (failsafe or normal).
		 * If it fails to match, we go around the loop again.
		 * For xpv entries, there are two module lines, so we
		 * do the check twice.
		 */
		lp = lp->next;	/* advance to module line */
		if (check_cmd(lp->cmd, MODULE_CMD, lp->arg, module) ||
		    (((lp = lp->next) != NULL) &&
		    check_cmd(lp->cmd, MODULE_CMD, lp->arg, module))) {
			/* match found */
			BAM_DPRINTF((D_MODULE_MATCH, fcn, module, lp->arg));
			break;
		}

		if (strcmp(module, FAILSAFE_ARCHIVE) == 0 &&
		    (strcmp(lp->prev->arg, FAILSAFE_ARCHIVE_32) == 0 ||
		    strcmp(lp->prev->arg, FAILSAFE_ARCHIVE_64) == 0)) {
			ent->flags |= BAM_ENTRY_UPGFSMODULE;
			break;
		}

	}

	if (ent && entry_num) {
		*entry_num = i;
	}

	if (ent) {
		BAM_DPRINTF((D_RETURN_RET, fcn, i));
	} else {
		BAM_DPRINTF((D_RETURN_RET, fcn, BAM_ERROR));
	}
	return (ent);
}

static int
update_boot_entry(menu_t *mp, char *title, char *findroot, char *root,
    char *kernel, char *mod_kernel, char *module, int root_opt)
{
	int		i;
	int		change_kernel = 0;
	entry_t		*ent;
	line_t		*lp;
	line_t		*tlp;
	char		linebuf[BAM_MAXLINE];
	const char	*fcn = "update_boot_entry()";

	/* note: don't match on title, it's updated on upgrade */
	ent = find_boot_entry(mp, NULL, kernel, findroot, root, module,
	    root_opt, &i);
	if ((ent == NULL) && (bam_direct == BAM_DIRECT_DBOOT)) {
		/*
		 * We may be upgrading a kernel from multiboot to
		 * directboot.  Look for a multiboot entry. A multiboot
		 * entry will not have a findroot line.
		 */
		ent = find_boot_entry(mp, NULL, "multiboot", NULL, root,
		    MULTIBOOT_ARCHIVE, root_opt, &i);
		if (ent != NULL) {
			BAM_DPRINTF((D_UPGRADE_FROM_MULTIBOOT, fcn, root));
			change_kernel = 1;
		}
	} else if (ent) {
		BAM_DPRINTF((D_FOUND_FINDROOT, fcn, findroot));
	}

	if (ent == NULL) {
		BAM_DPRINTF((D_ENTRY_NOT_FOUND_CREATING, fcn, findroot));
		return (add_boot_entry(mp, title, findroot,
		    kernel, mod_kernel, module, NULL));
	}

	/* replace title of existing entry and update findroot line */
	lp = ent->start;
	lp = lp->next;	/* title line */
	(void) snprintf(linebuf, sizeof (linebuf), "%s%s%s",
	    menu_cmds[TITLE_CMD], menu_cmds[SEP_CMD], title);
	free(lp->arg);
	free(lp->line);
	lp->arg = s_strdup(title);
	lp->line = s_strdup(linebuf);
	BAM_DPRINTF((D_CHANGING_TITLE, fcn, title));

	tlp = lp;	/* title line */
	lp = lp->next;	/* root line */

	/* if no root or findroot command, create a new line_t */
	if ((lp->cmd != NULL) && (strcmp(lp->cmd, menu_cmds[ROOT_CMD]) != 0 &&
	    strcmp(lp->cmd, menu_cmds[FINDROOT_CMD]) != 0)) {
		lp = s_calloc(1, sizeof (line_t));
		bam_add_line(mp, ent, tlp, lp);
	} else {
		if (lp->cmd != NULL)
			free(lp->cmd);

		free(lp->sep);
		free(lp->arg);
		free(lp->line);
	}

	lp->cmd = s_strdup(menu_cmds[FINDROOT_CMD]);
	lp->sep = s_strdup(menu_cmds[SEP_CMD]);
	lp->arg = s_strdup(findroot);
	(void) snprintf(linebuf, sizeof (linebuf), "%s%s%s",
	    menu_cmds[FINDROOT_CMD], menu_cmds[SEP_CMD], findroot);
	lp->line = s_strdup(linebuf);
	BAM_DPRINTF((D_ADDING_FINDROOT_LINE, fcn, findroot));

	/* kernel line */
	lp = lp->next;

	if (ent->flags & BAM_ENTRY_UPGFSKERNEL) {
		char		*params = NULL;

		params = strstr(lp->line, "-s");
		if (params != NULL)
			(void) snprintf(linebuf, sizeof (linebuf), "%s%s%s%s",
			    menu_cmds[KERNEL_DOLLAR_CMD], menu_cmds[SEP_CMD],
			    kernel, params+2);
		else
			(void) snprintf(linebuf, sizeof (linebuf), "%s%s%s",
			    menu_cmds[KERNEL_DOLLAR_CMD], menu_cmds[SEP_CMD],
			    kernel);

		if (lp->cmd != NULL)
			free(lp->cmd);

		free(lp->arg);
		free(lp->line);
		lp->cmd = s_strdup(menu_cmds[KERNEL_DOLLAR_CMD]);
		lp->arg = s_strdup(strstr(linebuf, "/"));
		lp->line = s_strdup(linebuf);
		ent->flags &= ~BAM_ENTRY_UPGFSKERNEL;
		BAM_DPRINTF((D_ADDING_KERNEL_DOLLAR, fcn, lp->prev->cmd));
	}

	if (change_kernel) {
		/*
		 * We're upgrading from multiboot to directboot.
		 */
		if (lp->cmd != NULL &&
		    strcmp(lp->cmd, menu_cmds[KERNEL_CMD]) == 0) {
			(void) snprintf(linebuf, sizeof (linebuf), "%s%s%s",
			    menu_cmds[KERNEL_DOLLAR_CMD], menu_cmds[SEP_CMD],
			    kernel);
			free(lp->cmd);
			free(lp->arg);
			free(lp->line);
			lp->cmd = s_strdup(menu_cmds[KERNEL_DOLLAR_CMD]);
			lp->arg = s_strdup(kernel);
			lp->line = s_strdup(linebuf);
			lp = lp->next;
			BAM_DPRINTF((D_ADDING_KERNEL_DOLLAR, fcn, kernel));
		}
		if (lp->cmd != NULL &&
		    strcmp(lp->cmd, menu_cmds[MODULE_CMD]) == 0) {
			(void) snprintf(linebuf, sizeof (linebuf), "%s%s%s",
			    menu_cmds[MODULE_DOLLAR_CMD], menu_cmds[SEP_CMD],
			    module);
			free(lp->cmd);
			free(lp->arg);
			free(lp->line);
			lp->cmd = s_strdup(menu_cmds[MODULE_DOLLAR_CMD]);
			lp->arg = s_strdup(module);
			lp->line = s_strdup(linebuf);
			lp = lp->next;
			BAM_DPRINTF((D_ADDING_MODULE_DOLLAR, fcn, module));
		}
	}

	/* module line */
	lp = lp->next;

	if (ent->flags & BAM_ENTRY_UPGFSMODULE) {
		if (lp->cmd != NULL &&
		    strcmp(lp->cmd, menu_cmds[MODULE_CMD]) == 0) {
			(void) snprintf(linebuf, sizeof (linebuf), "%s%s%s",
			    menu_cmds[MODULE_DOLLAR_CMD], menu_cmds[SEP_CMD],
			    module);
			free(lp->cmd);
			free(lp->arg);
			free(lp->line);
			lp->cmd = s_strdup(menu_cmds[MODULE_DOLLAR_CMD]);
			lp->arg = s_strdup(module);
			lp->line = s_strdup(linebuf);
			lp = lp->next;
			ent->flags &= ~BAM_ENTRY_UPGFSMODULE;
			BAM_DPRINTF((D_ADDING_MODULE_DOLLAR, fcn, module));
		}
	}

	BAM_DPRINTF((D_RETURN_RET, fcn, i));
	return (i);
}

int
root_optional(char *osroot, char *menu_root)
{
	char			*ospecial;
	char			*mspecial;
	char			*slash;
	int			root_opt;
	int			ret1;
	int			ret2;
	const char		*fcn = "root_optional()";

	BAM_DPRINTF((D_FUNC_ENTRY2, fcn, osroot, menu_root));

	/*
	 * For all filesystems except ZFS, a straight compare of osroot
	 * and menu_root will tell us if root is optional.
	 * For ZFS, the situation is complicated by the fact that
	 * menu_root and osroot are always different
	 */
	ret1 = is_zfs(osroot);
	ret2 = is_zfs(menu_root);
	INJECT_ERROR1("ROOT_OPT_NOT_ZFS", ret1 = 0);
	if (!ret1 || !ret2) {
		BAM_DPRINTF((D_ROOT_OPT_NOT_ZFS, fcn, osroot, menu_root));
		root_opt = (strcmp(osroot, menu_root) == 0);
		goto out;
	}

	ospecial = get_special(osroot);
	INJECT_ERROR1("ROOT_OPTIONAL_OSPECIAL", ospecial = NULL);
	if (ospecial == NULL) {
		bam_error(GET_OSROOT_SPECIAL_ERR, osroot);
		return (0);
	}
	BAM_DPRINTF((D_ROOT_OPTIONAL_OSPECIAL, fcn, ospecial, osroot));

	mspecial = get_special(menu_root);
	INJECT_ERROR1("ROOT_OPTIONAL_MSPECIAL", mspecial = NULL);
	if (mspecial == NULL) {
		bam_error(GET_MENU_ROOT_SPECIAL_ERR, menu_root);
		free(ospecial);
		return (0);
	}
	BAM_DPRINTF((D_ROOT_OPTIONAL_MSPECIAL, fcn, mspecial, menu_root));

	slash = strchr(ospecial, '/');
	if (slash)
		*slash = '\0';
	BAM_DPRINTF((D_ROOT_OPTIONAL_FIXED_OSPECIAL, fcn, ospecial, osroot));

	root_opt = (strcmp(ospecial, mspecial) == 0);

	free(ospecial);
	free(mspecial);

out:
	INJECT_ERROR1("ROOT_OPTIONAL_NO", root_opt = 0);
	INJECT_ERROR1("ROOT_OPTIONAL_YES", root_opt = 1);
	if (root_opt) {
		BAM_DPRINTF((D_RETURN_SUCCESS, fcn));
	} else {
		BAM_DPRINTF((D_RETURN_FAILURE, fcn));
	}

	return (root_opt);
}

/*ARGSUSED*/
static error_t
update_entry(menu_t *mp, char *menu_root, char *osdev)
{
	int		entry;
	char		*grubsign;
	char		*grubroot;
	char		*title;
	char		osroot[PATH_MAX];
	char		*failsafe_kernel = NULL;
	struct stat	sbuf;
	char		failsafe[256];
	char		failsafe_64[256];
	int		ret;
	const char	*fcn = "update_entry()";

	assert(mp);
	assert(menu_root);
	assert(osdev);
	assert(bam_root);

	BAM_DPRINTF((D_FUNC_ENTRY3, fcn, menu_root, osdev, bam_root));

	(void) strlcpy(osroot, bam_root, sizeof (osroot));

	title = get_title(osroot);
	assert(title);

	grubsign = get_grubsign(osroot, osdev);
	INJECT_ERROR1("GET_GRUBSIGN_FAIL", grubsign = NULL);
	if (grubsign == NULL) {
		bam_error(GET_GRUBSIGN_ERROR, osroot, osdev);
		return (BAM_ERROR);
	}

	/*
	 * It is not a fatal error if get_grubroot() fails
	 * We no longer rely on biosdev to populate the
	 * menu
	 */
	grubroot = get_grubroot(osroot, osdev, menu_root);
	INJECT_ERROR1("GET_GRUBROOT_FAIL", grubroot = NULL);
	if (grubroot) {
		BAM_DPRINTF((D_GET_GRUBROOT_SUCCESS,
		    fcn, osroot, osdev, menu_root));
	} else {
		BAM_DPRINTF((D_GET_GRUBROOT_FAILURE,
		    fcn, osroot, osdev, menu_root));
	}

	/* add the entry for normal Solaris */
	INJECT_ERROR1("UPDATE_ENTRY_MULTIBOOT",
	    bam_direct = BAM_DIRECT_MULTIBOOT);
	if (bam_direct == BAM_DIRECT_DBOOT) {
		entry = update_boot_entry(mp, title, grubsign, grubroot,
		    (bam_zfs ? DIRECT_BOOT_KERNEL_ZFS : DIRECT_BOOT_KERNEL),
		    NULL, DIRECT_BOOT_ARCHIVE,
		    root_optional(osroot, menu_root));
		BAM_DPRINTF((D_UPDATED_BOOT_ENTRY, fcn, bam_zfs, grubsign));
		if ((entry != BAM_ERROR) && (bam_is_hv == BAM_HV_PRESENT)) {
			(void) update_boot_entry(mp, NEW_HV_ENTRY, grubsign,
			    grubroot, XEN_MENU, bam_zfs ?
			    XEN_KERNEL_MODULE_LINE_ZFS : XEN_KERNEL_MODULE_LINE,
			    DIRECT_BOOT_ARCHIVE,
			    root_optional(osroot, menu_root));
			BAM_DPRINTF((D_UPDATED_HV_ENTRY,
			    fcn, bam_zfs, grubsign));
		}
	} else {
		entry = update_boot_entry(mp, title, grubsign, grubroot,
		    MULTI_BOOT, NULL, MULTIBOOT_ARCHIVE,
		    root_optional(osroot, menu_root));

		BAM_DPRINTF((D_UPDATED_MULTIBOOT_ENTRY, fcn, grubsign));
	}

	/*
	 * Add the entry for failsafe archive.  On a bfu'd system, the
	 * failsafe may be different than the installed kernel.
	 */
	(void) snprintf(failsafe, sizeof (failsafe), "%s%s",
	    osroot, FAILSAFE_ARCHIVE_32);
	(void) snprintf(failsafe_64, sizeof (failsafe_64), "%s%s",
	    osroot, FAILSAFE_ARCHIVE_64);

	/*
	 * Check if at least one of the two archives exists
	 * Using $ISADIR as the default line, we have an entry which works
	 * for both the cases.
	 */

	if (stat(failsafe, &sbuf) == 0 || stat(failsafe_64, &sbuf) == 0) {

		/* Figure out where the kernel line should point */
		(void) snprintf(failsafe, sizeof (failsafe), "%s%s", osroot,
		    DIRECT_BOOT_FAILSAFE_32);
		(void) snprintf(failsafe_64, sizeof (failsafe_64), "%s%s",
		    osroot, DIRECT_BOOT_FAILSAFE_64);
		if (stat(failsafe, &sbuf) == 0 ||
		    stat(failsafe_64, &sbuf) == 0) {
			failsafe_kernel = DIRECT_BOOT_FAILSAFE_LINE;
		} else {
			(void) snprintf(failsafe, sizeof (failsafe), "%s%s",
			    osroot, MULTI_BOOT_FAILSAFE);
			if (stat(failsafe, &sbuf) == 0) {
				failsafe_kernel = MULTI_BOOT_FAILSAFE_LINE;
			}
		}
		if (failsafe_kernel != NULL) {
			(void) update_boot_entry(mp, FAILSAFE_TITLE, grubsign,
			    grubroot, failsafe_kernel, NULL, FAILSAFE_ARCHIVE,
			    root_optional(osroot, menu_root));
			BAM_DPRINTF((D_UPDATED_FAILSAFE_ENTRY, fcn,
			    failsafe_kernel));
		}
	}
	free(grubroot);

	INJECT_ERROR1("UPDATE_ENTRY_ERROR", entry = BAM_ERROR);
	if (entry == BAM_ERROR) {
		bam_error(FAILED_TO_ADD_BOOT_ENTRY, title, grubsign);
		free(grubsign);
		return (BAM_ERROR);
	}
	free(grubsign);

	update_numbering(mp);
	ret = set_global(mp, menu_cmds[DEFAULT_CMD], entry);
	INJECT_ERROR1("SET_DEFAULT_ERROR", ret = BAM_ERROR);
	if (ret == BAM_ERROR) {
		bam_error(SET_DEFAULT_FAILED, entry);
	}
	BAM_DPRINTF((D_RETURN_SUCCESS, fcn));
	return (BAM_WRITE);
}

static void
save_default_entry(menu_t *mp, const char *which)
{
	int		lineNum;
	int		entryNum;
	int		entry = 0;	/* default is 0 */
	char		linebuf[BAM_MAXLINE];
	line_t		*lp = mp->curdefault;
	const char	*fcn = "save_default_entry()";

	if (mp->start) {
		lineNum = mp->end->lineNum;
		entryNum = mp->end->entryNum;
	} else {
		lineNum = LINE_INIT;
		entryNum = ENTRY_INIT;
	}

	if (lp)
		entry = s_strtol(lp->arg);

	(void) snprintf(linebuf, sizeof (linebuf), "#%s%d", which, entry);
	BAM_DPRINTF((D_SAVING_DEFAULT_TO, fcn, linebuf));
	line_parser(mp, linebuf, &lineNum, &entryNum);
	BAM_DPRINTF((D_SAVED_DEFAULT_TO, fcn, lineNum, entryNum));
}

static void
restore_default_entry(menu_t *mp, const char *which, line_t *lp)
{
	int		entry;
	char		*str;
	const char	*fcn = "restore_default_entry()";

	if (lp == NULL) {
		BAM_DPRINTF((D_RESTORE_DEFAULT_NULL, fcn));
		return;		/* nothing to restore */
	}

	BAM_DPRINTF((D_RESTORE_DEFAULT_STR, fcn, which));

	str = lp->arg + strlen(which);
	entry = s_strtol(str);
	(void) set_global(mp, menu_cmds[DEFAULT_CMD], entry);

	BAM_DPRINTF((D_RESTORED_DEFAULT_TO, fcn, entry));

	/* delete saved old default line */
	unlink_line(mp, lp);
	line_free(lp);
}

/*
 * This function is for supporting reboot with args.
 * The opt value can be:
 * NULL		delete temp entry, if present
 * entry=<n>	switches default entry to <n>
 * else		treated as boot-args and setup a temperary menu entry
 *		and make it the default
 * Note that we are always rebooting the current OS instance
 * so osroot == / always.
 */
#define	REBOOT_TITLE	"Illumos_reboot_transient"

/*ARGSUSED*/
static error_t
update_temp(menu_t *mp, char *dummy, char *opt)
{
	int		entry;
	char		*osdev;
	char		*fstype;
	char		*sign;
	char		*opt_ptr;
	char		*path;
	char		kernbuf[BUFSIZ];
	char		args_buf[BUFSIZ];
	char		signbuf[PATH_MAX];
	int		ret;
	const char	*fcn = "update_temp()";

	assert(mp);
	assert(dummy == NULL);

	/* opt can be NULL */
	BAM_DPRINTF((D_FUNC_ENTRY1, fcn, opt ? opt : "<NULL>"));
	BAM_DPRINTF((D_BAM_ROOT, fcn, bam_alt_root, bam_root));

	if (bam_alt_root || bam_rootlen != 1 ||
	    strcmp(bam_root, "/") != 0 ||
	    strcmp(rootbuf, "/") != 0) {
		bam_error(ALT_ROOT_INVALID, bam_root);
		return (BAM_ERROR);
	}

	/* If no option, delete exiting reboot menu entry */
	if (opt == NULL) {
		entry_t		*ent;
		BAM_DPRINTF((D_OPT_NULL, fcn));
		ent = find_boot_entry(mp, REBOOT_TITLE, NULL, NULL,
		    NULL, NULL, 0, &entry);
		if (ent == NULL) {	/* not found is ok */
			BAM_DPRINTF((D_TRANSIENT_NOTFOUND, fcn));
			return (BAM_SUCCESS);
		}
		(void) delete_boot_entry(mp, entry, DBE_PRINTERR);
		restore_default_entry(mp, BAM_OLDDEF, mp->olddefault);
		mp->olddefault = NULL;
		BAM_DPRINTF((D_RESTORED_DEFAULT, fcn));
		BAM_DPRINTF((D_RETURN_SUCCESS, fcn));
		return (BAM_WRITE);
	}

	/* if entry= is specified, set the default entry */
	if (strncmp(opt, "entry=", strlen("entry=")) == 0) {
		int entryNum = s_strtol(opt + strlen("entry="));
		BAM_DPRINTF((D_ENTRY_EQUALS, fcn, opt));
		if (selector(mp, opt, &entry, NULL) == BAM_SUCCESS) {
			/* this is entry=# option */
			ret = set_global(mp, menu_cmds[DEFAULT_CMD], entry);
			BAM_DPRINTF((D_ENTRY_SET_IS, fcn, entry, ret));
			return (ret);
		} else {
			bam_error(SET_DEFAULT_FAILED, entryNum);
			return (BAM_ERROR);
		}
	}

	/*
	 * add a new menu entry based on opt and make it the default
	 */

	fstype = get_fstype("/");
	INJECT_ERROR1("REBOOT_FSTYPE_NULL", fstype = NULL);
	if (fstype == NULL) {
		bam_error(REBOOT_FSTYPE_FAILED);
		return (BAM_ERROR);
	}

	osdev = get_special("/");
	INJECT_ERROR1("REBOOT_SPECIAL_NULL", osdev = NULL);
	if (osdev == NULL) {
		free(fstype);
		bam_error(REBOOT_SPECIAL_FAILED);
		return (BAM_ERROR);
	}

	sign = find_existing_sign("/", osdev, fstype);
	INJECT_ERROR1("REBOOT_SIGN_NULL", sign = NULL);
	if (sign == NULL) {
		free(fstype);
		free(osdev);
		bam_error(REBOOT_SIGN_FAILED);
		return (BAM_ERROR);
	}

	free(osdev);
	(void) strlcpy(signbuf, sign, sizeof (signbuf));
	free(sign);

	assert(strchr(signbuf, '(') == NULL && strchr(signbuf, ',') == NULL &&
	    strchr(signbuf, ')') == NULL);

	/*
	 * There is no alternate root while doing reboot with args
	 * This version of bootadm is only delivered with a DBOOT
	 * version of Solaris.
	 */
	INJECT_ERROR1("REBOOT_NOT_DBOOT", bam_direct = BAM_DIRECT_MULTIBOOT);
	if (bam_direct != BAM_DIRECT_DBOOT) {
		free(fstype);
		bam_error(REBOOT_DIRECT_FAILED);
		return (BAM_ERROR);
	}

	/* add an entry for Solaris reboot */
	if (opt[0] == '-') {
		/* It's an option - first see if boot-file is set */
		ret = get_kernel(mp, KERNEL_CMD, kernbuf, sizeof (kernbuf));
		INJECT_ERROR1("REBOOT_GET_KERNEL", ret = BAM_ERROR);
		if (ret != BAM_SUCCESS) {
			free(fstype);
			bam_error(REBOOT_GET_KERNEL_FAILED);
			return (BAM_ERROR);
		}
		if (kernbuf[0] == '\0')
			(void) strlcpy(kernbuf, DIRECT_BOOT_KERNEL,
			    sizeof (kernbuf));
		/*
		 * If this is a zfs file system and kernbuf does not
		 * have "-B $ZFS-BOOTFS" string yet, add it.
		 */
		if (strcmp(fstype, "zfs") == 0 && !strstr(kernbuf, ZFS_BOOT)) {
			(void) strlcat(kernbuf, " ", sizeof (kernbuf));
			(void) strlcat(kernbuf, ZFS_BOOT, sizeof (kernbuf));
		}
		(void) strlcat(kernbuf, " ", sizeof (kernbuf));
		(void) strlcat(kernbuf, opt, sizeof (kernbuf));
		BAM_DPRINTF((D_REBOOT_OPTION, fcn, kernbuf));
	} else if (opt[0] == '/') {
		/* It's a full path, so write it out. */
		(void) strlcpy(kernbuf, opt, sizeof (kernbuf));

		/*
		 * If someone runs:
		 *
		 *	# eeprom boot-args='-kd'
		 *	# reboot /platform/i86pc/kernel/unix
		 *
		 * we want to use the boot-args as part of the boot
		 * line.  On the other hand, if someone runs:
		 *
		 *	# reboot "/platform/i86pc/kernel/unix -kd"
		 *
		 * we don't need to mess with boot-args.  If there's
		 * no space in the options string, assume we're in the
		 * first case.
		 */
		if (strchr(opt, ' ') == NULL) {
			ret = get_kernel(mp, ARGS_CMD, args_buf,
			    sizeof (args_buf));
			INJECT_ERROR1("REBOOT_GET_ARGS", ret = BAM_ERROR);
			if (ret != BAM_SUCCESS) {
				free(fstype);
				bam_error(REBOOT_GET_ARGS_FAILED);
				return (BAM_ERROR);
			}

			if (args_buf[0] != '\0') {
				(void) strlcat(kernbuf, " ", sizeof (kernbuf));
				(void) strlcat(kernbuf, args_buf,
				    sizeof (kernbuf));
			}
		}
		BAM_DPRINTF((D_REBOOT_ABSPATH, fcn, kernbuf));
	} else {
		/*
		 * It may be a partial path, or it may be a partial
		 * path followed by options.  Assume that only options
		 * follow a space.  If someone sends us a kernel path
		 * that includes a space, they deserve to be broken.
		 */
		opt_ptr = strchr(opt, ' ');
		if (opt_ptr != NULL) {
			*opt_ptr = '\0';
		}

		path = expand_path(opt);
		if (path != NULL) {
			(void) strlcpy(kernbuf, path, sizeof (kernbuf));
			free(path);

			/*
			 * If there were options given, use those.
			 * Otherwise, copy over the default options.
			 */
			if (opt_ptr != NULL) {
				/* Restore the space in opt string */
				*opt_ptr = ' ';
				(void) strlcat(kernbuf, opt_ptr,
				    sizeof (kernbuf));
			} else {
				ret = get_kernel(mp, ARGS_CMD, args_buf,
				    sizeof (args_buf));
				INJECT_ERROR1("UPDATE_TEMP_PARTIAL_ARGS",
				    ret = BAM_ERROR);
				if (ret != BAM_SUCCESS) {
					free(fstype);
					bam_error(REBOOT_GET_ARGS_FAILED);
					return (BAM_ERROR);
				}

				if (args_buf[0] != '\0') {
					(void) strlcat(kernbuf, " ",
					    sizeof (kernbuf));
					(void) strlcat(kernbuf,
					    args_buf, sizeof (kernbuf));
				}
			}
			BAM_DPRINTF((D_REBOOT_RESOLVED_PARTIAL, fcn, kernbuf));
		} else {
			free(fstype);
			bam_error(UNKNOWN_KERNEL, opt);
			bam_print_stderr(UNKNOWN_KERNEL_REBOOT);
			return (BAM_ERROR);
		}
	}
	free(fstype);
	entry = add_boot_entry(mp, REBOOT_TITLE, signbuf, kernbuf,
	    NULL, NULL, NULL);
	INJECT_ERROR1("REBOOT_ADD_BOOT_ENTRY", entry = BAM_ERROR);
	if (entry == BAM_ERROR) {
		bam_error(REBOOT_WITH_ARGS_ADD_ENTRY_FAILED);
		return (BAM_ERROR);
	}

	save_default_entry(mp, BAM_OLDDEF);
	ret = set_global(mp, menu_cmds[DEFAULT_CMD], entry);
	INJECT_ERROR1("REBOOT_SET_GLOBAL", ret = BAM_ERROR);
	if (ret == BAM_ERROR) {
		bam_error(REBOOT_SET_DEFAULT_FAILED, entry);
	}
	BAM_DPRINTF((D_RETURN_SUCCESS, fcn));
	return (BAM_WRITE);
}

error_t
set_global(menu_t *mp, char *globalcmd, int val)
{
	line_t		*lp;
	line_t		*found;
	line_t		*last;
	char		*cp;
	char		*str;
	char		prefix[BAM_MAXLINE];
	size_t		len;
	const char	*fcn = "set_global()";

	assert(mp);
	assert(globalcmd);

	if (strcmp(globalcmd, menu_cmds[DEFAULT_CMD]) == 0) {
		INJECT_ERROR1("SET_GLOBAL_VAL_NEG", val = -1);
		INJECT_ERROR1("SET_GLOBAL_MENU_EMPTY", mp->end = NULL);
		INJECT_ERROR1("SET_GLOBAL_VAL_TOO_BIG", val = 100);
		if (val < 0 || mp->end == NULL || val > mp->end->entryNum) {
			(void) snprintf(prefix, sizeof (prefix), "%d", val);
			bam_error(INVALID_ENTRY, prefix);
			return (BAM_ERROR);
		}
	}

	found = last = NULL;
	for (lp = mp->start; lp; lp = lp->next) {
		if (lp->flags != BAM_GLOBAL)
			continue;

		last = lp; /* track the last global found */

		INJECT_ERROR1("SET_GLOBAL_NULL_CMD", lp->cmd = NULL);
		if (lp->cmd == NULL) {
			bam_error(NO_CMD, lp->lineNum);
			continue;
		}
		if (strcmp(globalcmd, lp->cmd) != 0)
			continue;

		BAM_DPRINTF((D_FOUND_GLOBAL, fcn, globalcmd));

		if (found) {
			bam_error(DUP_CMD, globalcmd, lp->lineNum, bam_root);
		}
		found = lp;
	}

	if (found == NULL) {
		lp = s_calloc(1, sizeof (line_t));
		if (last == NULL) {
			lp->next = mp->start;
			mp->start = lp;
			mp->end = (mp->end) ? mp->end : lp;
		} else {
			lp->next = last->next;
			last->next = lp;
			if (lp->next == NULL)
				mp->end = lp;
		}
		lp->flags = BAM_GLOBAL; /* other fields not needed for writes */
		len = strlen(globalcmd) + strlen(menu_cmds[SEP_CMD]);
		len += 10;	/* val < 10 digits */
		lp->line = s_calloc(1, len);
		(void) snprintf(lp->line, len, "%s%s%d",
		    globalcmd, menu_cmds[SEP_CMD], val);
		BAM_DPRINTF((D_SET_GLOBAL_WROTE_NEW, fcn, lp->line));
		BAM_DPRINTF((D_RETURN_SUCCESS, fcn));
		return (BAM_WRITE);
	}

	/*
	 * We are changing an existing entry. Retain any prefix whitespace,
	 * but overwrite everything else. This preserves tabs added for
	 * readability.
	 */
	str = found->line;
	cp = prefix;
	while (*str == ' ' || *str == '\t')
		*(cp++) = *(str++);
	*cp = '\0'; /* Terminate prefix */
	len = strlen(prefix) + strlen(globalcmd);
	len += strlen(menu_cmds[SEP_CMD]) + 10;

	free(found->line);
	found->line = s_calloc(1, len);
	(void) snprintf(found->line, len,
	    "%s%s%s%d", prefix, globalcmd, menu_cmds[SEP_CMD], val);

	BAM_DPRINTF((D_SET_GLOBAL_REPLACED, fcn, found->line));
	BAM_DPRINTF((D_RETURN_SUCCESS, fcn));
	return (BAM_WRITE); /* need a write to menu */
}

/*
 * partial_path may be anything like "kernel/unix" or "kmdb".  Try to
 * expand it to a full unix path.  The calling function is expected to
 * output a message if an error occurs and NULL is returned.
 */
static char *
expand_path(const char *partial_path)
{
	int		new_path_len;
	char		*new_path;
	char		new_path2[PATH_MAX];
	struct stat	sb;
	const char	*fcn = "expand_path()";

	new_path_len = strlen(partial_path) + 64;
	new_path = s_calloc(1, new_path_len);

	/* First, try the simplest case - something like "kernel/unix" */
	(void) snprintf(new_path, new_path_len, "/platform/i86pc/%s",
	    partial_path);
	if (stat(new_path, &sb) == 0) {
		BAM_DPRINTF((D_EXPAND_PATH, fcn, new_path));
		return (new_path);
	}

	if (strcmp(partial_path, "kmdb") == 0) {
		(void) snprintf(new_path, new_path_len, "%s -k",
		    DIRECT_BOOT_KERNEL);
		BAM_DPRINTF((D_EXPAND_PATH, fcn, new_path));
		return (new_path);
	}

	/*
	 * We've quickly reached unsupported usage.  Try once more to
	 * see if we were just given a glom name.
	 */
	(void) snprintf(new_path, new_path_len, "/platform/i86pc/%s/unix",
	    partial_path);
	(void) snprintf(new_path2, PATH_MAX, "/platform/i86pc/%s/amd64/unix",
	    partial_path);
	if (stat(new_path, &sb) == 0) {
		if (stat(new_path2, &sb) == 0) {
			/*
			 * We matched both, so we actually
			 * want to write the $ISADIR version.
			 */
			(void) snprintf(new_path, new_path_len,
			    "/platform/i86pc/kernel/%s/$ISADIR/unix",
			    partial_path);
		}
		BAM_DPRINTF((D_EXPAND_PATH, fcn, new_path));
		return (new_path);
	}

	free(new_path);
	BAM_DPRINTF((D_RETURN_FAILURE, fcn));
	return (NULL);
}

/*
 * The kernel cmd and arg have been changed, so
 * check whether the archive line needs to change.
 */
static void
set_archive_line(entry_t *entryp, line_t *kernelp)
{
	line_t		*lp = entryp->start;
	char		*new_archive;
	menu_cmd_t	m_cmd;
	const char	*fcn = "set_archive_line()";

	for (; lp != NULL; lp = lp->next) {
		if (lp->cmd != NULL && strncmp(lp->cmd, menu_cmds[MODULE_CMD],
		    sizeof (menu_cmds[MODULE_CMD]) - 1) == 0) {
			break;
		}

		INJECT_ERROR1("SET_ARCHIVE_LINE_END_ENTRY", lp = entryp->end);
		if (lp == entryp->end) {
			BAM_DPRINTF((D_ARCHIVE_LINE_NONE, fcn,
			    entryp->entryNum));
			return;
		}
	}
	INJECT_ERROR1("SET_ARCHIVE_LINE_END_MENU", lp = NULL);
	if (lp == NULL) {
		BAM_DPRINTF((D_ARCHIVE_LINE_NONE, fcn, entryp->entryNum));
		return;
	}

	if (strstr(kernelp->arg, "$ISADIR") != NULL) {
		new_archive = DIRECT_BOOT_ARCHIVE;
		m_cmd = MODULE_DOLLAR_CMD;
	} else if (strstr(kernelp->arg, "amd64") != NULL) {
		new_archive = DIRECT_BOOT_ARCHIVE_64;
		m_cmd = MODULE_CMD;
	} else {
		new_archive = DIRECT_BOOT_ARCHIVE_32;
		m_cmd = MODULE_CMD;
	}

	if (strcmp(lp->arg, new_archive) == 0) {
		BAM_DPRINTF((D_ARCHIVE_LINE_NOCHANGE, fcn, lp->arg));
		return;
	}

	if (lp->cmd != NULL && strcmp(lp->cmd, menu_cmds[m_cmd]) != 0) {
		free(lp->cmd);
		lp->cmd = s_strdup(menu_cmds[m_cmd]);
	}

	free(lp->arg);
	lp->arg = s_strdup(new_archive);
	update_line(lp);
	BAM_DPRINTF((D_ARCHIVE_LINE_REPLACED, fcn, lp->line));
}

/*
 * Title for an entry to set properties that once went in bootenv.rc.
 */
#define	BOOTENV_RC_TITLE	"Illumos bootenv rc"

/*
 * If path is NULL, return the kernel (optnum == KERNEL_CMD) or arguments
 * (optnum == ARGS_CMD) in the argument buf.  If path is a zero-length
 * string, reset the value to the default.  If path is a non-zero-length
 * string, set the kernel or arguments.
 */
static error_t
get_set_kernel(
	menu_t *mp,
	menu_cmd_t optnum,
	char *path,
	char *buf,
	size_t bufsize)
{
	int		entryNum;
	int		rv = BAM_SUCCESS;
	int		free_new_path = 0;
	entry_t		*entryp;
	line_t		*ptr;
	line_t		*kernelp;
	char		*new_arg;
	char		*old_args;
	char		*space;
	char		*new_path;
	char		old_space;
	size_t		old_kernel_len;
	size_t		new_str_len;
	char		*fstype;
	char		*osdev;
	char		*sign;
	char		signbuf[PATH_MAX];
	int		ret;
	const char	*fcn = "get_set_kernel()";

	assert(bufsize > 0);

	ptr = kernelp = NULL;
	new_arg = old_args = space = NULL;
	new_path = NULL;
	buf[0] = '\0';

	INJECT_ERROR1("GET_SET_KERNEL_NOT_DBOOT",
	    bam_direct = BAM_DIRECT_MULTIBOOT);
	if (bam_direct != BAM_DIRECT_DBOOT) {
		bam_error(NOT_DBOOT, optnum == KERNEL_CMD ? "kernel" : "args");
		return (BAM_ERROR);
	}

	/*
	 * If a user changed the default entry to a non-bootadm controlled
	 * one, we don't want to mess with it.  Just print an error and
	 * return.
	 */
	if (mp->curdefault) {
		entryNum = s_strtol(mp->curdefault->arg);
		for (entryp = mp->entries; entryp; entryp = entryp->next) {
			if (entryp->entryNum == entryNum)
				break;
		}
		if ((entryp != NULL) &&
		    ((entryp->flags & (BAM_ENTRY_BOOTADM|BAM_ENTRY_LU)) == 0)) {
			bam_error(DEFAULT_NOT_BAM);
			return (BAM_ERROR);
		}
	}

	entryp = find_boot_entry(mp, BOOTENV_RC_TITLE, NULL, NULL, NULL, NULL,
	    0, &entryNum);

	if (entryp != NULL) {
		for (ptr = entryp->start; ptr && ptr != entryp->end;
		    ptr = ptr->next) {
			if (strncmp(ptr->cmd, menu_cmds[KERNEL_CMD],
			    sizeof (menu_cmds[KERNEL_CMD]) - 1) == 0) {
				kernelp = ptr;
				break;
			}
		}
		if (kernelp == NULL) {
			bam_error(NO_KERNEL, entryNum);
			return (BAM_ERROR);
		}

		old_kernel_len = strcspn(kernelp->arg, " \t");
		space = old_args = kernelp->arg + old_kernel_len;
		while ((*old_args == ' ') || (*old_args == '\t'))
			old_args++;
	}

	if (path == NULL) {
		if (entryp == NULL) {
			BAM_DPRINTF((D_GET_SET_KERNEL_NO_RC, fcn));
			BAM_DPRINTF((D_RETURN_SUCCESS, fcn));
			return (BAM_SUCCESS);
		}
		assert(kernelp);
		if (optnum == ARGS_CMD) {
			if (old_args[0] != '\0') {
				(void) strlcpy(buf, old_args, bufsize);
				BAM_DPRINTF((D_GET_SET_KERNEL_ARGS, fcn, buf));
			}
		} else {
			/*
			 * We need to print the kernel, so we just turn the
			 * first space into a '\0' and print the beginning.
			 * We don't print anything if it's the default kernel.
			 */
			old_space = *space;
			*space = '\0';
			if (strcmp(kernelp->arg, DIRECT_BOOT_KERNEL) != 0) {
				(void) strlcpy(buf, kernelp->arg, bufsize);
				BAM_DPRINTF((D_GET_SET_KERNEL_KERN, fcn, buf));
			}
			*space = old_space;
		}
		BAM_DPRINTF((D_RETURN_SUCCESS, fcn));
		return (BAM_SUCCESS);
	}

	/*
	 * First, check if we're resetting an entry to the default.
	 */
	if ((path[0] == '\0') ||
	    ((optnum == KERNEL_CMD) &&
	    (strcmp(path, DIRECT_BOOT_KERNEL) == 0))) {
		if ((entryp == NULL) || (kernelp == NULL)) {
			/* No previous entry, it's already the default */
			BAM_DPRINTF((D_GET_SET_KERNEL_ALREADY, fcn));
			return (BAM_SUCCESS);
		}

		/*
		 * Check if we can delete the entry.  If we're resetting the
		 * kernel command, and the args is already empty, or if we're
		 * resetting the args command, and the kernel is already the
		 * default, we can restore the old default and delete the entry.
		 */
		if (((optnum == KERNEL_CMD) &&
		    ((old_args == NULL) || (old_args[0] == '\0'))) ||
		    ((optnum == ARGS_CMD) &&
		    (strncmp(kernelp->arg, DIRECT_BOOT_KERNEL,
		    sizeof (DIRECT_BOOT_KERNEL) - 1) == 0))) {
			kernelp = NULL;
			(void) delete_boot_entry(mp, entryNum, DBE_PRINTERR);
			restore_default_entry(mp, BAM_OLD_RC_DEF,
			    mp->old_rc_default);
			mp->old_rc_default = NULL;
			rv = BAM_WRITE;
			BAM_DPRINTF((D_GET_SET_KERNEL_RESTORE_DEFAULT, fcn));
			goto done;
		}

		if (optnum == KERNEL_CMD) {
			/*
			 * At this point, we've already checked that old_args
			 * and entryp are valid pointers.  The "+ 2" is for
			 * a space a the string termination character.
			 */
			new_str_len = (sizeof (DIRECT_BOOT_KERNEL) - 1) +
			    strlen(old_args) + 2;
			new_arg = s_calloc(1, new_str_len);
			(void) snprintf(new_arg, new_str_len, "%s %s",
			    DIRECT_BOOT_KERNEL, old_args);
			free(kernelp->arg);
			kernelp->arg = new_arg;

			/*
			 * We have changed the kernel line, so we may need
			 * to update the archive line as well.
			 */
			set_archive_line(entryp, kernelp);
			BAM_DPRINTF((D_GET_SET_KERNEL_RESET_KERNEL_SET_ARG,
			    fcn, kernelp->arg));
		} else {
			/*
			 * We're resetting the boot args to nothing, so
			 * we only need to copy the kernel.  We've already
			 * checked that the kernel is not the default.
			 */
			new_arg = s_calloc(1, old_kernel_len + 1);
			(void) snprintf(new_arg, old_kernel_len + 1, "%s",
			    kernelp->arg);
			free(kernelp->arg);
			kernelp->arg = new_arg;
			BAM_DPRINTF((D_GET_SET_KERNEL_RESET_ARG_SET_KERNEL,
			    fcn, kernelp->arg));
		}
		rv = BAM_WRITE;
		goto done;
	}

	/*
	 * Expand the kernel file to a full path, if necessary
	 */
	if ((optnum == KERNEL_CMD) && (path[0] != '/')) {
		new_path = expand_path(path);
		if (new_path == NULL) {
			bam_error(UNKNOWN_KERNEL, path);
			BAM_DPRINTF((D_RETURN_FAILURE, fcn));
			return (BAM_ERROR);
		}
		free_new_path = 1;
	} else {
		new_path = path;
		free_new_path = 0;
	}

	/*
	 * At this point, we know we're setting a new value.  First, take care
	 * of the case where there was no previous entry.
	 */
	if (entryp == NULL) {

		/* Similar to code in update_temp */
		fstype = get_fstype("/");
		INJECT_ERROR1("GET_SET_KERNEL_FSTYPE", fstype = NULL);
		if (fstype == NULL) {
			bam_error(BOOTENV_FSTYPE_FAILED);
			rv = BAM_ERROR;
			goto done;
		}

		osdev = get_special("/");
		INJECT_ERROR1("GET_SET_KERNEL_SPECIAL", osdev = NULL);
		if (osdev == NULL) {
			free(fstype);
			bam_error(BOOTENV_SPECIAL_FAILED);
			rv = BAM_ERROR;
			goto done;
		}

		sign = find_existing_sign("/", osdev, fstype);
		INJECT_ERROR1("GET_SET_KERNEL_SIGN", sign = NULL);
		if (sign == NULL) {
			free(fstype);
			free(osdev);
			bam_error(BOOTENV_SIGN_FAILED);
			rv = BAM_ERROR;
			goto done;
		}

		free(osdev);
		(void) strlcpy(signbuf, sign, sizeof (signbuf));
		free(sign);
		assert(strchr(signbuf, '(') == NULL &&
		    strchr(signbuf, ',') == NULL &&
		    strchr(signbuf, ')') == NULL);

		if (optnum == KERNEL_CMD) {
			if (strcmp(fstype, "zfs") == 0) {
				new_str_len = strlen(new_path) +
				    strlen(ZFS_BOOT) + 8;
				new_arg = s_calloc(1, new_str_len);
				(void) snprintf(new_arg, new_str_len, "%s %s",
				    new_path, ZFS_BOOT);
				BAM_DPRINTF((D_GET_SET_KERNEL_NEW_KERN, fcn,
				    new_arg));
				entryNum = add_boot_entry(mp, BOOTENV_RC_TITLE,
				    signbuf, new_arg, NULL, NULL, NULL);
				free(new_arg);
			} else {
				BAM_DPRINTF((D_GET_SET_KERNEL_NEW_KERN, fcn,
				    new_path));
				entryNum = add_boot_entry(mp, BOOTENV_RC_TITLE,
				    signbuf, new_path, NULL, NULL, NULL);
			}
		} else {
			new_str_len = strlen(path) + 8;
			if (strcmp(fstype, "zfs") == 0) {
				new_str_len += strlen(DIRECT_BOOT_KERNEL_ZFS);
				new_arg = s_calloc(1, new_str_len);
				(void) snprintf(new_arg, new_str_len, "%s %s",
				    DIRECT_BOOT_KERNEL_ZFS, path);
			} else {
				new_str_len += strlen(DIRECT_BOOT_KERNEL);
				new_arg = s_calloc(1, new_str_len);
				(void) snprintf(new_arg, new_str_len, "%s %s",
				    DIRECT_BOOT_KERNEL, path);
			}

			BAM_DPRINTF((D_GET_SET_KERNEL_NEW_ARG, fcn, new_arg));
			entryNum = add_boot_entry(mp, BOOTENV_RC_TITLE,
			    signbuf, new_arg, NULL, DIRECT_BOOT_ARCHIVE, NULL);
			free(new_arg);
		}
		free(fstype);
		INJECT_ERROR1("GET_SET_KERNEL_ADD_BOOT_ENTRY",
		    entryNum = BAM_ERROR);
		if (entryNum == BAM_ERROR) {
			bam_error(GET_SET_KERNEL_ADD_BOOT_ENTRY,
			    BOOTENV_RC_TITLE);
			rv = BAM_ERROR;
			goto done;
		}
		save_default_entry(mp, BAM_OLD_RC_DEF);
		ret = set_global(mp, menu_cmds[DEFAULT_CMD], entryNum);
		INJECT_ERROR1("GET_SET_KERNEL_SET_GLOBAL", ret = BAM_ERROR);
		if (ret == BAM_ERROR) {
			bam_error(GET_SET_KERNEL_SET_GLOBAL, entryNum);
		}
		rv = BAM_WRITE;
		goto done;
	}

	/*
	 * There was already an bootenv entry which we need to edit.
	 */
	if (optnum == KERNEL_CMD) {
		new_str_len = strlen(new_path) + strlen(old_args) + 2;
		new_arg = s_calloc(1, new_str_len);
		(void) snprintf(new_arg, new_str_len, "%s %s", new_path,
		    old_args);
		free(kernelp->arg);
		kernelp->arg = new_arg;

		/*
		 * If we have changed the kernel line, we may need to update
		 * the archive line as well.
		 */
		set_archive_line(entryp, kernelp);
		BAM_DPRINTF((D_GET_SET_KERNEL_REPLACED_KERNEL_SAME_ARG, fcn,
		    kernelp->arg));
	} else {
		new_str_len = old_kernel_len + strlen(path) + 8;
		new_arg = s_calloc(1, new_str_len);
		(void) strncpy(new_arg, kernelp->arg, old_kernel_len);
		(void) strlcat(new_arg, " ", new_str_len);
		(void) strlcat(new_arg, path, new_str_len);
		free(kernelp->arg);
		kernelp->arg = new_arg;
		BAM_DPRINTF((D_GET_SET_KERNEL_SAME_KERNEL_REPLACED_ARG, fcn,
		    kernelp->arg));
	}
	rv = BAM_WRITE;

done:
	if ((rv == BAM_WRITE) && kernelp)
		update_line(kernelp);
	if (free_new_path)
		free(new_path);
	if (rv == BAM_WRITE) {
		BAM_DPRINTF((D_RETURN_SUCCESS, fcn));
	} else {
		BAM_DPRINTF((D_RETURN_FAILURE, fcn));
	}
	return (rv);
}

static error_t
get_kernel(menu_t *mp, menu_cmd_t optnum, char *buf, size_t bufsize)
{
	const char	*fcn = "get_kernel()";
	BAM_DPRINTF((D_FUNC_ENTRY1, fcn, menu_cmds[optnum]));
	return (get_set_kernel(mp, optnum, NULL, buf, bufsize));
}

static error_t
set_kernel(menu_t *mp, menu_cmd_t optnum, char *path, char *buf, size_t bufsize)
{
	const char	*fcn = "set_kernel()";
	assert(path != NULL);
	BAM_DPRINTF((D_FUNC_ENTRY2, fcn, menu_cmds[optnum], path));
	return (get_set_kernel(mp, optnum, path, buf, bufsize));
}

/*ARGSUSED*/
static error_t
set_option(menu_t *mp, char *dummy, char *opt)
{
	int		optnum;
	int		optval;
	char		*val;
	char		buf[BUFSIZ] = "";
	error_t		rv;
	const char	*fcn = "set_option()";

	assert(mp);
	assert(opt);
	assert(dummy == NULL);

	/* opt is set from bam_argv[0] and is always non-NULL */
	BAM_DPRINTF((D_FUNC_ENTRY1, fcn, opt));

	val = strchr(opt, '=');
	if (val != NULL) {
		*val = '\0';
	}

	if (strcmp(opt, "default") == 0) {
		optnum = DEFAULT_CMD;
	} else if (strcmp(opt, "timeout") == 0) {
		optnum = TIMEOUT_CMD;
	} else if (strcmp(opt, menu_cmds[KERNEL_CMD]) == 0) {
		optnum = KERNEL_CMD;
	} else if (strcmp(opt, menu_cmds[ARGS_CMD]) == 0) {
		optnum = ARGS_CMD;
	} else {
		bam_error(INVALID_OPTION, opt);
		return (BAM_ERROR);
	}

	/*
	 * kernel and args are allowed without "=new_value" strings.  All
	 * others cause errors
	 */
	if ((val == NULL) && (optnum != KERNEL_CMD) && (optnum != ARGS_CMD)) {
		bam_error(NO_OPTION_ARG, opt);
		return (BAM_ERROR);
	} else if (val != NULL) {
		*val = '=';
	}

	if ((optnum == KERNEL_CMD) || (optnum == ARGS_CMD)) {
		BAM_DPRINTF((D_SET_OPTION, fcn, menu_cmds[optnum],
		    val ? val + 1 : "NULL"));

		if (val)
			rv = set_kernel(mp, optnum, val + 1, buf, sizeof (buf));
		else
			rv = get_kernel(mp, optnum, buf, sizeof (buf));
		if ((rv == BAM_SUCCESS) && (buf[0] != '\0'))
			(void) printf("%s\n", buf);
	} else {
		optval = s_strtol(val + 1);
		BAM_DPRINTF((D_SET_OPTION, fcn, menu_cmds[optnum], val + 1));
		rv = set_global(mp, menu_cmds[optnum], optval);
	}

	if (rv == BAM_WRITE || rv == BAM_SUCCESS) {
		BAM_DPRINTF((D_RETURN_SUCCESS, fcn));
	} else {
		BAM_DPRINTF((D_RETURN_FAILURE, fcn));
	}

	return (rv);
}

/*
 * The quiet argument suppresses messages. This is used
 * when invoked in the context of other commands (e.g. list_entry)
 */
static error_t
read_globals(menu_t *mp, char *menu_path, char *globalcmd, int quiet)
{
	line_t *lp;
	char *arg;
	int done, ret = BAM_SUCCESS;

	assert(mp);
	assert(menu_path);
	assert(globalcmd);

	if (mp->start == NULL) {
		if (!quiet)
			bam_error(NO_MENU, menu_path);
		return (BAM_ERROR);
	}

	done = 0;
	for (lp = mp->start; lp; lp = lp->next) {
		if (lp->flags != BAM_GLOBAL)
			continue;

		if (lp->cmd == NULL) {
			if (!quiet)
				bam_error(NO_CMD, lp->lineNum);
			continue;
		}

		if (strcmp(globalcmd, lp->cmd) != 0)
			continue;

		/* Found global. Check for duplicates */
		if (done && !quiet) {
			bam_error(DUP_CMD, globalcmd, lp->lineNum, bam_root);
			ret = BAM_ERROR;
		}

		arg = lp->arg ? lp->arg : "";
		bam_print(GLOBAL_CMD, globalcmd, arg);
		done = 1;
	}

	if (!done && bam_verbose)
		bam_print(NO_ENTRY, globalcmd);

	return (ret);
}

static error_t
menu_write(char *root, menu_t *mp)
{
	const char *fcn = "menu_write()";

	BAM_DPRINTF((D_MENU_WRITE_ENTER, fcn, root));
	return (list2file(root, MENU_TMP, GRUB_MENU, mp->start));
}

void
line_free(line_t *lp)
{
	if (lp == NULL)
		return;

	if (lp->cmd != NULL)
		free(lp->cmd);
	if (lp->sep)
		free(lp->sep);
	if (lp->arg)
		free(lp->arg);
	if (lp->line)
		free(lp->line);
	free(lp);
}

static void
linelist_free(line_t *start)
{
	line_t *lp;

	while (start) {
		lp = start;
		start = start->next;
		line_free(lp);
	}
}

static void
filelist_free(filelist_t *flistp)
{
	linelist_free(flistp->head);
	flistp->head = NULL;
	flistp->tail = NULL;
}

static void
menu_free(menu_t *mp)
{
	entry_t *ent, *tmp;
	assert(mp);

	if (mp->start)
		linelist_free(mp->start);
	ent = mp->entries;
	while (ent) {
		tmp = ent;
		ent = tmp->next;
		free(tmp);
	}

	free(mp);
}

/*
 * Utility routines
 */


/*
 * Returns 0 on success
 * Any other value indicates an error
 */
static int
exec_cmd(char *cmdline, filelist_t *flistp)
{
	char buf[BUFSIZ];
	int ret;
	FILE *ptr;
	sigset_t set;
	void (*disp)(int);

	/*
	 * For security
	 * - only absolute paths are allowed
	 * - set IFS to space and tab
	 */
	if (*cmdline != '/') {
		bam_error(ABS_PATH_REQ, cmdline);
		return (-1);
	}
	(void) putenv("IFS= \t");

	/*
	 * We may have been exec'ed with SIGCHLD blocked
	 * unblock it here
	 */
	(void) sigemptyset(&set);
	(void) sigaddset(&set, SIGCHLD);
	if (sigprocmask(SIG_UNBLOCK, &set, NULL) != 0) {
		bam_error(CANT_UNBLOCK_SIGCHLD, strerror(errno));
		return (-1);
	}

	/*
	 * Set SIGCHLD disposition to SIG_DFL for popen/pclose
	 */
	disp = sigset(SIGCHLD, SIG_DFL);
	if (disp == SIG_ERR) {
		bam_error(FAILED_SIG, strerror(errno));
		return (-1);
	}
	if (disp == SIG_HOLD) {
		bam_error(BLOCKED_SIG, cmdline);
		return (-1);
	}

	ptr = popen(cmdline, "r");
	if (ptr == NULL) {
		bam_error(POPEN_FAIL, cmdline, strerror(errno));
		return (-1);
	}

	/*
	 * If we simply do a pclose() following a popen(), pclose()
	 * will close the reader end of the pipe immediately even
	 * if the child process has not started/exited. pclose()
	 * does wait for cmd to terminate before returning though.
	 * When the executed command writes its output to the pipe
	 * there is no reader process and the command dies with
	 * SIGPIPE. To avoid this we read repeatedly until read
	 * terminates with EOF. This indicates that the command
	 * (writer) has closed the pipe and we can safely do a
	 * pclose().
	 *
	 * Since pclose() does wait for the command to exit,
	 * we can safely reap the exit status of the command
	 * from the value returned by pclose()
	 */
	while (s_fgets(buf, sizeof (buf), ptr) != NULL) {
		if (flistp == NULL) {
			/* s_fgets strips newlines, so insert them at the end */
			bam_print(PRINT, buf);
		} else {
			append_to_flist(flistp, buf);
		}
	}

	ret = pclose(ptr);
	if (ret == -1) {
		bam_error(PCLOSE_FAIL, cmdline, strerror(errno));
		return (-1);
	}

	if (WIFEXITED(ret)) {
		return (WEXITSTATUS(ret));
	} else {
		bam_error(EXEC_FAIL, cmdline, ret);
		return (-1);
	}
}

/*
 * Since this function returns -1 on error
 * it cannot be used to convert -1. However,
 * that is sufficient for what we need.
 */
static long
s_strtol(char *str)
{
	long l;
	char *res = NULL;

	if (str == NULL) {
		return (-1);
	}

	errno = 0;
	l = strtol(str, &res, 10);
	if (errno || *res != '\0') {
		return (-1);
	}

	return (l);
}

/*
 * Wrapper around fputs, that adds a newline (since fputs doesn't)
 */
static int
s_fputs(char *str, FILE *fp)
{
	char linebuf[BAM_MAXLINE];

	(void) snprintf(linebuf, sizeof (linebuf), "%s\n", str);
	return (fputs(linebuf, fp));
}

/*
 * Wrapper around fgets, that strips newlines returned by fgets
 */
char *
s_fgets(char *buf, int buflen, FILE *fp)
{
	int n;

	buf = fgets(buf, buflen, fp);
	if (buf) {
		n = strlen(buf);
		if (n == buflen - 1 && buf[n-1] != '\n')
			bam_error(TOO_LONG, buflen - 1, buf);
		buf[n-1] = (buf[n-1] == '\n') ? '\0' : buf[n-1];
	}

	return (buf);
}

void *
s_calloc(size_t nelem, size_t sz)
{
	void *ptr;

	ptr = calloc(nelem, sz);
	if (ptr == NULL) {
		bam_error(NO_MEM, nelem*sz);
		bam_exit(1);
	}
	return (ptr);
}

void *
s_realloc(void *ptr, size_t sz)
{
	ptr = realloc(ptr, sz);
	if (ptr == NULL) {
		bam_error(NO_MEM, sz);
		bam_exit(1);
	}
	return (ptr);
}

char *
s_strdup(char *str)
{
	char *ptr;

	if (str == NULL)
		return (NULL);

	ptr = strdup(str);
	if (ptr == NULL) {
		bam_error(NO_MEM, strlen(str) + 1);
		bam_exit(1);
	}
	return (ptr);
}

/*
 * Returns 1 if amd64 (or sparc, for syncing x86 diskless clients)
 * Returns 0 otherwise
 */
static int
is_amd64(void)
{
	static int amd64 = -1;
	char isabuf[257];	/* from sysinfo(2) manpage */

	if (amd64 != -1)
		return (amd64);

	if (bam_alt_platform) {
		if (strcmp(bam_platform, "i86pc") == 0) {
			amd64 = 1;		/* diskless server */
		}
	} else {
		if (sysinfo(SI_ISALIST, isabuf, sizeof (isabuf)) > 0 &&
		    strncmp(isabuf, "amd64 ", strlen("amd64 ")) == 0) {
			amd64 = 1;
		} else if (strstr(isabuf, "i386") == NULL) {
			amd64 = 1;		/* diskless server */
		}
	}
	if (amd64 == -1)
		amd64 = 0;

	return (amd64);
}

static char *
get_machine(void)
{
	static int cached = -1;
	static char mbuf[257];	/* from sysinfo(2) manpage */

	if (cached == 0)
		return (mbuf);

	if (bam_alt_platform) {
		return (bam_platform);
	} else {
		if (sysinfo(SI_MACHINE, mbuf, sizeof (mbuf)) > 0) {
			cached = 1;
		}
	}
	if (cached == -1) {
		mbuf[0] = '\0';
		cached = 0;
	}

	return (mbuf);
}

int
is_sparc(void)
{
	static int issparc = -1;
	char mbuf[257];	/* from sysinfo(2) manpage */

	if (issparc != -1)
		return (issparc);

	if (bam_alt_platform) {
		if (strncmp(bam_platform, "sun4", 4) == 0) {
			issparc = 1;
		}
	} else {
		if (sysinfo(SI_ARCHITECTURE, mbuf, sizeof (mbuf)) > 0 &&
		    strcmp(mbuf, "sparc") == 0) {
			issparc = 1;
		}
	}
	if (issparc == -1)
		issparc = 0;

	return (issparc);
}

static void
append_to_flist(filelist_t *flistp, char *s)
{
	line_t *lp;

	lp = s_calloc(1, sizeof (line_t));
	lp->line = s_strdup(s);
	if (flistp->head == NULL)
		flistp->head = lp;
	else
		flistp->tail->next = lp;
	flistp->tail = lp;
}

#if !defined(_OBP)

UCODE_VENDORS;

/*ARGSUSED*/
static void
ucode_install(char *root)
{
	int i;

	for (i = 0; ucode_vendors[i].filestr != NULL; i++) {
		int cmd_len = PATH_MAX + 256;
		char cmd[PATH_MAX + 256];
		char file[PATH_MAX];
		char timestamp[PATH_MAX];
		struct stat fstatus, tstatus;
		struct utimbuf u_times;

		(void) snprintf(file, PATH_MAX, "%s/%s/%s-ucode.%s",
		    bam_root, UCODE_INSTALL_PATH, ucode_vendors[i].filestr,
		    ucode_vendors[i].extstr);

		if (stat(file, &fstatus) != 0 || !(S_ISREG(fstatus.st_mode)))
			continue;

		(void) snprintf(timestamp, PATH_MAX, "%s.ts", file);

		if (stat(timestamp, &tstatus) == 0 &&
		    fstatus.st_mtime <= tstatus.st_mtime)
			continue;

		(void) snprintf(cmd, cmd_len, "/usr/sbin/ucodeadm -i -R "
		    "%s/%s/%s %s > /dev/null 2>&1", bam_root,
		    UCODE_INSTALL_PATH, ucode_vendors[i].vendorstr, file);
		if (system(cmd) != 0)
			return;

		if (creat(timestamp, S_IRUSR | S_IWUSR) == -1)
			return;

		u_times.actime = fstatus.st_atime;
		u_times.modtime = fstatus.st_mtime;
		(void) utime(timestamp, &u_times);
	}
}
#endif<|MERGE_RESOLUTION|>--- conflicted
+++ resolved
@@ -20,14 +20,10 @@
  */
 /*
  * Copyright (c) 2005, 2010, Oracle and/or its affiliates. All rights reserved.
-<<<<<<< HEAD
- * Copyright 2012 Milan Jurik. All rights reserved.
+ */
+
+/*
  * Copyright 2012 OmniTI Computer Consulting, Inc. All rights reserved.
-=======
->>>>>>> bc07d1fd
- */
-
-/*
  * Copyright 2012 Milan Jurik. All rights reserved.
  * Copyright 2015 Nexenta Systems, Inc. All rights reserved.
  * Copyright (c) 2015 by Delphix. All rights reserved.
