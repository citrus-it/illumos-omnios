#
# CDDL HEADER START
#
# The contents of this file are subject to the terms of the
# Common Development and Distribution License (the "License").
# You may not use this file except in compliance with the License.
#
# You can obtain a copy of the license at usr/src/OPENSOLARIS.LICENSE
# or http://www.opensolaris.org/os/licensing.
# See the License for the specific language governing permissions
# and limitations under the License.
#
# When distributing Covered Code, include this CDDL HEADER in each
# file and include the License file at usr/src/OPENSOLARIS.LICENSE.
# If applicable, add the following below this CDDL HEADER, with the
# fields enclosed by brackets "[]" replaced with your own identifying
# information: Portions Copyright [yyyy] [name of copyright owner]
#
# CDDL HEADER END
#
#
# Copyright 2009 Sun Microsystems, Inc.  All rights reserved.
# Use is subject to license terms.
#
# Copyright 2016 Toomas Soome <tsoome@me.com>
# Copyright 2016 Nexenta Systems, Inc.
<<<<<<< HEAD
#
=======
# Copyright 2018 OmniOS Community Edition (OmniOSce) Association.
# Copyright (c) 2018, Joyent, Inc.
>>>>>>> c653bb47

PROG= bootadm

SBINLINKS= $(PROG)

OBJS= bootadm.o bootadm_upgrade.o bootadm_loader.o
SRCS = $(OBJS:.o=.c)
POFILES= $(OBJS:%.o=%.po)

include ../Makefile.com

POFILE= bootadm_cmd.po

.KEEP_STATE:

LDLIBS += -lficl-sys -lnvpair -lgen
LDLIBS += -lz -lbe -lzfs -lofmt $(LDLIBS_$(MACH))

CPPFLAGS +=	-I$(SRCTOP)/include -I$(SRC)/common -I$(SRC)/common/ficl
CERRWARN +=	-Wall -Wno-unknown-pragmas

SMOFF +=	all_func_returns

CSTD=	$(CSTD_GNU99)

all: $(PROG)

$(PROG): $(OBJS) bootadm.h
	$(LINK.c) -o $@ $(OBJS) $(LDLIBS)
	$(POST_PROCESS)

install: all $(ROOTSBINPROG) .WAIT $(ROOTUSRSBINLINKS)

$(POFILE): $(POFILES)
	$(RM) $@
	$(CAT) $(POFILES) > $@

clean:
	-$(RM) $(OBJS) $(POFILE) $(POFILES)

include ../Makefile.targ<|MERGE_RESOLUTION|>--- conflicted
+++ resolved
@@ -24,12 +24,8 @@
 #
 # Copyright 2016 Toomas Soome <tsoome@me.com>
 # Copyright 2016 Nexenta Systems, Inc.
-<<<<<<< HEAD
-#
-=======
 # Copyright 2018 OmniOS Community Edition (OmniOSce) Association.
 # Copyright (c) 2018, Joyent, Inc.
->>>>>>> c653bb47
 
 PROG= bootadm
 
