#
# CDDL HEADER START
#
# The contents of this file are subject to the terms of the
# Common Development and Distribution License (the "License").
# You may not use this file except in compliance with the License.
#
# You can obtain a copy of the license at usr/src/OPENSOLARIS.LICENSE
# or http://www.opensolaris.org/os/licensing.
# See the License for the specific language governing permissions
# and limitations under the License.
#
# When distributing Covered Code, include this CDDL HEADER in each
# file and include the License file at usr/src/OPENSOLARIS.LICENSE.
# If applicable, add the following below this CDDL HEADER, with the
# fields enclosed by brackets "[]" replaced with your own identifying
# information: Portions Copyright [yyyy] [name of copyright owner]
#
# CDDL HEADER END
#
#
# Copyright 2009 Sun Microsystems, Inc.  All rights reserved.
# Use is subject to license terms.
#
# Copyright 2016 Toomas Soome <tsoome@me.com>
# Copyright 2016 Nexenta Systems, Inc.
#

PROG= bootadm

SBINLINKS= $(PROG)

OBJS= bootadm.o bootadm_upgrade.o bootadm_loader.o
SRCS = $(OBJS:.o=.c)
POFILES= $(OBJS:%.o=%.po)

include ../Makefile.com

POFILE= bootadm_cmd.po

.KEEP_STATE:

<<<<<<< HEAD
LDLIBS += -lficl-sys -lnvpair -lgen
LDLIBS += -lz -lbe -lzfs $(LDLIBS_$(MACH))
=======
LDLIBS_i386= -lfdisk
LDLIBS += -lficl-sys -lmd -lcryptoutil -lnvpair -lgen -ladm -lefi
LDLIBS += -lz -lbe -lzfs -lofmt $(LDLIBS_$(MACH))
>>>>>>> a4b8c9aa

CPPFLAGS +=	-D_FILE_OFFSET_BITS=64
CPPFLAGS +=	-I$(SRCTOP)/include -I$(SRC)/common -I$(SRC)/common/ficl
CERRWARN +=	-Wall -Wno-unknown-pragmas

C99MODE=	$(C99_ENABLE)

all: $(PROG)

$(PROG): $(OBJS) bootadm.h
	$(LINK.c) -o $@ $(OBJS) $(LDLIBS)
	$(POST_PROCESS)

install: all $(ROOTSBINPROG) .WAIT $(ROOTUSRSBINLINKS)

$(POFILE): $(POFILES)
	$(RM) $@
	$(CAT) $(POFILES) > $@

clean:
	-$(RM) $(OBJS) $(POFILE) $(POFILES)

include ../Makefile.targ<|MERGE_RESOLUTION|>--- conflicted
+++ resolved
@@ -40,14 +40,8 @@
 
 .KEEP_STATE:
 
-<<<<<<< HEAD
 LDLIBS += -lficl-sys -lnvpair -lgen
-LDLIBS += -lz -lbe -lzfs $(LDLIBS_$(MACH))
-=======
-LDLIBS_i386= -lfdisk
-LDLIBS += -lficl-sys -lmd -lcryptoutil -lnvpair -lgen -ladm -lefi
 LDLIBS += -lz -lbe -lzfs -lofmt $(LDLIBS_$(MACH))
->>>>>>> a4b8c9aa
 
 CPPFLAGS +=	-D_FILE_OFFSET_BITS=64
 CPPFLAGS +=	-I$(SRCTOP)/include -I$(SRC)/common -I$(SRC)/common/ficl
