--- conflicted
+++ resolved
@@ -22,14 +22,9 @@
 # Copyright 2009 Sun Microsystems, Inc.  All rights reserved.
 # Use is subject to license terms.
 #
-<<<<<<< HEAD
-# Copyright 2011 Nexenta Systems, Inc. All rights reserved.
 # Copyright 2016 Toomas Soome <tsoome@me.com>
 # Copyright (c) 2016 by Delphix. All rights reserved.
-=======
-# Copyright 2016 Toomas Soome <tsoome@me.com>
 # Copyright 2016 Nexenta Systems, Inc.
->>>>>>> 5f10ef69
 #
 
 PROG= bootadm
@@ -50,14 +45,10 @@
 
 LDLIBS_i386= -lfdisk
 LDLIBS += -lficl-sys -lpkcs11 -lcryptoutil -lnvpair -lgen -ladm -lefi
-<<<<<<< HEAD
-LDLIBS += -lscf -lbe -lzfs $(LDLIBS_$(MACH))
+LDLIBS += -lbe -lzfs $(LDLIBS_$(MACH))
 
 # There's no lint library for zlib, so only include this when building
 $(PROG) := LDLIBS +=	-lz
-=======
-LDLIBS += -lz -lbe -lzfs $(LDLIBS_$(MACH))
->>>>>>> 5f10ef69
 
 # Writing into string literals is incorrect.  We need to match gcc's
 # behavior, which causes us to take SIGSEGV on such a write.
