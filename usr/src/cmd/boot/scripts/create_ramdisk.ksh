#!/bin/ksh -p
#
# CDDL HEADER START
#
# The contents of this file are subject to the terms of the
# Common Development and Distribution License (the "License").
# You may not use this file except in compliance with the License.
#
# You can obtain a copy of the license at usr/src/OPENSOLARIS.LICENSE
# or http://www.opensolaris.org/os/licensing.
# See the License for the specific language governing permissions
# and limitations under the License.
#
# When distributing Covered Code, include this CDDL HEADER in each
# file and include the License file at usr/src/OPENSOLARIS.LICENSE.
# If applicable, add the following below this CDDL HEADER, with the
# fields enclosed by brackets "[]" replaced with your own identifying
# information: Portions Copyright [yyyy] [name of copyright owner]
#
# CDDL HEADER END
#

# Copyright 2016 Toomas Soome <tsoome@me.com>
# Copyright 2009 Sun Microsystems, Inc.  All rights reserved.
# Use is subject to license terms.
#

#
# Copyright (c) 2014 by Delphix. All rights reserved.
# Copyright 2018 OmniOS Community Edition (OmniOSce) Association.
#

ALT_ROOT=
EXTRACT_ARGS=
FORMAT=
format_set=0
compress=yes
dirsize=0

usage() {
	cat <<- EOM
This utility is a component of the bootadm(1M) implementation and it is not
recommended for stand-alone use. Please use bootadm(1M) instead.

Usage: ${0##*/}: [-R <root>] [-p <platform>] [ -f <format> ] [--nocompress]
where <platform> is one of i86pc, sun4u or sun4v
<<<<<<< HEAD
  and <format> is one of ufs or cpio
=======
  and <format> is one of ufs, ufs-nocompress or cpio
>>>>>>> b346eedd
	EOM
	exit
}

# default platform is what we're running on
PLATFORM=`uname -m`

FORMAT=`svcprop -p config/format system/boot-archive`
[[ "$FORMAT" =~ ^(cpio|ufs|ufs-nocompress)$ ]] || FORMAT=cpio

export PATH=/usr/sbin:/usr/bin:/sbin
export GZIP_CMD=/usr/bin/gzip
export CPIO_CMD=/usr/bin/cpio

EXTRACT_FILELIST="/boot/solaris/bin/extract_boot_filelist"

#
# Parse options
#
while [ -n "$1" ]; do
        case $1 in
	-f)	shift
		FORMAT="$1"
		format_set=1
		;;
	-n|--nocompress) compress=no
		;;
	-p)	shift
		PLATFORM="$1"
		EXTRACT_ARGS="${EXTRACT_ARGS} -p ${PLATFORM}"
		;;
        -R)	shift
		ALT_ROOT="$1"
		if [ "$ALT_ROOT" != "/" ]; then
			echo "Creating boot_archive for $ALT_ROOT"
			EXTRACT_ARGS="${EXTRACT_ARGS} -R ${ALT_ROOT}"
			EXTRACT_FILELIST="${ALT_ROOT}${EXTRACT_FILELIST}"
		fi
		;;
<<<<<<< HEAD
	-n|--nocompress) compress=no
		;;
	-p)	shift
		PLATFORM="$1"
		EXTRACT_ARGS="${EXTRACT_ARGS} -p ${PLATFORM}"
		;;
	-f)	shift
		FORMAT="$1"
		;;
=======
>>>>>>> b346eedd
        *)      usage
		;;
        esac
	shift
done

shift `expr $OPTIND - 1`

if [ $# -eq 1 ]; then
	ALT_ROOT="$1"
	echo "Creating boot_archive for $ALT_ROOT"
fi

<<<<<<< HEAD
=======
if [ -z "$FORMAT" ]; then
	if [ -n "$ALT_ROOT" ]; then
		SVCCFG_DTD=/$ALT_ROOT/usr/share/lib/xml/dtd/service_bundle.dtd.1
		SVCCFG_REPOSITORY=/$ALT_ROOT/etc/svc/repository.db
		export SVCCFG_DTD SVCCFG_REPOSITORY
	fi
	FORMAT=`svccfg -s system/boot-archive listprop config/format \
	    | awk '{print $3}'`
fi

if [ $format_set -eq 0 -a "$FORMAT" = hsfs ]; then
	if /sbin/bootadm update-archive -R ${ALT_ROOT:-/} -f -L -F hsfs; then
		exit 0
	else
		echo "Failed to create HSFS archive, falling back."
	fi
fi

[[ "$FORMAT" =~ ^(cpio|ufs|ufs-nocompress)$ ]] || FORMAT=ufs

>>>>>>> b346eedd
case $PLATFORM in
i386|i86pc)	PLATFORM=i86pc
		ISA=i386
		ARCH64=amd64
		BOOT_ARCHIVE_SUFFIX=$ARCH64/boot_archive
		;;
sun4u|sun4v)	ISA=sparc
		ARCH64=sparcv9
		BOOT_ARCHIVE_SUFFIX=boot_archive
		compress=no
		;;
*)		usage
		;;
esac

BOOT_ARCHIVE=platform/$PLATFORM/$BOOT_ARCHIVE_SUFFIX

function fatal_error
{
	print -u2 $*
	exit 1
}

[ -x $GZIP_CMD ] || compress=no

case $FORMAT in
cpio)		[ -x $CPIO_CMD ] || FORMAT=ufs ;;
ufs-nocompress)	FORMAT=ufs; compress=no ;;
ufs)		;;
<<<<<<< HEAD
*)		fatal_error "Unsupport archive format, $1" ;;
=======
>>>>>>> b346eedd
esac

#
# Copies all desired files to a target directory.  One argument should be
# passed: the file containing the list of files to copy.  This function also
# depends on several variables that must be set before calling:
#
# $ALT_ROOT - the target directory
# $compress - whether or not the files in the archives should be compressed
# $rdmnt - the target directory
#
function copy_files
{
	typeset listfile="$1"

	#
	# If compress is set, the files are gzip'd and put in the correct
	# location in the loop.  Nothing is printed, so the pipe and cpio
	# at the end is a nop.
	#
	# If compress is not set, the file names are printed, which causes
	# the cpio at the end to do the copy.
	#
	while read path; do
		if [ $compress = yes ]; then
			dir="${path%/*}"
			[ -d "$rdmnt/$dir" ] || mkdir -p "$rdmnt/$dir"
			$GZIP_CMD -c "$path" > "$rdmnt/$path"
		else
			print "$path"
		fi
	done <"$listfile" | cpio -pdum "$rdmnt" 2>/dev/null

	if [ $ISA = sparc ] ; then
		# copy links
		find $filelist -type l -print 2>/dev/null |\
		    cpio -pdum "$rdmnt" 2>/dev/null
		if [ $compress = yes ] ; then
			# always copy unix uncompressed
			find $filelist -name unix -type f -print 2>/dev/null |\
			    cpio -pdum "$rdmnt" 2>/dev/null
		fi
	fi

}

function ufs_cleanup
{
	umount -f "$rdmnt" 2>/dev/null
	lofiadm -d "$rdfile" 2>/dev/null
	[ -n "$rddir" ] && rm -fr "$rddir" 2> /dev/null
	[ -n "$new_rddir" ] && rm -fr "$new_rddir" 2>/dev/null
}

function ufs_getsize
{
	# Estimate image size and add 10% overhead for ufs stuff.
	# Note, we can't use du here in case we're on a filesystem, e.g. zfs,
	# in which the disk usage is less than the sum of the file sizes.
	# The nawk code
	#
	#	{t += ($5 % 1024) ? (int($5 / 1024) + 1) * 1024 : $5}
	#
	# below rounds up the size of a file/directory, in bytes, to the
	# next multiple of 1024.  This mimics the behavior of ufs especially
	# with directories.  This results in a total size that's slightly
	# bigger than if du was called on a ufs directory.
	size=$(cat "$list" | xargs -I {} ls -lLd "{}" 2> /dev/null |
		nawk '{t += ($5 % 1024) ? (int($5 / 1024) + 1) * 1024 : $5}
		END {print int(t * 1.10 / 1024)}')
	(( size += dirsize ))
	(( total_size = size ))
	# If compression is enabled, then each file within the archive will
	# be individually compressed. The compression ratio is around 60%
	# across the archive so make the image smaller.
	[ $compress = yes ] && (( total_size = total_size / 2 ))
}

function create_ufs_archive
{
<<<<<<< HEAD
	typeset archive="$BOOT_ARCHIVE"
=======
	typeset archive="$ALT_ROOT/$BOOT_ARCHIVE"
>>>>>>> b346eedd

	[ "$compress" = yes ] && \
	    echo "updating $archive (UFS)" || \
	    echo "updating $archive (UFS-nocompress)"

	#
	# We use /tmp/ for scratch space now.  This will be changed later to
	# $ALT_ROOT/var/tmp if there is insufficient space in /tmp/.
	#
	rddir="/tmp/create_ramdisk.$$.tmp"
	new_rddir=
	rm -rf "$rddir"
	mkdir "$rddir" || fatal_error "Could not create directory $rddir"

	# Clean up upon exit.
	trap 'ufs_cleanup' EXIT

	list="$rddir/filelist"

	cd "/$ALT_ROOT" || fatal_error "Cannot chdir to $ALT_ROOT"
	find $filelist -print 2>/dev/null | while read path; do
		if [ -d "$path" ]; then
			size=`ls -lLd "$path" | nawk '
		    {print ($5 % 1024) ? (int($5 / 1024) + 1) * 1024 : $5}'`
			(( dirsize += size / 1024 ))
		else
			print "$path"
		fi
	done >"$list"

	# calculate image size
	ufs_getsize

	# check to see if there is sufficient space in tmpfs
	#
	tmp_free=`df -b /tmp | tail -1 | awk '{ print $2 }'`
	(( tmp_free = tmp_free / 3 ))

	if [ $total_size -gt $tmp_free ] ; then
		echo "Insufficient space in /tmp, using $ALT_ROOT/var/tmp"
		# assumes we have enough scratch space on $ALT_ROOT
		new_rddir="/$ALT_ROOT/var/tmp/create_ramdisk.$$.tmp"
		rm -rf "$new_rddir"
		mkdir "$new_rddir" || fatal_error \
		    "Could not create temporary directory $new_rddir"

		# Save the file lists
		mv "$list" "$new_rddir"/
		list="/$new_rddir/filelist"

		# Remove the old $rddir and set the new value of rddir
		rm -rf "$rddir"
		rddir="$new_rddir"
		new_rddir=
	fi

	rdfile="$rddir/rd.file"
	rdmnt="$rddir/rd.mount"
	errlog="$rddir/rd.errlog"
	lofidev=""

	mkfile ${total_size}k "$rdfile" || \
	    fatal_error "Could not create backing file"
	lofidev=`lofiadm -a "$rdfile"` || \
	    fatal_error "Could not create lofi device"

	NOINUSE_CHECK=1 newfs -m 0 $lofidev < /dev/null 2> /dev/null
	mkdir "$rdmnt"
	mount -F mntfs mnttab /etc/mnttab > /dev/null 2>&1
	mount -F ufs -o nologging $lofidev "$rdmnt"
	rm -rf "$rdmnt/lost+found"

	# do the actual copy
	copy_files "$list"
	umount -f "$rdmnt"
	rmdir "$rdmnt"

	if [ $ISA = sparc ] ; then
		rlofidev="${lofidev/lofi/rlofi}"
		bb="/$ALT_ROOT/platform/$PLATFORM/lib/fs/ufs/bootblk"
		# installboot is not available on all platforms
		dd if=$bb of=$rlofidev bs=1b oseek=1 count=15 conv=sync 2>&1
	fi

	lofiadm -d "$rdfile"

	#
	# Check if gzip exists in /usr/bin, so we only try to run gzip
	# on systems that have gzip. Then run gzip out of the patch to
	# pick it up from bfubin or something like that if needed.
	#
	# If compress is set, the individual files in the archive are
	# compressed, and the final compression will accomplish very
	# little.  To save time, we skip the gzip in this case.
	#
	if [ $ISA = i386 ] && [ $compress = no ] && [ -x $GZIP_CMD ] ; then
<<<<<<< HEAD
		gzip -c "$rdfile" > "${archive}-new"
=======
		$GZIP_CMD -c "$rdfile" > "${archive}-new"
>>>>>>> b346eedd
	else
		cat "$rdfile" > "${archive}-new"
	fi

	if [ $? -ne 0 ] ; then
		rm -f "${archive}-new"
	fi

	# sanity check the archive before moving it into place
	#
	ARCHIVE_SIZE=`ls -l "${archive}-new" 2> /dev/null | nawk '{ print $5 }'`
	if [ $compress = yes ] || [ $ISA = sparc ] ; then
		#
		# 'file' will report "English text" for uncompressed
		# boot_archives.  Checking for that doesn't seem stable,
		# so we just check that the file exists.
		#
		ls "${archive}-new" >/dev/null 2>&1
	else
		#
		# the file type check also establishes that the
		# file exists at all
		#
		LC_MESSAGES=C file "${archive}-new" | grep gzip > /dev/null
	fi

	if [ $? = 1 ] && [ -x $GZIP_CMD ] || [ "$ARCHIVE_SIZE" -lt 10000 ]
	then
		fatal_error "update of $archive failed"
	else
		lockfs -f "/$ALT_ROOT" 2>/dev/null
		rm -f "$archive.hash"
		mv "${archive}-new" "$archive"
		digest -a sha1 "$rdfile" > "$archive.hash"
		lockfs -f "/$ALT_ROOT" 2>/dev/null
	fi
	[ -n "$rddir" ] && rm -rf "$rddir"
}

function cpio_cleanup
{
	[ -f "/$ALT_ROOT/$tarchive" ] && rm -f "/$ALT_ROOT/$tarchive"
	[ -f "/$ALT_ROOT/$tarchive.cpio" ] && rm -f "/$ALT_ROOT/$tarchive.cpio"
	[ -f "/$ALT_ROOT/$tarchive.hash" ] && rm -f "/$ALT_ROOT/$tarchive.hash"
}

function create_cpio_archive
{
<<<<<<< HEAD
	typeset archive="$BOOT_ARCHIVE"
=======
	typeset archive="$ALT_ROOT/$BOOT_ARCHIVE"
>>>>>>> b346eedd

	echo "updating $archive (CPIO)"

	tarchive="$archive.$$.new"

	# Clean up upon exit.
	trap 'cpio_cleanup' EXIT

	cd "/$ALT_ROOT" || fatal_error "Cannot chdir to $ALT_ROOT"

	touch "$tarchive" \
	    || fatal_error "Cannot create temporary archive $tarchive"

	find $filelist 2>/dev/null | cpio -qo -H odc > "$tarchive.cpio" \
	    || fatal_error "Problem creating archive"

	[ -x /usr/bin/digest ] \
	    && /usr/bin/digest -a sha1 "$tarchive.cpio" \
	    > "$tarchive.hash"

	if [ -x "$GZIP_CMD" ]; then
		$GZIP_CMD -c "$tarchive.cpio" > "$tarchive"
		rm -f "$tarchive.cpio"
	else
		mv "$tarchive.cpio" "$tarchive"
	fi

	# Move new archive into place
	[ -f "$archive.hash" ] && rm -f "$archive.hash"
	mv "$tarchive" "$archive"
	[ $? -eq 0 -a  -f "$tarchive.hash" ] \
	    && mv "$tarchive.hash" "$archive.hash"
}

#
# get filelist
#
if [ ! -f "$ALT_ROOT/boot/solaris/filelist.ramdisk" ] &&
    [ ! -f "$ALT_ROOT/etc/boot/solaris/filelist.ramdisk" ]
then
	print -u2 "Can't find filelist.ramdisk"
	exit 1
fi
filelist=$($EXTRACT_FILELIST $EXTRACT_ARGS \
	/boot/solaris/filelist.ramdisk \
	/etc/boot/solaris/filelist.ramdisk \
		2>/dev/null | sort -u)

# Now that we have the list of files, we can create the archive.

case "$FORMAT" in
	cpio)	create_cpio_archive ;;
	ufs)	create_ufs_archive ;;
<<<<<<< HEAD
=======
	*)	print -u2 "Unknown boot archive format, $FORMAT"
		exit 1
		;;
>>>>>>> b346eedd
esac

#
# For the diskless case, hardlink archive to /boot to make it
# visible via tftp. /boot is lofs mounted under /tftpboot/<hostname>.
# NOTE: this script must work on both client and server.
#
grep "[	 ]/[	 ]*nfs[	 ]" "$ALT_ROOT/etc/vfstab" > /dev/null
if [ $? = 0 ]; then
	rm -f "$ALT_ROOT/boot/$BOOT_ARCHIVE_SUFFIX"
<<<<<<< HEAD
=======
	mkdir -p "$ALT_ROOT/boot/`dirname $BOOT_ARCHIVE_SUFFIX`"
>>>>>>> b346eedd
	ln "$ALT_ROOT/$BOOT_ARCHIVE" "$ALT_ROOT/boot/$BOOT_ARCHIVE_SUFFIX"
fi<|MERGE_RESOLUTION|>--- conflicted
+++ resolved
@@ -44,20 +44,13 @@
 
 Usage: ${0##*/}: [-R <root>] [-p <platform>] [ -f <format> ] [--nocompress]
 where <platform> is one of i86pc, sun4u or sun4v
-<<<<<<< HEAD
-  and <format> is one of ufs or cpio
-=======
   and <format> is one of ufs, ufs-nocompress or cpio
->>>>>>> b346eedd
 	EOM
 	exit
 }
 
 # default platform is what we're running on
 PLATFORM=`uname -m`
-
-FORMAT=`svcprop -p config/format system/boot-archive`
-[[ "$FORMAT" =~ ^(cpio|ufs|ufs-nocompress)$ ]] || FORMAT=cpio
 
 export PATH=/usr/sbin:/usr/bin:/sbin
 export GZIP_CMD=/usr/bin/gzip
@@ -88,18 +81,6 @@
 			EXTRACT_FILELIST="${ALT_ROOT}${EXTRACT_FILELIST}"
 		fi
 		;;
-<<<<<<< HEAD
-	-n|--nocompress) compress=no
-		;;
-	-p)	shift
-		PLATFORM="$1"
-		EXTRACT_ARGS="${EXTRACT_ARGS} -p ${PLATFORM}"
-		;;
-	-f)	shift
-		FORMAT="$1"
-		;;
-=======
->>>>>>> b346eedd
         *)      usage
 		;;
         esac
@@ -113,8 +94,6 @@
 	echo "Creating boot_archive for $ALT_ROOT"
 fi
 
-<<<<<<< HEAD
-=======
 if [ -z "$FORMAT" ]; then
 	if [ -n "$ALT_ROOT" ]; then
 		SVCCFG_DTD=/$ALT_ROOT/usr/share/lib/xml/dtd/service_bundle.dtd.1
@@ -135,7 +114,6 @@
 
 [[ "$FORMAT" =~ ^(cpio|ufs|ufs-nocompress)$ ]] || FORMAT=ufs
 
->>>>>>> b346eedd
 case $PLATFORM in
 i386|i86pc)	PLATFORM=i86pc
 		ISA=i386
@@ -165,10 +143,6 @@
 cpio)		[ -x $CPIO_CMD ] || FORMAT=ufs ;;
 ufs-nocompress)	FORMAT=ufs; compress=no ;;
 ufs)		;;
-<<<<<<< HEAD
-*)		fatal_error "Unsupport archive format, $1" ;;
-=======
->>>>>>> b346eedd
 esac
 
 #
@@ -249,11 +223,7 @@
 
 function create_ufs_archive
 {
-<<<<<<< HEAD
-	typeset archive="$BOOT_ARCHIVE"
-=======
 	typeset archive="$ALT_ROOT/$BOOT_ARCHIVE"
->>>>>>> b346eedd
 
 	[ "$compress" = yes ] && \
 	    echo "updating $archive (UFS)" || \
@@ -350,11 +320,7 @@
 	# little.  To save time, we skip the gzip in this case.
 	#
 	if [ $ISA = i386 ] && [ $compress = no ] && [ -x $GZIP_CMD ] ; then
-<<<<<<< HEAD
-		gzip -c "$rdfile" > "${archive}-new"
-=======
 		$GZIP_CMD -c "$rdfile" > "${archive}-new"
->>>>>>> b346eedd
 	else
 		cat "$rdfile" > "${archive}-new"
 	fi
@@ -403,11 +369,7 @@
 
 function create_cpio_archive
 {
-<<<<<<< HEAD
-	typeset archive="$BOOT_ARCHIVE"
-=======
 	typeset archive="$ALT_ROOT/$BOOT_ARCHIVE"
->>>>>>> b346eedd
 
 	echo "updating $archive (CPIO)"
 
@@ -461,12 +423,9 @@
 case "$FORMAT" in
 	cpio)	create_cpio_archive ;;
 	ufs)	create_ufs_archive ;;
-<<<<<<< HEAD
-=======
 	*)	print -u2 "Unknown boot archive format, $FORMAT"
 		exit 1
 		;;
->>>>>>> b346eedd
 esac
 
 #
@@ -477,9 +436,6 @@
 grep "[	 ]/[	 ]*nfs[	 ]" "$ALT_ROOT/etc/vfstab" > /dev/null
 if [ $? = 0 ]; then
 	rm -f "$ALT_ROOT/boot/$BOOT_ARCHIVE_SUFFIX"
-<<<<<<< HEAD
-=======
 	mkdir -p "$ALT_ROOT/boot/`dirname $BOOT_ARCHIVE_SUFFIX`"
->>>>>>> b346eedd
 	ln "$ALT_ROOT/$BOOT_ARCHIVE" "$ALT_ROOT/boot/$BOOT_ARCHIVE_SUFFIX"
 fi