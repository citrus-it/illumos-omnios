#
# CDDL HEADER START
#
# The contents of this file are subject to the terms of the
# Common Development and Distribution License (the "License").
# You may not use this file except in compliance with the License.
#
# You can obtain a copy of the license at usr/src/OPENSOLARIS.LICENSE
# or http://www.opensolaris.org/os/licensing.
# See the License for the specific language governing permissions
# and limitations under the License.
#
# When distributing Covered Code, include this CDDL HEADER in each
# file and include the License file at usr/src/OPENSOLARIS.LICENSE.
# If applicable, add the following below this CDDL HEADER, with the
# fields enclosed by brackets "[]" replaced with your own identifying
# information: Portions Copyright [yyyy] [name of copyright owner]
#
# CDDL HEADER END
#
<<<<<<< HEAD

#
=======
# Copyright 2016 Toomas Soome <tsoome@me.com>
>>>>>>> d5f26ad8
# Copyright (c) 2005, 2010, Oracle and/or its affiliates. All rights reserved.
#

include $(SRC)/cmd/Makefile.cmd

.PARALLEL:

COMMON_SUBDIRS=		\
	filelist	\
	fiocompress	\
	scripts		\
	bootadm		\
	installboot

i386_SUBDIRS=		\
	installgrub	\
	mbr		\
	symdef

sparc_SUBDIRS=

COMMON_LINTSUBDIRS=	\
<<<<<<< HEAD
	bootadm
=======
	bootadm		\
	installboot
>>>>>>> d5f26ad8

i386_LINTSUBDIRS=	\
	fiocompress	\
	installgrub	\
	symdef

sparc_LINTSUBDIRS=

COMMON_MSGSUBDIRS=	\
	bootadm		\
	fiocompress	\
	installboot

i386_MSGSUBDIRS=	\
	installgrub

sparc_MSGSUBDIRS=


all:=		TARGET= all
install:=	TARGET= install
clean:=		TARGET= clean
clobber:=	TARGET= clobber
lint:=		TARGET= lint
_msg:=		TARGET= _msg

.KEEP_STATE:

SUBDIRS = $(COMMON_SUBDIRS) $($(MACH)_SUBDIRS)
LINTSUBDIRS = $(COMMON_LINTSUBDIRS) $($(MACH)_LINTSUBDIRS)
MSGSUBDIRS = $(COMMON_MSGSUBDIRS) $($(MACH)_MSGSUBDIRS)

all clean clobber: $(SUBDIRS)

install: $(SUBDIRS)

lint: $(LINTSUBDIRS)

_msg: $(MSGSUBDIRS)

FRC:

$(SUBDIRS): FRC
	@cd $@; pwd; $(MAKE) $(TARGET)<|MERGE_RESOLUTION|>--- conflicted
+++ resolved
@@ -18,12 +18,8 @@
 #
 # CDDL HEADER END
 #
-<<<<<<< HEAD
 
-#
-=======
 # Copyright 2016 Toomas Soome <tsoome@me.com>
->>>>>>> d5f26ad8
 # Copyright (c) 2005, 2010, Oracle and/or its affiliates. All rights reserved.
 #
 
@@ -46,12 +42,8 @@
 sparc_SUBDIRS=
 
 COMMON_LINTSUBDIRS=	\
-<<<<<<< HEAD
-	bootadm
-=======
 	bootadm		\
 	installboot
->>>>>>> d5f26ad8
 
 i386_LINTSUBDIRS=	\
 	fiocompress	\
