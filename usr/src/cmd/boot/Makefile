#
# CDDL HEADER START
#
# The contents of this file are subject to the terms of the
# Common Development and Distribution License (the "License").
# You may not use this file except in compliance with the License.
#
# You can obtain a copy of the license at usr/src/OPENSOLARIS.LICENSE
# or http://www.opensolaris.org/os/licensing.
# See the License for the specific language governing permissions
# and limitations under the License.
#
# When distributing Covered Code, include this CDDL HEADER in each
# file and include the License file at usr/src/OPENSOLARIS.LICENSE.
# If applicable, add the following below this CDDL HEADER, with the
# fields enclosed by brackets "[]" replaced with your own identifying
# information: Portions Copyright [yyyy] [name of copyright owner]
#
# CDDL HEADER END
#
# Copyright 2016 Toomas Soome <tsoome@me.com>
# Copyright (c) 2005, 2010, Oracle and/or its affiliates. All rights reserved.
#

include $(SRC)/cmd/Makefile.cmd

.PARALLEL:

COMMON_SUBDIRS=		\
	filelist	\
	fiocompress	\
	scripts		\
	bootadm		\
	installboot

i386_SUBDIRS=		\
<<<<<<< HEAD
	mbr		\
=======
	installgrub	\
>>>>>>> c5749750
	symdef

sparc_SUBDIRS=

COMMON_MSGSUBDIRS=	\
	bootadm		\
	fiocompress	\
	installboot

i386_MSGSUBDIRS=

sparc_MSGSUBDIRS=


all:=		TARGET= all
install:=	TARGET= install
clean:=		TARGET= clean
clobber:=	TARGET= clobber
_msg:=		TARGET= _msg

.KEEP_STATE:

SUBDIRS = $(COMMON_SUBDIRS) $($(MACH)_SUBDIRS)
MSGSUBDIRS = $(COMMON_MSGSUBDIRS) $($(MACH)_MSGSUBDIRS)

all clean clobber: $(SUBDIRS)

install: $(SUBDIRS)

_msg: $(MSGSUBDIRS)

FRC:

$(SUBDIRS): FRC
	@cd $@; pwd; $(MAKE) $(TARGET)<|MERGE_RESOLUTION|>--- conflicted
+++ resolved
@@ -34,11 +34,6 @@
 	installboot
 
 i386_SUBDIRS=		\
-<<<<<<< HEAD
-	mbr		\
-=======
-	installgrub	\
->>>>>>> c5749750
 	symdef
 
 sparc_SUBDIRS=
