#
# CDDL HEADER START
#
# The contents of this file are subject to the terms of the
# Common Development and Distribution License (the "License").
# You may not use this file except in compliance with the License.
#
# You can obtain a copy of the license at usr/src/OPENSOLARIS.LICENSE
# or http://www.opensolaris.org/os/licensing.
# See the License for the specific language governing permissions
# and limitations under the License.
#
# When distributing Covered Code, include this CDDL HEADER in each
# file and include the License file at usr/src/OPENSOLARIS.LICENSE.
# If applicable, add the following below this CDDL HEADER, with the
# fields enclosed by brackets "[]" replaced with your own identifying
# information: Portions Copyright [yyyy] [name of copyright owner]
#
# CDDL HEADER END
#
#
# Copyright 2009 Sun Microsystems, Inc.  All rights reserved.
# Use is subject to license terms.
#
# Copyright (c) 2012 by Delphix. All rights reserved.
#
# cmd/swap/Makefile.com

PROG=	swap
OBJS=	$(PROG).o
SRCS=	$(OBJS:%.o=../%.c)

include ../../Makefile.cmd

CFLAGS +=	$(CCVERBOSE)
CPPFLAGS +=	-D_LARGEFILE64_SOURCE
CFLAGS64 +=	$(CCVERBOSE)
CERRWARN +=	-_gcc=-Wno-uninitialized

FILEMODE=02555

CLEANFILES += $(OBJS)

.KEEP_STATE:

all: $(PROG)

<<<<<<< HEAD
LDLIBS	+=	-ldiskmgt -lkstat -lzfs
=======
LDLIBS	+=	-ldiskmgt -lcmdutils
>>>>>>> 0a055120
$(PROG): $(OBJS)
	$(LINK.c) $(OBJS) -o $@ $(LDLIBS)
	$(POST_PROCESS)

lint:	lint_SRCS

%.o:	../%.c
	$(COMPILE.c) $<

clean:
	$(RM) $(CLEANFILES)

include ../../Makefile.targ<|MERGE_RESOLUTION|>--- conflicted
+++ resolved
@@ -45,11 +45,7 @@
 
 all: $(PROG)
 
-<<<<<<< HEAD
-LDLIBS	+=	-ldiskmgt -lkstat -lzfs
-=======
-LDLIBS	+=	-ldiskmgt -lcmdutils
->>>>>>> 0a055120
+LDLIBS	+=	-ldiskmgt -lkstat -lzfs -lcmdutils
 $(PROG): $(OBJS)
 	$(LINK.c) $(OBJS) -o $@ $(LDLIBS)
 	$(POST_PROCESS)
