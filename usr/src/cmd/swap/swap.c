--- conflicted
+++ resolved
@@ -642,13 +642,8 @@
 	    statvfs("/etc", &fsb) == 0 && !(fsb.f_flag & ST_RDONLY)) {
 
 		(void) printf(
-<<<<<<< HEAD
-			gettext("operating system crash dump was previously "
+		    gettext("operating system crash dump was previously "
 		    "disabled --\ninvoking dumpadm(8) -d swap to select "
-=======
-		    gettext("operating system crash dump was previously "
-		    "disabled --\ninvoking dumpadm(1M) -d swap to select "
->>>>>>> dc97a43d
 		    "new dump device\n"));
 
 		if (system("/usr/sbin/dumpadm -ud swap") == -1)
