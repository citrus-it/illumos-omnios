/*
 * Copyright 2015 Gary Mills
 * Copyright (c) 1988, 2010, Oracle and/or its affiliates. All rights reserved.
 */

/*
 * Copyright (c) 1988 Regents of the University of California.
 * All rights reserved.
 *
 * This code is derived from software contributed to Berkeley by
 * Computer Consoles Inc.
 *
 * Redistribution and use in source and binary forms are permitted
 * provided that: (1) source distributions retain this entire copyright
 * notice and comment, and (2) distributions including binaries display
 * the following acknowledgement:  ``This product includes software
 * developed by the University of California, Berkeley and its contributors''
 * in the documentation or other materials provided with the distribution
 * and in all advertising materials mentioning features or use of this
 * software. Neither the name of the University nor the names of its
 * contributors may be used to endorse or promote products derived
 * from this software without specific prior written permission.
 * THIS SOFTWARE IS PROVIDED ``AS IS'' AND WITHOUT ANY EXPRESS OR
 * IMPLIED WARRANTIES, INCLUDING, WITHOUT LIMITATION, THE IMPLIED
 * WARRANTIES OF MERCHANTABILITY AND FITNESS FOR A PARTICULAR PURPOSE.
 */

<<<<<<< HEAD
char copyright[] =
"@(#) Copyright(c) 1988 Regents of the University of California.\n\
All rights reserved.\n";

=======
>>>>>>> f6eb544a
/*
 *  fsdb - file system debugger
 *
 *  usage: fsdb [-o suboptions] special
 *  options/suboptions:
 *	-o
 *		?		display usage
 *		o		override some error conditions
 *		p="string"	set prompt to string
 *		w		open for write
 */

#include <sys/param.h>
#include <sys/signal.h>
#include <sys/file.h>
#include <inttypes.h>
#include <sys/sysmacros.h> /* for MIN */
#include <sys/mkdev.h>

#ifdef sun
#include <unistd.h>
#include <stdlib.h>
#include <string.h>
#include <fcntl.h>
#include <signal.h>
#include <sys/types.h>
#include <sys/vnode.h>
#include <sys/mntent.h>
#include <sys/wait.h>
#include <sys/fs/ufs_fsdir.h>
#include <sys/fs/ufs_fs.h>
#include <sys/fs/ufs_inode.h>
#include <sys/fs/ufs_acl.h>
#include <sys/fs/ufs_log.h>
#else
#include <sys/dir.h>
#include <ufs/fs.h>
#include <ufs/dinode.h>
#include <paths.h>
#endif /* sun */

#include <stdio.h>
#include <setjmp.h>

#define	OLD_FSDB_COMPATIBILITY	/* To support the obsoleted "-z" option */

#ifndef _PATH_BSHELL
#define	_PATH_BSHELL	"/bin/sh"
#endif /* _PATH_BSHELL */
/*
 * Defines from the 4.3-tahoe file system, for systems with the 4.2 or 4.3
 * file system.
 */
#ifndef FS_42POSTBLFMT
#define	cg_blktot(cgp) (((cgp))->cg_btot)
#define	cg_blks(fs, cgp, cylno) (((cgp))->cg_b[cylno])
#define	cg_inosused(cgp) (((cgp))->cg_iused)
#define	cg_blksfree(cgp) (((cgp))->cg_free)
#define	cg_chkmagic(cgp) ((cgp)->cg_magic == CG_MAGIC)
#endif

/*
 * Never changing defines.
 */
#define	OCTAL		8		/* octal base */
#define	DECIMAL		10		/* decimal base */
#define	HEX		16		/* hexadecimal base */

/*
 * Adjustable defines.
 */
#define	NBUF		10		/* number of cache buffers */
#define	PROMPTSIZE	80		/* size of user definable prompt */
#define	MAXFILES	40000		/* max number of files ls can handle */
#define	FIRST_DEPTH	10		/* default depth for find and ls */
#define	SECOND_DEPTH	100		/* second try at depth (maximum) */
#define	INPUTBUFFER	1040		/* size of input buffer */
#define	BYTESPERLINE	16		/* bytes per line of /dxo output */
#define	NREG		36		/* number of save registers */

#define	DEVPREFIX	"/dev/"		/* Uninteresting part of "special" */

#if defined(OLD_FSDB_COMPATIBILITY)
#define	FSDB_OPTIONS	"o:wp:z:"
#else
#define	FSDB_OPTIONS	"o:wp:"
#endif /* OLD_FSDB_COMPATIBILITY */


/*
 * Values dependent on sizes of structs and such.
 */
#define	NUMB		3			/* these three are arbitrary, */
#define	BLOCK		5			/* but must be different from */
#define	FRAGMENT	7			/* the rest (hence odd). */
#define	BITSPERCHAR	8			/* couldn't find it anywhere  */
#define	CHAR		(sizeof (char))
#define	SHORT		(sizeof (short))
#define	LONG		(sizeof (long))
#define	U_OFFSET_T	(sizeof (uoff_t))	/* essentially "long long" */
#define	INODE		(sizeof (struct dinode))
#define	DIRECTORY	(sizeof (struct direct))
#define	CGRP		(sizeof (struct cg))
#define	SB		(sizeof (struct fs))
#define	BLKSIZE		(fs->fs_bsize)		/* for clarity */
#define	FRGSIZE		(fs->fs_fsize)
#define	BLKSHIFT	(fs->fs_bshift)
#define	FRGSHIFT	(fs->fs_fshift)
#define	SHADOW_DATA	(sizeof (struct ufs_fsd))

/*
 * Messy macros that would otherwise clutter up such glamorous code.
 */
#define	itob(i)		(((uoff_t)itod(fs, (i)) << \
	(uoff_t)FRGSHIFT) + (uoff_t)itoo(fs, (i)) * (uoff_t)INODE)
#define	min(x, y)	((x) < (y) ? (x) : (y))
#define	STRINGSIZE(d)	((long)d->d_reclen - \
				((long)&d->d_name[0] - (long)&d->d_ino))
#define	letter(c)	((((c) >= 'a')&&((c) <= 'z')) ||\
				(((c) >= 'A')&&((c) <= 'Z')))
#define	digit(c)	(((c) >= '0') && ((c) <= '9'))
#define	HEXLETTER(c)	(((c) >= 'A') && ((c) <= 'F'))
#define	hexletter(c)	(((c) >= 'a') && ((c) <= 'f'))
#define	octaldigit(c)	(((c) >= '0') && ((c) <= '7'))
#define	uppertolower(c)	((c) - 'A' + 'a')
#define	hextodigit(c)	((c) - 'a' + 10)
#define	numtodigit(c)	((c) - '0')

#if !defined(loword)
#define	loword(X)	(((ushort_t *)&X)[1])
#endif /* loword */

#if !defined(lobyte)
#define	lobyte(X)	(((unsigned char *)&X)[1])
#endif /* lobyte */

/*
 * buffer cache structure.
 */
static struct lbuf {
	struct	lbuf  *fwd;
	struct	lbuf  *back;
	char	*blkaddr;
	short	valid;
	uoff_t	blkno;
} lbuf[NBUF], bhdr;

/*
 * used to hold save registers (see '<' and '>').
 */
struct	save_registers {
	uoff_t	sv_addr;
	uoff_t	sv_value;
	long		sv_objsz;
} regs[NREG];

/*
 * cd, find, and ls use this to hold filenames.  Each filename is broken
 * up by a slash.  In other words, /usr/src/adm would have a len field
 * of 2 (starting from 0), and filenames->fname[0-2] would hold usr,
 * src, and adm components of the pathname.
 */
static struct filenames {
	ino_t	ino;		/* inode */
	long	len;		/* number of components */
	char	flag;		/* flag if using SECOND_DEPTH allocator */
	char	find;		/* flag if found by find */
	char	**fname;	/* hold components of pathname */
} *filenames, *top;

enum log_enum { LOG_NDELTAS, LOG_ALLDELTAS, LOG_CHECKSCAN };
#ifdef sun
struct fs	*fs;
static union {
	struct fs	un_filesystem;
	char		un_sbsize[SBSIZE];
} fs_un;
#define	filesystem	fs_un.un_filesystem
#else
struct fs filesystem, *fs;	/* super block */
#endif /* sun */

/*
 * Global data.
 */
static char		*input_path[MAXPATHLEN];
static char		*stack_path[MAXPATHLEN];
static char		*current_path[MAXPATHLEN];
static char		input_buffer[INPUTBUFFER];
static char		*prompt;
static char		*buffers;
static char		scratch[64];
static char		BASE[] = "o u     x";
static char		PROMPT[PROMPTSIZE];
static char		laststyle = '/';
static char		lastpo = 'x';
static short		input_pointer;
static short		current_pathp;
static short		stack_pathp;
static short		input_pathp;
static short		cmp_level;
static int		nfiles;
static short		type = NUMB;
static short		dirslot;
static short		fd;
static short		c_count;
static short		error;
static short		paren;
static short		trapped;
static short		doing_cd;
static short		doing_find;
static short		find_by_name;
static short		find_by_inode;
static short		long_list;
static short		recursive;
static short		objsz = SHORT;
static short		override = 0;
static short		wrtflag = O_RDONLY;
static short		base = HEX;
static short		acting_on_inode;
static short		acting_on_directory;
static short		should_print = 1;
static short		clear;
static short		star;
static uoff_t	addr;
static uoff_t	bod_addr;
static uoff_t	value;
static uoff_t	erraddr;
static long		errcur_bytes;
static uoff_t	errino;
static long		errinum;
static long		cur_cgrp;
static uoff_t	cur_ino;
static long		cur_inum;
static uoff_t	cur_dir;
static long		cur_block;
static long		cur_bytes;
static long		find_ino;
static uoff_t	filesize;
static uoff_t	blocksize;
static long		stringsize;
static long		count = 1;
static long		commands;
static long		read_requests;
static long		actual_disk_reads;
static jmp_buf		env;
static long		maxfiles;
static long		cur_shad;

#ifndef sun
extern char	*malloc(), *calloc();
#endif
static char		getachar();
static char		*getblk(), *fmtentry();

static offset_t		get(short);
static long		bmap();
static long		expr();
static long		term();
static long		getnumb();
static uoff_t	getdirslot();
static unsigned long	*print_check(unsigned long *, long *, short, int);

static void		usage(char *);
static void		ungetachar(char);
static void		getnextinput();
static void		eat_spaces();
static void		restore_inode(ino_t);
static void		find();
static void		ls(struct filenames *, struct filenames *, short);
static void		formatf(struct filenames *, struct filenames *);
static void		parse();
static void		follow_path(long, long);
static void		getname();
static void		freemem(struct filenames *, int);
static void		print_path(char **, int);
static void		fill();
static void		put(uoff_t, short);
static void		insert(struct lbuf *);
static void		puta();
static void		fprnt(char, char);
static void		index();
#ifdef _LARGEFILE64_SOURCE
static void		printll
	(uoff_t value, int fieldsz, int digits, int lead);
#define	print(value, fieldsz, digits, lead) \
	printll((uoff_t)value, fieldsz, digits, lead)
#else /* !_LARGEFILE64_SOURCE */
static void		print(long value, int fieldsz, int digits, int lead);
#endif /* _LARGEFILE64_SOURCE */
static void		printsb(struct fs *);
static void		printcg(struct cg *);
static void		pbits(unsigned char *, int);
static void		old_fsdb(int, char *) __NORETURN;	/* For old fsdb functionality */

static int		isnumber(char *);
static int		icheck(uoff_t);
static int		cgrp_check(long);
static int		valid_addr();
static int		match(char *, int);
static int		devcheck(short);
static int		bcomp();
static int		compare(char *, char *, short);
static int		check_addr(short, short *, short *, short);
static int		fcmp();
static int		ffcmp();

static int		getshadowslot(long);
static void		getshadowdata(long *, int);
static void		syncshadowscan(int);
static void		log_display_header(void);
static void		log_show(enum log_enum);

#ifdef sun
static void		err();
#else
static int		err();
#endif /* sun */

/* Suboption vector */
static char *subopt_v[] = {
#define	OVERRIDE	0
	"o",
#define	NEW_PROMPT	1
	"p",
#define	WRITE_ENABLED	2
	"w",
#define	ALT_PROMPT	3
	"prompt",
	NULL
};

/*
 * main - lines are read up to the unprotected ('\') newline and
 *	held in an input buffer.  Characters may be read from the
 *	input buffer using getachar() and unread using ungetachar().
 *	Reading the whole line ahead allows the use of debuggers
 *	which would otherwise be impossible since the debugger
 *	and fsdb could not share stdin.
 */

int
main(int argc, char *argv[])
{

	char		c, *cptr;
	short		i;
	struct direct	*dirp;
	struct lbuf	*bp;
	char		*progname;
	volatile short	colon;
	short		mode;
	long		temp;

	/* Options/Suboptions processing */
	int	opt;
	char	*subopts;
	char	*optval;

	/*
	 * The following are used to support the old fsdb functionality
	 * of clearing an inode. It's better to use 'clri'.
	 */
	int			inum;	/* Inode number to clear */
	char			*special;

	setbuf(stdin, NULL);
	progname = argv[0];
	prompt = &PROMPT[0];
	/*
	 * Parse options.
	 */
	while ((opt = getopt(argc, argv, FSDB_OPTIONS)) != EOF) {
		switch (opt) {
#if defined(OLD_FSDB_COMPATIBILITY)
		case 'z':	/* Hack - Better to use clri */
			(void) fprintf(stderr, "%s\n%s\n%s\n%s\n",
"Warning: The '-z' option of 'fsdb_ufs' has been declared obsolete",
"and may not be supported in a future version of Solaris.",
"While this functionality is currently still supported, the",
"recommended procedure to clear an inode is to use clri(8).");
			if (isnumber(optarg)) {
				inum = atoi(optarg);
				special = argv[optind];
				/* Doesn't return */
				old_fsdb(inum, special);
			} else {
				usage(progname);
				exit(31+1);
			}
			/* Should exit() before here */
			/*NOTREACHED*/
#endif /* OLD_FSDB_COMPATIBILITY */
		case 'o':
			/* UFS Specific Options */
			subopts = optarg;
			while (*subopts != '\0') {
				switch (getsubopt(&subopts, subopt_v,
								&optval)) {
				case OVERRIDE:
					printf("error checking off\n");
					override = 1;
					break;

				/*
				 * Change the "-o prompt=foo" option to
				 * "-o p=foo" to match documentation.
				 * ALT_PROMPT continues support for the
				 * undocumented "-o prompt=foo" option so
				 * that we don't break anyone.
				 */
				case NEW_PROMPT:
				case ALT_PROMPT:
					if (optval == NULL) {
						(void) fprintf(stderr,
							"No prompt string\n");
						usage(progname);
					}
					(void) strncpy(PROMPT, optval,
								PROMPTSIZE);
					break;

				case WRITE_ENABLED:
					/* suitable for open */
					wrtflag = O_RDWR;
					break;

				default:
					usage(progname);
					/* Should exit here */
				}
			}
			break;

		default:
			usage(progname);
		}
	}

	if ((argc - optind) != 1) {	/* Should just have "special" left */
		usage(progname);
	}
	special = argv[optind];

	/*
	 * Unless it's already been set, the default prompt includes the
	 * name of the special device.
	 */
	if (*prompt == '\0')
		(void) sprintf(prompt, "%s > ", special);

	/*
	 * Attempt to open the special file.
	 */
	if ((fd = open(special, wrtflag)) < 0) {
		perror(special);
		exit(1);
	}
	/*
	 * Read in the super block and validate (not too picky).
	 */
	if (llseek(fd, (offset_t)(SBLOCK * DEV_BSIZE), 0) == -1) {
		perror(special);
		exit(1);
	}

#ifdef sun
	if (read(fd, &filesystem, SBSIZE) != SBSIZE) {
		printf("%s: cannot read superblock\n", special);
		exit(1);
	}
#else
	if (read(fd, &filesystem, sizeof (filesystem)) != sizeof (filesystem)) {
		printf("%s: cannot read superblock\n", special);
		exit(1);
	}
#endif /* sun */

	fs = &filesystem;
	if ((fs->fs_magic != FS_MAGIC) && (fs->fs_magic != MTB_UFS_MAGIC)) {
		if (!override) {
			printf("%s: Bad magic number in file system\n",
								special);
			exit(1);
		}

		printf("WARNING: Bad magic number in file system. ");
		printf("Continue? (y/n): ");
		(void) fflush(stdout);
		if (gets(input_buffer) == NULL) {
			exit(1);
		}

		if (*input_buffer != 'y' && *input_buffer != 'Y') {
			exit(1);
		}
	}

	if ((fs->fs_magic == FS_MAGIC &&
	    (fs->fs_version != UFS_EFISTYLE4NONEFI_VERSION_2 &&
	    fs->fs_version != UFS_VERSION_MIN)) ||
	    (fs->fs_magic == MTB_UFS_MAGIC &&
	    (fs->fs_version > MTB_UFS_VERSION_1 ||
	    fs->fs_version < MTB_UFS_VERSION_MIN))) {
		if (!override) {
			printf("%s: Unrecognized UFS version number: %d\n",
			    special, fs->fs_version);
			exit(1);
		}

		printf("WARNING: Unrecognized UFS version number. ");
		printf("Continue? (y/n): ");
		(void) fflush(stdout);
		if (gets(input_buffer) == NULL) {
			exit(1);
		}

		if (*input_buffer != 'y' && *input_buffer != 'Y') {
			exit(1);
		}
	}
#ifdef FS_42POSTBLFMT
	if (fs->fs_postblformat == FS_42POSTBLFMT)
		fs->fs_nrpos = 8;
#endif
	printf("fsdb of %s %s -- last mounted on %s\n",
		special,
		(wrtflag == O_RDWR) ? "(Opened for write)" : "(Read only)",
		&fs->fs_fsmnt[0]);
#ifdef sun
	printf("fs_clean is currently set to ");
	switch (fs->fs_clean) {

	case FSACTIVE:
		printf("FSACTIVE\n");
		break;
	case FSCLEAN:
		printf("FSCLEAN\n");
		break;
	case FSSTABLE:
		printf("FSSTABLE\n");
		break;
	case FSBAD:
		printf("FSBAD\n");
		break;
	case FSSUSPEND:
		printf("FSSUSPEND\n");
		break;
	case FSLOG:
		printf("FSLOG\n");
		break;
	case FSFIX:
		printf("FSFIX\n");
		if (!override) {
			printf("%s: fsck may be running on this file system\n",
								special);
			exit(1);
		}

		printf("WARNING: fsck may be running on this file system. ");
		printf("Continue? (y/n): ");
		(void) fflush(stdout);
		if (gets(input_buffer) == NULL) {
			exit(1);
		}

		if (*input_buffer != 'y' && *input_buffer != 'Y') {
			exit(1);
		}
		break;
	default:
		printf("an unknown value (0x%x)\n", fs->fs_clean);
		break;
	}

	if (fs->fs_state == (FSOKAY - fs->fs_time)) {
		printf("fs_state consistent (fs_clean CAN be trusted)\n");
	} else {
		printf("fs_state inconsistent (fs_clean CAN'T trusted)\n");
	}
#endif /* sun */
	/*
	 * Malloc buffers and set up cache.
	 */
	buffers = malloc(NBUF * BLKSIZE);
	bhdr.fwd = bhdr.back = &bhdr;
	for (i = 0; i < NBUF; i++) {
		bp = &lbuf[i];
		bp->blkaddr = buffers + (i * BLKSIZE);
		bp->valid = 0;
		insert(bp);
	}
	/*
	 * Malloc filenames structure.  The space for the actual filenames
	 * is allocated as it needs it. We estimate the size based on the
	 * number of inodes(objects) in the filesystem and the number of
	 * directories.  The number of directories are padded by 3 because
	 * each directory traversed during a "find" or "ls -R" needs 3
	 * entries.
	 */
	maxfiles = (long)((((uoff_t)fs->fs_ncg * (uoff_t)fs->fs_ipg) -
	    (uoff_t)fs->fs_cstotal.cs_nifree) +
	    ((uoff_t)fs->fs_cstotal.cs_ndir * (uoff_t)3));

	filenames = (struct filenames *)calloc(maxfiles,
	    sizeof (struct filenames));
	if (filenames == NULL) {
		/*
		 * If we could not allocate memory for all of files
		 * in the filesystem then, back off to the old fixed
		 * value.
		 */
		maxfiles = MAXFILES;
		filenames = (struct filenames *)calloc(maxfiles,
		    sizeof (struct filenames));
		if (filenames == NULL) {
			printf("out of memory\n");
			exit(1);
		}
	}

	restore_inode(2);
	/*
	 * Malloc a few filenames (needed by pwd for example).
	 */
	for (i = 0; i < MAXPATHLEN; i++) {
		input_path[i] = calloc(1, MAXNAMLEN);
		stack_path[i] = calloc(1, MAXNAMLEN);
		current_path[i] = calloc(1, MAXNAMLEN);
		if (current_path[i] == NULL) {
			printf("out of memory\n");
			exit(1);
		}
	}
	current_pathp = -1;

	(void) signal(2, err);
	(void) setjmp(env);

	getnextinput();
	/*
	 * Main loop and case statement.  If an error condition occurs
	 * initialization and recovery is attempted.
	 */
	for (;;) {
		if (error) {
			freemem(filenames, nfiles);
			nfiles = 0;
			c_count = 0;
			count = 1;
			star = 0;
			error = 0;
			paren = 0;
			acting_on_inode = 0;
			acting_on_directory = 0;
			should_print = 1;
			addr = erraddr;
			cur_ino = errino;
			cur_inum = errinum;
			cur_bytes = errcur_bytes;
			printf("?\n");
			getnextinput();
			if (error)
				continue;
		}
		c_count++;

		switch (c = getachar()) {

		case '\n': /* command end */
			freemem(filenames, nfiles);
			nfiles = 0;
			if (should_print && laststyle == '=') {
				ungetachar(c);
				goto calc;
			}
			if (c_count == 1) {
				clear = 0;
				should_print = 1;
				erraddr = addr;
				errino = cur_ino;
				errinum = cur_inum;
				errcur_bytes = cur_bytes;
				switch (objsz) {
				case DIRECTORY:
					if ((addr = getdirslot(
							(long)dirslot+1)) == 0)
						should_print = 0;
					if (error) {
						ungetachar(c);
						continue;
					}
					break;
				case INODE:
					cur_inum++;
					addr = itob(cur_inum);
					if (!icheck(addr)) {
						cur_inum--;
						should_print = 0;
					}
					break;
				case CGRP:
				case SB:
					cur_cgrp++;
					addr = cgrp_check(cur_cgrp);
					if (addr == 0) {
						cur_cgrp--;
						continue;
					}
					break;
				case SHADOW_DATA:
					if ((addr = getshadowslot(
					    (long)cur_shad + 1)) == 0)
						should_print = 0;
					if (error) {
						ungetachar(c);
						continue;
					}
					break;
				default:
					addr += objsz;
					cur_bytes += objsz;
					if (valid_addr() == 0)
						continue;
				}
			}
			if (type == NUMB)
				trapped = 0;
			if (should_print)
				switch (objsz) {
				case DIRECTORY:
					fprnt('?', 'd');
					break;
				case INODE:
					fprnt('?', 'i');
					if (!error)
						cur_ino = addr;
					break;
				case CGRP:
					fprnt('?', 'c');
					break;
				case SB:
					fprnt('?', 's');
					break;
				case SHADOW_DATA:
					fprnt('?', 'S');
					break;
				case CHAR:
				case SHORT:
				case LONG:
					fprnt(laststyle, lastpo);
				}
			if (error) {
				ungetachar(c);
				continue;
			}
			c_count = colon = acting_on_inode = 0;
			acting_on_directory = 0;
			should_print = 1;
			getnextinput();
			if (error)
				continue;
			erraddr = addr;
			errino = cur_ino;
			errinum = cur_inum;
			errcur_bytes = cur_bytes;
			continue;

		case '(': /* numeric expression or unknown command */
		default:
			colon = 0;
			if (digit(c) || c == '(') {
				ungetachar(c);
				addr = expr();
				type = NUMB;
				value = addr;
				continue;
			}
			printf("unknown command or bad syntax\n");
			error++;
			continue;

		case '?': /* general print facilities */
		case '/':
			fprnt(c, getachar());
			continue;

		case ';': /* command separator and . */
		case '\t':
		case ' ':
		case '.':
			continue;

		case ':': /* command indicator */
			colon++;
			commands++;
			should_print = 0;
			stringsize = 0;
			trapped = 0;
			continue;

		case ',': /* count indicator */
			colon = star = 0;
			if ((c = getachar()) == '*') {
				star = 1;
				count = BLKSIZE;
			} else {
				ungetachar(c);
				count = expr();
				if (error)
					continue;
				if (!count)
					count = 1;
			}
			clear = 0;
			continue;

		case '+': /* address addition */
			colon = 0;
			c = getachar();
			ungetachar(c);
			if (c == '\n')
				temp = 1;
			else {
				temp = expr();
				if (error)
					continue;
			}
			erraddr = addr;
			errcur_bytes = cur_bytes;
			switch (objsz) {
			case DIRECTORY:
				addr = getdirslot((long)(dirslot + temp));
				if (error)
					continue;
				break;
			case INODE:
				cur_inum += temp;
				addr = itob(cur_inum);
				if (!icheck(addr)) {
					cur_inum -= temp;
					continue;
				}
				break;
			case CGRP:
			case SB:
				cur_cgrp += temp;
				if ((addr = cgrp_check(cur_cgrp)) == 0) {
					cur_cgrp -= temp;
					continue;
				}
				break;
			case SHADOW_DATA:
				addr = getshadowslot((long)(cur_shad + temp));
				if (error)
				    continue;
				break;

			default:
				laststyle = '/';
				addr += temp * objsz;
				cur_bytes += temp * objsz;
				if (valid_addr() == 0)
					continue;
			}
			value = get(objsz);
			continue;

		case '-': /* address subtraction */
			colon = 0;
			c = getachar();
			ungetachar(c);
			if (c == '\n')
				temp = 1;
			else {
				temp = expr();
				if (error)
					continue;
			}
			erraddr = addr;
			errcur_bytes = cur_bytes;
			switch (objsz) {
			case DIRECTORY:
				addr = getdirslot((long)(dirslot - temp));
				if (error)
					continue;
				break;
			case INODE:
				cur_inum -= temp;
				addr = itob(cur_inum);
				if (!icheck(addr)) {
					cur_inum += temp;
					continue;
				}
				break;
			case CGRP:
			case SB:
				cur_cgrp -= temp;
				if ((addr = cgrp_check(cur_cgrp)) == 0) {
					cur_cgrp += temp;
					continue;
				}
				break;
			case SHADOW_DATA:
				addr = getshadowslot((long)(cur_shad - temp));
				if (error)
					continue;
				break;
			default:
				laststyle = '/';
				addr -= temp * objsz;
				cur_bytes -= temp * objsz;
				if (valid_addr() == 0)
					continue;
			}
			value = get(objsz);
			continue;

		case '*': /* address multiplication */
			colon = 0;
			temp = expr();
			if (error)
				continue;
			if (objsz != INODE && objsz != DIRECTORY)
				laststyle = '/';
			addr *= temp;
			value = get(objsz);
			continue;

		case '%': /* address division */
			colon = 0;
			temp = expr();
			if (error)
				continue;
			if (!temp) {
				printf("divide by zero\n");
				error++;
				continue;
			}
			if (objsz != INODE && objsz != DIRECTORY)
				laststyle = '/';
			addr /= temp;
			value = get(objsz);
			continue;

		case '=': { /* assignment operation */
			short tbase;
calc:
			tbase = base;

			c = getachar();
			if (c == '\n') {
				ungetachar(c);
				c = lastpo;
				if (acting_on_inode == 1) {
					if (c != 'o' && c != 'd' && c != 'x' &&
					    c != 'O' && c != 'D' && c != 'X') {
						switch (objsz) {
						case LONG:
							c = lastpo = 'X';
							break;
						case SHORT:
							c = lastpo = 'x';
							break;
						case CHAR:
							c = lastpo = 'c';
						}
					}
				} else {
					if (acting_on_inode == 2)
						c = lastpo = 't';
				}
			} else if (acting_on_inode)
				lastpo = c;
			should_print = star = 0;
			count = 1;
			erraddr = addr;
			errcur_bytes = cur_bytes;
			switch (c) {
			case '"': /* character string */
				if (type == NUMB) {
					blocksize = BLKSIZE;
					filesize = BLKSIZE * 2;
					cur_bytes = blkoff(fs, addr);
					if (objsz == DIRECTORY ||
								objsz == INODE)
						lastpo = 'X';
				}
				puta();
				continue;
			case '+': /* =+ operator */
				temp = expr();
				value = get(objsz);
				if (!error)
					put(value+temp, objsz);
				continue;
			case '-': /* =- operator */
				temp = expr();
				value = get(objsz);
				if (!error)
					put(value-temp, objsz);
				continue;
			case 'b':
			case 'c':
				if (objsz == CGRP)
					fprnt('?', c);
				else
					fprnt('/', c);
				continue;
			case 'i':
				addr = cur_ino;
				fprnt('?', 'i');
				continue;
			case 's':
				fprnt('?', 's');
				continue;
			case 't':
			case 'T':
				laststyle = '=';
				printf("\t\t");
				{
					/*
					 * Truncation is intentional so
					 * ctime is happy.
					 */
					time_t tvalue = (time_t)value;
					printf("%s", ctime(&tvalue));
				}
				continue;
			case 'o':
				base = OCTAL;
				goto otx;
			case 'd':
				if (objsz == DIRECTORY) {
					addr = cur_dir;
					fprnt('?', 'd');
					continue;
				}
				base = DECIMAL;
				goto otx;
			case 'x':
				base = HEX;
otx:
				laststyle = '=';
				printf("\t\t");
				if (acting_on_inode)
					print(value & 0177777L, 12, -8, 0);
				else
					print(addr & 0177777L, 12, -8, 0);
				printf("\n");
				base = tbase;
				continue;
			case 'O':
				base = OCTAL;
				goto OTX;
			case 'D':
				base = DECIMAL;
				goto OTX;
			case 'X':
				base = HEX;
OTX:
				laststyle = '=';
				printf("\t\t");
				if (acting_on_inode)
					print(value, 12, -8, 0);
				else
					print(addr, 12, -8, 0);
				printf("\n");
				base = tbase;
				continue;
			default: /* regular assignment */
				ungetachar(c);
				value = expr();
				if (error)
					printf("syntax error\n");
				else
					put(value, objsz);
				continue;
			}
		}

		case '>': /* save current address */
			colon = 0;
			should_print = 0;
			c = getachar();
			if (!letter(c) && !digit(c)) {
				printf("invalid register specification, ");
				printf("must be letter or digit\n");
				error++;
				continue;
			}
			if (letter(c)) {
				if (c < 'a')
					c = uppertolower(c);
				c = hextodigit(c);
			} else
				c = numtodigit(c);
			regs[c].sv_addr = addr;
			regs[c].sv_value = value;
			regs[c].sv_objsz = objsz;
			continue;

		case '<': /* restore saved address */
			colon = 0;
			should_print = 0;
			c = getachar();
			if (!letter(c) && !digit(c)) {
				printf("invalid register specification, ");
				printf("must be letter or digit\n");
				error++;
				continue;
			}
			if (letter(c)) {
				if (c < 'a')
					c = uppertolower(c);
				c = hextodigit(c);
			} else
				c = numtodigit(c);
			addr = regs[c].sv_addr;
			value = regs[c].sv_value;
			objsz = regs[c].sv_objsz;
			continue;

		case 'a':
			if (colon)
				colon = 0;
			else
				goto no_colon;
			if (match("at", 2)) { 		/* access time */
				acting_on_inode = 2;
				should_print = 1;
				addr = (long)&((struct dinode *)
						(uintptr_t)cur_ino)->di_atime;
				value = get(LONG);
				type = 0;
				continue;
			}
			goto bad_syntax;

		case 'b':
			if (colon)
				colon = 0;
			else
				goto no_colon;
			if (match("block", 2)) { 	/* block conversion */
				if (type == NUMB) {
					value = addr;
					cur_bytes = 0;
					blocksize = BLKSIZE;
					filesize = BLKSIZE * 2;
				}
				addr = value << FRGSHIFT;
				bod_addr = addr;
				value = get(LONG);
				type = BLOCK;
				dirslot = 0;
				trapped++;
				continue;
			}
			if (match("bs", 2)) {		/* block size */
				acting_on_inode = 1;
				should_print = 1;
				if (icheck(cur_ino) == 0)
					continue;
				addr = (long)&((struct dinode *)
						(uintptr_t)cur_ino)->di_blocks;
				value = get(LONG);
				type = 0;
				continue;
			}
			if (match("base", 2)) {		/* change/show base */
showbase:
				if ((c = getachar()) == '\n') {
					ungetachar(c);
					printf("base =\t\t");
					switch (base) {
					case OCTAL:
						printf("OCTAL\n");
						continue;
					case DECIMAL:
						printf("DECIMAL\n");
						continue;
					case HEX:
						printf("HEX\n");
						continue;
					}
				}
				if (c != '=') {
					printf("missing '='\n");
					error++;
					continue;
				}
				value = expr();
				switch (value) {
				default:
					printf("invalid base\n");
					error++;
					break;
				case OCTAL:
				case DECIMAL:
				case HEX:
					base = (short)value;
				}
				goto showbase;
			}
			goto bad_syntax;

		case 'c':
			if (colon)
				colon = 0;
			else
				goto no_colon;
			if (match("cd", 2)) {		/* change directory */
				top = filenames - 1;
				eat_spaces();
				if ((c = getachar()) == '\n') {
					ungetachar(c);
					current_pathp = -1;
					restore_inode(2);
					continue;
				}
				ungetachar(c);
				temp = cur_inum;
				doing_cd = 1;
				parse();
				doing_cd = 0;
				if (nfiles != 1) {
					restore_inode((ino_t)temp);
					if (!error) {
						print_path(input_path,
							(int)input_pathp);
						if (nfiles == 0)
							printf(" not found\n");
						else
							printf(" ambiguous\n");
						error++;
					}
					continue;
				}
				restore_inode(filenames->ino);
				if ((mode = icheck(addr)) == 0)
					continue;
				if ((mode & IFMT) != IFDIR) {
					restore_inode((ino_t)temp);
					print_path(input_path,
							(int)input_pathp);
					printf(" not a directory\n");
					error++;
					continue;
				}
				for (i = 0; i <= top->len; i++)
					(void) strcpy(current_path[i],
						top->fname[i]);
				current_pathp = top->len;
				continue;
			}
			if (match("cg", 2)) {		/* cylinder group */
				if (type == NUMB)
					value = addr;
				if (value > fs->fs_ncg - 1) {
					printf("maximum cylinder group is ");
					print(fs->fs_ncg - 1, 8, -8, 0);
					printf("\n");
					error++;
					continue;
				}
				type = objsz = CGRP;
				cur_cgrp = (long)value;
				addr = cgtod(fs, cur_cgrp) << FRGSHIFT;
				continue;
			}
			if (match("ct", 2)) {		/* creation time */
				acting_on_inode = 2;
				should_print = 1;
				addr = (long)&((struct dinode *)
						(uintptr_t)cur_ino)->di_ctime;
				value = get(LONG);
				type = 0;
				continue;
			}
			goto bad_syntax;

		case 'd':
			if (colon)
				colon = 0;
			else
				goto no_colon;
			if (match("directory", 2)) { 	/* directory offsets */
				if (type == NUMB)
					value = addr;
				objsz = DIRECTORY;
				type = DIRECTORY;
				addr = (uoff_t)getdirslot((long)value);
				continue;
			}
			if (match("db", 2)) {		/* direct block */
				acting_on_inode = 1;
				should_print = 1;
				if (type == NUMB)
					value = addr;
				if (value >= NDADDR) {
					printf("direct blocks are 0 to ");
					print(NDADDR - 1, 0, 0, 0);
					printf("\n");
					error++;
					continue;
				}
				addr = cur_ino;
				if (!icheck(addr))
					continue;
				addr = (long)
					&((struct dinode *)(uintptr_t)cur_ino)->
								di_db[value];
				bod_addr = addr;
				cur_bytes = (value) * BLKSIZE;
				cur_block = (long)value;
				type = BLOCK;
				dirslot = 0;
				value = get(LONG);
				if (!value && !override) {
					printf("non existent block\n");
					error++;
				}
				continue;
			}
			goto bad_syntax;

		case 'f':
			if (colon)
				colon = 0;
			else
				goto no_colon;
			if (match("find", 3)) {		/* find command */
				find();
				continue;
			}
			if (match("fragment", 2)) {	/* fragment conv. */
				if (type == NUMB) {
					value = addr;
					cur_bytes = 0;
					blocksize = FRGSIZE;
					filesize = FRGSIZE * 2;
				}
				if (min(blocksize, filesize) - cur_bytes >
							FRGSIZE) {
					blocksize = cur_bytes + FRGSIZE;
					filesize = blocksize * 2;
				}
				addr = value << FRGSHIFT;
				bod_addr = addr;
				value = get(LONG);
				type = FRAGMENT;
				dirslot = 0;
				trapped++;
				continue;
			}
			if (match("file", 4)) {		/* access as file */
				acting_on_inode = 1;
				should_print = 1;
				if (type == NUMB)
					value = addr;
				addr = cur_ino;
				if ((mode = icheck(addr)) == 0)
					continue;
				if (!override) {
					switch (mode & IFMT) {
					case IFCHR:
					case IFBLK:
					    printf("special device\n");
					    error++;
					    continue;
					}
				}
				if ((addr = (uoff_t)
				    (bmap((long)value) << FRGSHIFT)) == 0)
					continue;
				cur_block = (long)value;
				bod_addr = addr;
				type = BLOCK;
				dirslot = 0;
				continue;
			}
			if (match("fill", 4)) {		/* fill */
				if (getachar() != '=') {
					printf("missing '='\n");
					error++;
					continue;
				}
				if (objsz == INODE || objsz == DIRECTORY ||
				    objsz == SHADOW_DATA) {
					printf(
					    "can't fill inode or directory\n");
					error++;
					continue;
				}
				fill();
				continue;
			}
			goto bad_syntax;

		case 'g':
			if (colon)
				colon = 0;
			else
				goto no_colon;
			if (match("gid", 1)) {		/* group id */
				acting_on_inode = 1;
				should_print = 1;
				addr = (long)&((struct dinode *)
						(uintptr_t)cur_ino)->di_gid;
				value = get(SHORT);
				type = 0;
				continue;
			}
			goto bad_syntax;

		case 'i':
			if (colon)
				colon = 0;
			else
				goto no_colon;
			if (match("inode", 2)) { /* i# to inode conversion */
				if (c_count == 2) {
					addr = cur_ino;
					value = get(INODE);
					type = 0;
					laststyle = '=';
					lastpo = 'i';
					should_print = 1;
					continue;
				}
				if (type == NUMB)
					value = addr;
				addr = itob(value);
				if (!icheck(addr))
					continue;
				cur_ino = addr;
				cur_inum = (long)value;
				value = get(INODE);
				type = 0;
				continue;
			}
			if (match("ib", 2)) {	/* indirect block */
				acting_on_inode = 1;
				should_print = 1;
				if (type == NUMB)
					value = addr;
				if (value >= NIADDR) {
					printf("indirect blocks are 0 to ");
					print(NIADDR - 1, 0, 0, 0);
					printf("\n");
					error++;
					continue;
				}
				addr = (long)&((struct dinode *)(uintptr_t)
						cur_ino)->di_ib[value];
				cur_bytes = (NDADDR - 1) * BLKSIZE;
				temp = 1;
				for (i = 0; i < value; i++) {
					temp *= NINDIR(fs) * BLKSIZE;
					cur_bytes += temp;
				}
				type = BLOCK;
				dirslot = 0;
				value = get(LONG);
				if (!value && !override) {
					printf("non existent block\n");
					error++;
				}
				continue;
			}
			goto bad_syntax;

		case 'l':
			if (colon)
				colon = 0;
			else
				goto no_colon;
			if (match("log_head", 8)) {
				log_display_header();
				should_print = 0;
				continue;
			}
			if (match("log_delta", 9)) {
				log_show(LOG_NDELTAS);
				should_print = 0;
				continue;
			}
			if (match("log_show", 8)) {
				log_show(LOG_ALLDELTAS);
				should_print = 0;
				continue;
			}
			if (match("log_chk", 7)) {
				log_show(LOG_CHECKSCAN);
				should_print = 0;
				continue;
			}
			if (match("log_otodb", 9)) {
				if (log_lodb((uoff_t)addr, &temp)) {
					addr = temp;
					should_print = 1;
					laststyle = '=';
				} else
					error++;
				continue;
			}
			if (match("ls", 2)) {		/* ls command */
				temp = cur_inum;
				recursive = long_list = 0;
				top = filenames - 1;
				for (;;) {
					eat_spaces();
					if ((c = getachar()) == '-') {
						if ((c = getachar()) == 'R') {
							recursive = 1;
							continue;
						} else if (c == 'l') {
							long_list = 1;
						} else {
							printf(
							    "unknown option ");
							printf("'%c'\n", c);
							error++;
							break;
						}
					} else
						ungetachar(c);
					if ((c = getachar()) == '\n') {
						if (c_count != 2) {
							ungetachar(c);
							break;
						}
					}
					c_count++;
					ungetachar(c);
					parse();
					restore_inode((ino_t)temp);
					if (error)
						break;
				}
				recursive = 0;
				if (error || nfiles == 0) {
					if (!error) {
						print_path(input_path,
							(int)input_pathp);
						printf(" not found\n");
					}
					continue;
				}
				if (nfiles) {
				    cmp_level = 0;
				    qsort((char *)filenames, nfiles,
					sizeof (struct filenames), ffcmp);
				    ls(filenames, filenames + (nfiles - 1), 0);
				} else {
				    printf("no match\n");
				    error++;
				}
				restore_inode((ino_t)temp);
				continue;
			}
			if (match("ln", 2)) {		/* link count */
				acting_on_inode = 1;
				should_print = 1;
				addr = (long)&((struct dinode *)
						(uintptr_t)cur_ino)->di_nlink;
				value = get(SHORT);
				type = 0;
				continue;
			}
			goto bad_syntax;

		case 'm':
			if (colon)
				colon = 0;
			else
				goto no_colon;
			addr = cur_ino;
			if ((mode = icheck(addr)) == 0)
				continue;
			if (match("mt", 2)) { 		/* modification time */
				acting_on_inode = 2;
				should_print = 1;
				addr = (long)&((struct dinode *)
						(uintptr_t)cur_ino)->di_mtime;
				value = get(LONG);
				type = 0;
				continue;
			}
			if (match("md", 2)) {		/* mode */
				acting_on_inode = 1;
				should_print = 1;
				addr = (long)&((struct dinode *)
						(uintptr_t)cur_ino)->di_mode;
				value = get(SHORT);
				type = 0;
				continue;
			}
			if (match("maj", 2)) {	/* major device number */
				acting_on_inode = 1;
				should_print = 1;
				if (devcheck(mode))
					continue;
				addr = (uintptr_t)&((struct dinode *)(uintptr_t)
							cur_ino)->di_ordev;
				{
					long	dvalue;
					dvalue = get(LONG);
					value = major(dvalue);
				}
				type = 0;
				continue;
			}
			if (match("min", 2)) {	/* minor device number */
				acting_on_inode = 1;
				should_print = 1;
				if (devcheck(mode))
					continue;
				addr = (uintptr_t)&((struct dinode *)(uintptr_t)
							cur_ino)->di_ordev;
				{
					long	dvalue;
					dvalue = (long)get(LONG);
					value = minor(dvalue);
				}
				type = 0;
				continue;
			}
			goto bad_syntax;

		case 'n':
			if (colon)
				colon = 0;
			else
				goto no_colon;
			if (match("nm", 1)) {		/* directory name */
				objsz = DIRECTORY;
				acting_on_directory = 1;
				cur_dir = addr;
				if ((cptr = getblk(addr)) == 0)
					continue;
				/*LINTED*/
				dirp = (struct direct *)(cptr+blkoff(fs, addr));
				stringsize = (long)dirp->d_reclen -
						((long)&dirp->d_name[0] -
							(long)&dirp->d_ino);
				addr = (long)&((struct direct *)
						(uintptr_t)addr)->d_name[0];
				type = 0;
				continue;
			}
			goto bad_syntax;

		case 'o':
			if (colon)
				colon = 0;
			else
				goto no_colon;
			if (match("override", 1)) {	/* override flip flop */
				override = !override;
				if (override)
					printf("error checking off\n");
				else
					printf("error checking on\n");
				continue;
			}
			goto bad_syntax;

		case 'p':
			if (colon)
				colon = 0;
			else
				goto no_colon;
			if (match("pwd", 2)) {		/* print working dir */
				print_path(current_path, (int)current_pathp);
				printf("\n");
				continue;
			}
			if (match("prompt", 2)) {	/* change prompt */
				if ((c = getachar()) != '=') {
					printf("missing '='\n");
					error++;
					continue;
				}
				if ((c = getachar()) != '"') {
					printf("missing '\"'\n");
					error++;
					continue;
				}
				i = 0;
				prompt = &prompt[0];
				while ((c = getachar()) != '"' && c != '\n') {
					prompt[i++] = c;
					if (i >= PROMPTSIZE) {
						printf("string too long\n");
						error++;
						break;
					}
				}
				prompt[i] = '\0';
				continue;
			}
			goto bad_syntax;

		case 'q':
			if (!colon)
				goto no_colon;
			if (match("quit", 1)) {		/* quit */
				if ((c = getachar()) != '\n') {
					error++;
					continue;
				}
				exit(0);
			}
			goto bad_syntax;

		case 's':
			if (colon)
				colon = 0;
			else
				goto no_colon;
			if (match("sb", 2)) {		/* super block */
				if (c_count == 2) {
					cur_cgrp = -1;
					type = objsz = SB;
					laststyle = '=';
					lastpo = 's';
					should_print = 1;
					continue;
				}
				if (type == NUMB)
					value = addr;
				if (value > fs->fs_ncg - 1) {
					printf("maximum super block is ");
					print(fs->fs_ncg - 1, 8, -8, 0);
					printf("\n");
					error++;
					continue;
				}
				type = objsz = SB;
				cur_cgrp = (long)value;
				addr = cgsblock(fs, cur_cgrp) << FRGSHIFT;
				continue;
			}
			if (match("shadow", 2)) {	/* shadow inode data */
				if (type == NUMB)
					value = addr;
				objsz = SHADOW_DATA;
				type = SHADOW_DATA;
				addr = getshadowslot(value);
				continue;
			}
			if (match("si", 2)) {   /* shadow inode field */
				acting_on_inode = 1;
				should_print = 1;
				addr = (long)&((struct dinode *)
						(uintptr_t)cur_ino)->di_shadow;
				value = get(LONG);
				type = 0;
				continue;
			}

			if (match("sz", 2)) {		/* file size */
				acting_on_inode = 1;
				should_print = 1;
				addr = (long)&((struct dinode *)
						(uintptr_t)cur_ino)->di_size;
				value = get(U_OFFSET_T);
				type = 0;
				objsz = U_OFFSET_T;
				laststyle = '=';
				lastpo = 'X';
				continue;
			}
			goto bad_syntax;

		case 'u':
			if (colon)
				colon = 0;
			else
				goto no_colon;
			if (match("uid", 1)) {		/* user id */
				acting_on_inode = 1;
				should_print = 1;
				addr = (long)&((struct dinode *)
						(uintptr_t)cur_ino)->di_uid;
				value = get(SHORT);
				type = 0;
				continue;
			}
			goto bad_syntax;

		case 'F': /* buffer status (internal use only) */
			if (colon)
				colon = 0;
			else
				goto no_colon;
			for (bp = bhdr.fwd; bp != &bhdr; bp = bp->fwd)
				printf("%8" PRIx64 " %d\n",
				    bp->blkno, bp->valid);
			printf("\n");
			printf("# commands\t\t%ld\n", commands);
			printf("# read requests\t\t%ld\n", read_requests);
			printf("# actual disk reads\t%ld\n", actual_disk_reads);
			continue;
no_colon:
		printf("a colon should precede a command\n");
		error++;
		continue;
bad_syntax:
		printf("more letters needed to distinguish command\n");
		error++;
		continue;
		}
	}
}

/*
 * usage - print usage and exit
 */
static void
usage(char *progname)
{
	printf("usage:   %s [options] special\n", progname);
	printf("options:\n");
	printf("\t-o		Specify ufs filesystem sepcific options\n");
	printf("		Available suboptions are:\n");
	printf("\t\t?		display usage\n");
	printf("\t\to		override some error conditions\n");
	printf("\t\tp=\"string\"	set prompt to string\n");
	printf("\t\tw		open for write\n");
	exit(1);
}

/*
 * getachar - get next character from input buffer.
 */
static char
getachar()
{
	return (input_buffer[input_pointer++]);
}

/*
 * ungetachar - return character to input buffer.
 */
static void
ungetachar(char c)
{
	if (input_pointer == 0) {
		printf("internal problem maintaining input buffer\n");
		error++;
		return;
	}
	input_buffer[--input_pointer] = c;
}

/*
 * getnextinput - display the prompt and read an input line.
 *	An input line is up to 128 characters terminated by the newline
 *	character.  Handle overflow, shell escape, and eof.
 */
static void
getnextinput()
{
	int	i;
	char	c;
	short	pid, rpid;
	int	retcode;

newline:
	i = 0;
	printf("%s", prompt);
ignore_eol:
	while ((c = getc(stdin)) != '\n' && !(c == '!' && i == 0) &&
					!feof(stdin) && i <= INPUTBUFFER - 2)
		input_buffer[i++] = c;
	if (i > 0 && input_buffer[i - 1] == '\\') {
		input_buffer[i++] = c;
		goto ignore_eol;
	}
	if (feof(stdin)) {
		printf("\n");
		exit(0);
	}
	if (c == '!') {
		if ((pid = fork()) == 0) {
			(void) execl(_PATH_BSHELL, "sh", "-t", 0);
			error++;
			return;
		}
		while ((rpid = wait(&retcode)) != pid && rpid != -1)
			;
		printf("!\n");
		goto newline;
	}
	if (c != '\n')
		printf("input truncated to 128 characters\n");
	input_buffer[i] = '\n';
	input_pointer = 0;
}

/*
 * eat_spaces - read extraneous spaces.
 */
static void
eat_spaces()
{
	char	c;

	while ((c = getachar()) == ' ')
		;
	ungetachar(c);
}

/*
 * restore_inode - set up all inode indicators so inum is now
 *	the current inode.
 */
static void
restore_inode(ino_t inum)
{
	errinum = cur_inum = inum;
	addr = errino = cur_ino = itob(inum);
}

/*
 * match - return false if the input does not match string up to
 *	upto letters.   Then proceed to chew up extraneous letters.
 */
static int
match(char *string, int upto)
{
	int	i, length = strlen(string) - 1;
	char	c;
	int	save_upto = upto;

	while (--upto) {
		string++;
		if ((c = getachar()) != *string) {
			for (i = save_upto - upto; i; i--) {
				ungetachar(c);
				c = *--string;
			}
			return (0);
		}
		length--;
	}
	while (length--) {
		string++;
		if ((c = getachar()) != *string) {
			ungetachar(c);
			return (1);
		}
	}
	return (1);
}

/*
 * expr - expression evaluator.  Will evaluate expressions from
 *	left to right with no operator precedence.  Parentheses may
 *	be used.
 */
static long
expr()
{
	long	numb = 0, temp;
	char	c;

	numb = term();
	for (;;) {
		if (error)
			return (~0);	/* error is set so value is ignored */
		c = getachar();
		switch (c) {

		case '+':
			numb += term();
			continue;

		case '-':
			numb -= term();
			continue;

		case '*':
			numb *= term();
			continue;

		case '%':
			temp = term();
			if (!temp) {
				printf("divide by zero\n");
				error++;
				return (~0);
			}
			numb /= temp;
			continue;

		case ')':
			paren--;
			return (numb);

		default:
			ungetachar(c);
			if (paren && !error) {
				printf("missing ')'\n");
				error++;
			}
			return (numb);
		}
	}
}

/*
 * term - used by expression evaluator to get an operand.
 */
static long
term()
{
	char	c;

	switch (c = getachar()) {

	default:
		ungetachar(c);
		/*FALLTHRU*/
	case '+':
		return (getnumb());

	case '-':
		return (-getnumb());

	case '(':
		paren++;
		return (expr());
	}
}

/*
 * getnumb - read a number from the input stream.  A leading
 *	zero signifies octal interpretation, a leading '0x'
 *	signifies hexadecimal, and a leading '0t' signifies
 *	decimal.  If the first character is a character,
 *	return an error.
 */
static long
getnumb()
{

	char		c, savec;
	long		number = 0, tbase, num;
	extern short	error;

	c = getachar();
	if (!digit(c)) {
		error++;
		ungetachar(c);
		return (-1);
	}
	if (c == '0') {
		tbase = OCTAL;
		if ((c = getachar()) == 'x')
			tbase = HEX;
		else if (c == 't')
			tbase = DECIMAL;
		else ungetachar(c);
	} else {
		tbase = base;
		ungetachar(c);
	}
	for (;;) {
		num = tbase;
		c = savec = getachar();
		if (HEXLETTER(c))
			c = uppertolower(c);
		switch (tbase) {
		case HEX:
			if (hexletter(c)) {
				num = hextodigit(c);
				break;
			}
			/*FALLTHRU*/
		case DECIMAL:
			if (digit(c))
				num = numtodigit(c);
			break;
		case OCTAL:
			if (octaldigit(c))
				num = numtodigit(c);
		}
		if (num == tbase)
			break;
		number = number * tbase + num;
	}
	ungetachar(savec);
	return (number);
}

/*
 * find - the syntax is almost identical to the unix command.
 *		find dir [-name pattern] [-inum number]
 *	Note:  only one of -name or -inum may be used at a time.
 *	       Also, the -print is not needed (implied).
 */
static void
find()
{
	struct filenames	*fn;
	char			c;
	long			temp;
	short			mode;

	eat_spaces();
	temp = cur_inum;
	top = filenames - 1;
	doing_cd = 1;
	parse();
	doing_cd = 0;
	if (nfiles != 1) {
		restore_inode((ino_t)temp);
		if (!error) {
			print_path(input_path, (int)input_pathp);
			if (nfiles == 0)
				printf(" not found\n");
			else
				printf(" ambiguous\n");
			error++;
			return;
		}
	}
	restore_inode(filenames->ino);
	freemem(filenames, nfiles);
	nfiles = 0;
	top = filenames - 1;
	if ((mode = icheck(addr)) == 0)
		return;
	if ((mode & IFMT) != IFDIR) {
		print_path(input_path, (int)input_pathp);
		printf(" not a directory\n");
		error++;
		return;
	}
	eat_spaces();
	if ((c = getachar()) != '-') {
		restore_inode((ino_t)temp);
		printf("missing '-'\n");
		error++;
		return;
	}
	find_by_name = find_by_inode = 0;
	c = getachar();
	if (match("name", 4)) {
		eat_spaces();
		find_by_name = 1;
	} else if (match("inum", 4)) {
		eat_spaces();
		find_ino = expr();
		if (error) {
			restore_inode((ino_t)temp);
			return;
		}
		while ((c = getachar()) != '\n')
			;
		ungetachar(c);
		find_by_inode = 1;
	} else {
		restore_inode((ino_t)temp);
		printf("use -name or -inum with find\n");
		error++;
		return;
	}
	doing_find = 1;
	parse();
	doing_find = 0;
	if (error) {
		restore_inode((ino_t)temp);
		return;
	}
	for (fn = filenames; fn <= top; fn++) {
		if (fn->find == 0)
			continue;
		printf("i#: ");
		print(fn->ino, 12, -8, 0);
		print_path(fn->fname, (int)fn->len);
		printf("\n");
	}
	restore_inode((ino_t)temp);
}

/*
 * ls - do an ls.  Should behave exactly as ls(1).
 *	Only -R and -l is supported and -l gives different results.
 */
static void
ls(struct filenames *fn0, struct filenames *fnlast, short level)
{
	struct filenames	*fn, *fnn;

	fn = fn0;
	for (;;) {
		fn0 = fn;
		if (fn0->len) {
			cmp_level = level;
			qsort((char *)fn0, fnlast - fn0 + 1,
				sizeof (struct filenames), fcmp);
		}
		for (fnn = fn, fn++; fn <= fnlast; fnn = fn, fn++) {
			if (fnn->len != fn->len && level == fnn->len - 1)
				break;
			if (fnn->len == 0)
				continue;
			if (strcmp(fn->fname[level], fnn->fname[level]))
				break;
		}
		if (fn0->len && level != fn0->len - 1)
			ls(fn0, fnn, level + 1);
		else {
			if (fn0 != filenames)
				printf("\n");
			print_path(fn0->fname, (int)(fn0->len - 1));
			printf(":\n");
			if (fn0->len == 0)
				cmp_level = level;
			else
				cmp_level = level + 1;
			qsort((char *)fn0, fnn - fn0 + 1,
				sizeof (struct filenames), fcmp);
			formatf(fn0, fnn);
			nfiles -= fnn - fn0 + 1;
		}
		if (fn > fnlast)
			return;
	}
}

/*
 * formatf - code lifted from ls.
 */
static void
formatf(struct filenames *fn0, struct filenames *fnlast)
{
	struct filenames	*fn;
	int			width = 0, w, nentry = fnlast - fn0 + 1;
	int			i, j, columns, lines;
	char			*cp;

	if (long_list) {
		columns = 1;
	} else {
		for (fn = fn0; fn <= fnlast; fn++) {
			int len = strlen(fn->fname[cmp_level]) + 2;

			if (len > width)
				width = len;
		}
		width = (width + 8) &~ 7;
		columns = 80 / width;
		if (columns == 0)
			columns = 1;
	}
	lines = (nentry + columns - 1) / columns;
	for (i = 0; i < lines; i++) {
		for (j = 0; j < columns; j++) {
			fn = fn0 + j * lines + i;
			if (long_list) {
				printf("i#: ");
				print(fn->ino, 12, -8, 0);
			}
			if ((cp = fmtentry(fn)) == NULL) {
				printf("cannot read inode %ld\n", fn->ino);
				return;
			}
			printf("%s", cp);
			if (fn + lines > fnlast) {
				printf("\n");
				break;
			}
			w = strlen(cp);
			while (w < width) {
				w = (w + 8) &~ 7;
				(void) putchar('\t');
			}
		}
	}
}

/*
 * fmtentry - code lifted from ls.
 */
static char *
fmtentry(struct filenames *fn)
{
	static char	fmtres[BUFSIZ];
	struct dinode	*ip;
	char		*cptr, *cp, *dp;

	dp = &fmtres[0];
	for (cp = fn->fname[cmp_level]; *cp; cp++) {
		if (*cp < ' ' || *cp >= 0177)
			*dp++ = '?';
		else
			*dp++ = *cp;
	}
	addr = itob(fn->ino);
	if ((cptr = getblk(addr)) == 0)
		return (NULL);
	cptr += blkoff(fs, addr);
	/*LINTED*/
	ip = (struct dinode *)cptr;
	switch (ip->di_mode & IFMT) {
	case IFDIR:
		*dp++ = '/';
		break;
	case IFLNK:
		*dp++ = '@';
		break;
	case IFSOCK:
		*dp++ = '=';
		break;
#ifdef IFIFO
	case IFIFO:
		*dp++ = 'p';
		break;
#endif
	case IFCHR:
	case IFBLK:
	case IFREG:
		if (ip->di_mode & 0111)
			*dp++ = '*';
		else
			*dp++ = ' ';
		break;
	default:
		*dp++ = '?';

	}
	*dp++ = 0;
	return (fmtres);
}

/*
 * fcmp - routine used by qsort.  Will sort first by name, then
 *	then by pathname length if names are equal.  Uses global
 *	cmp_level to tell what component of the path name we are comparing.
 */
static int
fcmp(struct filenames *f1, struct filenames *f2)
{
	int value;

	if ((value = strcmp(f1->fname[cmp_level], f2->fname[cmp_level])))
		return (value);
	return (f1->len - f2->len);
}

/*
 * ffcmp - routine used by qsort.  Sort only by pathname length.
 */
static int
ffcmp(struct filenames *f1, struct filenames *f2)
{
	return (f1->len - f2->len);
}

/*
 * parse - set up the call to follow_path.
 */
static void
parse()
{
	int	i;
	char	c;

	stack_pathp = input_pathp = -1;
	if ((c = getachar()) == '/') {
		while ((c = getachar()) == '/')
			;
		ungetachar(c);
		cur_inum = 2;
		c = getachar();
		if ((c == '\n') || ((doing_cd) && (c == ' '))) {
			ungetachar(c);
			if (doing_cd) {
				top++;
				top->ino = 2;
				top->len = -1;
				nfiles = 1;
				return;
			}
		} else
			ungetachar(c);
	} else {
		ungetachar(c);
		stack_pathp = current_pathp;
		if (!doing_find)
			input_pathp = current_pathp;
		for (i = 0; i <= current_pathp; i++) {
			if (!doing_find)
				(void) strcpy(input_path[i], current_path[i]);
			(void) strcpy(stack_path[i], current_path[i]);
		}
	}
	getname();
	follow_path((long)(stack_pathp + 1), cur_inum);
}

/*
 * follow_path - called by cd, find, and ls.
 *	input_path holds the name typed by the user.
 *	stack_path holds the name at the current depth.
 */
static void
follow_path(long level, long inum)
{
	struct direct		*dirp;
	char			**ccptr, *cptr;
	int			i;
	struct filenames	*tos, *bos, *fn, *fnn, *fnnn;
	long			block;
	short			mode;

	tos = top + 1;
	restore_inode((ino_t)inum);
	if ((mode = icheck(addr)) == 0)
		return;
	if ((mode & IFMT) != IFDIR)
	    return;
	block = cur_bytes = 0;
	while (cur_bytes < filesize) {
	    if (block == 0 || bcomp(addr)) {
		error = 0;
		if ((addr = ((uoff_t)bmap(block++) <<
				(uoff_t)FRGSHIFT)) == 0)
		    break;
		if ((cptr = getblk(addr)) == 0)
		    break;
		cptr += blkoff(fs, addr);
	    }
		/*LINTED*/
	    dirp = (struct direct *)cptr;
	    if (dirp->d_ino) {
		if (level > input_pathp || doing_find ||
			compare(input_path[level], &dirp->d_name[0], 1)) {
		    if ((doing_find) &&
			((strcmp(dirp->d_name, ".") == 0 ||
					strcmp(dirp->d_name, "..") == 0)))
			goto duplicate;
		    if (++top - filenames >= maxfiles) {
			printf("too many files\n");
			error++;
			return;
		    }
		    top->fname = (char **)calloc(FIRST_DEPTH, sizeof (char **));
		    top->flag = 0;
		    if (top->fname == 0) {
			printf("out of memory\n");
			error++;
			return;
		    }
		    nfiles++;
		    top->ino = dirp->d_ino;
		    top->len = stack_pathp;
		    top->find = 0;
		    if (doing_find) {
			if (find_by_name) {
			    if (compare(input_path[0], &dirp->d_name[0], 1))
				top->find = 1;
			} else if (find_by_inode)
			    if (find_ino == dirp->d_ino)
				top->find = 1;
		    }
		    if (top->len + 1 >= FIRST_DEPTH && top->flag == 0) {
			ccptr = (char **)calloc(SECOND_DEPTH, sizeof (char **));
			if (ccptr == 0) {
			    printf("out of memory\n");
			    error++;
			    return;
			}
			for (i = 0; i < FIRST_DEPTH; i++)
				ccptr[i] = top->fname[i];
			free((char *)top->fname);
			top->fname = ccptr;
			top->flag = 1;
		    }
		    if (top->len >= SECOND_DEPTH) {
			printf("maximum depth exceeded, try to cd lower\n");
			error++;
			return;
		    }
			/*
			 * Copy current depth.
			 */
		    for (i = 0; i <= stack_pathp; i++) {
			top->fname[i] = calloc(1, strlen(stack_path[i])+1);
			if (top->fname[i] == 0) {
			    printf("out of memory\n");
			    error++;
			    return;
			}
			(void) strcpy(top->fname[i], stack_path[i]);
		    }
			/*
			 * Check for '.' or '..' typed.
			 */
		    if ((level <= input_pathp) &&
				(strcmp(input_path[level], ".") == 0 ||
					strcmp(input_path[level], "..") == 0)) {
			if (strcmp(input_path[level], "..") == 0 &&
							top->len >= 0) {
			    free(top->fname[top->len]);
			    top->len -= 1;
			}
		    } else {
			/*
			 * Check for duplicates.
			 */
			if (!doing_cd && !doing_find) {
			    for (fn = filenames; fn < top; fn++) {
				if (fn->ino == dirp->d_ino &&
					    fn->len == stack_pathp + 1) {
				    for (i = 0; i < fn->len; i++)
					if (strcmp(fn->fname[i], stack_path[i]))
					    break;
				    if (i != fn->len ||
					    strcmp(fn->fname[i], dirp->d_name))
					continue;
				    freemem(top, 1);
				    if (top == filenames)
					top = NULL;
				    else
					top--;
				    nfiles--;
				    goto duplicate;
				}
			    }
			}
			top->len += 1;
			top->fname[top->len] = calloc(1,
						strlen(&dirp->d_name[0])+1);
			if (top->fname[top->len] == 0) {
			    printf("out of memory\n");
			    error++;
			    return;
			}
			(void) strcpy(top->fname[top->len], &dirp->d_name[0]);
		    }
		}
	    }
duplicate:
	    addr += dirp->d_reclen;
	    cptr += dirp->d_reclen;
	    cur_bytes += dirp->d_reclen;
	}
	if (top < filenames)
	    return;
	if ((doing_cd && level == input_pathp) ||
		(!recursive && !doing_find && level > input_pathp))
	    return;
	bos = top;
	/*
	 * Check newly added entries to determine if further expansion
	 * is required.
	 */
	for (fn = tos; fn <= bos; fn++) {
		/*
		 * Avoid '.' and '..' if beyond input.
		 */
	    if ((recursive || doing_find) && (level > input_pathp) &&
		(strcmp(fn->fname[fn->len], ".") == 0 ||
			strcmp(fn->fname[fn->len], "..") == 0))
		continue;
	    restore_inode(fn->ino);
	    if ((mode = icheck(cur_ino)) == 0)
		return;
	    if ((mode & IFMT) == IFDIR || level < input_pathp) {
		/*
		 * Set up current depth, remove current entry and
		 * continue recursion.
		 */
		for (i = 0; i <= fn->len; i++)
		    (void) strcpy(stack_path[i], fn->fname[i]);
		stack_pathp = fn->len;
		if (!doing_find &&
			(!recursive || (recursive && level <= input_pathp))) {
			/*
			 * Remove current entry by moving others up.
			 */
		    freemem(fn, 1);
		    fnn = fn;
		    for (fnnn = fnn, fnn++; fnn <= top; fnnn = fnn, fnn++) {
			fnnn->ino = fnn->ino;
			fnnn->len = fnn->len;
			if (fnnn->len + 1 < FIRST_DEPTH) {
			    fnnn->fname = (char **)calloc(FIRST_DEPTH,
							sizeof (char **));
			    fnnn->flag = 0;
			} else if (fnnn->len < SECOND_DEPTH) {
			    fnnn->fname = (char **)calloc(SECOND_DEPTH,
							sizeof (char **));
			    fnnn->flag = 1;
			} else {
			    printf("maximum depth exceeded, ");
			    printf("try to cd lower\n");
			    error++;
			    return;
			}
			for (i = 0; i <= fnn->len; i++)
			    fnnn->fname[i] = fnn->fname[i];
		    }
		    if (fn == tos)
			fn--;
		    top--;
		    bos--;
		    nfiles--;
		}
		follow_path(level + 1, cur_inum);
		if (error)
			return;
	    }
	}
}

/*
 * getname - break up the pathname entered by the user into components.
 */
static void
getname()
{
	int	i;
	char	c;

	if ((c = getachar()) == '\n') {
	    ungetachar(c);
	    return;
	}
	ungetachar(c);
	input_pathp++;
clear:
	for (i = 0; i < MAXNAMLEN; i++)
	    input_path[input_pathp][i] = '\0';
	for (;;) {
	    c = getachar();
	    if (c == '\\') {
		if ((int)strlen(input_path[input_pathp]) + 1 >= MAXNAMLEN) {
		    printf("maximum name length exceeded, ");
		    printf("truncating\n");
		    return;
		}
		input_path[input_pathp][strlen(input_path[input_pathp])] = c;
		input_path[input_pathp][strlen(input_path[input_pathp])] =
						getachar();
		continue;
	    }
	    if (c == ' ' || c == '\n') {
		ungetachar(c);
		return;
	    }
	    if (!doing_find && c == '/') {
		if (++input_pathp >= MAXPATHLEN) {
		    printf("maximum path length exceeded, ");
		    printf("truncating\n");
		    input_pathp--;
		    return;
		}
		goto clear;
	    }
	    if ((int)strlen(input_path[input_pathp]) >= MAXNAMLEN) {
		printf("maximum name length exceeded, truncating\n");
		return;
	    }
	    input_path[input_pathp][strlen(input_path[input_pathp])] = c;
	}
}

/*
 * compare - check if a filename matches the pattern entered by the user.
 *	Handles '*', '?', and '[]'.
 */
static int
compare(char *s1, char *s2, short at_start)
{
	char	c, *s;

	s = s2;
	while ((c = *s1) != '\0') {
		if (c == '*') {
			if (at_start && s == s2 && !letter(*s2) && !digit(*s2))
				return (0);
			if (*++s1 == 0)
				return (1);
			while (*s2) {
				if (compare(s1, s2, 0))
					return (1);
				if (error)
					return (0);
				s2++;
			}
		}
		if (*s2 == 0)
			return (0);
		if (c == '\\') {
			s1++;
			goto compare_chars;
		}
		if (c == '?') {
			if (at_start && s == s2 && !letter(*s2) && !digit(*s2))
				return (0);
			s1++;
			s2++;
			continue;
		}
		if (c == '[') {
			s1++;
			if (*s2 >= *s1++) {
				if (*s1++ != '-') {
					printf("missing '-'\n");
					error++;
					return (0);
				}
				if (*s2 <= *s1++) {
					if (*s1++ != ']') {
						printf("missing ']'");
						error++;
						return (0);
					}
					s2++;
					continue;
				}
			}
		}
compare_chars:
		if (*s1++ == *s2++)
			continue;
		else
			return (0);
	}
	if (*s1 == *s2)
		return (1);
	return (0);
}

/*
 * freemem - free the memory allocated to the filenames structure.
 */
static void
freemem(struct filenames *p, int numb)
{
	int	i, j;

	if (numb == 0)
		return;
	for (i = 0; i < numb; i++, p++) {
		for (j = 0; j <= p->len; j++)
			free(p->fname[j]);
		free((char *)p->fname);
	}
}

/*
 * print_path - print the pathname held in p.
 */
static void
print_path(char *p[], int pntr)
{
	int	i;

	printf("/");
	if (pntr >= 0) {
		for (i = 0; i < pntr; i++)
			printf("%s/", p[i]);
		printf("%s", p[pntr]);
	}
}

/*
 * fill - fill a section with a value or string.
 *	addr,count:fill=[value, "string"].
 */
static void
fill()
{
	char		*cptr;
	int		i;
	short		eof_flag, end = 0, eof = 0;
	long		temp, tcount;
	uoff_t	taddr;

	if (wrtflag == O_RDONLY) {
		printf("not opened for write '-w'\n");
		error++;
		return;
	}
	temp = expr();
	if (error)
		return;
	if ((cptr = getblk(addr)) == 0)
		return;
	if (type == NUMB)
		eof_flag = 0;
	else
		eof_flag = 1;
	taddr = addr;
	switch (objsz) {
	case LONG:
		addr &= ~(LONG - 1);
		break;
	case SHORT:
		addr &= ~(SHORT - 1);
		temp &= 0177777L;
		break;
	case CHAR:
		temp &= 0377;
	}
	cur_bytes -= taddr - addr;
	cptr += blkoff(fs, addr);
	tcount = check_addr(eof_flag, &end, &eof, 0);
	for (i = 0; i < tcount; i++) {
		switch (objsz) {
		case LONG:
			/*LINTED*/
			*(long *)cptr = temp;
			break;
		case SHORT:
			/*LINTED*/
			*(short *)cptr = temp;
			break;
		case CHAR:
			*cptr = temp;
		}
		cptr += objsz;
	}
	addr += (tcount - 1) * objsz;
	cur_bytes += (tcount - 1) * objsz;
	put((uoff_t)temp, objsz);
	if (eof) {
		printf("end of file\n");
		error++;
	} else if (end) {
		printf("end of block\n");
		error++;
	}
}

/*
 * get - read a byte, short or long from the file system.
 *	The entire block containing the desired item is read
 *	and the appropriate data is extracted and returned.
 */
static offset_t
get(short lngth)
{

	char		*bptr;
	uoff_t	temp = addr;

	objsz = lngth;
	if (objsz == INODE || objsz == SHORT)
		temp &= ~(SHORT - 1);
	else if (objsz == DIRECTORY || objsz == LONG || objsz == SHADOW_DATA)
		temp &= ~(LONG - 1);
	if ((bptr = getblk(temp)) == 0)
		return (-1);
	bptr += blkoff(fs, temp);
	switch (objsz) {
	case CHAR:
		return ((offset_t)*bptr);
	case SHORT:
	case INODE:
		/*LINTED*/
		return ((offset_t)(*(short *)bptr));
	case LONG:
	case DIRECTORY:
	case SHADOW_DATA:
		/*LINTED*/
		return ((offset_t)(*(long *)bptr));
	case U_OFFSET_T:
		/*LINTED*/
		return (*(offset_t *)bptr);
	}
	return (0);
}

/*
 * cgrp_check - make sure that we don't bump the cylinder group
 *	beyond the total number of cylinder groups or before the start.
 */
static int
cgrp_check(long cgrp)
{
	if (cgrp < 0) {
		if (objsz == CGRP)
			printf("beginning of cylinder groups\n");
		else
			printf("beginning of super blocks\n");
		error++;
		return (0);
	}
	if (cgrp >= fs->fs_ncg) {
		if (objsz == CGRP)
			printf("end of cylinder groups\n");
		else
			printf("end of super blocks\n");
		error++;
		return (0);
	}
	if (objsz == CGRP)
		return (cgtod(fs, cgrp) << FRGSHIFT);
	else
		return (cgsblock(fs, cgrp) << FRGSHIFT);
}

/*
 * icheck -  make sure we can read the block containing the inode
 *	and determine the filesize (0 if inode not allocated).  Return
 *	0 if error otherwise return the mode.
 */
int
icheck(uoff_t address)
{
	char		*cptr;
	struct dinode	*ip;

	if ((cptr = getblk(address)) == 0)
		return (0);
	cptr += blkoff(fs, address);
	/*LINTED*/
	ip = (struct dinode *)cptr;
	if ((ip->di_mode & IFMT) == 0) {
		if (!override) {
			printf("inode not allocated\n");
			error++;
			return (0);
		}
		blocksize = filesize = 0;
	} else {
		trapped++;
		filesize = ip->di_size;
		blocksize = filesize * 2;
	}
	return (ip->di_mode);
}

/*
 * getdirslot - get the address of the directory slot desired.
 */
static uoff_t
getdirslot(long slot)
{
	char		*cptr;
	struct direct	*dirp;
	short		i;
	char		*string = &scratch[0];
	short		bod = 0, mode, temp;

	if (slot < 0) {
		slot = 0;
		bod++;
	}
	if (type != DIRECTORY) {
		if (type == BLOCK)
			string = "block";
		else
			string = "fragment";
		addr = bod_addr;
		if ((cptr = getblk(addr)) == 0)
			return (0);
		cptr += blkoff(fs, addr);
		cur_bytes = 0;
		/*LINTED*/
		dirp = (struct direct *)cptr;
		for (dirslot = 0; dirslot < slot; dirslot++) {
			/*LINTED*/
			dirp = (struct direct *)cptr;
			if (blocksize > filesize) {
				if (cur_bytes + (long)dirp->d_reclen >=
								filesize) {
					printf("end of file\n");
					erraddr = addr;
					errcur_bytes = cur_bytes;
					stringsize = STRINGSIZE(dirp);
					error++;
					return (addr);
				}
			} else {
				if (cur_bytes + (long)dirp->d_reclen >=
								blocksize) {
					printf("end of %s\n", string);
					erraddr = addr;
					errcur_bytes = cur_bytes;
					stringsize = STRINGSIZE(dirp);
					error++;
					return (addr);
				}
			}
			cptr += dirp->d_reclen;
			addr += dirp->d_reclen;
			cur_bytes += dirp->d_reclen;
		}
		if (bod) {
			if (blocksize > filesize)
				printf("beginning of file\n");
			else
				printf("beginning of %s\n", string);
			erraddr = addr;
			errcur_bytes = cur_bytes;
			error++;
		}
		stringsize = STRINGSIZE(dirp);
		return (addr);
	} else {
		addr = cur_ino;
		if ((mode = icheck(addr)) == 0)
			return (0);
		if (!override && (mode & IFDIR) == 0) {
			printf("inode is not a directory\n");
			error++;
			return (0);
		}
		temp = slot;
		i = cur_bytes = 0;
		for (;;) {
			if (i == 0 || bcomp(addr)) {
				error = 0;
				if ((addr = (bmap((long)i++) << FRGSHIFT)) == 0)
					break;
				if ((cptr = getblk(addr)) == 0)
					break;
				cptr += blkoff(fs, addr);
			}
			/*LINTED*/
			dirp = (struct direct *)cptr;
			value = dirp->d_ino;
			if (!temp--)
				break;
			if (cur_bytes + (long)dirp->d_reclen >= filesize) {
				printf("end of file\n");
				dirslot = slot - temp - 1;
				objsz = DIRECTORY;
				erraddr = addr;
				errcur_bytes = cur_bytes;
				stringsize = STRINGSIZE(dirp);
				error++;
				return (addr);
			}
			addr += dirp->d_reclen;
			cptr += dirp->d_reclen;
			cur_bytes += dirp->d_reclen;
		}
		dirslot = slot;
		objsz = DIRECTORY;
		if (bod) {
			printf("beginning of file\n");
			erraddr = addr;
			errcur_bytes = cur_bytes;
			error++;
		}
		stringsize = STRINGSIZE(dirp);
		return (addr);
	}
}


/*
 * getshadowslot - get the address of the shadow data desired
 */
static int
getshadowslot(long shadow)
{
	struct ufs_fsd		fsd;
	short			bod = 0, mode;
	long			taddr, tcurbytes;

	if (shadow < 0) {
		shadow = 0;
		bod++;
	}
	if (type != SHADOW_DATA) {
		if (shadow < cur_shad) {
			printf("can't scan shadow data in reverse\n");
			error++;
			return (0);
		}
	} else {
		addr = cur_ino;
		if ((mode = icheck(addr)) == 0)
			return (0);
		if (!override && (mode & IFMT) != IFSHAD) {
			printf("inode is not a shadow\n");
			error++;
			return (0);
		}
		cur_bytes = 0;
		cur_shad = 0;
		syncshadowscan(1);	/* force synchronization */
	}

	for (; cur_shad < shadow; cur_shad++) {
		taddr = addr;
		tcurbytes = cur_bytes;
		getshadowdata((long *)&fsd, LONG + LONG);
		addr = taddr;
		cur_bytes = tcurbytes;
		if (cur_bytes + (long)fsd.fsd_size > filesize) {
			syncshadowscan(0);
			printf("end of file\n");
			erraddr = addr;
			errcur_bytes = cur_bytes;
			error++;
			return (addr);
		}
		addr += fsd.fsd_size;
		cur_bytes += fsd.fsd_size;
		syncshadowscan(0);
	}
	if (type == SHADOW_DATA)
		objsz = SHADOW_DATA;
	if (bod) {
		printf("beginning of file\n");
		erraddr = addr;
		errcur_bytes = cur_bytes;
		error++;
	}
	return (addr);
}

static void
getshadowdata(long *buf, int len)
{
	long	tfsd;

	len /= LONG;
	for (tfsd = 0; tfsd < len; tfsd++) {
		buf[tfsd] = get(SHADOW_DATA);
		addr += LONG;
		cur_bytes += LONG;
		syncshadowscan(0);
	}
}

static void
syncshadowscan(int force)
{
	long	curblkoff;
	if (type == SHADOW_DATA && (force ||
	    lblkno(fs, addr) != (bhdr.fwd)->blkno)) {
		curblkoff = blkoff(fs, cur_bytes);
		addr = bmap(lblkno(fs, cur_bytes)) << FRGSHIFT;
		addr += curblkoff;
		cur_bytes += curblkoff;
		(void) getblk(addr);
		objsz = SHADOW_DATA;
	}
}



/*
 * putf - print a byte as an ascii character if possible.
 *	The exceptions are tabs, newlines, backslashes
 *	and nulls which are printed as the standard C
 *	language escapes. Characters which are not
 *	recognized are printed as \?.
 */
static void
putf(char c)
{

	if (c <= 037 || c >= 0177 || c == '\\') {
		printf("\\");
		switch (c) {
		case '\\':
			printf("\\");
			break;
		case '\t':
			printf("t");
			break;
		case '\n':
			printf("n");
			break;
		case '\0':
			printf("0");
			break;
		default:
			printf("?");
		}
	} else {
		printf("%c", c);
		printf(" ");
	}
}

/*
 * put - write an item into the buffer for the current address
 *	block.  The value is checked to make sure that it will
 *	fit in the size given without truncation.  If successful,
 *	the entire block is written back to the file system.
 */
static void
put(uoff_t item, short lngth)
{

	char	*bptr, *sbptr;
	long	s_err, nbytes;
	long	olditem;

	if (wrtflag == O_RDONLY) {
		printf("not opened for write '-w'\n");
		error++;
		return;
	}
	objsz = lngth;
	if ((sbptr = getblk(addr)) == 0)
		return;
	bptr = sbptr + blkoff(fs, addr);
	switch (objsz) {
	case LONG:
	case DIRECTORY:
		/*LINTED*/
		olditem = *(long *)bptr;
		/*LINTED*/
		*(long *)bptr = item;
		break;
	case SHORT:
	case INODE:
		/*LINTED*/
		olditem = (long)*(short *)bptr;
		item &= 0177777L;
		/*LINTED*/
		*(short *)bptr = item;
		break;
	case CHAR:
		olditem = (long)*bptr;
		item &= 0377;
		*bptr = lobyte(loword(item));
		break;
	default:
		error++;
		return;
	}
	if ((s_err = llseek(fd, (offset_t)(addr & fs->fs_bmask), 0)) == -1) {
		error++;
		printf("seek error : %" PRIx64 "\n", addr);
		return;
	}
	if ((nbytes = write(fd, sbptr, BLKSIZE)) != BLKSIZE) {
		error++;
		printf("write error : addr   = %" PRIx64 "\n", addr);
		printf("            : s_err  = %lx\n", s_err);
		printf("            : nbytes = %lx\n", nbytes);
		return;
	}
	if (!acting_on_inode && objsz != INODE && objsz != DIRECTORY) {
		index(base);
		print(olditem, 8, -8, 0);
		printf("\t=\t");
		print(item, 8, -8, 0);
		printf("\n");
	} else {
		if (objsz == DIRECTORY) {
			addr = cur_dir;
			fprnt('?', 'd');
		} else {
			addr = cur_ino;
			objsz = INODE;
			fprnt('?', 'i');
		}
	}
}

/*
 * getblk - check if the desired block is in the file system.
 *	Search the incore buffers to see if the block is already
 *	available. If successful, unlink the buffer control block
 *	from its position in the buffer list and re-insert it at
 *	the head of the list.  If failure, use the last buffer
 *	in the list for the desired block. Again, this control
 *	block is placed at the head of the list. This process
 *	will leave commonly requested blocks in the in-core buffers.
 *	Finally, a pointer to the buffer is returned.
 */
static char *
getblk(uoff_t address)
{

	struct lbuf	*bp;
	long		s_err, nbytes;
	unsigned long	block;

	read_requests++;
	block = lblkno(fs, address);
	if (block >= fragstoblks(fs, fs->fs_size)) {
		printf("cannot read block %lu\n", block);
		error++;
		return (0);
	}
	for (bp = bhdr.fwd; bp != &bhdr; bp = bp->fwd)
		if (bp->valid && bp->blkno == block)
			goto xit;
	actual_disk_reads++;
	bp = bhdr.back;
	bp->blkno = block;
	bp->valid = 0;
	if ((s_err = llseek(fd, (offset_t)(address & fs->fs_bmask), 0)) == -1) {
		error++;
		printf("seek error : %" PRIx64 "\n", address);
		return (0);
	}
	if ((nbytes = read(fd, bp->blkaddr, BLKSIZE)) != BLKSIZE) {
		error++;
		printf("read error : addr   = %" PRIx64 "\n", address);
		printf("           : s_err  = %lx\n", s_err);
		printf("           : nbytes = %lx\n", nbytes);
		return (0);
	}
	bp->valid++;
xit:	bp->back->fwd = bp->fwd;
	bp->fwd->back = bp->back;
	insert(bp);
	return (bp->blkaddr);
}

/*
 * insert - place the designated buffer control block
 *	at the head of the linked list of buffers.
 */
static void
insert(struct lbuf *bp)
{

	bp->back = &bhdr;
	bp->fwd = bhdr.fwd;
	bhdr.fwd->back = bp;
	bhdr.fwd = bp;
}

/*
 * err - called on interrupts.  Set the current address
 *	back to the last address stored in erraddr. Reset all
 *	appropriate flags.  A reset call is made to return
 *	to the main loop;
 */
#ifdef sun
/*ARGSUSED*/
static void
err(int sig)
#else
err()
#endif /* sun */
{
	freemem(filenames, nfiles);
	nfiles = 0;
	(void) signal(2, err);
	addr = erraddr;
	cur_ino = errino;
	cur_inum = errinum;
	cur_bytes = errcur_bytes;
	error = 0;
	c_count = 0;
	printf("\n?\n");
	(void) fseek(stdin, 0L, 2);
	longjmp(env, 0);
}

/*
 * devcheck - check that the given mode represents a
 *	special device. The IFCHR bit is on for both
 *	character and block devices.
 */
static int
devcheck(short md)
{
	if (override)
		return (0);
	switch (md & IFMT) {
	case IFCHR:
	case IFBLK:
		return (0);
	}

	printf("not character or block device\n");
	error++;
	return (1);
}

/*
 * nullblk - return error if address is zero.  This is done
 *	to prevent block 0 from being used as an indirect block
 *	for a large file or as a data block for a small file.
 */
static int
nullblk(long bn)
{
	if (bn != 0)
		return (0);
	printf("non existent block\n");
	error++;
	return (1);
}

/*
 * puta - put ascii characters into a buffer.  The string
 *	terminates with a quote or newline.  The leading quote,
 *	which is optional for directory names, was stripped off
 *	by the assignment case in the main loop.
 */
static void
puta()
{
	char		*cptr, c;
	int		i;
	char		*sbptr;
	short		terror = 0;
	long		maxchars, s_err, nbytes, temp;
	uoff_t	taddr = addr;
	long		tcount = 0, item, olditem = 0;

	if (wrtflag == O_RDONLY) {
		printf("not opened for write '-w'\n");
		error++;
		return;
	}
	if ((sbptr = getblk(addr)) == 0)
		return;
	cptr = sbptr + blkoff(fs, addr);
	if (objsz == DIRECTORY) {
		if (acting_on_directory)
			maxchars = stringsize - 1;
		else
			maxchars = LONG;
	} else if (objsz == INODE)
		maxchars = objsz - (addr - cur_ino);
	else
		maxchars = min(blocksize - cur_bytes, filesize - cur_bytes);
	while ((c = getachar()) != '"') {
		if (tcount >= maxchars) {
			printf("string too long\n");
			if (objsz == DIRECTORY)
				addr = cur_dir;
			else if (acting_on_inode || objsz == INODE)
				addr = cur_ino;
			else
				addr = taddr;
			erraddr = addr;
			errcur_bytes = cur_bytes;
			terror++;
			break;
		}
		tcount++;
		if (c == '\n') {
			ungetachar(c);
			break;
		}
		temp = (long)*cptr;
		olditem <<= BITSPERCHAR;
		olditem += temp & 0xff;
		if (c == '\\') {
			switch (c = getachar()) {
			case 't':
				*cptr++ = '\t';
				break;
			case 'n':
				*cptr++ = '\n';
				break;
			case '0':
				*cptr++ = '\0';
				break;
			default:
				*cptr++ = c;
				break;
			}
		}
		else
			*cptr++ = c;
	}
	if (objsz == DIRECTORY && acting_on_directory)
		for (i = tcount; i <= maxchars; i++)
			*cptr++ = '\0';
	if ((s_err = llseek(fd, (offset_t)(addr & fs->fs_bmask), 0)) == -1) {
		error++;
		printf("seek error : %" PRIx64 "\n", addr);
		return;
	}
	if ((nbytes = write(fd, sbptr, BLKSIZE)) != BLKSIZE) {
		error++;
		printf("write error : addr   = %" PRIx64 "\n", addr);
		printf("            : s_err  = %lx\n", s_err);
		printf("            : nbytes = %lx\n", nbytes);
		return;
	}
	if (!acting_on_inode && objsz != INODE && objsz != DIRECTORY) {
		addr += tcount;
		cur_bytes += tcount;
		taddr = addr;
		if (objsz != CHAR) {
			addr &= ~(objsz - 1);
			cur_bytes -= taddr - addr;
		}
		if (addr == taddr) {
			addr -= objsz;
			taddr = addr;
		}
		tcount = LONG - (taddr - addr);
		index(base);
		if ((cptr = getblk(addr)) == 0)
			return;
		cptr += blkoff(fs, addr);
		switch (objsz) {
		case LONG:
			/*LINTED*/
			item = *(long *)cptr;
			if (tcount < LONG) {
				olditem <<= tcount * BITSPERCHAR;
				temp = 1;
				for (i = 0; i < (tcount*BITSPERCHAR); i++)
					temp <<= 1;
				olditem += item & (temp - 1);
			}
			break;
		case SHORT:
			/*LINTED*/
			item = (long)*(short *)cptr;
			if (tcount < SHORT) {
				olditem <<= tcount * BITSPERCHAR;
				temp = 1;
				for (i = 0; i < (tcount * BITSPERCHAR); i++)
					temp <<= 1;
				olditem += item & (temp - 1);
			}
			olditem &= 0177777L;
			break;
		case CHAR:
			item = (long)*cptr;
			olditem &= 0377;
		}
		print(olditem, 8, -8, 0);
		printf("\t=\t");
		print(item, 8, -8, 0);
		printf("\n");
	} else {
		if (objsz == DIRECTORY) {
			addr = cur_dir;
			fprnt('?', 'd');
		} else {
			addr = cur_ino;
			objsz = INODE;
			fprnt('?', 'i');
		}
	}
	if (terror)
		error++;
}

/*
 * fprnt - print data.  'count' elements are printed where '*' will
 *	print an entire blocks worth or up to the eof, whichever
 *	occurs first.  An error will occur if crossing a block boundary
 *	is attempted since consecutive blocks don't usually have
 *	meaning.  Current print types:
 *		/		b   - print as bytes (base sensitive)
 *				c   - print as characters
 *				o O - print as octal shorts (longs)
 *				d D - print as decimal shorts (longs)
 *				x X - print as hexadecimal shorts (longs)
 *		?		c   - print as cylinder groups
 *				d   - print as directories
 *				i   - print as inodes
 *				s   - print as super blocks
 *				S   - print as shadow data
 */
static void
fprnt(char style, char po)
{
	int		i;
	struct fs	*sb;
	struct cg	*cg;
	struct direct	*dirp;
	struct dinode	*ip;
	int		tbase;
	char		c, *cptr, *p;
	long		tinode, tcount, temp;
	uoff_t	taddr;
	short		offset, mode, end = 0, eof = 0, eof_flag;
	unsigned short	*sptr;
	unsigned long	*lptr;
	offset_t	curoff, curioff;

	laststyle = style;
	lastpo = po;
	should_print = 0;
	if (count != 1) {
		if (clear) {
			count = 1;
			star = 0;
			clear = 0;
		} else
			clear = 1;
	}
	tcount = count;
	offset = blkoff(fs, addr);

	if (style == '/') {
		if (type == NUMB)
			eof_flag = 0;
		else
			eof_flag = 1;
		switch (po) {

		case 'c': /* print as characters */
		case 'b': /* or bytes */
			if ((cptr = getblk(addr)) == 0)
				return;
			cptr += offset;
			objsz = CHAR;
			tcount = check_addr(eof_flag, &end, &eof, 0);
			if (tcount) {
				for (i = 0; tcount--; i++) {
					if (i % 16 == 0) {
						if (i)
							printf("\n");
						index(base);
					}
					if (po == 'c') {
						putf(*cptr++);
						if ((i + 1) % 16)
							printf("  ");
					} else {
						if ((i + 1) % 16 == 0)
							print(*cptr++ & 0377L,
								2, -2, 0);
						else
							print(*cptr++ & 0377L,
								4, -2, 0);
					}
					addr += CHAR;
					cur_bytes += CHAR;
				}
				printf("\n");
			}
			addr -= CHAR;
			erraddr = addr;
			cur_bytes -= CHAR;
			errcur_bytes = cur_bytes;
			if (eof) {
				printf("end of file\n");
				error++;
			} else if (end) {
				if (type == BLOCK)
					printf("end of block\n");
				else
					printf("end of fragment\n");
				error++;
			}
			return;

		case 'o': /* print as octal shorts */
			tbase = OCTAL;
			goto otx;
		case 'd': /* print as decimal shorts */
			tbase = DECIMAL;
			goto otx;
		case 'x': /* print as hex shorts */
			tbase = HEX;
otx:
			if ((cptr = getblk(addr)) == 0)
				return;
			taddr = addr;
			addr &= ~(SHORT - 1);
			cur_bytes -= taddr - addr;
			cptr += blkoff(fs, addr);
			/*LINTED*/
			sptr = (unsigned short *)cptr;
			objsz = SHORT;
			tcount = check_addr(eof_flag, &end, &eof, 0);
			if (tcount) {
				for (i = 0; tcount--; i++) {
					sptr = (unsigned short *)print_check(
							/*LINTED*/
							(unsigned long *)sptr,
							&tcount, tbase, i);
					switch (po) {
					case 'o':
						printf("%06o ", *sptr++);
						break;
					case 'd':
						printf("%05d  ", *sptr++);
						break;
					case 'x':
						printf("%04x   ", *sptr++);
					}
					addr += SHORT;
					cur_bytes += SHORT;
				}
				printf("\n");
			}
			addr -= SHORT;
			erraddr = addr;
			cur_bytes -= SHORT;
			errcur_bytes = cur_bytes;
			if (eof) {
				printf("end of file\n");
				error++;
			} else if (end) {
				if (type == BLOCK)
					printf("end of block\n");
				else
					printf("end of fragment\n");
				error++;
			}
			return;

		case 'O': /* print as octal longs */
			tbase = OCTAL;
			goto OTX;
		case 'D': /* print as decimal longs */
			tbase = DECIMAL;
			goto OTX;
		case 'X': /* print as hex longs */
			tbase = HEX;
OTX:
			if ((cptr = getblk(addr)) == 0)
				return;
			taddr = addr;
			addr &= ~(LONG - 1);
			cur_bytes -= taddr - addr;
			cptr += blkoff(fs, addr);
			/*LINTED*/
			lptr = (unsigned long *)cptr;
			objsz = LONG;
			tcount = check_addr(eof_flag, &end, &eof, 0);
			if (tcount) {
				for (i = 0; tcount--; i++) {
					lptr = print_check(lptr, &tcount,
								tbase, i);
					switch (po) {
					case 'O':
						printf("%011lo    ", *lptr++);
						break;
					case 'D':
						printf("%010lu     ", *lptr++);
						break;
					case 'X':
						printf("%08lx       ", *lptr++);
					}
					addr += LONG;
					cur_bytes += LONG;
				}
				printf("\n");
			}
			addr -= LONG;
			erraddr = addr;
			cur_bytes -= LONG;
			errcur_bytes = cur_bytes;
			if (eof) {
				printf("end of file\n");
				error++;
			} else if (end) {
				if (type == BLOCK)
					printf("end of block\n");
				else
					printf("end of fragment\n");
				error++;
			}
			return;

		default:
			error++;
			printf("no such print option\n");
			return;
		}
	} else
		switch (po) {

		case 'c': /* print as cylinder group */
			if (type != NUMB)
				if (cur_cgrp + count > fs->fs_ncg) {
					tcount = fs->fs_ncg - cur_cgrp;
					if (!star)
						end++;
				}
			addr &= ~(LONG - 1);
			for (/* void */; tcount--; /* void */) {
				erraddr = addr;
				errcur_bytes = cur_bytes;
				if (type != NUMB) {
					addr = cgtod(fs, cur_cgrp)
						<< FRGSHIFT;
					cur_cgrp++;
				}
				if ((cptr = getblk(addr)) == 0) {
					if (cur_cgrp)
						cur_cgrp--;
					return;
				}
				cptr += blkoff(fs, addr);
				/*LINTED*/
				cg = (struct cg *)cptr;
				if (type == NUMB) {
					cur_cgrp = cg->cg_cgx + 1;
					type = objsz = CGRP;
					if (cur_cgrp + count - 1 > fs->fs_ncg) {
						tcount = fs->fs_ncg - cur_cgrp;
						if (!star)
							end++;
					}
				}
				if (! override && !cg_chkmagic(cg)) {
					printf("invalid cylinder group ");
					printf("magic word\n");
					if (cur_cgrp)
						cur_cgrp--;
					error++;
					return;
				}
				printcg(cg);
				if (tcount)
					printf("\n");
			}
			cur_cgrp--;
			if (end) {
				printf("end of cylinder groups\n");
				error++;
			}
			return;

		case 'd': /* print as directories */
			if ((cptr = getblk(addr)) == 0)
				return;
			if (type == NUMB) {
				if (fragoff(fs, addr)) {
					printf("address must be at the ");
					printf("beginning of a fragment\n");
					error++;
					return;
				}
				bod_addr = addr;
				type = FRAGMENT;
				dirslot = 0;
				cur_bytes = 0;
				blocksize = FRGSIZE;
				filesize = FRGSIZE * 2;
			}
			cptr += offset;
			objsz = DIRECTORY;
			while (tcount-- && cur_bytes < filesize &&
				cur_bytes < blocksize && !bcomp(addr)) {
				/*LINTED*/
				dirp = (struct direct *)cptr;
				tinode = dirp->d_ino;
				printf("i#: ");
				if (tinode == 0)
					printf("free\t");
				else
					print(tinode, 12, -8, 0);
				printf("%s\n", &dirp->d_name[0]);
				erraddr = addr;
				errcur_bytes = cur_bytes;
				addr += dirp->d_reclen;
				cptr += dirp->d_reclen;
				cur_bytes += dirp->d_reclen;
				dirslot++;
				stringsize = STRINGSIZE(dirp);
			}
			addr = erraddr;
			cur_dir = addr;
			cur_bytes = errcur_bytes;
			dirslot--;
			if (tcount >= 0 && !star) {
				switch (type) {
				case FRAGMENT:
					printf("end of fragment\n");
					break;
				case BLOCK:
					printf("end of block\n");
					break;
				default:
					printf("end of directory\n");
				}
				error++;
			} else
				error = 0;
			return;

		case 'i': /* print as inodes */
			/*LINTED*/
			if ((ip = (struct dinode *)getblk(addr)) == 0)
				return;
			for (i = 1; i < fs->fs_ncg; i++)
				if (addr < (cgimin(fs, i) << FRGSHIFT))
					break;
			i--;
			offset /= INODE;
			temp = (addr - (cgimin(fs, i) << FRGSHIFT)) >> FRGSHIFT;
			temp = (i * fs->fs_ipg) + fragstoblks(fs, temp) *
							INOPB(fs) + offset;
			if (count + offset > INOPB(fs)) {
				tcount = INOPB(fs) - offset;
				if (!star)
					end++;
			}
			objsz = INODE;
			ip += offset;
			for (i = 0; tcount--; ip++, temp++) {
				if ((mode = icheck(addr)) == 0)
					if (!override)
						continue;
				p = " ugtrwxrwxrwx";

				switch (mode & IFMT) {
				case IFDIR:
					c = 'd';
					break;
				case IFCHR:
					c = 'c';
					break;
				case IFBLK:
					c = 'b';
					break;
				case IFREG:
					c = '-';
					break;
				case IFLNK:
					c = 'l';
					break;
				case IFSOCK:
					c = 's';
					break;
				case IFSHAD:
					c = 'S';
					break;
				case IFATTRDIR:
					c = 'A';
					break;
				default:
					c = '?';
					if (!override)
						goto empty;

				}
				printf("i#: ");
				print(temp, 12, -8, 0);
				printf("   md: ");
				printf("%c", c);
				for (mode = mode << 4; *++p; mode = mode << 1) {
					if (mode & IFREG)
						printf("%c", *p);
					else
						printf("-");
				}
				printf("  uid: ");
				print(ip->di_uid, 8, -4, 0);
				printf("      gid: ");
				print(ip->di_gid, 8, -4, 0);
				printf("\n");
				printf("ln: ");
				print((long)ip->di_nlink, 8, -4, 0);
				printf("       bs: ");
				print(ip->di_blocks, 12, -8, 0);
				printf("c_flags : ");
				print(ip->di_cflags, 12, -8, 0);
				printf("   sz : ");
#ifdef _LARGEFILE64_SOURCE
				printll(ip->di_size, 20, -16, 0);
#else /* !_LARGEFILE64_SOURCE */
				print(ip->di_size, 12, -8, 0);
#endif /* _LARGEFILE64_SOURCE */
				if (ip->di_shadow) {
					printf("   si: ");
					print(ip->di_shadow, 12, -8, 0);
				}
				printf("\n");
				if (ip->di_oeftflag) {
					printf("ai: ");
					print(ip->di_oeftflag, 12, -8, 0);
					printf("\n");
				}
				printf("\n");
				switch (ip->di_mode & IFMT) {
				case IFBLK:
				case IFCHR:
					printf("maj: ");
					print(major(ip->di_ordev), 4, -2, 0);
					printf("  min: ");
					print(minor(ip->di_ordev), 4, -2, 0);
					printf("\n");
					break;
				default:
					/*
					 * only display blocks below the
					 * current file size
					 */
					curoff = 0LL;
					for (i = 0; i < NDADDR; ) {
						if (ip->di_size <= curoff)
							break;
						printf("db#%x: ", i);
						print(ip->di_db[i], 11, -8, 0);

						if (++i % 4 == 0)
							printf("\n");
						else
							printf("  ");
						curoff += fs->fs_bsize;
					}
					if (i % 4)
						printf("\n");

					/*
					 * curioff keeps track of the number
					 * of bytes covered by each indirect
					 * pointer in the inode, and is added
					 * to curoff each time to get the
					 * actual offset into the file.
					 */
					curioff = fs->fs_bsize *
					    (fs->fs_bsize / sizeof (daddr_t));
					for (i = 0; i < NIADDR; i++) {
						if (ip->di_size <= curoff)
							break;
						printf("ib#%x: ", i);
						print(ip->di_ib[i], 11, -8, 0);
						printf("  ");
						curoff += curioff;
						curioff *= (fs->fs_bsize /
						    sizeof (daddr_t));
					}
					if (i)
						printf("\n");
					break;
				}
				if (count == 1) {
					time_t t;

					t = ip->di_atime;
					printf("\taccessed: %s", ctime(&t));
					t = ip->di_mtime;
					printf("\tmodified: %s", ctime(&t));
					t = ip->di_ctime;
					printf("\tcreated : %s", ctime(&t));
				}
				if (tcount)
					printf("\n");
empty:
				if (c == '?' && !override) {
					printf("i#: ");
					print(temp, 12, -8, 0);
					printf("  is unallocated\n");
					if (count != 1)
						printf("\n");
				}
				cur_ino = erraddr = addr;
				errcur_bytes = cur_bytes;
				cur_inum++;
				addr = addr + INODE;
			}
			addr = erraddr;
			cur_bytes = errcur_bytes;
			cur_inum--;
			if (end) {
				printf("end of block\n");
				error++;
			}
			return;

		case 's': /* print as super block */
			if (cur_cgrp == -1) {
				addr = SBLOCK * DEV_BSIZE;
				type = NUMB;
			}
			addr &= ~(LONG - 1);
			if (type != NUMB)
				if (cur_cgrp + count > fs->fs_ncg) {
					tcount = fs->fs_ncg - cur_cgrp;
					if (!star)
						end++;
				}
			for (/* void */; tcount--; /* void */) {
				erraddr = addr;
				cur_bytes = errcur_bytes;
				if (type != NUMB) {
					addr = cgsblock(fs, cur_cgrp)
							<< FRGSHIFT;
					cur_cgrp++;
				}
				if ((cptr = getblk(addr)) == 0) {
					if (cur_cgrp)
						cur_cgrp--;
					return;
				}
				cptr += blkoff(fs, addr);
				/*LINTED*/
				sb = (struct fs *)cptr;
				if (type == NUMB) {
					for (i = 0; i < fs->fs_ncg; i++)
						if (addr == cgsblock(fs, i) <<
								FRGSHIFT)
							break;
					if (i == fs->fs_ncg)
						cur_cgrp = 0;
					else
						cur_cgrp = i + 1;
					type = objsz = SB;
					if (cur_cgrp + count - 1 > fs->fs_ncg) {
						tcount = fs->fs_ncg - cur_cgrp;
						if (!star)
							end++;
					}
				}
				if ((sb->fs_magic != FS_MAGIC) &&
				    (sb->fs_magic != MTB_UFS_MAGIC)) {
					cur_cgrp = 0;
					if (!override) {
						printf("invalid super block ");
						printf("magic word\n");
						cur_cgrp--;
						error++;
						return;
					}
				}
				if (sb->fs_magic == FS_MAGIC &&
				    (sb->fs_version !=
					UFS_EFISTYLE4NONEFI_VERSION_2 &&
				    sb->fs_version != UFS_VERSION_MIN)) {
					cur_cgrp = 0;
					if (!override) {
						printf("invalid super block ");
						printf("version number\n");
						cur_cgrp--;
						error++;
						return;
					}
				}
				if (sb->fs_magic == MTB_UFS_MAGIC &&
				    (sb->fs_version > MTB_UFS_VERSION_1 ||
				    sb->fs_version < MTB_UFS_VERSION_MIN)) {
					cur_cgrp = 0;
					if (!override) {
						printf("invalid super block ");
						printf("version number\n");
						cur_cgrp--;
						error++;
						return;
					}
				}
				if (cur_cgrp == 0)
					printf("\tsuper block:\n");
				else {
					printf("\tsuper block in cylinder ");
					printf("group ");
					print(cur_cgrp - 1, 0, 0, 0);
					printf(":\n");
				}
				printsb(sb);
				if (tcount)
					printf("\n");
			}
			cur_cgrp--;
			if (end) {
				printf("end of super blocks\n");
				error++;
			}
			return;

		case 'S': /* print as shadow data */
			if (type == NUMB) {
				type = FRAGMENT;
				cur_shad = 0;
				cur_bytes = fragoff(fs, addr);
				bod_addr = addr - cur_bytes;
				/* no more than two fragments */
				filesize = fragroundup(fs,
				    bod_addr + FRGSIZE + 1);
			}
			objsz = SHADOW_DATA;
			while (tcount-- &&
			    (cur_bytes + SHADOW_DATA) <= filesize &&
			    (type != SHADOW_DATA ||
			    (cur_bytes + SHADOW_DATA)) <= blocksize) {
				/*LINTED*/
				struct ufs_fsd fsd;
				long tcur_bytes;

				taddr = addr;
				tcur_bytes = cur_bytes;
				index(base);
				getshadowdata((long *)&fsd, LONG + LONG);
				printf("  type: ");
				print((long)fsd.fsd_type, 8, -8, 0);
				printf("  size: ");
				print((long)fsd.fsd_size, 8, -8, 0);
				tbase = fsd.fsd_size - LONG - LONG;
				if (tbase > 256)
					tbase = 256;
				for (i = 0; i < tbase; i++) {
					if (i % LONG == 0) {
						if (i % 16 == 0) {
							printf("\n");
							index(base);
						} else
							printf("  ");
						getshadowdata(&temp, LONG);
						p = (char *)&temp;
					} else
						printf(" ");
					printf("%02x", (int)(*p++ & 0377L));
				}
				printf("\n");
				addr = taddr;
				cur_bytes = tcur_bytes;
				erraddr = addr;
				errcur_bytes = cur_bytes;
				addr += FSD_RECSZ((&fsd), fsd.fsd_size);
				cur_bytes += FSD_RECSZ((&fsd), fsd.fsd_size);
				cur_shad++;
				syncshadowscan(0);
			}
			addr = erraddr;
			cur_bytes = errcur_bytes;
			cur_shad--;
			if (tcount >= 0 && !star) {
				switch (type) {
				case FRAGMENT:
					printf("end of fragment\n");
					break;
				default:
					printf("end of shadow data\n");
				}
				error++;
			} else
				error = 0;
			return;
		default:
			error++;
			printf("no such print option\n");
			return;
		}
}

/*
 * valid_addr - call check_addr to validate the current address.
 */
static int
valid_addr()
{
	short	end = 0, eof = 0;
	long	tcount = count;

	if (!trapped)
		return (1);
	if (cur_bytes < 0) {
		cur_bytes = 0;
		if (blocksize > filesize) {
			printf("beginning of file\n");
		} else {
			if (type == BLOCK)
				printf("beginning of block\n");
			else
				printf("beginning of fragment\n");
		}
		error++;
		return (0);
	}
	count = 1;
	(void) check_addr(1, &end, &eof, (filesize < blocksize));
	count = tcount;
	if (eof) {
		printf("end of file\n");
		error++;
		return (0);
	}
	if (end == 2) {
		if (erraddr > addr) {
			if (type == BLOCK)
				printf("beginning of block\n");
			else
				printf("beginning of fragment\n");
			error++;
			return (0);
		}
	}
	if (end) {
		if (type == BLOCK)
			printf("end of block\n");
		else
			printf("end of fragment\n");
		error++;
		return (0);
	}
	return (1);
}

/*
 * check_addr - check if the address crosses the end of block or
 *	end of file.  Return the proper count.
 */
static int
check_addr(short eof_flag, short *end, short *eof, short keep_on)
{
	long	temp, tcount = count, tcur_bytes = cur_bytes;
	uoff_t	taddr = addr;

	if (bcomp(addr + count * objsz - 1) ||
	    (keep_on && taddr < (bmap(cur_block) << FRGSHIFT))) {
		error = 0;
		addr = taddr;
		cur_bytes = tcur_bytes;
		if (keep_on) {
			if (addr < erraddr) {
				if (cur_bytes < 0) {
					(*end) = 2;
					return (0);	/* Value ignored */
				}
				temp = cur_block - lblkno(fs, cur_bytes);
				cur_block -= temp;
				if ((addr = bmap(cur_block) << FRGSHIFT) == 0) {
					cur_block += temp;
					return (0);	/* Value ignored */
				}
				temp = tcur_bytes - cur_bytes;
				addr += temp;
				cur_bytes += temp;
				return (0);	/* Value ignored */
			} else {
				if (cur_bytes >= filesize) {
					(*eof)++;
					return (0);	/* Value ignored */
				}
				temp = lblkno(fs, cur_bytes) - cur_block;
				cur_block += temp;
				if ((addr = bmap(cur_block) << FRGSHIFT) == 0) {
					cur_block -= temp;
					return (0);	/* Value ignored */
				}
				temp = tcur_bytes - cur_bytes;
				addr += temp;
				cur_bytes += temp;
				return (0);	/* Value ignored */
			}
		}
		tcount = (blkroundup(fs, addr+1)-addr) / objsz;
		if (!star)
			(*end) = 2;
	}
	addr = taddr;
	cur_bytes = tcur_bytes;
	if (eof_flag) {
		if (blocksize > filesize) {
			if (cur_bytes >= filesize) {
				tcount = 0;
				(*eof)++;
			} else if (tcount > (filesize - cur_bytes) / objsz) {
				tcount = (filesize - cur_bytes) / objsz;
				if (!star || tcount == 0)
					(*eof)++;
			}
		} else {
			if (cur_bytes >= blocksize) {
				tcount = 0;
				(*end)++;
			} else if (tcount > (blocksize - cur_bytes) / objsz) {
				tcount = (blocksize - cur_bytes) / objsz;
				if (!star || tcount == 0)
					(*end)++;
			}
		}
	}
	return (tcount);
}

/*
 * print_check - check if the index needs to be printed and delete
 *	rows of zeros from the output.
 */
unsigned long *
print_check(unsigned long *lptr, long *tcount, short tbase, int i)
{
	int		j, k, temp = BYTESPERLINE / objsz;
	short		first_time = 0;
	unsigned long	*tlptr;
	unsigned short	*tsptr, *sptr;

	sptr = (unsigned short *)lptr;
	if (i == 0)
		first_time = 1;
	if (i % temp == 0) {
		if (*tcount >= temp - 1) {
			if (objsz == SHORT)
				tsptr = sptr;
			else
				tlptr = lptr;
			k = *tcount - 1;
			for (j = i; k--; j++)
				if (objsz == SHORT) {
					if (*tsptr++ != 0)
						break;
				} else {
					if (*tlptr++ != 0)
						break;
				}
			if (j > (i + temp - 1)) {
				j = (j - i) / temp;
				while (j-- > 0) {
					if (objsz == SHORT)
						sptr += temp;
					else
						lptr += temp;
					*tcount -= temp;
					i += temp;
					addr += BYTESPERLINE;
					cur_bytes += BYTESPERLINE;
				}
				if (first_time)
					printf("*");
				else
					printf("\n*");
			}
			if (i)
				printf("\n");
			index(tbase);
		} else {
			if (i)
				printf("\n");
			index(tbase);
		}
	}
	if (objsz == SHORT)
		/*LINTED*/
		return ((unsigned long *)sptr);
	else
		return (lptr);
}

/*
 * index - print a byte index for the printout in base b
 *	with leading zeros.
 */
static void
index(int b)
{
	int	tbase = base;

	base = b;
	print(addr, 8, 8, 1);
	printf(":\t");
	base = tbase;
}

/*
 * print - print out the value to digits places with/without
 *	leading zeros and right/left justified in the current base.
 */
static void
#ifdef _LARGEFILE64_SOURCE
printll(uoff_t value, int fieldsz, int digits, int lead)
#else /* !_LARGEFILE64_SOURCE */
print(long value, int fieldsz, int digits, int lead)
#endif /* _LARGEFILE64_SOURCE */
{
	int	i, left = 0;
	char	mode = BASE[base - OCTAL];
	char	*string = &scratch[0];

	if (digits < 0) {
		left = 1;
		digits *= -1;
	}
	if (base != HEX)
		if (digits)
			digits = digits + (digits - 1)/((base >> 1) - 1) + 1;
		else
			digits = 1;
	if (lead) {
		if (left)
			(void) sprintf(string, "%%%c%d%d.%d"
#ifdef _LARGEFILE64_SOURCE
				"ll"
#endif /* _LARGEFILE64_SOURCE */
				"%c", '-', 0, digits, lead, mode);
		else
			(void) sprintf(string, "%%%d%d.%d"
#ifdef _LARGEFILE64_SOURCE
				"ll"
#endif /* _LARGEFILE64_SOURCE */
				"%c", 0, digits, lead, mode);
	} else {
		if (left)
			(void) sprintf(string, "%%%c%d"
#ifdef _LARGEFILE64_SOURCE
				"ll"
#endif /* _LARGEFILE64_SOURCE */
				"%c", '-', digits, mode);
		else
			(void) sprintf(string, "%%%d"
#ifdef _LARGEFILE64_SOURCE
				"ll"
#endif /* _LARGEFILE64_SOURCE */
				"%c", digits, mode);
	}
	printf(string, value);
	for (i = 0; i < fieldsz - digits; i++)
		printf(" ");
}

/*
 * Print out the contents of a superblock.
 */
static void
printsb(struct fs *fs)
{
	int c, i, j, k, size;
	caddr_t sip;
	time_t t;

	t = fs->fs_time;
#ifdef FS_42POSTBLFMT
	if (fs->fs_postblformat == FS_42POSTBLFMT)
		fs->fs_nrpos = 8;
	printf("magic\t%lx\tformat\t%s\ttime\t%s", fs->fs_magic,
	    fs->fs_postblformat == FS_42POSTBLFMT ? "static" : "dynamic",
	    ctime(&t));
#else
	printf("magic\t%x\ttime\t%s",
	    fs->fs_magic, ctime(&t));
#endif
	printf("version\t%x\n", fs->fs_version);
	printf("nbfree\t%ld\tndir\t%ld\tnifree\t%ld\tnffree\t%ld\n",
	    fs->fs_cstotal.cs_nbfree, fs->fs_cstotal.cs_ndir,
	    fs->fs_cstotal.cs_nifree, fs->fs_cstotal.cs_nffree);
	printf("ncg\t%ld\tncyl\t%ld\tsize\t%ld\tblocks\t%ld\n",
	    fs->fs_ncg, fs->fs_ncyl, fs->fs_size, fs->fs_dsize);
	printf("bsize\t%ld\tshift\t%ld\tmask\t0x%08lx\n",
	    fs->fs_bsize, fs->fs_bshift, fs->fs_bmask);
	printf("fsize\t%ld\tshift\t%ld\tmask\t0x%08lx\n",
	    fs->fs_fsize, fs->fs_fshift, fs->fs_fmask);
	printf("frag\t%ld\tshift\t%ld\tfsbtodb\t%ld\n",
	    fs->fs_frag, fs->fs_fragshift, fs->fs_fsbtodb);
	printf("cpg\t%ld\tbpg\t%ld\tfpg\t%ld\tipg\t%ld\n",
	    fs->fs_cpg, fs->fs_fpg / fs->fs_frag, fs->fs_fpg, fs->fs_ipg);
	printf("minfree\t%ld%%\toptim\t%s\tmaxcontig %ld\tmaxbpg\t%ld\n",
	    fs->fs_minfree, fs->fs_optim == FS_OPTSPACE ? "space" : "time",
	    fs->fs_maxcontig, fs->fs_maxbpg);
#ifdef FS_42POSTBLFMT
#ifdef sun
	printf("rotdelay %ldms\tfs_id[0] 0x%lx\tfs_id[1] 0x%lx\trps\t%ld\n",
	    fs->fs_rotdelay, fs->fs_id[0], fs->fs_id[1], fs->fs_rps);
#else
	printf("rotdelay %dms\theadswitch %dus\ttrackseek %dus\trps\t%d\n",
	    fs->fs_rotdelay, fs->fs_headswitch, fs->fs_trkseek, fs->fs_rps);
#endif /* sun */
	printf("ntrak\t%ld\tnsect\t%ld\tnpsect\t%ld\tspc\t%ld\n",
	    fs->fs_ntrak, fs->fs_nsect, fs->fs_npsect, fs->fs_spc);
	printf("trackskew %ld\n", fs->fs_trackskew);
#else
	printf("rotdelay %ldms\trps\t%ld\n",
	    fs->fs_rotdelay, fs->fs_rps);
	printf("ntrak\t%ld\tnsect\t%ld\tspc\t%ld\n",
	    fs->fs_ntrak, fs->fs_nsect, fs->fs_spc);
#endif
	printf("si %ld\n", fs->fs_si);
	printf("nindir\t%ld\tinopb\t%ld\tnspf\t%ld\n",
	    fs->fs_nindir, fs->fs_inopb, fs->fs_nspf);
	printf("sblkno\t%ld\tcblkno\t%ld\tiblkno\t%ld\tdblkno\t%ld\n",
	    fs->fs_sblkno, fs->fs_cblkno, fs->fs_iblkno, fs->fs_dblkno);
	printf("sbsize\t%ld\tcgsize\t%ld\tcgoffset %ld\tcgmask\t0x%08lx\n",
	    fs->fs_sbsize, fs->fs_cgsize, fs->fs_cgoffset, fs->fs_cgmask);
	printf("csaddr\t%ld\tcssize\t%ld\tshift\t%ld\tmask\t0x%08lx\n",
	    fs->fs_csaddr, fs->fs_cssize, fs->fs_csshift, fs->fs_csmask);
	printf("cgrotor\t%ld\tfmod\t%d\tronly\t%d\n",
	    fs->fs_cgrotor, fs->fs_fmod, fs->fs_ronly);
#ifdef FS_42POSTBLFMT
	if (fs->fs_cpc != 0)
		printf("blocks available in each of %ld rotational positions",
			fs->fs_nrpos);
	else
		printf("insufficient space to maintain rotational tables\n");
#endif
	for (c = 0; c < fs->fs_cpc; c++) {
		printf("\ncylinder number %d:", c);
#ifdef FS_42POSTBLFMT
		for (i = 0; i < fs->fs_nrpos; i++) {
			/*LINTED*/
			if (fs_postbl(fs, c)[i] == -1)
				continue;
			printf("\n   position %d:\t", i);
			/*LINTED*/
			for (j = fs_postbl(fs, c)[i], k = 1; /* void */;
						j += fs_rotbl(fs)[j], k++) {
				printf("%5d", j);
				if (k % 12 == 0)
					printf("\n\t\t");
				if (fs_rotbl(fs)[j] == 0)
					break;
			}
		}
#else
		for (i = 0; i < NRPOS; i++) {
			if (fs->fs_postbl[c][i] == -1)
				continue;
			printf("\n   position %d:\t", i);
			for (j = fs->fs_postbl[c][i], k = 1; /* void */;
						j += fs->fs_rotbl[j], k++) {
				printf("%5d", j);
				if (k % 12 == 0)
					printf("\n\t\t");
				if (fs->fs_rotbl[j] == 0)
					break;
			}
		}
#endif
	}
	printf("\ncs[].cs_(nbfree, ndir, nifree, nffree):");
	sip = calloc(1, fs->fs_cssize);
	fs->fs_u.fs_csp = (struct csum *)sip;
	for (i = 0, j = 0; i < fs->fs_cssize; i += fs->fs_bsize, j++) {
		size = fs->fs_cssize - i < fs->fs_bsize ?
		    fs->fs_cssize - i : fs->fs_bsize;
		(void) llseek(fd,
			(offset_t)fsbtodb(fs, (fs->fs_csaddr + j * fs->fs_frag))
				* fs->fs_fsize / fsbtodb(fs, 1), 0);
		if (read(fd, sip, size) != size) {
			free(fs->fs_u.fs_csp);
			return;
		}
		sip += size;
	}
	for (i = 0; i < fs->fs_ncg; i++) {
		struct csum *cs = &fs->fs_cs(fs, i);
		if (i % 4 == 0)
			printf("\n     ");
		printf("%d:(%ld,%ld,%ld,%ld) ", i, cs->cs_nbfree, cs->cs_ndir,
						cs->cs_nifree, cs->cs_nffree);
	}
	free(fs->fs_u.fs_csp);
	printf("\n");
	if (fs->fs_ncyl % fs->fs_cpg) {
		printf("cylinders in last group %d\n",
		    i = fs->fs_ncyl % fs->fs_cpg);
		printf("blocks in last group %ld\n",
		    i * fs->fs_spc / NSPB(fs));
	}
}

/*
 * Print out the contents of a cylinder group.
 */
static void
printcg(struct cg *cg)
{
	int i, j;
	time_t t;

	printf("\ncg %ld:\n", cg->cg_cgx);
	t = cg->cg_time;
#ifdef FS_42POSTBLFMT
	printf("magic\t%lx\ttell\t%llx\ttime\t%s",
	    fs->fs_postblformat == FS_42POSTBLFMT ?
	    ((struct ocg *)cg)->cg_magic : cg->cg_magic,
	    fsbtodb(fs, cgtod(fs, cg->cg_cgx)) * fs->fs_fsize / fsbtodb(fs, 1),
	    ctime(&t));
#else
	printf("magic\t%x\ttell\t%llx\ttime\t%s",
	    cg->cg_magic,
	    fsbtodb(fs, cgtod(fs, cg->cg_cgx)) * fs->fs_fsize / fsbtodb(fs, 1),
	    ctime(&t));
#endif
	printf("cgx\t%ld\tncyl\t%d\tniblk\t%d\tndblk\t%ld\n",
	    cg->cg_cgx, cg->cg_ncyl, cg->cg_niblk, cg->cg_ndblk);
	printf("nbfree\t%ld\tndir\t%ld\tnifree\t%ld\tnffree\t%ld\n",
	    cg->cg_cs.cs_nbfree, cg->cg_cs.cs_ndir,
	    cg->cg_cs.cs_nifree, cg->cg_cs.cs_nffree);
	printf("rotor\t%ld\tirotor\t%ld\tfrotor\t%ld\nfrsum",
	    cg->cg_rotor, cg->cg_irotor, cg->cg_frotor);
	for (i = 1, j = 0; i < fs->fs_frag; i++) {
		printf("\t%ld", cg->cg_frsum[i]);
		j += i * cg->cg_frsum[i];
	}
	printf("\nsum of frsum: %d\niused:\t", j);
	pbits((unsigned char *)cg_inosused(cg), fs->fs_ipg);
	printf("free:\t");
	pbits(cg_blksfree(cg), fs->fs_fpg);
	printf("b:\n");
	for (i = 0; i < fs->fs_cpg; i++) {
		/*LINTED*/
		if (cg_blktot(cg)[i] == 0)
			continue;
		/*LINTED*/
		printf("   c%d:\t(%ld)\t", i, cg_blktot(cg)[i]);
#ifdef FS_42POSTBLFMT
		for (j = 0; j < fs->fs_nrpos; j++) {
			if (fs->fs_cpc == 0 ||
				/*LINTED*/
			    fs_postbl(fs, i % fs->fs_cpc)[j] == -1)
				continue;
			/*LINTED*/
			printf(" %d", cg_blks(fs, cg, i)[j]);
		}
#else
		for (j = 0; j < NRPOS; j++) {
			if (fs->fs_cpc == 0 ||
			    fs->fs_postbl[i % fs->fs_cpc][j] == -1)
				continue;
			printf(" %d", cg->cg_b[i][j]);
		}
#endif
		printf("\n");
	}
}

/*
 * Print out the contents of a bit array.
 */
static void
pbits(unsigned char *cp, int max)
{
	int i;
	int count = 0, j;

	for (i = 0; i < max; i++)
		if (isset(cp, i)) {
			if (count)
				printf(",%s", count % 6 ? " " : "\n\t");
			count++;
			printf("%d", i);
			j = i;
			while ((i+1) < max && isset(cp, i+1))
				i++;
			if (i != j)
				printf("-%d", i);
		}
	printf("\n");
}

/*
 * bcomp - used to check for block over/under flows when stepping through
 *	a file system.
 */
static int
bcomp(addr)
	uoff_t	addr;
{
	if (override)
		return (0);

	if (lblkno(fs, addr) == (bhdr.fwd)->blkno)
		return (0);
	error++;
	return (1);
}

/*
 * bmap - maps the logical block number of a file into
 *	the corresponding physical block on the file
 *	system.
 */
static long
bmap(long bn)
{
	int		j;
	struct dinode	*ip;
	int		sh;
	long		nb;
	char		*cptr;

	if ((cptr = getblk(cur_ino)) == 0)
		return (0);

	cptr += blkoff(fs, cur_ino);

	/*LINTED*/
	ip = (struct dinode *)cptr;

	if (bn < NDADDR) {
		nb = ip->di_db[bn];
		return (nullblk(nb) ? 0L : nb);
	}

	sh = 1;
	bn -= NDADDR;
	for (j = NIADDR; j > 0; j--) {
		sh *= NINDIR(fs);
		if (bn < sh)
			break;
		bn -= sh;
	}
	if (j == 0) {
		printf("file too big\n");
		error++;
		return (0L);
	}
	addr = (uintptr_t)&ip->di_ib[NIADDR - j];
	nb = get(LONG);
	if (nb == 0)
		return (0L);
	for (; j <= NIADDR; j++) {
		sh /= NINDIR(fs);
		addr = (nb << FRGSHIFT) + ((bn / sh) % NINDIR(fs)) * LONG;
		if (nullblk(nb = get(LONG)))
			return (0L);
	}
	return (nb);
}

#if defined(OLD_FSDB_COMPATIBILITY)

/*
 * The following are "tacked on" to support the old fsdb functionality
 * of clearing an inode. (All together now...) "It's better to use clri".
 */

#define	ISIZE	(sizeof (struct dinode))
#define	NI	(MAXBSIZE/ISIZE)


static struct	dinode	di_buf[NI];

static union {
	char		dummy[SBSIZE];
	struct fs	sblk;
} sb_un;

#define	sblock sb_un.sblk

static void
old_fsdb(int inum, char *special)
{
	int		f;	/* File descriptor for "special" */
	int		j;
	int		status = 0;
	uoff_t	off;
	long		gen;
	time_t		t;

	f = open(special, O_RDWR);
	if (f < 0) {
		perror("open");
		printf("cannot open %s\n", special);
		exit(31+4);
	}
	(void) llseek(f, (offset_t)SBLOCK * DEV_BSIZE, 0);
	if (read(f, &sblock, SBSIZE) != SBSIZE) {
		printf("cannot read %s\n", special);
		exit(31+4);
	}
	if (sblock.fs_magic != FS_MAGIC) {
		printf("bad super block magic number\n");
		exit(31+4);
	}
	if (inum == 0) {
		printf("%d: is zero\n", inum);
		exit(31+1);
	}
	off = (uoff_t)fsbtodb(&sblock, itod(&sblock, inum)) * DEV_BSIZE;
	(void) llseek(f, off, 0);
	if (read(f, (char *)di_buf, sblock.fs_bsize) != sblock.fs_bsize) {
		printf("%s: read error\n", special);
		status = 1;
	}
	if (status)
		exit(31+status);

	/*
	 * Update the time in superblock, so fsck will check this filesystem.
	 */
	(void) llseek(f, (offset_t)(SBLOCK * DEV_BSIZE), 0);
	(void) time(&t);
	sblock.fs_time = (time32_t)t;
	if (write(f, &sblock, SBSIZE) != SBSIZE) {
		printf("cannot update %s\n", special);
		exit(35);
	}

	printf("clearing %u\n", inum);
	off = (uoff_t)fsbtodb(&sblock, itod(&sblock, inum)) * DEV_BSIZE;
	(void) llseek(f, off, 0);
	read(f, (char *)di_buf, sblock.fs_bsize);
	j = itoo(&sblock, inum);
	gen = di_buf[j].di_gen;
	(void) memset((caddr_t)&di_buf[j], 0, ISIZE);
	di_buf[j].di_gen = gen + 1;
	(void) llseek(f, off, 0);
	write(f, (char *)di_buf, sblock.fs_bsize);
	exit(31+status);
}

static int
isnumber(char *s)
{
	register int	c;

	if (s == NULL)
		return (0);
	while ((c = *s++) != 0)
		if (c < '0' || c > '9')
			return (0);
	return (1);
}
#endif /* OLD_FSDB_COMPATIBILITY */

enum boolean { True, False };
extent_block_t	*log_eb;
ml_odunit_t	*log_odi;
int		lufs_tid;	/* last valid TID seen */

/*
 * no single value is safe to use to indicate
 * lufs_tid being invalid so we need a
 * seperate variable.
 */
enum boolean	lufs_tid_valid;

/*
 * log_get_header_info - get the basic info of the logging filesystem
 */
int
log_get_header_info(void)
{
	char		*b;
	int		nb;

	/*
	 * Mark the global tid as invalid everytime we're called to
	 * prevent any false positive responses.
	 */
	lufs_tid_valid = False;

	/*
	 * See if we've already set up the header areas. The only problem
	 * with this approach is we don't reread the on disk data though
	 * it shouldn't matter since we don't operate on a live disk.
	 */
	if ((log_eb != NULL) && (log_odi != NULL))
		return (1);

	/*
	 * Either logging is disabled or we've not running 2.7.
	 */
	if (fs->fs_logbno == 0) {
		printf("Logging doesn't appear to be enabled on this disk\n");
		return (0);
	}

	/*
	 * To find the log we need to first pick up the block allocation
	 * data. The block number for that data is fs_logbno in the
	 * super block.
	 */
	if ((b = getblk((uoff_t)ldbtob(logbtodb(fs, fs->fs_logbno))))
	    == 0) {
		printf("getblk() indicates an error with logging block\n");
		return (0);
	}

	/*
	 * Next we need to figure out how big the extent data structure
	 * really is. It can't be more then fs_bsize and you could just
	 * allocate that but, why get sloppy.
	 * 1 is subtracted from nextents because extent_block_t contains
	 * a single extent_t itself.
	 */
	log_eb = (extent_block_t *)b;
	if (log_eb->type != LUFS_EXTENTS) {
		printf("Extents block has invalid type (0x%x)\n",
		    log_eb->type);
		return (0);
	}
	nb = sizeof (extent_block_t) +
	    (sizeof (extent_t) * (log_eb->nextents - 1));

	log_eb = (extent_block_t *)malloc(nb);
	if (log_eb == NULL) {
		printf("Failed to allocate memory for extent block log\n");
		return (0);
	}
	memcpy(log_eb, b, nb);

	if (log_eb->nextbno != 0)
		/*
		 * Currently, as of 11-Dec-1997 the field nextbno isn't
		 * implemented. If someone starts using this sucker we'd
		 * better warn somebody.
		 */
		printf("WARNING: extent block field nextbno is non-zero!\n");

	/*
	 * Now read in the on disk log structure. This is always in the
	 * first block of the first extent.
	 */
	b = getblk((uoff_t)ldbtob(logbtodb(fs, log_eb->extents[0].pbno)));
	log_odi = (ml_odunit_t *)malloc(sizeof (ml_odunit_t));
	if (log_odi == NULL) {
		free(log_eb);
		log_eb = NULL;
		printf("Failed to allocate memory for ondisk structure\n");
		return (0);
	}
	memcpy(log_odi, b, sizeof (ml_odunit_t));

	/*
	 * Consistency checks.
	 */
	if (log_odi->od_version != LUFS_VERSION_LATEST) {
		free(log_eb);
		log_eb = NULL;
		free(log_odi);
		log_odi = NULL;
		printf("Version mismatch in on-disk version of log data\n");
		return (0);
	} else if (log_odi->od_badlog) {
		printf("WARNING: Log was marked as bad\n");
	}

	return (1);
}

static void
log_display_header(void)
{
	int x;
	if (!log_get_header_info())
		/*
		 * No need to display anything here. The previous routine
		 * has already done so.
		 */
		return;

	if (fs->fs_magic == FS_MAGIC)
		printf("Log block number: 0x%x\n------------------\n",
		    fs->fs_logbno);
	else
		printf("Log frag number: 0x%x\n------------------\n",
		    fs->fs_logbno);
	printf("Extent Info\n\t# Extents  : %d\n\t# Bytes    : 0x%x\n",
	    log_eb->nextents, log_eb->nbytes);
	printf("\tNext Block : 0x%x\n\tExtent List\n\t--------\n",
	    log_eb->nextbno);
	for (x = 0; x < log_eb->nextents; x++)
		printf("\t  [%d] lbno 0x%08x pbno 0x%08x nbno 0x%08x\n",
		    x, log_eb->extents[x].lbno, log_eb->extents[x].pbno,
		    log_eb->extents[x].nbno);
	printf("\nOn Disk Info\n\tbol_lof    : 0x%08x\n\teol_lof    : 0x%08x\n",
	    log_odi->od_bol_lof, log_odi->od_eol_lof);
	printf("\tlog_size   : 0x%08x\n",
	    log_odi->od_logsize);
	printf("\thead_lof   : 0x%08x\tident : 0x%x\n",
	    log_odi->od_head_lof, log_odi->od_head_ident);
	printf("\ttail_lof   : 0x%08x\tident : 0x%x\n\thead_tid   : 0x%08x\n",
	    log_odi->od_tail_lof, log_odi->od_tail_ident, log_odi->od_head_tid);
	printf("\tcheck sum  : 0x%08x\n", log_odi->od_chksum);
	if (log_odi->od_chksum !=
	    (log_odi->od_head_ident + log_odi->od_tail_ident))
		printf("bad checksum: found 0x%08x, should be 0x%08x\n",
		    log_odi->od_chksum,
		    log_odi->od_head_ident + log_odi->od_tail_ident);
	if (log_odi->od_head_lof == log_odi->od_tail_lof)
		printf("\t --- Log is empty ---\n");
}

/*
 * log_lodb -- logical log offset to disk block number
 */
int
log_lodb(uoff_t off, diskaddr_t *pblk)
{
	uint32_t	lblk = (uint32_t)btodb(off);
	int	x;

	if (!log_get_header_info())
		/*
		 * No need to display anything here. The previous routine
		 * has already done so.
		 */
		return (0);

	for (x = 0; x < log_eb->nextents; x++)
		if ((lblk >= log_eb->extents[x].lbno) &&
		    (lblk < (log_eb->extents[x].lbno +
			log_eb->extents[x].nbno))) {
			*pblk = (diskaddr_t)lblk - log_eb->extents[x].lbno +
				logbtodb(fs, log_eb->extents[x].pbno);
			return (1);
		}
	return (0);
}

/*
 * String names for the enumerated types. These are only used
 * for display purposes.
 */
char *dt_str[] = {
	"DT_NONE", "DT_SB", "DT_CG", "DT_SI", "DT_AB",
	"DT_ABZERO", "DT_DIR", "DT_INODE", "DT_FBI",
	"DT_QR", "DT_COMMIT", "DT_CANCEL", "DT_BOT",
	"DT_EOT", "DT_UD", "DT_SUD", "DT_SHAD", "DT_MAX"
};

/*
 * log_read_log -- transfer information from the log and adjust offset
 */
int
log_read_log(uoff_t *addr, caddr_t va, int nb, uint32_t *chk)
{
	int		xfer;
	caddr_t		bp;
	diskaddr_t	pblk;
	sect_trailer_t	*st;

	while (nb) {
		if (!log_lodb(*addr, &pblk)) {
			printf("Invalid log offset\n");
			return (0);
		}

		/*
		 * fsdb getblk() expects offsets not block number.
		 */
		if ((bp = getblk((uoff_t)dbtob(pblk))) == NULL)
			return (0);

		xfer = MIN(NB_LEFT_IN_SECTOR(*addr), nb);
		if (va != NULL) {
			memcpy(va, bp + blkoff(fs, *addr), xfer);
			va += xfer;
		}
		nb -= xfer;
		*addr += xfer;

		/*
		 * If the log offset is now at a sector trailer
		 * run the checks if requested.
		 */
		if (NB_LEFT_IN_SECTOR(*addr) == 0) {
			if (chk != NULL) {
				st = (sect_trailer_t *)
				    (bp + blkoff(fs, *addr));
				if (*chk != st->st_ident) {
					printf(
			"Expected sector trailer id 0x%08x, but saw 0x%08x\n",
						*chk, st->st_ident);
					return (0);
				} else {
					*chk = st->st_ident + 1;
					/*
					 * We update the on disk structure
					 * transaction ID each time we see
					 * one. By comparing this value
					 * to the last valid DT_COMMIT record
					 * we can determine if our log is
					 * completely valid.
					 */
					log_odi->od_head_tid = st->st_tid;
				}
			}
			*addr += sizeof (sect_trailer_t);
		}
		if ((int32_t)*addr == log_odi->od_eol_lof)
			*addr = log_odi->od_bol_lof;
	}
	return (1);
}

uoff_t
log_nbcommit(uoff_t a)
{
	/*
	 * Comments are straight from ufs_log.c
	 *
	 * log is the offset following the commit header. However,
	 * if the commit header fell on the end-of-sector, then lof
	 * has already been advanced to the beginning of the next
	 * sector. So do nothgin. Otherwise, return the remaining
	 * bytes in the sector.
	 */
	if ((a & (DEV_BSIZE - 1)) == 0)
		return (0);
	else
		return (NB_LEFT_IN_SECTOR(a));
}

/*
 * log_show --  pretty print the deltas. The number of which is determined
 *		by the log_enum arg. If LOG_ALLDELTAS the routine, as the
 *		name implies dumps everything. If LOG_NDELTAS, the routine
 *		will print out "count" deltas starting at "addr". If
 *		LOG_CHECKSCAN then run through the log checking the st_ident
 *		for valid data.
 */
static void
log_show(enum log_enum l)
{
	struct delta	d;
	int32_t		bol, eol;
	int		x = 0;
	uint32_t	chk;

	if (!log_get_header_info())
		/*
		 * No need to display any error messages here. The previous
		 * routine has already done so.
		 */
		return;

	bol = log_odi->od_head_lof;
	eol = log_odi->od_tail_lof;
	chk = log_odi->od_head_ident;

	if (bol == eol) {
		if ((l == LOG_ALLDELTAS) || (l == LOG_CHECKSCAN)) {
			printf("Empty log.\n");
			return;
		} else
			printf("WARNING: empty log. addr may generate bogus"
			    " information");
	}

	/*
	 * Only reset the "addr" if we've been requested to show all
	 * deltas in the log.
	 */
	if ((l == LOG_ALLDELTAS) || (l == LOG_CHECKSCAN))
		addr = (uoff_t)bol;

	if (l != LOG_CHECKSCAN) {
		printf("       Log Offset       Delta       Count     Type\n");
		printf("-----------------------------------------"
			"-----------------\n");
	}

	while ((bol != eol) && ((l == LOG_ALLDELTAS) ||
	    (l == LOG_CHECKSCAN) || count--)) {
		if (!log_read_log(&addr, (caddr_t)&d, sizeof (d),
		    ((l == LOG_ALLDELTAS) || (l == LOG_CHECKSCAN)) ?
		    &chk : NULL))
			/*
			 * Two failures are possible. One from getblk()
			 * which prints out a message or when we've hit
			 * an invalid block which may or may not indicate
			 * an error
			 */
			goto end_scan;

		if ((uint32_t)d.d_nb > log_odi->od_logsize) {
			printf("Bad delta entry. size out of bounds\n");
			return;
		}
		if (l != LOG_CHECKSCAN)
			printf("[%04d]  %08x  %08x.%08x %08x  %s\n", x++, bol,
			    d.d_mof, d.d_nb,
			    dt_str[d.d_typ >= DT_MAX ? DT_MAX : d.d_typ]);

		switch (d.d_typ) {
		case DT_CANCEL:
		case DT_ABZERO:
			/*
			 * These two deltas don't have log space
			 * associated with the entry even though
			 * d_nb is non-zero.
			 */
			break;

		case DT_COMMIT:
			/*
			 * Commit records have zero size yet, the
			 * rest of the current disk block is avoided.
			 */
			addr += log_nbcommit(addr);
			lufs_tid = log_odi->od_head_tid;
			lufs_tid_valid = True;
			break;

		default:
			if (!log_read_log(&addr, NULL, d.d_nb,
			    ((l == LOG_ALLDELTAS) ||
			    (l == LOG_CHECKSCAN)) ? &chk : NULL))
				goto end_scan;
			break;
		}
		bol = (int32_t)addr;
	}

end_scan:
	if (lufs_tid_valid == True) {
		if (lufs_tid == log_odi->od_head_tid)
			printf("scan -- okay\n");
		else
			printf("scan -- some transactions have been lost\n");
	} else {
		printf("scan -- failed to find a single valid transaction\n");
		printf("        (possibly due to an empty log)\n");
	}
}<|MERGE_RESOLUTION|>--- conflicted
+++ resolved
@@ -25,13 +25,6 @@
  * WARRANTIES OF MERCHANTABILITY AND FITNESS FOR A PARTICULAR PURPOSE.
  */
 
-<<<<<<< HEAD
-char copyright[] =
-"@(#) Copyright(c) 1988 Regents of the University of California.\n\
-All rights reserved.\n";
-
-=======
->>>>>>> f6eb544a
 /*
  *  fsdb - file system debugger
  *
