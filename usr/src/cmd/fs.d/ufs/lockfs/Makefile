--- conflicted
+++ resolved
@@ -35,12 +35,7 @@
 include		../../Makefile.fstype
 
 
-<<<<<<< HEAD
-=======
 SMOFF += all_func_returns
-
-lint:		lint_PROG
->>>>>>> c653bb47
 
 $(ROOTUSRSBIN)/$(LIBPROG):
 	$(RM) $@; $(SYMLINK) $(LINKVALUE) $@