--- conflicted
+++ resolved
@@ -42,13 +42,8 @@
 CERRWARN +=	-Wno-implicit-function-declaration
 CERRWARN +=	-Wno-type-limits
 
-<<<<<<< HEAD
-=======
 # not linted
 SMATCH=off
-
-lint:		lint_PROG
->>>>>>> c653bb47
 
 $(FSOBJS): $(FSSRCS)
 	$(COMPILE.c) -o $@ $(FSSRCS)
