#
# CDDL HEADER START
#
# The contents of this file are subject to the terms of the
# Common Development and Distribution License, Version 1.0 only
# (the "License").  You may not use this file except in compliance
# with the License.
#
# You can obtain a copy of the license at usr/src/OPENSOLARIS.LICENSE
# or http://www.opensolaris.org/os/licensing.
# See the License for the specific language governing permissions
# and limitations under the License.
#
# When distributing Covered Code, include this CDDL HEADER in each
# file and include the License file at usr/src/OPENSOLARIS.LICENSE.
# If applicable, add the following below this CDDL HEADER, with the
# fields enclosed by brackets "[]" replaced with your own identifying
# information: Portions Copyright [yyyy] [name of copyright owner]
#
# CDDL HEADER END
#
#
# Copyright (c) 1989,1996, by Sun Microsystems, Inc.
# All rights reserved.
#
# Copyright (c) 2018, Joyent, Inc.

FSTYPE=		ufs
LIBPROG=	tunefs
ATTMK=		$(LIBPROG)

OTHERINSTALL=	$(ROOTUSRSBIN)/$(LIBPROG)
LINKVALUE=	../lib/fs/$(FSTYPE)/$(LIBPROG)

include		../../Makefile.fstype

LDLIBS	+=	-ladm

CERRWARN +=	-Wno-parentheses
CERRWARN +=	-Wno-uninitialized

<<<<<<< HEAD
=======
# not linted
SMATCH=off

lint:		lint_PROG
>>>>>>> c653bb47

$(ROOTUSRSBIN)/$(LIBPROG):	FRC
		-$(RM) $@; $(SYMLINK) $(LINKVALUE) $@

FRC:
<|MERGE_RESOLUTION|>--- conflicted
+++ resolved
@@ -39,13 +39,8 @@
 CERRWARN +=	-Wno-parentheses
 CERRWARN +=	-Wno-uninitialized
 
-<<<<<<< HEAD
-=======
 # not linted
 SMATCH=off
-
-lint:		lint_PROG
->>>>>>> c653bb47
 
 $(ROOTUSRSBIN)/$(LIBPROG):	FRC
 		-$(RM) $@; $(SYMLINK) $(LINKVALUE) $@
