--- conflicted
+++ resolved
@@ -42,13 +42,8 @@
 CERRWARN +=	-Wno-unused-variable
 CERRWARN +=	-Wno-unused-function
 
-<<<<<<< HEAD
-=======
 # not linted
 SMATCH=off
-
-lint:		lint_PROG
->>>>>>> c653bb47
 
 $(ROOTLIBFSTYPE)/$(QUOTAOFF):	$(ROOTLIBFSTYPE)/$(LIBPROG) 
 		-$(RM) $@; $(LN) $(ROOTLIBFSTYPE)/$(LIBPROG) $@
