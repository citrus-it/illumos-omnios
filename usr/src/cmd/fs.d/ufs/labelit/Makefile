--- conflicted
+++ resolved
@@ -29,17 +29,7 @@
 LIBPROG=	labelit
 ATTMK=		$(LIBPROG)
 
-<<<<<<< HEAD
-include		../../Makefile.fstype
-=======
 include		../../Makefile.fstype
 
-CPPFLAGS +=	-D_LARGEFILE64_SOURCE
-
 # not linted
-SMATCH=off
-
-lint :=		PROG=$(LIBPROG)
-
-lint:		lint_PROG
->>>>>>> c653bb47
+SMATCH=off