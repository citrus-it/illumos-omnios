#
# CDDL HEADER START
#
# The contents of this file are subject to the terms of the
# Common Development and Distribution License, Version 1.0 only
# (the "License").  You may not use this file except in compliance
# with the License.
#
# You can obtain a copy of the license at usr/src/OPENSOLARIS.LICENSE
# or http://www.opensolaris.org/os/licensing.
# See the License for the specific language governing permissions
# and limitations under the License.
#
# When distributing Covered Code, include this CDDL HEADER in each
# file and include the License file at usr/src/OPENSOLARIS.LICENSE.
# If applicable, add the following below this CDDL HEADER, with the
# fields enclosed by brackets "[]" replaced with your own identifying
# information: Portions Copyright [yyyy] [name of copyright owner]
#
# CDDL HEADER END
#
#
# Copyright 2003 Sun Microsystems, Inc.  All rights reserved.
# Use is subject to license terms.
#
# Copyright (c) 2018, Joyent, Inc.

FSTYPE=		ufs
LIBPROG=	fssnap

include		../../Makefile.fstype
FSSNAPOBJS=	fssnap.o
FSSNAPSRCS=	$(FSSNAPOBJS:%.o=%.c)

TOPDIR=		../..
TOPOBJS=	fssnapsup.o
TOPSRCS=	$(TOPOBJS:%.o=%.c)

OBJS=		$(FSSNAPOBJS) $(TOPOBJS)
SRCS=		$(FSSNAPSRCS) $(TOPSRCS)

<<<<<<< HEAD
CERRWARN +=	-Wno-type-limits
CERRWARN +=	-Wno-implicit-function-declaration
CERRWARN +=	-Wno-unused-variable
CERRWARN +=	-Wno-uninitialized
=======
CPPFLAGS +=     -D_FILE_OFFSET_BITS=64 -D_LARGEFILE64_SOURCE
CERRWARN +=	-_gcc=-Wno-type-limits
CERRWARN +=	-_gcc=-Wno-implicit-function-declaration
CERRWARN +=	-_gcc=-Wno-unused-variable
CERRWARN +=	-_gcc=-Wno-uninitialized

# not linted
SMATCH=off

>>>>>>> c653bb47
LDLIBS +=	-lkstat -ldevinfo

# message catalog
POFILE= fssnap.po

catalog:	$(POFILE)

$(LIBPROG):	$(OBJS)
		$(LINK.c) -o $@ $(OBJS) $(LDLIBS)
		$(POST_PROCESS)

%.o:	$(TOPDIR)/%.c
	$(COMPILE.c) $<



clean:     
	$(RM) $(FSSNAPOBJS) $(TOPOBJS)<|MERGE_RESOLUTION|>--- conflicted
+++ resolved
@@ -39,22 +39,14 @@
 OBJS=		$(FSSNAPOBJS) $(TOPOBJS)
 SRCS=		$(FSSNAPSRCS) $(TOPSRCS)
 
-<<<<<<< HEAD
 CERRWARN +=	-Wno-type-limits
 CERRWARN +=	-Wno-implicit-function-declaration
 CERRWARN +=	-Wno-unused-variable
 CERRWARN +=	-Wno-uninitialized
-=======
-CPPFLAGS +=     -D_FILE_OFFSET_BITS=64 -D_LARGEFILE64_SOURCE
-CERRWARN +=	-_gcc=-Wno-type-limits
-CERRWARN +=	-_gcc=-Wno-implicit-function-declaration
-CERRWARN +=	-_gcc=-Wno-unused-variable
-CERRWARN +=	-_gcc=-Wno-uninitialized
 
 # not linted
 SMATCH=off
 
->>>>>>> c653bb47
 LDLIBS +=	-lkstat -ldevinfo
 
 # message catalog
