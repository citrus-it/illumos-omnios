#
# CDDL HEADER START
#
# The contents of this file are subject to the terms of the
# Common Development and Distribution License, Version 1.0 only
# (the "License").  You may not use this file except in compliance
# with the License.
#
# You can obtain a copy of the license at usr/src/OPENSOLARIS.LICENSE
# or http://www.opensolaris.org/os/licensing.
# See the License for the specific language governing permissions
# and limitations under the License.
#
# When distributing Covered Code, include this CDDL HEADER in each
# file and include the License file at usr/src/OPENSOLARIS.LICENSE.
# If applicable, add the following below this CDDL HEADER, with the
# fields enclosed by brackets "[]" replaced with your own identifying
# information: Portions Copyright [yyyy] [name of copyright owner]
#
# CDDL HEADER END
#
#
# Copyright (c) 1989,1996 by Sun Microsystems, Inc.
# All rights reserved.
#
# Copyright (c) 2018, Joyent, Inc.

FSTYPE=		ufs
LIBPROG=	repquota
ATTMK=		$(LIBPROG)

OTHERINSTALL=	$(ROOTUSRSBIN)/$(LIBPROG)
LINKVALUE=	../lib/fs/$(FSTYPE)/$(LIBPROG)

include		../../Makefile.fstype


CERRWARN +=	-Wno-type-limits
CERRWARN +=	-Wno-uninitialized

<<<<<<< HEAD
=======
# not linted
SMATCH=off

lint:		lint_PROG
>>>>>>> c653bb47

$(ROOTUSRSBIN)/$(LIBPROG):
		-$(RM) $@; $(SYMLINK) $(LINKVALUE) $@<|MERGE_RESOLUTION|>--- conflicted
+++ resolved
@@ -38,13 +38,8 @@
 CERRWARN +=	-Wno-type-limits
 CERRWARN +=	-Wno-uninitialized
 
-<<<<<<< HEAD
-=======
 # not linted
 SMATCH=off
 
-lint:		lint_PROG
->>>>>>> c653bb47
-
 $(ROOTUSRSBIN)/$(LIBPROG):
 		-$(RM) $@; $(SYMLINK) $(LINKVALUE) $@