#!/sbin/sh
#
# CDDL HEADER START
#
# The contents of this file are subject to the terms of the
# Common Development and Distribution License (the "License").
# You may not use this file except in compliance with the License.
#
# You can obtain a copy of the license at usr/src/OPENSOLARIS.LICENSE
# or http://www.opensolaris.org/os/licensing.
# See the License for the specific language governing permissions
# and limitations under the License.
#
# When distributing Covered Code, include this CDDL HEADER in each
# file and include the License file at usr/src/OPENSOLARIS.LICENSE.
# If applicable, add the following below this CDDL HEADER, with the
# fields enclosed by brackets "[]" replaced with your own identifying
# information: Portions Copyright [yyyy] [name of copyright owner]
#
# CDDL HEADER END
#

#
# Copyright 2015 Nexenta Systems, Inc.  All rights reserved.
# Copyright (c) 2009, 2010, Oracle and/or its affiliates. All rights reserved.
<<<<<<< HEAD
# Copyright 2012 Nexenta Systems, Inc.  All rights reserved.
# Copyright (c) 2011 by Delphix. All rights reserved.
=======
>>>>>>> e7c874af
#

# Start/stop processes required for server NFS

. /lib/svc/share/smf_include.sh
. /lib/svc/share/ipf_include.sh
zone=`smf_zonename`

#
# Handling a corner case here. If we were in offline state due to an
# unsatisfied dependency, the ipf_method process wouldn't have generated
# the ipfilter configuration. When we transition to online because the
# dependency is satisfied, the start method will have to generate the
# ipfilter configuration. To avoid all possible deadlock scenarios,
# we restart ipfilter which will regenerate the ipfilter configuration
# for the entire system.
#
# The ipf_method process signals that it didn't generate ipf rules by
# removing the service's ipf file. Thus we only restart network/ipfilter
# when the file is missing.
#
configure_ipfilter()
{
	ipfile=`fmri_to_file $SMF_FMRI $IPF_SUFFIX`
	[ -f "$ipfile" ] && return 0

        #
	# Nothing to do if:
        # - ipfilter isn't online
	# - global policy is 'custom'
	# - service's policy is 'use_global'
        #
        service_check_state $IPF_FMRI $SMF_ONLINE || return 0
	[ "`get_policy $SMF_FMRI`" = "use_global" ] && return 0

	svcadm restart $IPF_FMRI
}

case "$1" in
'start')
	# The NFS server is not supported in a local zone
	if smf_is_nonglobalzone; then
		/usr/sbin/svcadm disable -t svc:/network/nfs/server
		echo "The NFS server is not supported in a local zone"
		sleep 5 &
		exit $SMF_EXIT_OK
	fi

	# Share all file systems enabled for sharing. sharemgr understands
	# regular shares and ZFS shares and will handle both. Technically,
	# the shares would have been started long before getting here since
	# nfsd has a dependency on them.

	# restart stopped shares from the repository
	/usr/sbin/sharemgr start -P nfs -a

	# Options for nfsd are now set in SMF

	/usr/lib/nfs/mountd
	rc=$?
	if [ $rc != 0 ]; then
		/usr/sbin/svcadm mark -t maintenance svc:/network/nfs/server
		echo "$0: mountd failed with $rc"
		sleep 5 &
		exit $SMF_EXIT_ERR_FATAL
	fi

	/usr/lib/nfs/nfsd
	rc=$?
	if [ $rc != 0 ]; then
		/usr/sbin/svcadm mark -t maintenance svc:/network/nfs/server
		echo "$0: nfsd failed with $rc"
		sleep 5 &
		exit $SMF_EXIT_ERR_FATAL
	fi

	configure_ipfilter
	;;

'refresh')
	/usr/sbin/sharemgr start -P nfs -a
	;;

'stop')
	/usr/bin/pkill -x -u 0,1 -z $zone '(nfsd|mountd)'

	# Unshare all shared file systems using NFS

	/usr/sbin/sharemgr stop -P nfs -a

	# Kill any processes left in service contract
	smf_kill_contract $2 TERM 1
	[ $? -ne 0 ] && exit 1
	;;

'ipfilter')
	#
	# NFS related services are RPC. nfs/server has nfsd which has
	# well-defined port number but mountd is an RPC daemon.
	#
	# Essentially, we generate rules for the following "services"
	#  - nfs/server which has nfsd and mountd
	#  - nfs/rquota
	#
	# The following services are enabled for both nfs client and
	# server so we'll treat them as client services and simply
	# allow incoming traffic.
	#  - nfs/status
	#  - nfs/nlockmgr
	#  - nfs/cbd
	#
	NFS_FMRI="svc:/network/nfs/server:default"
	RQUOTA_FMRI="svc:/network/nfs/rquota:default"
	FMRI=$2

	file=`fmri_to_file $FMRI $IPF_SUFFIX`
	echo "# $FMRI" >$file
	policy=`get_policy $NFS_FMRI`
	ip="any"

	#
	# nfs/server configuration is processed in the start method.
	#
	if [ "$FMRI" = "$NFS_FMRI" ]; then
		service_check_state $FMRI $SMF_ONLINE
		if [ $? -ne 0 ]; then
			rm  $file
			exit $SMF_EXIT_OK
		fi

		nfs_name=`svcprop -p $FW_CONTEXT_PG/name $FMRI 2>/dev/null`
		tport=`$SERVINFO -p -t -s $nfs_name 2>/dev/null`
		if [ -n "$tport" ]; then
			generate_rules $FMRI $policy "tcp" $ip $tport $file
		fi

		uport=`$SERVINFO -p -u -s $nfs_name 2>/dev/null`
		if [ -n "$uport" ]; then
			generate_rules $FMRI $policy "udp" $ip $uport $file
		fi

		tports=`$SERVINFO -R -p -t -s "mountd" 2>/dev/null`
		if [ -n "$tports" ]; then
			for tport in $tports; do
				generate_rules $FMRI $policy "tcp" $ip \
				    $tport $file
			done
		fi

		uports=`$SERVINFO -R -p -u -s "mountd" 2>/dev/null`
		if [ -n "$uports" ]; then
			for uport in $uports; do
				generate_rules $FMRI $policy "udp" $ip \
				    $uport $file
			done
		fi

	elif [ "$FMRI" = "$RQUOTA_FMRI" ]; then
		iana_name=`svcprop -p inetd/name $FMRI`

		tports=`$SERVINFO -R -p -t -s $iana_name 2>/dev/null`
		if [ -n "$tports" ]; then
			for tport in $tports; do
				generate_rules $NFS_FMRI $policy "tcp" \
				    $ip $tport $file
			done
		fi

		uports=`$SERVINFO -R -p -u -s $iana_name 2>/dev/null`
		if [ -n "$uports" ]; then
			for uport in $uports; do
				generate_rules $NFS_FMRI $policy "udp" \
				    $ip $uport $file
			done
		fi
	else
		#
		# Handle the client services here
		#
		restarter=`svcprop -p general/restarter $FMRI 2>/dev/null`
		if [ "$restarter" = "$INETDFMRI" ]; then
			iana_name=`svcprop -p inetd/name $FMRI`
			isrpc=`svcprop -p inetd/isrpc $FMRI`
		else
			iana_name=`svcprop -p $FW_CONTEXT_PG/name $FMRI`
			isrpc=`svcprop -p $FW_CONTEXT_PG/isrpc $FMRI`
		fi

		if [ "$isrpc" = "true" ]; then
			tports=`$SERVINFO -R -p -t -s $iana_name 2>/dev/null`
			uports=`$SERVINFO -R -p -u -s $iana_name 2>/dev/null`
		else
			tports=`$SERVINFO -p -t -s $iana_name 2>/dev/null`
			uports=`$SERVINFO -p -u -s $iana_name 2>/dev/null`
		fi

		if [ -n "$tports" ]; then
			for tport in $tports; do
				echo "pass in log quick proto tcp from any" \
				    "to any port = ${tport} flags S " \
				    "keep state" >>${file}
			done
		fi

		if [ -n "$uports" ]; then
			for uport in $uports; do
				echo "pass in log quick proto udp from any" \
				    "to any port = ${uport}" >>${file}
			done
		fi
	fi

	;;

*)
	echo "Usage: $0 { start | stop | refresh }"
	exit 1
	;;
esac
exit $SMF_EXIT_OK<|MERGE_RESOLUTION|>--- conflicted
+++ resolved
@@ -23,11 +23,7 @@
 #
 # Copyright 2015 Nexenta Systems, Inc.  All rights reserved.
 # Copyright (c) 2009, 2010, Oracle and/or its affiliates. All rights reserved.
-<<<<<<< HEAD
-# Copyright 2012 Nexenta Systems, Inc.  All rights reserved.
 # Copyright (c) 2011 by Delphix. All rights reserved.
-=======
->>>>>>> e7c874af
 #
 
 # Start/stop processes required for server NFS
@@ -61,6 +57,7 @@
 	# - service's policy is 'use_global'
         #
         service_check_state $IPF_FMRI $SMF_ONLINE || return 0
+        [ "`get_global_def_policy`" = "custom" ] && return 0
 	[ "`get_policy $SMF_FMRI`" = "use_global" ] && return 0
 
 	svcadm restart $IPF_FMRI
