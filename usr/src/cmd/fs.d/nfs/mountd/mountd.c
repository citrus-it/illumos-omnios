--- conflicted
+++ resolved
@@ -470,13 +470,8 @@
 	 *		file dac search (so it can stat all files)
 	 */
 	if (__init_daemon_priv(PU_RESETGROUPS|PU_CLEARLIMITSET, -1, -1,
-<<<<<<< HEAD
-	    PRIV_SYS_NFS, PRIV_PROC_AUDIT, PRIV_FILE_DAC_SEARCH, NULL) == -1) {
-=======
 	    PRIV_SYS_NFS, PRIV_PROC_AUDIT, PRIV_FILE_DAC_SEARCH,
-	    PRIV_NET_PRIVADDR,
-	    can_do_mlp ? PRIV_NET_BINDMLP : NULL, NULL) == -1) {
->>>>>>> 82584a06
+	    PRIV_NET_PRIVADDR, NULL) == -1) {
 		(void) fprintf(stderr,
 		    "%s: must be run with sufficient privileges\n",
 		    argv[0]);
