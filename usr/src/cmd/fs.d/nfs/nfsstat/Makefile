#
# CDDL HEADER START
#
# The contents of this file are subject to the terms of the
# Common Development and Distribution License (the "License").
# You may not use this file except in compliance with the License.
#
# You can obtain a copy of the license at usr/src/OPENSOLARIS.LICENSE
# or http://www.opensolaris.org/os/licensing.
# See the License for the specific language governing permissions
# and limitations under the License.
#
# When distributing Covered Code, include this CDDL HEADER in each
# file and include the License file at usr/src/OPENSOLARIS.LICENSE.
# If applicable, add the following below this CDDL HEADER, with the
# fields enclosed by brackets "[]" replaced with your own identifying
# information: Portions Copyright [yyyy] [name of copyright owner]
#
# CDDL HEADER END
#
#
# Copyright 2009 Sun Microsystems, Inc.  All rights reserved.
# Use is subject to license terms.
#
# Copyright (c) 2018, Joyent, Inc.

PROG=		nfsstat

include		../../../Makefile.cmd

COMMON=	nfs_sec.o
OBJS=	nfsstat.o $(COMMON)
SRCS=	nfsstat.c ../lib/nfs_sec.c

STATCOMMONDIR = $(SRC)/cmd/stat/common

STAT_COMMON_OBJS = timestamp.o
STAT_COMMON_SRCS = $(STAT_COMMON_OBJS:%.o=$(STATCOMMONDIR)/%.c)
SRCS += $(STAT_COMMON_SRCS)
OBJS += $(STAT_COMMON_OBJS)

CPPFLAGS += -I$(STATCOMMONDIR)
<<<<<<< HEAD
CERRWARN += -Wno-parentheses
LDLIBS += -lkstat
=======
CERRWARN += -_gcc=-Wno-parentheses

# not linted
SMATCH=off

LDLIBS += -lkstat -lnsl
>>>>>>> c653bb47

$(PROG):	$(OBJS)
		$(LINK.c) -o $@ $(LDLIBS) $(OBJS)
		$(POST_PROCESS)

FILEMODE=       0555

.KEEP_STATE:

all:		$(PROG)

nfs_sec.o:	../lib/nfs_sec.c
		$(COMPILE.c) ../lib/nfs_sec.c

%.o:    $(STATCOMMONDIR)/%.c
	$(COMPILE.c) $<

install:	all $(ROOTPROG)

clean:     
	$(RM) $(OBJS)

include ../../../Makefile.targ<|MERGE_RESOLUTION|>--- conflicted
+++ resolved
@@ -40,17 +40,12 @@
 OBJS += $(STAT_COMMON_OBJS)
 
 CPPFLAGS += -I$(STATCOMMONDIR)
-<<<<<<< HEAD
 CERRWARN += -Wno-parentheses
-LDLIBS += -lkstat
-=======
-CERRWARN += -_gcc=-Wno-parentheses
 
 # not linted
 SMATCH=off
 
-LDLIBS += -lkstat -lnsl
->>>>>>> c653bb47
+LDLIBS += -lkstat
 
 $(PROG):	$(OBJS)
 		$(LINK.c) -o $@ $(LDLIBS) $(OBJS)
