/*
 * CDDL HEADER START
 *
 * The contents of this file are subject to the terms of the
 * Common Development and Distribution License, Version 1.0 only
 * (the "License").  You may not use this file except in compliance
 * with the License.
 *
 * You can obtain a copy of the license at usr/src/OPENSOLARIS.LICENSE
 * or http://www.opensolaris.org/os/licensing.
 * See the License for the specific language governing permissions
 * and limitations under the License.
 *
 * When distributing Covered Code, include this CDDL HEADER in each
 * file and include the License file at usr/src/OPENSOLARIS.LICENSE.
 * If applicable, add the following below this CDDL HEADER, with the
 * fields enclosed by brackets "[]" replaced with your own identifying
 * information: Portions Copyright [yyyy] [name of copyright owner]
 *
 * CDDL HEADER END
 */

/*
 * Copyright 2015 Nexenta Systems, Inc.  All rights reserved.
 */

/*
 * Copyright 2005 Sun Microsystems, Inc.  All rights reserved.
 * Use is subject to license terms.
 */
/*
 * Copyright (c) 2012 by Delphix. All rights reserved.
 */

/*	Copyright (c) 1984, 1986, 1987, 1988, 1989 AT&T	*/
/*	  All Rights Reserved  	*/

/*
 * University Copyright- Copyright (c) 1982, 1986, 1988
 * The Regents of the University of California
 * All Rights Reserved
 *
 * University Acknowledgment- Portions of this document are derived from
 * software developed by the University of California, Berkeley, and its
 * contributors.
 */

#include <stdio.h>
#include <sys/types.h>
#include <stdlib.h>
#include <unistd.h>
#include <string.h>
#include <syslog.h>
#include <rpc/rpc.h>
#include <rpcsvc/sm_inter.h>
#include <rpcsvc/nsm_addr.h>
#include <memory.h>
#include <net/if.h>
#include <sys/sockio.h>
#include <sys/socket.h>
#include <netinet/in.h>
#include <arpa/inet.h>
#include <netdb.h>
#include <netdir.h>
#include <synch.h>
#include <thread.h>
#include <ifaddrs.h>
#include <errno.h>
#include <assert.h>
#include "sm_statd.h"

static int local_state;		/* fake local sm state */
				/* client name-to-address translation table */
static name_addr_entry_t *name_addr = NULL;


#define	LOGHOST "loghost"

static void delete_mon(char *mon_name, my_id *my_idp);
static void insert_mon(mon *monp);
static void pr_mon(char *);
static int statd_call_lockd(mon *monp, int state);
static int hostname_eq(char *host1, char *host2);
static char *get_system_id(char *hostname);
static void add_aliases(struct hostent *phost);
static void *thr_send_notice(void *);
static void delete_onemon(char *mon_name, my_id *my_idp,
				mon_entry **monitor_q);
static void send_notice(char *mon_name, int state);
static void add_to_host_array(char *host);
static int in_host_array(char *host);
static void pr_name_addr(name_addr_entry_t *name_addr);

extern int self_check(char *hostname);
extern struct lifconf *getmyaddrs(void);

/* ARGSUSED */
void
sm_stat_svc(sm_name *namep, sm_stat_res *resp)
{

	if (debug)
		(void) printf("proc sm_stat: mon_name = %s\n",
		    namep->mon_name);

	resp->res_stat = stat_succ;
	resp->state = LOCAL_STATE;
}

/* ARGSUSED */
void
sm_mon_svc(mon *monp, sm_stat_res *resp)
{
	mon_id *monidp;
	monidp = &monp->mon_id;

	rw_rdlock(&thr_rwlock);
	if (debug) {
		(void) printf("proc sm_mon: mon_name = %s, id = %d\n",
		    monidp->mon_name, *((int *)monp->priv));
		pr_mon(monp->mon_id.mon_name);
	}

	/* only monitor other hosts */
	if (self_check(monp->mon_id.mon_name) == 0) {
		/* store monitor request into monitor_q */
		insert_mon(monp);
	}

	pr_mon(monp->mon_id.mon_name);
	resp->res_stat = stat_succ;
	resp->state = local_state;
	rw_unlock(&thr_rwlock);
}

/* ARGSUSED */
void
sm_unmon_svc(mon_id *monidp, sm_stat *resp)
{
	rw_rdlock(&thr_rwlock);
	if (debug) {
		(void) printf(
		    "proc sm_unmon: mon_name = %s, [%s, %d, %d, %d]\n",
		    monidp->mon_name, monidp->my_id.my_name,
		    monidp->my_id.my_prog, monidp->my_id.my_vers,
		    monidp->my_id.my_proc);
		pr_mon(monidp->mon_name);
	}

	delete_mon(monidp->mon_name, &monidp->my_id);
	pr_mon(monidp->mon_name);
	resp->state = local_state;
	rw_unlock(&thr_rwlock);
}

/* ARGSUSED */
void
sm_unmon_all_svc(my_id *myidp, sm_stat *resp)
{
	rw_rdlock(&thr_rwlock);
	if (debug)
		(void) printf("proc sm_unmon_all: [%s, %d, %d, %d]\n",
		    myidp->my_name,
		    myidp->my_prog, myidp->my_vers,
		    myidp->my_proc);
	delete_mon(NULL, myidp);
	pr_mon(NULL);
	resp->state = local_state;
	rw_unlock(&thr_rwlock);
}

/*
 * Notifies lockd specified by name that state has changed for this server.
 */
void
sm_notify_svc(stat_chge *ntfp)
{
	rw_rdlock(&thr_rwlock);
	if (debug)
		(void) printf("sm_notify: %s state =%d\n",
		    ntfp->mon_name, ntfp->state);
	send_notice(ntfp->mon_name, ntfp->state);
	rw_unlock(&thr_rwlock);
}

/* ARGSUSED */
void
sm_simu_crash_svc(void *myidp)
{
	int i;
	struct mon_entry *monitor_q;
	int found = 0;

	if (debug)
		(void) printf("proc sm_simu_crash\n");

	/* Only one crash should be running at a time. */
	mutex_lock(&crash_lock);
	if (in_crash != 0) {
		mutex_unlock(&crash_lock);
		return;
	}
	in_crash = 1;
	mutex_unlock(&crash_lock);

	for (i = 0; i < MAX_HASHSIZE; i++) {
		mutex_lock(&mon_table[i].lock);
		monitor_q = mon_table[i].sm_monhdp;
		if (monitor_q != NULL) {
			mutex_unlock(&mon_table[i].lock);
			found = 1;
			break;
		}
		mutex_unlock(&mon_table[i].lock);
	}
	/*
	 * If there are entries found in the monitor table,
	 * initiate a crash, else zero out the in_crash variable.
	 */
	if (found) {
		mutex_lock(&crash_lock);
		die = 1;
		/* Signal sm_try() thread if sleeping. */
		cond_signal(&retrywait);
		mutex_unlock(&crash_lock);
		rw_wrlock(&thr_rwlock);
		sm_crash();
		rw_unlock(&thr_rwlock);
	} else {
		mutex_lock(&crash_lock);
		in_crash = 0;
		mutex_unlock(&crash_lock);
	}
}

/* ARGSUSED */
void
nsmaddrproc1_reg(reg1args *regargs, reg1res *regresp)
{
	nsm_addr_res status;
	name_addr_entry_t *entry;
	char *tmp_n_bytes;
	addr_entry_t *addr;

	rw_rdlock(&thr_rwlock);
	if (debug) {
		int i;

		(void) printf("nap1_reg: fam= %d, name= %s, len= %d\n",
		    regargs->family, regargs->name, regargs->address.n_len);
		(void) printf("address is: ");
		for (i = 0; i < regargs->address.n_len; i++) {
			(void) printf("%d.",
			    (unsigned char)regargs->address.n_bytes[i]);
		}
		(void) printf("\n");
	}

	/*
	 * Locate the entry with the name in the NSM_ADDR_REG request if
	 * it exists.  If it doesn't, create a new entry to hold this name.
	 * The first time through this code, name_addr starts out as NULL.
	 */
	mutex_lock(&name_addrlock);
	for (entry = name_addr; entry; entry = entry->next) {
		if (strcmp(regargs->name, entry->name) == 0) {
			if (debug) {
				(void) printf("nap1_reg: matched name %s\n",
				    entry->name);
			}
			break;
		}
	}

	if (entry == NULL) {
		entry = (name_addr_entry_t *)malloc(sizeof (*entry));
		if (entry == NULL) {
			if (debug) {
				(void) printf(
				"nsmaddrproc1_reg: no memory for entry\n");
			}
			status = nsm_addr_fail;
			goto done;
		}

		entry->name = strdup(regargs->name);
		if (entry->name == NULL) {
			if (debug) {
				(void) printf(
				"nsmaddrproc1_reg: no memory for name\n");
			}
			free(entry);
			status = nsm_addr_fail;
			goto done;
		}
		entry->addresses = NULL;

		/*
		 * Link the new entry onto the *head* of the name_addr
		 * table.
		 *
		 * Note: there is code below in the address maintenance
		 * section that assumes this behavior.
		 */
		entry->next = name_addr;
		name_addr = entry;
	}

	/*
	 * Try to match the address in the request; if it doesn't match,
	 * add it to the entry's address list.
	 */
	for (addr = entry->addresses; addr; addr = addr->next) {
		if (addr->family == (sa_family_t)regargs->family &&
		    addr->ah.n_len == regargs->address.n_len &&
		    memcmp(addr->ah.n_bytes, regargs->address.n_bytes,
		    addr->ah.n_len) == 0) {
			if (debug) {
				int i;

				(void) printf("nap1_reg: matched addr ");
				for (i = 0; i < addr->ah.n_len; i++) {
					(void) printf("%d.",
					    (unsigned char)addr->ah.n_bytes[i]);
				}
				(void) printf(" family %d for name %s\n",
				    addr->family, entry->name);
			}
			break;
		}
	}

	if (addr == NULL) {
		addr = (addr_entry_t *)malloc(sizeof (*addr));
		tmp_n_bytes = (char *)malloc(regargs->address.n_len);
		if (addr == NULL || tmp_n_bytes == NULL) {
			if (debug) {
				(void) printf("nap1_reg: no memory for addr\n");
			}

			/*
			 * If this name entry was just newly made in the
			 * table, back it out now that we can't register
			 * an address with it anyway.
			 *
			 * Note: we are making an assumption about how
			 * names are added to (the head of) name_addr here.
			 */
			if (entry == name_addr && entry->addresses == NULL) {
				name_addr = name_addr->next;
				free(entry->name);
				free(entry);
				free(tmp_n_bytes);
				free(addr);
				status = nsm_addr_fail;
				goto done;
			}
		}

		/*
		 * Note:  this check for address family assumes that we
		 *	  will get something different here someday for
		 *	  other supported address types, such as IPv6.
		 */
		addr->ah.n_len = regargs->address.n_len;
		addr->ah.n_bytes = tmp_n_bytes;
		addr->family = regargs->family;
		if (debug) {
			if ((addr->family != AF_INET) &&
			    (addr->family != AF_INET6)) {
				(void) printf(
				    "nap1_reg: unknown addr family %d\n",
				    addr->family);
			}
		}
		(void) memcpy(addr->ah.n_bytes, regargs->address.n_bytes,
		    addr->ah.n_len);

		addr->next = entry->addresses;
		entry->addresses = addr;
	}

	status = nsm_addr_succ;

done:
	regresp->status = status;
	if (debug) {
		pr_name_addr(name_addr);
	}
	mutex_unlock(&name_addrlock);
	rw_unlock(&thr_rwlock);
}

/*
 * Insert an entry into the monitor_q.  Space for the entry is allocated
 * here.  It is then filled in from the information passed in.
 */
static void
insert_mon(mon *monp)
{
	mon_entry *new, *found;
	my_id *my_idp, *nl_idp;
	mon_entry *monitor_q;
	unsigned int hash;
	name_addr_entry_t *entry;
	addr_entry_t *addr;

	/* Allocate entry for new */
	if ((new = (mon_entry *) malloc(sizeof (mon_entry))) == 0) {
		syslog(LOG_ERR,
		    "statd: insert_mon: malloc error on mon %s (id=%d)\n",
		    monp->mon_id.mon_name, *((int *)monp->priv));
		return;
	}

	/* Initialize and copy contents of monp to new */
	(void) memset(new, 0, sizeof (mon_entry));
	(void) memcpy(&new->id, monp, sizeof (mon));

	/* Allocate entry for new mon_name */
	if ((new->id.mon_id.mon_name = strdup(monp->mon_id.mon_name)) == 0) {
		syslog(LOG_ERR,
		    "statd: insert_mon: malloc error on mon %s (id=%d)\n",
		    monp->mon_id.mon_name, *((int *)monp->priv));
		free(new);
		return;
	}


	/* Allocate entry for new my_name */
	if ((new->id.mon_id.my_id.my_name =
	    strdup(monp->mon_id.my_id.my_name)) == 0) {
		syslog(LOG_ERR,
		    "statd: insert_mon: malloc error on mon %s (id=%d)\n",
		    monp->mon_id.mon_name, *((int *)monp->priv));
		free(new->id.mon_id.mon_name);
		free(new);
		return;
	}

	if (debug)
		(void) printf("add_mon(%x) %s (id=%d)\n",
		    (int)new, new->id.mon_id.mon_name, *((int *)new->id.priv));

	/*
	 * Record the name, and all addresses which have been registered
	 * for this name, in the filesystem name space.
	 */
	record_name(new->id.mon_id.mon_name, 1);
	if (regfiles_only == 0) {
		mutex_lock(&name_addrlock);
		for (entry = name_addr; entry; entry = entry->next) {
			if (strcmp(new->id.mon_id.mon_name, entry->name) != 0) {
				continue;
			}

			for (addr = entry->addresses; addr; addr = addr->next) {
				record_addr(new->id.mon_id.mon_name,
				    addr->family, &addr->ah);
			}
			break;
		}
		mutex_unlock(&name_addrlock);
	}

	SMHASH(new->id.mon_id.mon_name, hash);
	mutex_lock(&mon_table[hash].lock);
	monitor_q = mon_table[hash].sm_monhdp;

	/* If mon_table hash list is empty. */
	if (monitor_q == NULL) {
		if (debug)
			(void) printf("\nAdding to monitor_q hash %d\n", hash);
		new->nxt = new->prev = NULL;
		mon_table[hash].sm_monhdp = new;
		mutex_unlock(&mon_table[hash].lock);
		return;
	} else {
		found = 0;
		my_idp = &new->id.mon_id.my_id;
		while (monitor_q != NULL)  {
			/*
			 * This list is searched sequentially for the
			 * tuple (hostname, prog, vers, proc). The tuples
			 * are inserted in the beginning of the monitor_q,
			 * if the hostname is not already present in the list.
			 * If the hostname is found in the list, the incoming
			 * tuple is inserted just after all the tuples with the
			 * same hostname. However, if the tuple matches exactly
			 * with an entry in the list, space allocated for the
			 * new entry is released and nothing is inserted in the
			 * list.
			 */

			if (str_cmp_unqual_hostname(
			    monitor_q->id.mon_id.mon_name,
			    new->id.mon_id.mon_name) == 0) {
				/* found */
				nl_idp = &monitor_q->id.mon_id.my_id;
				if ((str_cmp_unqual_hostname(my_idp->my_name,
				    nl_idp->my_name) == 0) &&
				    my_idp->my_prog == nl_idp->my_prog &&
				    my_idp->my_vers == nl_idp->my_vers &&
				    my_idp->my_proc == nl_idp->my_proc) {
					/*
					 * already exists an identical one,
					 * release the space allocated for the
					 * mon_entry
					 */
					free(new->id.mon_id.mon_name);
					free(new->id.mon_id.my_id.my_name);
					free(new);
					mutex_unlock(&mon_table[hash].lock);
					return;
				} else {
					/*
					 * mark the last callback that is
					 * not matching; new is inserted
					 * after this
					 */
					found = monitor_q;
				}
			} else if (found)
				break;
			monitor_q = monitor_q->nxt;
		}
		if (found) {
			/*
			 * insert just after the entry having matching tuple.
			 */
			new->nxt = found->nxt;
			new->prev = found;
			if (found->nxt != NULL)
				found->nxt->prev = new;
			found->nxt = new;
		} else {
			/*
			 * not found, insert in front of list.
			 */
			new->nxt = mon_table[hash].sm_monhdp;
			new->prev = (mon_entry *) NULL;
			if (new->nxt != (mon_entry *) NULL)
				new->nxt->prev = new;
			mon_table[hash].sm_monhdp = new;
		}
		mutex_unlock(&mon_table[hash].lock);
		return;
	}
}

/*
 * Deletes a specific monitor name or deletes all monitors with same id
 * in hash table.
 */
static void
delete_mon(char *mon_name, my_id *my_idp)
{
	unsigned int hash;

	if (mon_name != NULL) {
		record_name(mon_name, 0);
		SMHASH(mon_name, hash);
		mutex_lock(&mon_table[hash].lock);
		delete_onemon(mon_name, my_idp, &mon_table[hash].sm_monhdp);
		mutex_unlock(&mon_table[hash].lock);
	} else {
		for (hash = 0; hash < MAX_HASHSIZE; hash++) {
			mutex_lock(&mon_table[hash].lock);
			delete_onemon(mon_name, my_idp,
			    &mon_table[hash].sm_monhdp);
			mutex_unlock(&mon_table[hash].lock);
		}
	}
}

/*
 * Deletes a monitor in list.
 * IF mon_name is NULL, delete all mon_names that have the same id,
 * else delete specific monitor.
 */
void
delete_onemon(char *mon_name, my_id *my_idp, mon_entry **monitor_q)
{

	mon_entry *next, *nl;
	my_id *nl_idp;

	next = *monitor_q;
	while ((nl = next) != NULL) {
		next = next->nxt;
		if (mon_name == NULL || (mon_name != NULL &&
		    str_cmp_unqual_hostname(nl->id.mon_id.mon_name,
		    mon_name) == 0)) {
			nl_idp = &nl->id.mon_id.my_id;
			if ((str_cmp_unqual_hostname(my_idp->my_name,
			    nl_idp->my_name) == 0) &&
			    my_idp->my_prog == nl_idp->my_prog &&
			    my_idp->my_vers == nl_idp->my_vers &&
			    my_idp->my_proc == nl_idp->my_proc) {
				/* found */
				if (debug)
					(void) printf("delete_mon(%x): %s\n",
					    (int)nl, mon_name ?
					    mon_name : "<NULL>");
				/*
				 * Remove the monitor name from the
				 * record_q, if id matches.
				 */
				record_name(nl->id.mon_id.mon_name, 0);
				/* if nl is not the first entry on list */
				if (nl->prev != NULL)
					nl->prev->nxt = nl->nxt;
				else {
					*monitor_q = nl->nxt;
				}
				if (nl->nxt != NULL)
					nl->nxt->prev = nl->prev;
				free(nl->id.mon_id.mon_name);
				free(nl_idp->my_name);
				free(nl);
			}
		} /* end of if mon */
	}

}
/*
 * Notify lockd of host specified by mon_name that the specified state
 * has changed.
 */
static void
send_notice(char *mon_name, int state)
{
	struct mon_entry *next;
	mon_entry *monitor_q;
	unsigned int hash;
	moninfo_t *minfop;
	mon *monp;

	SMHASH(mon_name, hash);
	mutex_lock(&mon_table[hash].lock);
	monitor_q = mon_table[hash].sm_monhdp;

	next = monitor_q;
	while (next != NULL) {
		if (hostname_eq(next->id.mon_id.mon_name, mon_name)) {
			monp = &next->id;
			/*
			 * Prepare the minfop structure to pass to
			 * thr_create(). This structure is a copy of
			 * mon info and state.
			 */
			if ((minfop =
			    (moninfo_t *)xmalloc(sizeof (moninfo_t))) != NULL) {
				(void) memcpy(&minfop->id, monp, sizeof (mon));
				/* Allocate entry for mon_name */
				if ((minfop->id.mon_id.mon_name =
				    strdup(monp->mon_id.mon_name)) == 0) {
					syslog(LOG_ERR, "statd: send_notice: "
					    "malloc error on mon %s (id=%d)\n",
					    monp->mon_id.mon_name,
					    *((int *)monp->priv));
					free(minfop);
					continue;
				}
				/* Allocate entry for my_name */
				if ((minfop->id.mon_id.my_id.my_name =
				    strdup(monp->mon_id.my_id.my_name)) == 0) {
					syslog(LOG_ERR, "statd: send_notice: "
					    "malloc error on mon %s (id=%d)\n",
					    monp->mon_id.mon_name,
					    *((int *)monp->priv));
					free(minfop->id.mon_id.mon_name);
					free(minfop);
					continue;
				}
				minfop->state = state;
				/*
				 * Create detached threads to process each host
				 * to notify.  If error, print out msg, free
				 * resources and continue.
				 */
				if (thr_create(NULL, 0, thr_send_notice,
				    minfop, THR_DETACHED, NULL)) {
					syslog(LOG_ERR, "statd: unable to "
					    "create thread to send_notice to "
					    "%s.\n", mon_name);
					free(minfop->id.mon_id.mon_name);
					free(minfop->id.mon_id.my_id.my_name);
					free(minfop);
					continue;
				}
			}
		}
		next = next->nxt;
	}
	mutex_unlock(&mon_table[hash].lock);
}

/*
 * Work thread created to do the actual statd_call_lockd
 */
static void *
thr_send_notice(void *arg)
{
	moninfo_t *minfop;

	minfop = (moninfo_t *)arg;
	if (statd_call_lockd(&minfop->id, minfop->state) == -1) {
		if (debug && minfop->id.mon_id.mon_name)
			(void) printf("problem with notifying %s failure, "
			    "give up\n", minfop->id.mon_id.mon_name);
	} else {
		if (debug)
			(void) printf("send_notice: %s, %d notified.\n",
			    minfop->id.mon_id.mon_name, minfop->state);
	}

	free(minfop->id.mon_id.mon_name);
	free(minfop->id.mon_id.my_id.my_name);
	free(minfop);

	thr_exit(NULL);
}

/*
 * Contact lockd specified by monp.
 */
static int
statd_call_lockd(mon *monp, int state)
{
	enum clnt_stat clnt_stat;
	struct timeval tottimeout;
	struct sm_status stat;
	my_id *my_idp;
	char *mon_name;
	int i;
	int rc = 0;
	CLIENT *clnt;

	mon_name = monp->mon_id.mon_name;
	my_idp = &monp->mon_id.my_id;
	(void) memset(&stat, 0, sizeof (stat));
	stat.mon_name = mon_name;
	stat.state = state;
	for (i = 0; i < 16; i++) {
		stat.priv[i] = monp->priv[i];
	}
	if (debug)
		(void) printf("statd_call_lockd: %s state = %d\n",
		    stat.mon_name, stat.state);

	tottimeout.tv_sec = SM_RPC_TIMEOUT;
	tottimeout.tv_usec = 0;

	clnt = create_client(my_idp->my_name, my_idp->my_prog, my_idp->my_vers,
	    "ticotsord", &tottimeout);
	if (clnt == NULL) {
		return (-1);
	}

	clnt_stat = clnt_call(clnt, my_idp->my_proc, xdr_sm_status,
	    (char *)&stat, xdr_void, NULL, tottimeout);
	if (debug) {
		(void) printf("clnt_stat=%s(%d)\n",
		    clnt_sperrno(clnt_stat), clnt_stat);
	}
	if (clnt_stat != (int)RPC_SUCCESS) {
		syslog(LOG_WARNING,
		    "statd: cannot talk to lockd at %s, %s(%d)\n",
		    my_idp->my_name, clnt_sperrno(clnt_stat), clnt_stat);
		rc = -1;
	}

	clnt_destroy(clnt);
	return (rc);

}

/*
 * Client handle created.
 */
CLIENT *
create_client(char *host, int prognum, int versnum, char *netid,
    struct timeval *utimeout)
{
	int		fd;
	struct timeval	timeout;
	CLIENT		*client;
	struct t_info	tinfo;

	if (netid == NULL) {
		client = clnt_create_timed(host, prognum, versnum,
		    "netpath", utimeout);
	} else {
		struct netconfig *nconf;

		nconf = getnetconfigent(netid);
		if (nconf == NULL) {
			return (NULL);
		}

		client = clnt_tp_create_timed(host, prognum, versnum, nconf,
		    utimeout);

		freenetconfigent(nconf);
	}

	if (client == NULL) {
		return (NULL);
	}

	(void) CLNT_CONTROL(client, CLGET_FD, (caddr_t)&fd);
	if (t_getinfo(fd, &tinfo) != -1) {
		if (tinfo.servtype == T_CLTS) {
			/*
			 * Set time outs for connectionless case
			 */
			timeout.tv_usec = 0;
			timeout.tv_sec = SM_CLTS_TIMEOUT;
			(void) CLNT_CONTROL(client,
			    CLSET_RETRY_TIMEOUT, (caddr_t)&timeout);
		}
	} else
		return (NULL);

	return (client);
}

/*
 * ONLY for debugging.
 * Debug messages which prints out the monitor table information.
 * If name is specified, just print out the hash list corresponding
 * to name, otherwise print out the entire monitor table.
 */
static void
pr_mon(char *name)
{
	mon_entry *nl;
	int hash;

	if (!debug)
		return;

	/* print all */
	if (name == NULL) {
		for (hash = 0; hash < MAX_HASHSIZE; hash++) {
			mutex_lock(&mon_table[hash].lock);
			nl = mon_table[hash].sm_monhdp;
			if (nl == NULL) {
				(void) printf(
				    "*****monitor_q = NULL hash %d\n", hash);
				mutex_unlock(&mon_table[hash].lock);
				continue;
			}
			(void) printf("*****monitor_q:\n ");
			while (nl != NULL) {
				(void) printf("%s:(%x), ",
				    nl->id.mon_id.mon_name, (int)nl);
				nl = nl->nxt;
			}
			mutex_unlock(&mon_table[hash].lock);
			(void) printf("\n");
		}
	} else { /* print one hash list */
		SMHASH(name, hash);
		mutex_lock(&mon_table[hash].lock);
		nl = mon_table[hash].sm_monhdp;
		if (nl == NULL) {
			(void) printf("*****monitor_q = NULL hash %d\n", hash);
		} else {
			(void) printf("*****monitor_q:\n ");
			while (nl != NULL) {
				(void) printf("%s:(%x), ",
				    nl->id.mon_id.mon_name, (int)nl);
				nl = nl->nxt;
			}
			(void) printf("\n");
		}
		mutex_unlock(&mon_table[hash].lock);
	}
}

/*
 * Only for debugging.
 * Dump the host name-to-address translation table passed in `name_addr'.
 */
static void
pr_name_addr(name_addr_entry_t *name_addr)
{
	name_addr_entry_t *entry;
	addr_entry_t *addr;
	struct in_addr ipv4_addr;
	char *ipv6_addr;
	char abuf[INET6_ADDRSTRLEN];

	assert(MUTEX_HELD(&name_addrlock));
	(void) printf("name-to-address translation table:\n");
	for (entry = name_addr; entry != NULL; entry = entry->next) {
		(void) printf("\t%s: ",
		    (entry->name ? entry->name : "(null)"));
		for (addr = entry->addresses; addr; addr = addr->next) {
			switch (addr->family) {
			case AF_INET:
				ipv4_addr = *(struct in_addr *)addr->ah.n_bytes;
				(void) printf(" %s (fam %d)",
				    inet_ntoa(ipv4_addr), addr->family);
				break;
			case AF_INET6:
				ipv6_addr = (char *)addr->ah.n_bytes;
				(void) printf(" %s (fam %d)",
				    inet_ntop(addr->family, ipv6_addr, abuf,
				    sizeof (abuf)), addr->family);
				break;
			default:
				return;
			}
		}
		printf("\n");
	}
}

/*
 * First, try to compare the hostnames as strings.  If the hostnames does not
 * match we might deal with the hostname aliases.  In this case two different
 * aliases for the same machine don't match each other when using strcmp.  To
 * deal with this, the hostnames must be translated into some sort of universal
 * identifier.  These identifiers can be compared.  Universal network addresses
 * are currently used for this identifier because it is general and easy to do.
 * Other schemes are possible and this routine could be converted if required.
 *
 * If it can't find an address for some reason, 0 is returned.
 */
static int
hostname_eq(char *host1, char *host2)
{
	char *sysid1;
	char *sysid2;
	int rv;

	/* Compare hostnames as strings */
	if (host1 != NULL && host2 != NULL && strcmp(host1, host2) == 0)
		return (1);

	/* Try harder if hostnames do not match */
	sysid1 = get_system_id(host1);
	sysid2 = get_system_id(host2);
	if ((sysid1 == NULL) || (sysid2 == NULL))
		rv = 0;
	else
		rv = (strcmp(sysid1, sysid2) == 0);
	free(sysid1);
	free(sysid2);
	return (rv);
}

/*
 * Convert a hostname character string into its network address.
 * A network address is found by searching through all the entries
 * in /etc/netconfig and doing a netdir_getbyname() for each inet
 * entry found.  The netbuf structure returned is converted into
 * a universal address format.
 *
 * If a NULL hostname is given, then the name of the current host
 * is used.  If the hostname doesn't map to an address, a NULL
 * pointer is returned.
 *
 * N.B. the character string returned is allocated in taddr2uaddr()
 * and should be freed by the caller using free().
 */
static char *
get_system_id(char *hostname)
{
	void *hp;
	struct netconfig *ncp;
	struct nd_hostserv service;
	struct nd_addrlist *addrs;
	char *uaddr;
	int rv;

	if (hostname == NULL)
		service.h_host = HOST_SELF;
	else
		service.h_host = hostname;
	service.h_serv = NULL;
	hp = setnetconfig();
	if (hp == NULL) {
		return (NULL);
	}
	while ((ncp = getnetconfig(hp)) != NULL) {
		if ((strcmp(ncp->nc_protofmly, NC_INET) == 0) ||
		    (strcmp(ncp->nc_protofmly, NC_INET6) == 0)) {
			addrs = NULL;
			rv = netdir_getbyname(ncp, &service, &addrs);
			if (rv != 0) {
				continue;
			}
			if (addrs) {
				uaddr = taddr2uaddr(ncp, addrs->n_addrs);
				netdir_free(addrs, ND_ADDRLIST);
				endnetconfig(hp);
				return (uaddr);
			}
		}
		else
			continue;
	}
	endnetconfig(hp);
	return (NULL);
}

void
merge_hosts(void)
{
	struct lifconf *lifc = NULL;
	int sock = -1;
	struct lifreq *lifrp;
	struct lifreq lifr;
	int n;
	struct sockaddr_in *sin;
	struct sockaddr_in6 *sin6;
	struct sockaddr_storage *sa;
	int af;
	struct hostent *phost;
	char *addr;
	size_t alen;
	int errnum;

	/*
	 * This function will enumerate all the interfaces for
	 * this platform, then get the hostent for each i/f.
	 * With the hostent structure, we can get all of the
	 * aliases for the i/f. Then we'll merge all the aliases
	 * with the existing host_name[] list to come up with
	 * all of the known names for each interface. This solves
	 * the problem of a multi-homed host not knowing which
	 * name to publish when statd is started. All the aliases
	 * will be stored in the array, host_name.
	 *
	 * NOTE: Even though we will use all of the aliases we
	 * can get from the i/f hostent, the receiving statd
	 * will still need to handle aliases with hostname_eq.
	 * This is because the sender's aliases may not match
	 * those of the receiver.
	 */
	lifc = getmyaddrs();
	if (lifc == NULL) {
		goto finish;
	}
	lifrp = lifc->lifc_req;
	for (n = lifc->lifc_len / sizeof (struct lifreq); n > 0; n--, lifrp++) {

		(void) strncpy(lifr.lifr_name, lifrp->lifr_name,
		    sizeof (lifr.lifr_name));

		af = lifrp->lifr_addr.ss_family;
		sock = socket(af, SOCK_DGRAM, 0);
		if (sock == -1) {
			syslog(LOG_ERR, "statd: socket failed\n");
			goto finish;
		}

		/* If it's the loopback interface, ignore */
		if (ioctl(sock, SIOCGLIFFLAGS, (caddr_t)&lifr) < 0) {
			syslog(LOG_ERR,
			    "statd: SIOCGLIFFLAGS failed, error: %m\n");
			goto finish;
		}
		if (lifr.lifr_flags & IFF_LOOPBACK)
			continue;

		if (ioctl(sock, SIOCGLIFADDR, (caddr_t)&lifr) < 0) {
			syslog(LOG_ERR,
			    "statd: SIOCGLIFADDR failed, error: %m\n");
			goto finish;
		}
		sa = (struct sockaddr_storage *)&(lifr.lifr_addr);

		if (sa->ss_family == AF_INET) {
			sin = (struct sockaddr_in *)&lifr.lifr_addr;
			addr = (char *)(&sin->sin_addr);
			alen = sizeof (struct in_addr);
		} else if (sa->ss_family == AF_INET6) {
			sin6 = (struct sockaddr_in6 *)&lifr.lifr_addr;
			addr = (char *)(&sin6->sin6_addr);
			alen = sizeof (struct in6_addr);
		} else {
			syslog(LOG_WARNING,
			    "unexpected address family (%d)",
			    sa->ss_family);
			continue;
		}

		phost = getipnodebyaddr(addr, alen, sa->ss_family, &errnum);

		if (phost)
			add_aliases(phost);
	}
	/*
	 * Now, just in case we didn't get them all byaddr,
	 * let's look by name.
	 */
	phost = getipnodebyname(hostname, AF_INET6, AI_ALL, &errnum);

	if (phost)
		add_aliases(phost);

finish:
	if (sock != -1)
		(void) close(sock);
	if (lifc) {
		free(lifc->lifc_buf);
		free(lifc);
	}
}

/*
 * add_aliases traverses a hostent alias list, compares
 * the aliases to the contents of host_name, and if an
 * alias is not already present, adds it to host_name[].
 */

static void
add_aliases(struct hostent *phost)
{
	char **aliases;

	if (!in_host_array(phost->h_name)) {
		add_to_host_array(phost->h_name);
	}

	if (phost->h_aliases == NULL)
		return;			/* no aliases to register */

	for (aliases = phost->h_aliases; *aliases != NULL; aliases++) {
		if (!in_host_array(*aliases)) {
			add_to_host_array(*aliases);
		}
	}
}

/*
 * in_host_array checks if the given hostname exists in the host_name
 * array. Returns 0 if the host doesn't exist, and 1 if it does exist
 */
static int
in_host_array(char *host)
{
	int i;

	if (debug)
		(void) printf("%s ", host);

	if ((strcmp(hostname, host) == 0) || (strcmp(LOGHOST, host) == 0))
		return (1);

	for (i = 0; i < addrix; i++) {
		if (strcmp(host_name[i], host) == 0)
			return (1);
	}

	return (0);
}

/*
 * add_to_host_array adds a hostname to the host_name array. But if
 * the array is already full, then it first reallocates the array with
 * HOST_NAME_INCR extra elements. If the realloc fails, then it does
 * nothing and leaves host_name the way it was previous to the call.
 */
static void
add_to_host_array(char *host) {

	void *new_block = NULL;

	/* Make sure we don't overrun host_name. */
	if (addrix >= host_name_count) {
		host_name_count += HOST_NAME_INCR;
<<<<<<< HEAD
		new_block = reallocarray(host_name, host_name_count,
		    sizeof (char *));
=======
		new_block = realloc((void *)host_name,
				    host_name_count*sizeof (char *));
>>>>>>> 621738e2
		if (new_block != NULL)
			host_name = new_block;
		else {
			host_name_count -= HOST_NAME_INCR;
			return;
		}
	}

	if ((host_name[addrix] = strdup(host)) != NULL)
		addrix++;
}

/*
 * Compares the unqualified hostnames for hosts. Returns 0 if the
 * names match, and 1 if the names fail to match.
 */
int
str_cmp_unqual_hostname(char *rawname1, char *rawname2)
{
	size_t unq_len1, unq_len2;
	char *domain;

	if (debug) {
		(void) printf("str_cmp_unqual: rawname1= %s, rawname2= %s\n",
		    rawname1, rawname2);
	}

	unq_len1 = strcspn(rawname1, ".");
	unq_len2 = strcspn(rawname2, ".");
	domain = strchr(rawname1, '.');
	if (domain != NULL) {
		if ((strncmp(rawname1, SM_ADDR_IPV4, unq_len1) == 0) ||
		    (strncmp(rawname1, SM_ADDR_IPV6, unq_len1) == 0))
		return (1);
	}

	if ((unq_len1 == unq_len2) &&
	    (strncmp(rawname1, rawname2, unq_len1) == 0)) {
		return (0);
	}

	return (1);
}

/*
 * Compares <family>.<address-specifier> ASCII names for hosts.  Returns
 * 0 if the addresses match, and 1 if the addresses fail to match.
 * If the args are indeed specifiers, they should look like this:
 *
 *	ipv4.192.9.200.1 or ipv6.::C009:C801
 */
int
str_cmp_address_specifier(char *specifier1, char *specifier2)
{
	size_t unq_len1, unq_len2;
	char *rawaddr1, *rawaddr2;
	int af1, af2, len;

	if (debug) {
		(void) printf("str_cmp_addr: specifier1= %s, specifier2= %s\n",
		    specifier1, specifier2);
	}

	/*
	 * Verify that:
	 *	1. The family tokens match;
	 *	2. The IP addresses following the `.' are legal; and
	 *	3. These addresses match.
	 */
	unq_len1 = strcspn(specifier1, ".");
	unq_len2 = strcspn(specifier2, ".");
	rawaddr1 = strchr(specifier1, '.');
	rawaddr2 = strchr(specifier2, '.');

	if (strncmp(specifier1, SM_ADDR_IPV4, unq_len1) == 0) {
		af1 = AF_INET;
		len = 4;
	} else if (strncmp(specifier1, SM_ADDR_IPV6, unq_len1) == 0) {
		af1 = AF_INET6;
		len = 16;
	}
	else
		return (1);

	if (strncmp(specifier2, SM_ADDR_IPV4, unq_len2) == 0)
		af2 = AF_INET;
	else if (strncmp(specifier2, SM_ADDR_IPV6, unq_len2) == 0)
		af2 = AF_INET6;
	else
		return (1);

	if (af1 != af2)
		return (1);

	if (rawaddr1 != NULL && rawaddr2 != NULL) {
		char dst1[16];
		char dst2[16];
		++rawaddr1;
		++rawaddr2;

		if (inet_pton(af1, rawaddr1, dst1) == 1 &&
		    inet_pton(af2, rawaddr1, dst2) == 1 &&
		    memcmp(dst1, dst2, len) == 0) {
			return (0);
		}
	}
	return (1);
}

/*
 * Add IP address strings to the host_name list.
 */
void
merge_ips(void)
{
	struct ifaddrs *ifap, *cifap;
	int error;

	error = getifaddrs(&ifap);
	if (error) {
		syslog(LOG_WARNING, "getifaddrs error: '%s'",
		    strerror(errno));
		return;
	}

	for (cifap = ifap; cifap != NULL; cifap = cifap->ifa_next) {
		struct sockaddr *sa = cifap->ifa_addr;
		char addr_str[INET6_ADDRSTRLEN];
		void *addr = NULL;

		switch (sa->sa_family) {
		case AF_INET: {
			struct sockaddr_in *sin = (struct sockaddr_in *)sa;

			/* Skip loopback addresses. */
			if (sin->sin_addr.s_addr == htonl(INADDR_LOOPBACK)) {
				continue;
			}

			addr = &sin->sin_addr;
			break;
		}

		case AF_INET6: {
			struct sockaddr_in6 *sin6 = (struct sockaddr_in6 *)sa;

			/* Skip loopback addresses. */
			if (IN6_IS_ADDR_LOOPBACK(&sin6->sin6_addr)) {
				continue;
			}

			addr = &sin6->sin6_addr;
			break;
		}

		default:
			syslog(LOG_WARNING, "Unknown address family %d for "
			    "interface %s", sa->sa_family, cifap->ifa_name);
			continue;
		}

		if (inet_ntop(sa->sa_family, addr, addr_str, sizeof (addr_str))
		    == NULL) {
			syslog(LOG_WARNING, "Failed to convert address into "
			    "string representation for interface '%s' "
			    "address family %d", cifap->ifa_name,
			    sa->sa_family);
			continue;
		}

		if (!in_host_array(addr_str)) {
			add_to_host_array(addr_str);
		}
	}

	freeifaddrs(ifap);
}<|MERGE_RESOLUTION|>--- conflicted
+++ resolved
@@ -1175,13 +1175,8 @@
 	/* Make sure we don't overrun host_name. */
 	if (addrix >= host_name_count) {
 		host_name_count += HOST_NAME_INCR;
-<<<<<<< HEAD
 		new_block = reallocarray(host_name, host_name_count,
 		    sizeof (char *));
-=======
-		new_block = realloc((void *)host_name,
-				    host_name_count*sizeof (char *));
->>>>>>> 621738e2
 		if (new_block != NULL)
 			host_name = new_block;
 		else {
