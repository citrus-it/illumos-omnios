#
# CDDL HEADER START
#
# The contents of this file are subject to the terms of the
# Common Development and Distribution License (the "License").
# You may not use this file except in compliance with the License.
#
# You can obtain a copy of the license at usr/src/OPENSOLARIS.LICENSE
# or http://www.opensolaris.org/os/licensing.
# See the License for the specific language governing permissions
# and limitations under the License.
#
# When distributing Covered Code, include this CDDL HEADER in each
# file and include the License file at usr/src/OPENSOLARIS.LICENSE.
# If applicable, add the following below this CDDL HEADER, with the
# fields enclosed by brackets "[]" replaced with your own identifying
# information: Portions Copyright [yyyy] [name of copyright owner]
#
# CDDL HEADER END
#
#
# Copyright 2006 Sun Microsystems, Inc.  All rights reserved.
# Use is subject to license terms.
#
# Copyright (c) 2018, Joyent, Inc.

FSTYPE=		nfs
TYPEPROG=	nfslogd
ATTMK=		$(TYPEPROG)
DEFAULTFILES=	nfslogd.dfl

include		../../Makefile.fstype

COMMON=		nfslog_config.o nfslogtab.o
LOCAL=		process_buffer.o fhtab.o nfslogd.o nfslog_elf.o \
		nfslog_trans.o nfslog_ipaddr.o readbuf.o dbtab.o \
		nfs_log_xdr.o buffer_list.o
OBJS=		$(LOCAL) $(COMMON)
SRCS=		$(LOCAL:%.o=%.c) $(COMMON:%.o=../lib/%.c)
<<<<<<< HEAD
CERRWARN +=	-Wno-parentheses
CERRWARN +=	-Wno-uninitialized
CERRWARN +=	-Wno-switch
CERRWARN +=	-Wno-type-limits
=======
LDLIBS +=	-lsocket -lnsl
CFLAGS += 	$(CCVERBOSE)
CERRWARN +=	-_gcc=-Wno-parentheses
CERRWARN +=	-_gcc=-Wno-uninitialized
CERRWARN +=	-_gcc=-Wno-switch
CERRWARN +=	-_gcc=-Wno-type-limits

# not linted
SMATCH=off

CPPFLAGS += 	-D_FILE_OFFSET_BITS=64
>>>>>>> c653bb47

#
# Message catalog
#
POFILE= nfslog.po

catalog:        $(POFILE)

$(POFILE):      $(SRCS)
	$(RM) $@
	$(COMPILE.cpp) $(SRCS)   > $(POFILE).i
	$(XGETTEXT) $(XGETFLAGS)        $(POFILE).i
	sed "/^domain/d"        messages.po     > $@
	$(RM) messages.po $(POFILE).i

$(TYPEPROG):	$(OBJS)
		$(LINK.c) -o $@ $(OBJS) $(LDLIBS)
		$(POST_PROCESS)

install:	all $(ROOTETCDEFAULTFILES)

nfslog_config.o:	../lib/nfslog_config.c
		$(COMPILE.c) ../lib/nfslog_config.c

nfslogtab.o:	../lib/nfslogtab.c
		$(COMPILE.c) ../lib/nfslogtab.c

clean:     
	$(RM) $(OBJS)<|MERGE_RESOLUTION|>--- conflicted
+++ resolved
@@ -37,24 +37,13 @@
 		nfs_log_xdr.o buffer_list.o
 OBJS=		$(LOCAL) $(COMMON)
 SRCS=		$(LOCAL:%.o=%.c) $(COMMON:%.o=../lib/%.c)
-<<<<<<< HEAD
 CERRWARN +=	-Wno-parentheses
 CERRWARN +=	-Wno-uninitialized
 CERRWARN +=	-Wno-switch
 CERRWARN +=	-Wno-type-limits
-=======
-LDLIBS +=	-lsocket -lnsl
-CFLAGS += 	$(CCVERBOSE)
-CERRWARN +=	-_gcc=-Wno-parentheses
-CERRWARN +=	-_gcc=-Wno-uninitialized
-CERRWARN +=	-_gcc=-Wno-switch
-CERRWARN +=	-_gcc=-Wno-type-limits
 
 # not linted
 SMATCH=off
-
-CPPFLAGS += 	-D_FILE_OFFSET_BITS=64
->>>>>>> c653bb47
 
 #
 # Message catalog
