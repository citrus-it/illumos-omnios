#
# CDDL HEADER START
#
# The contents of this file are subject to the terms of the
# Common Development and Distribution License (the "License").
# You may not use this file except in compliance with the License.
#
# You can obtain a copy of the license at usr/src/OPENSOLARIS.LICENSE
# or http://www.opensolaris.org/os/licensing.
# See the License for the specific language governing permissions
# and limitations under the License.
#
# When distributing Covered Code, include this CDDL HEADER in each
# file and include the License file at usr/src/OPENSOLARIS.LICENSE.
# If applicable, add the following below this CDDL HEADER, with the
# fields enclosed by brackets "[]" replaced with your own identifying
# information: Portions Copyright [yyyy] [name of copyright owner]
#
# CDDL HEADER END
#

#
# Copyright 2009 Sun Microsystems, Inc.  All rights reserved.
# Use is subject to license terms.
#
# Copyright 2013 Nexenta Systems, Inc.  All rights reserved.
#

#
# cmd/fs.d/smbclnt/smbutil/Makefile
#

PROG=		smbutil

OBJS=   smbutil.o info.o login.o lookup.o print.o status.o view.o \
	shares_rap.o shares_rpc.o srvsvc1_clnt.o srvsvc1_ndr.o

SRCS=	$(OBJS:%.o=%.c)

include		$(SRC)/cmd/Makefile.cmd

POFILE=	smbutil_all.po
POFILES= $(OBJS:%.o=%.po)

CLEANFILES +=  srvsvc1_ndr.c
CLOBBERFILES+=  $(POFILE) $(POFILES)

C99MODE= $(C99_ENABLE)

<<<<<<< HEAD
LDLIBS += -lsmbfs
=======
LDLIBS += -lmlrpc -lsmbfs -lnsl
>>>>>>> 7d815089

CPPFLAGS += -I$(SRC)/lib/libsmbfs \
	-I$(SRC)/uts/common/smbclnt -I$(SRC)/uts/common

# Debugging
${NOT_RELEASE_BUILD} CPPFLAGS += -DDEBUG

# uncomment these for dbx debugging
#COPTFLAG = -g
#CTF_FLAGS =
#CTFCONVERT_O=
#CTFMERGE_LIB=

all:		$(PROG)

$(PROG):	$(OBJS)
	$(LINK.c) -o $@ $(OBJS) $(LDLIBS)
	$(POST_PROCESS)

install:	all $(ROOTPROG)

$(ROOTPROG):	$(PROG)
	$(INS) -m $(FILEMODE) $(PROG) $@

catalog: $(POFILE)

$(POFILE): $(POFILES)
	$(RM) $@
	$(CAT) $(POFILES) > $@


clean:
	$(RM) $(OBJS) $(CLEANFILES)

include ../../../Makefile.targ

srvsvc1_ndr.c : srvsvc1.ndl
	$(NDRGEN) -Y $(ANSI_CPP) $(CPPFLAGS) srvsvc1.ndl

.KEEP_STATE:<|MERGE_RESOLUTION|>--- conflicted
+++ resolved
@@ -47,11 +47,7 @@
 
 C99MODE= $(C99_ENABLE)
 
-<<<<<<< HEAD
-LDLIBS += -lsmbfs
-=======
-LDLIBS += -lmlrpc -lsmbfs -lnsl
->>>>>>> 7d815089
+LDLIBS += -lmlrpc -lsmbfs
 
 CPPFLAGS += -I$(SRC)/lib/libsmbfs \
 	-I$(SRC)/uts/common/smbclnt -I$(SRC)/uts/common
