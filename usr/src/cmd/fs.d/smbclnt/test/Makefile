--- conflicted
+++ resolved
@@ -50,13 +50,8 @@
 CERRWARN += -Wno-unused-variable
 CSTD= $(CSTD_GNU99)
 
-<<<<<<< HEAD
-=======
-# not linted
 SMATCH=off
 
-LINTFLAGS += -erroff=E_FUNC_RET_ALWAYS_IGNOR2
->>>>>>> 1f5207b7
 
 # CLOBBERFILES	+= $(LIBPROG)
 
