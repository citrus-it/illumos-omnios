--- conflicted
+++ resolved
@@ -18,23 +18,15 @@
  *
  * CDDL HEADER END
  */
-<<<<<<< HEAD
-
-/*
- * Copyright 2015 Nexenta Systems, Inc.  All rights reserved.
- * Copyright 2016 Joyent, Inc.
- */
-
-=======
->>>>>>> c5806743
+
 /*	Copyright (c) 1984, 1986, 1987, 1988, 1989 AT&T	*/
 /*	  All Rights Reserved	*/
-
 
 /*
  * Copyright 2010 Sun Microsystems, Inc.  All rights reserved.
  * Use is subject to license terms.
  *
+ * Copyright 2016 Joyent, Inc.
  * Copyright 2019 Nexenta by DDN, Inc. All rights reserved.
  */
 
@@ -61,11 +53,8 @@
 #include	<stropts.h>
 #include	<sys/conf.h>
 #include	<locale.h>
-<<<<<<< HEAD
 #include	<zone.h>
-=======
 #include	<priv.h>
->>>>>>> c5806743
 #include	"fslib.h"
 
 #define	VFS_PATH	"/usr/lib/fs"
