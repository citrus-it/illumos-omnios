#
# CDDL HEADER START
#
# The contents of this file are subject to the terms of the
# Common Development and Distribution License (the "License").
# You may not use this file except in compliance with the License.
#
# You can obtain a copy of the license at usr/src/OPENSOLARIS.LICENSE
# or http://www.opensolaris.org/os/licensing.
# See the License for the specific language governing permissions
# and limitations under the License.
#
# When distributing Covered Code, include this CDDL HEADER in each
# file and include the License file at usr/src/OPENSOLARIS.LICENSE.
# If applicable, add the following below this CDDL HEADER, with the
# fields enclosed by brackets "[]" replaced with your own identifying
# information: Portions Copyright [yyyy] [name of copyright owner]
#
# CDDL HEADER END

#
# Copyright 2007 Sun Microsystems, Inc.  All rights reserved.
# Use is subject to license terms.
#
# Copyright (c) 2018, Joyent, Inc.

PROG = vscand
SRCS =	vs_main.c	\
		vs_eng.c	\
		vs_icap.c	\
		vs_svc.c	\
		vs_door.c	\
		vs_stats.c
HDRS	= vs_incl.h vs_icap.h
OBJS = $(SRCS:%.c=%.o)
POFILES = $(SRCS:.c=.po)

include ../../Makefile.cmd

DEFS = -I.
LDLIBS += -lsecdb -lumem -lc -L$(ROOT)/usr/lib/vscan -lvscan
LDFLAGS += -R/usr/lib/vscan
CFLAGS += $(DEFS)
$(NOT_RELEASE_BUILD)CPPFLAGS += -DDEBUG

CERRWARN += -Wno-switch

<<<<<<< HEAD
=======
# not linted
SMATCH=off

LINTFLAGS += -mu
>>>>>>> c653bb47
CSTD =       $(CSTD_GNU99)

MANIFEST = vscan.xml
ROOTMANIFESTDIR= $(ROOTSVCSYSTEM)/filesystem
ROOTVSCANDIR=   $(ROOTLIB)/vscan
ROOTVSCANFILE = $(PROG:%=$(ROOTVSCANDIR)/%)
CHECKHDRS=	$(HDRS:%.h=%.check)

FILEMODE = 0555
$(ROOTVSCANFILE):= FILEMODE = 0555

$(ROOTVSCANDIR):
	$(INS.dir)

$(ROOTVSCANDIR)/%: %
	$(INS.file)

.KEEP_STATE:

all: $(PROG)

clean:
	$(RM) $(OBJS)


$(PROG): $(OBJS)
	$(LINK.c) -o $@ $(OBJS) $(LDLIBS)
	$(POST_PROCESS)

check: $(CHECKHDRS) $(CHKMANIFEST)

$(POFILE): $(POFILES)
	$(RM) $@
	$(CAT) $(POFILES) > $@

include ../../Makefile.targ

install: all .WAIT $(ROOTVSCANDIR) $(ROOTVSCANFILE) $(ROOTMANIFEST)<|MERGE_RESOLUTION|>--- conflicted
+++ resolved
@@ -45,13 +45,9 @@
 
 CERRWARN += -Wno-switch
 
-<<<<<<< HEAD
-=======
 # not linted
 SMATCH=off
 
-LINTFLAGS += -mu
->>>>>>> c653bb47
 CSTD =       $(CSTD_GNU99)
 
 MANIFEST = vscan.xml
