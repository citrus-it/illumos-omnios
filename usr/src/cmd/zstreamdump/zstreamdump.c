--- conflicted
+++ resolved
@@ -25,12 +25,8 @@
  */
 
 /*
-<<<<<<< HEAD
  * Copyright (c) 2013, 2016 by Delphix. All rights reserved.
-=======
- * Copyright (c) 2013, 2014 by Delphix. All rights reserved.
  * Copyright (c) 2014 Integros [integros.com]
->>>>>>> c3d26abc
  */
 
 #include <ctype.h>
