#
# CDDL HEADER START
#
# The contents of this file are subject to the terms of the
# Common Development and Distribution License (the "License").
# You may not use this file except in compliance with the License.
#
# You can obtain a copy of the license at usr/src/OPENSOLARIS.LICENSE
# or http://www.opensolaris.org/os/licensing.
# See the License for the specific language governing permissions
# and limitations under the License.
#
# When distributing Covered Code, include this CDDL HEADER in each
# file and include the License file at usr/src/OPENSOLARIS.LICENSE.
# If applicable, add the following below this CDDL HEADER, with the
# fields enclosed by brackets "[]" replaced with your own identifying
# information: Portions Copyright [yyyy] [name of copyright owner]
#
# CDDL HEADER END
#
# Copyright (c) 2010, Oracle and/or its affiliates. All rights reserved.
#
# Copyright 2010 Nexenta Systems, Inc. All rights reserved.
#

PROG=		beadm
OBJS=		beadm.o
SRCS=		$(OBJS:%.o=%.c)
POFILE=		beadm.po

include ../Makefile.cmd

<<<<<<< HEAD
LDLIBS += -lnvpair -lbe
CERRWARN += -Wno-parentheses
=======
LDLIBS += -lnvpair -lbe -lcmdutils
CERRWARN += -_gcc=-Wno-parentheses
>>>>>>> dc97a43d

$(NOT_RELEASE_BUILD)CPPFLAGS += -DDEBUG

ROOTUSRSBINLINKS = $(PROG:%=$(ROOTUSRSBIN)/%)

.KEEP_STATE:

.PARALLEL:

all: $(PROG)

$(PROG): $(OBJS)
	$(LINK.c) -o $@ $(OBJS) $(LDLIBS)
	$(POST_PROCESS)

install: all $(ROOTSBINPROG) $(ROOTUSRSBINLINKS)

clean:
	$(RM) $(OBJS)


# Links from /usr/sbin to /sbin
$(ROOTUSRSBINLINKS):
	-$(RM) $@; $(SYMLINK) ../../sbin/$(PROG) $@

FRC:

include ../Makefile.targ<|MERGE_RESOLUTION|>--- conflicted
+++ resolved
@@ -30,13 +30,9 @@
 
 include ../Makefile.cmd
 
-<<<<<<< HEAD
 LDLIBS += -lnvpair -lbe
+LDLIBS += -lnvpair -lbe -lcmdutils
 CERRWARN += -Wno-parentheses
-=======
-LDLIBS += -lnvpair -lbe -lcmdutils
-CERRWARN += -_gcc=-Wno-parentheses
->>>>>>> dc97a43d
 
 $(NOT_RELEASE_BUILD)CPPFLAGS += -DDEBUG
 
