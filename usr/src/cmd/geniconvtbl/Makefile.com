--- conflicted
+++ resolved
@@ -88,19 +88,12 @@
 YFLAGS		+= -d -v
 CFLAGS 		+= -D_FILE_OFFSET_BITS=64
 
-<<<<<<< HEAD
+# dump_expr() is too hairy
+SMATCH=off
+
 $(ITM) :=	CFLAGS += $(GSHARED) $(C_PICFLAGS) $(ZTEXT) -h $@
 $(ITM) :=	sparc_CFLAGS += -mno-app-regs
 $(ITM) :=	sparcv9_CFLAGS += -mno-app-regs
-=======
-# dump_expr() is too hairy
-SMATCH=off
-
-$(ITM) :=	CFLAGS += $(GSHARED) $(C_PICFLAGS) $(ZTEXT) -h$@
-$(ITM) :=	CPPFLAGS += -D_REENTRANT 
-$(ITM) :=	sparc_CFLAGS += -xregs=no%appl
-$(ITM) :=	sparcv9_CFLAGS += -xregs=no%appl
->>>>>>> 1f5207b7
 
 LDLIBS += -lgen
 
