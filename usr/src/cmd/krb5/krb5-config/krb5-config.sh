#!/bin/sh

#
# Copyright 2008 Sun Microsystems, Inc.  All rights reserved.
# Use is subject to license terms.
#
#
# Copyright 2001, 2002, 2003 by the Massachusetts Institute of Technology.
# All Rights Reserved.
#
# Export of this software from the United States of America may
#   require a specific license from the United States Government.
#   It is the responsibility of any person or organization contemplating
#   export to obtain such a license before exporting.
# 
# WITHIN THAT CONSTRAINT, permission to use, copy, modify, and
# distribute this software and its documentation for any purpose and
# without fee is hereby granted, provided that the above copyright
# notice appear in all copies and that both that copyright notice and
# this permission notice appear in supporting documentation, and that
# the name of M.I.T. not be used in advertising or publicity pertaining
# to distribution of the software without specific, written prior
# permission.  Furthermore if you modify this software you must label
# your software as modified software and not distribute it in such a
# fashion that it might be confused with the original M.I.T. software.
# M.I.T. makes no representations about the suitability of
# this software for any purpose.  It is provided "as is" without express
# or implied warranty.
# 
#

# Configurable parameters set by autoconf
version_string="Solaris Kerberos (based on MIT Kerberos 5 release 1.6.3)"

prefix=/usr
exec_prefix=${prefix}
includedir=${prefix}/include/kerberosv5
libdir=${exec_prefix}/lib
<<<<<<< HEAD
CC_LINK='$(PURE) $(CC) $(PROG_LIBPATH) $(RPATH_FLAG)$(PROG_RPATH) $(CFLAGS) $(LDFLAGS)'
#KRB4_LIB=-lkrb4
#DES425_LIB=-ldes425
KDB5_DB_LIB=
LDFLAGS=''
RPATH_FLAG='-R'
PTHREAD_CFLAGS=''

GEN_LIB=
=======
>>>>>>> 2d32a1dd

# Defaults for program
library=krb5

# Some constants
vendor_string="Sun Microsystems, Inc."

# Process arguments
# Yes, we are sloppy, library specifications can come before options
while test $# != 0; do
    case $1 in
	--all)
	    do_all=1
	    ;;
	--cflags)
	    do_cflags=1
	    ;;
	--deps)
	    do_deps=1
	    ;;
	--exec-prefix)
	    do_exec_prefix=1
	    ;;
	--help)
	    do_help=1
	    ;;
	--libs)
	    do_libs=1
	    ;;
	--prefix)
	    do_prefix=1
	    ;;
	--vendor)
	    do_vendor=1
	    ;;
	--version)
	    do_version=1
	    ;;
	krb5)
	    library=krb5
	    ;;
	gssapi)
	    library=gssapi
	    ;;
	*)
	    echo "$0: Unknown option \`$1' -- use \`--help' for usage"
	    exit 1
    esac
    shift
done

# If required options - provide help
if test -z "$do_all" -a -z "$do_version" -a -z "$do_vendor" -a -z "$do_prefix" -a -z "$do_vendor" -a -z "$do_exec_prefix" -a -z "$do_cflags" -a -z "$do_libs"; then
    do_help=1
fi


if test -n "$do_help"; then
    echo "Usage: $0 [OPTIONS] [LIBRARIES]"
    echo "Options:"
    echo "        [--help]          Help"
    echo "        [--all]           Display version, vendor, and various values"
    echo "        [--version]       Version information"
    echo "        [--vendor]        Vendor information"
    echo "        [--prefix]        Kerberos installed prefix"
    echo "        [--exec-prefix]   Kerberos installed exec_prefix"
    echo "        [--cflags]        Compile time CFLAGS"
    echo "        [--libs]          List libraries required to link [LIBRARIES]"
    echo "Libraries:"
    echo "        krb5              Kerberos 5 application"
    echo "        gssapi            GSSAPI application"
 
    exit 0
fi

if test -n "$do_all"; then
    all_exit=
    do_version=1
    do_prefix=1
    do_exec_prefix=1
    do_vendor=1
    title_version="Version:     "
    title_prefix="Prefix:      "
    title_exec_prefix="Exec_prefix: "
    title_vendor="Vendor:      "
else
    all_exit="exit 0"
fi

if test -n "$do_version"; then
    echo "$title_version$version_string"
    $all_exit
fi

if test -n "$do_vendor"; then
    echo "$title_vendor$vendor_string"
    $all_exit
fi

if test -n "$do_prefix"; then
    echo "$title_prefix$prefix"
    $all_exit
fi

if test -n "$do_exec_prefix"; then
    echo "$title_exec_prefix$exec_prefix"
    $all_exit
fi

if test -n "$do_cflags"; then
    echo "-I${includedir}"
fi

if test -n "$do_libs"; then
    lib_flags="-L$libdir"

    if test $library = 'gssapi'; then
       lib_flags="$lib_flags -lgss"
       library=krb5
    fi

    if test $library = 'krb5'; then
<<<<<<< HEAD
	lib_flags="$lib_flags -lkrb5  $GEN_LIB"
=======
       lib_flags="$lib_flags -lkrb5"
>>>>>>> 2d32a1dd
    fi

    echo "$lib_flags"
fi

exit 0<|MERGE_RESOLUTION|>--- conflicted
+++ resolved
@@ -36,18 +36,6 @@
 exec_prefix=${prefix}
 includedir=${prefix}/include/kerberosv5
 libdir=${exec_prefix}/lib
-<<<<<<< HEAD
-CC_LINK='$(PURE) $(CC) $(PROG_LIBPATH) $(RPATH_FLAG)$(PROG_RPATH) $(CFLAGS) $(LDFLAGS)'
-#KRB4_LIB=-lkrb4
-#DES425_LIB=-ldes425
-KDB5_DB_LIB=
-LDFLAGS=''
-RPATH_FLAG='-R'
-PTHREAD_CFLAGS=''
-
-GEN_LIB=
-=======
->>>>>>> 2d32a1dd
 
 # Defaults for program
 library=krb5
@@ -170,11 +158,7 @@
     fi
 
     if test $library = 'krb5'; then
-<<<<<<< HEAD
-	lib_flags="$lib_flags -lkrb5  $GEN_LIB"
-=======
        lib_flags="$lib_flags -lkrb5"
->>>>>>> 2d32a1dd
     fi
 
     echo "$lib_flags"
