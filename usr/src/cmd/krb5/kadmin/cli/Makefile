#
# Copyright 2008 Sun Microsystems, Inc.  All rights reserved.
# Use is subject to license terms.
#
# Copyright (c) 2018, Joyent, Inc.

PROG= kadmin kadmin.local
SHFILES= k5srvutil
CLOBBERFILES= $(SHFILES) 

KRB5SBINSHFILES= $(SHFILES:%=$(KRB5SBIN)/%)

COMMON_OBJS   = kadmin.o kadmin_ct.o ss_wrapper.o getdate.o keytab.o
RMT_OBJS= $(COMMON_OBJS) kadmin_rmt.o
LOC_OBJS= $(COMMON_OBJS) kadmin_loc.o
OBJS	= $(COMMON_OBJS) $(RMT_OBJS) $(LOC_OBJS)
SRCS	= $(OBJS:.o=.c)

include ../../../Makefile.cmd
include $(SRC)/lib/gss_mechs/mech_krb5/Makefile.mech_krb5

POFILE = generic.po
POFILES = kadmin.po k5srvutil.po

DEFS = -DHAVE_LIBSOCKET=1 -DHAVE_LIBNSL=1 -DHAVE_UNISTD_H=1 -DHAVE_SYS_TIMEB_H=1 \
	-DHAVE_ALLOCA_H=1 -DHAVE_FTIME=1 -DHAVE_TIMEZONE

CPPFLAGS += -I$(SRC)/uts/common/gssapi/include/ \
		-I$(SRC)/uts/common/gssapi/mechs/krb5/include \
		-I$(SRC)/uts/common/gssapi/include \
		-I$(SRC)/cmd/krb5/iprop \
		-I$(SRC)/lib/krb5 \
		-I$(SRC)/lib/gss_mechs/mech_krb5/include $(DEFS)

CERRWARN += -Wno-implicit-function-declaration
CERRWARN += -Wno-unused-label
CERRWARN += -Wno-unused-function
CERRWARN += -Wno-parentheses
CERRWARN += -Wno-unused-variable

<<<<<<< HEAD
COPTFLAG += #-I$(KINCDIR) 
=======
SMATCH=off

COPTFLAG += $(XESS) #-I$(KINCDIR) 
>>>>>>> c653bb47

SHAREDLIBS = -lmech_krb5 -lss

CLLIBS = $(LDLIBS) $(KRUNPATH) $(KERBRUNPATH) \
	-L$(ROOT_KLIBDIR) -L$(KRB5LIB) $(SHAREDLIBS) -lkadm5clnt

SRVLIBS = $(LDLIBS) $(KRUNPATH) $(KERBRUNPATH) \
	-L$(ROOT_KLIBDIR) -L$(KRB5LIB) $(SHAREDLIBS) -lkadm5srv

kadmin.local:=	DEFS += -D_KADMIN_LOCAL_

.KEEP_STATE:

all: $(PROG) $(SHFILES)

kadmin:	$(RMT_OBJS)
	$(LINK.c) $(RMT_OBJS) -o $@ $(CLLIBS)
	$(POST_PROCESS)

kadmin.local:	$(LOC_OBJS)
	$(LINK.c) $(LOC_OBJS) -o $@ $(SRVLIBS)
	$(POST_PROCESS)

$(SHFILES): $(SHFILES).sh
	$(RM) $(SHFILES)
	$(CP) $(SHFILES).sh $(SHFILES)

install: $(KRB5SBINPROG) $(KRB5SBINSHFILES)

clean:
	$(RM) $(OBJS)


include ../../../Makefile.targ

$(POFILE): $(DERIVED_FILES) .WAIT $(POFILES)
	$(RM) $@
	$(CAT) $(POFILES) > $@

kadmin.po: FRC
	$(RM) messages.po
	$(XGETTEXT) $(XGETFLAGS) `$(GREP) -l gettext *.[ch]`
	$(SED) "/^domain/d" messages.po > $@
	$(RM) messages.po

FRC:<|MERGE_RESOLUTION|>--- conflicted
+++ resolved
@@ -38,13 +38,7 @@
 CERRWARN += -Wno-parentheses
 CERRWARN += -Wno-unused-variable
 
-<<<<<<< HEAD
-COPTFLAG += #-I$(KINCDIR) 
-=======
 SMATCH=off
-
-COPTFLAG += $(XESS) #-I$(KINCDIR) 
->>>>>>> c653bb47
 
 SHAREDLIBS = -lmech_krb5 -lss
 
