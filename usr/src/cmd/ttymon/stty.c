/*
 * CDDL HEADER START
 *
 * The contents of this file are subject to the terms of the
 * Common Development and Distribution License, Version 1.0 only
 * (the "License").  You may not use this file except in compliance
 * with the License.
 *
 * You can obtain a copy of the license at usr/src/OPENSOLARIS.LICENSE
 * or http://www.opensolaris.org/os/licensing.
 * See the License for the specific language governing permissions
 * and limitations under the License.
 *
 * When distributing Covered Code, include this CDDL HEADER in each
 * file and include the License file at usr/src/OPENSOLARIS.LICENSE.
 * If applicable, add the following below this CDDL HEADER, with the
 * fields enclosed by brackets "[]" replaced with your own identifying
 * information: Portions Copyright [yyyy] [name of copyright owner]
 *
 * CDDL HEADER END
 */
/*
 * Copyright 1999-2002 Sun Microsystems, Inc.  All rights reserved.
 * Use is subject to license terms.
 * Copyright (c) 2014, Joyent, Inc.  All rights reserved.
 */

/*
 * Copyright (c) 1984, 1986, 1987, 1988, 1989 AT&T
 * All Rights Reserved
 *
 */

#include <stdio.h>
#include <ctype.h>
#include <locale.h>
#include <sys/types.h>
#include <termio.h>
#include <sys/stermio.h>
#include <sys/termiox.h>
#include <string.h>
#include <stdlib.h>
#include <limits.h>
#ifdef EUC
#include <sys/stat.h>
#include <fcntl.h>
#include <unistd.h>
#include <sys/param.h>
#include <sys/stropts.h>
#include <sys/eucioctl.h>
#include <sys/csiioctl.h>
#include <sys/stream.h>
#include <sys/termios.h>
#include <sys/ldterm.h>
#include <getwidth.h>
#endif /* EUC */
#include "stty.h"

extern const char *not_supported[];

extern char *getenv();
extern void exit();
extern void perror();
extern int get_ttymode();
extern int set_ttymode();

static char *STTY = "stty: ";
static int pitt = 0;
static struct termios cb;
static struct termio ocb; /* for non-streams devices */
static struct stio stio;
static struct termiox termiox;
static struct winsize winsize, owinsize;
static int term;
#ifdef EUC
static struct eucioc kwp;
static eucwidth_t wp;
static ldterm_cs_data_user_t cswp;	/* User side codeset width data */
static ldterm_cs_data_user_t kcswp;	/* Kernel side codeset width data */
static int invalid_ldterm_dat_file;
#endif /* EUC */

static void prmodes();
static void pramodes();
static void pit(unsigned char what, char *itsname, char *sep);
static void delay(int m, char *s);
static void prspeed(char *c, int s);
static void prencode();

int
main(int argc, char *argv[])
{
	int i;
	int fd;
	char *s_arg, *sttyparse();	/* s_arg: ptr to mode to be set */
#ifdef	EUC
	char *lc;
	char tmps[PATH_MAX];
#endif	/* EUC */

	(void) setlocale(LC_ALL, "");
#if !defined(TEXT_DOMAIN)
#define	TEXT_DOMAIN "SYS_TEST"
#endif
	(void) textdomain(TEXT_DOMAIN);

#ifdef EUC
	lc = setlocale(LC_CTYPE, (const char *)NULL);
	if (lc) {
		sprintf(tmps, _LDTERM_DAT_PATH, lc);

		fd = open(tmps, O_RDONLY, 0);
		if (fd != -1) {
			if (read(fd, (void *)&cswp, sizeof (cswp)) <
			    sizeof (cswp)) {
				(void) fprintf(stderr, gettext(
				    "cannot read entire %s file\n"), tmps);
				exit(2);
			}

			(void) close(fd);

			/*
			 * If the ldterm.dat contains invalid data or
			 * the current locale name is too long, we clear
			 * the 'cswp' and flag the invalid ldterm.dat since
			 * we are not going to use the data.
			 */
			if (cswp.version > LDTERM_DATA_VERSION ||
			    cswp.codeset_type < LDTERM_CS_TYPE_MIN ||
			    cswp.codeset_type > LDTERM_CS_TYPE_MAX ||
			    strlen(lc) >= MAXNAMELEN ||
			    (cswp.codeset_type == LDTERM_CS_TYPE_EUC &&
			    cswp.csinfo_num > LDTERM_CS_TYPE_EUC_MAX_SUBCS) ||
			    (cswp.codeset_type == LDTERM_CS_TYPE_PCCS &&
			    (cswp.csinfo_num < LDTERM_CS_TYPE_PCCS_MIN_SUBCS ||
			    cswp.csinfo_num > LDTERM_CS_TYPE_PCCS_MAX_SUBCS))) {
				(void) memset((void *)&cswp, 0, sizeof (cswp));
				invalid_ldterm_dat_file = 1;
			} else {
				(void) strcpy(cswp.locale_name, lc);
			}
		}
	}

	getwidth(&wp);
#endif /* EUC */

	if ((term = get_ttymode(0, &ocb, &cb, &stio, &termiox, &winsize
#ifdef EUC
	    /* */, &kwp, &kcswp
#endif /* EUC */
	    /* */)) < 0) {
		perror(STTY);
		exit(2);
	}
	owinsize = winsize;
	if (argc == 1) {
		prmodes();
		exit(0);
	}
	if ((argc == 2) && (argv[1][0] == '-') && (argv[1][2] == '\0'))
	switch (argv[1][1]) {
		case 'a':
			pramodes();
			return (0);
		case 'g':
			prencode();
			return (0);
		case '-':
			prmodes(); /* stty -- */
			return (0);
		default:
			(void) fprintf(stderr, gettext(
			    "usage: stty [-a| -g]\n"));
			(void) fprintf(stderr, gettext(
			    "       stty [modes]\n"));
			return (2);
	}

	if ((argc == 3) && (argv[1][0] == '-') && (argv[1][2] == '\0') &&
	    (argv[2][0] == '-') && (argv[2][1] == '-') && (argv[2][2] == '\0'))
	switch (argv[1][1]) {
	case 'a':
		pramodes();
		return (0);
	case 'g':
		prencode();
		return (0);
	default:
		(void) fprintf(stderr, gettext(
		    "usage: stty [-a| -g]\n"));
		(void) fprintf(stderr, gettext(
		    "       stty [modes]\n"));
		return (2);
	}
	if ((argc >= 3) && (argv[1][0] == '-') && (argv[1][1] == '-') &&
	    (argv[1][2] == '\0')) {
		/* ignore -- */
		--argc;
		++argv;
	}
	if (s_arg = sttyparse(argc, argv, term, &ocb, &cb, &termiox, &winsize
#ifdef EUC
	    /* */, &wp, &kwp, &cswp, &kcswp
#endif /* EUC */
	    /* */)) {
		char *s = s_arg;
		if (*s == '-') s++;
		for (i = 0; not_supported[i]; i++) {
			if (strcmp(not_supported[i], s) == 0) {
				(void) fprintf(stderr,
				    gettext(
				    "mode not supported on this device: %s\n"),
				    s_arg);
				exit(2);
			}
		}
		(void) fprintf(stderr, gettext("unknown mode: %s\n"), s_arg);
		return (2);
	}

	if (set_ttymode(0, term, &ocb, &cb, &stio, &termiox, &winsize, &owinsize
#ifdef EUC
	    /* */, &kwp, &kcswp, invalid_ldterm_dat_file
#endif /* EUC */
	    /* */) == -1) {
		perror(STTY);
		return (2);
	}
	return (0);
}

void
prmodes(void)				/* print modes, no options, argc is 1 */
{
	int m;

	if (!(term & ASYNC)) {
		m = stio.imode;
		if (m & IUCLC)
			(void) printf("iuclc ");
		else
			(void) printf("-iuclc ");
		m = stio.omode;
		if (m & OLCUC)
			(void) printf("olcuc ");
		else
			(void) printf("-olcuc ");
		if (m & TAB3)
			(void) printf("tab3 ");
		m = stio.lmode;
		if (m & XCASE)
			(void) printf("xcase ");
		else
			(void) printf("-xcase ");
		if (m & STFLUSH)
			(void) printf("stflush ");
		else
			(void) printf("-stflush ");
		if (m & STWRAP)
			(void) printf("stwrap ");
		else
			(void) printf("-stwrap ");
		if (m & STAPPL)
			(void) printf("stappl ");
		else
			(void) printf("-stappl ");
		(void) printf("\n");
	}
	if (term & ASYNC) {
		m = cb.c_cflag;
		if ((term & TERMIOS) && cfgetispeed(&cb) != 0 &&
		    cfgetispeed(&cb) != cfgetospeed(&cb)) {
			prspeed("ispeed ", cfgetispeed(&cb));
			prspeed("ospeed ", cfgetospeed(&cb));
		} else
			prspeed("speed ", cfgetospeed(&cb));
		if (m&PARENB) {
			if ((m&PAREXT) && (term & TERMIOS)) {
				if (m&PARODD)
					(void) printf("markp ");
				else
					(void) printf("spacep ");
			} else {
				if (m&PARODD)
					(void) printf("oddp ");
				else
					(void) printf("evenp ");
			}
		} else
			(void) printf("-parity ");
		if (((m&PARENB) && !(m&CS7)) || (!(m&PARENB) && !(m&CS8)))
			(void) printf("cs%c ", '5'+(m&CSIZE)/CS6);
		if (m&CSTOPB)
			(void) printf("cstopb ");
		if (m&HUPCL)
			(void) printf("hupcl ");
		if (!(m&CREAD))
			(void) printf("-cread ");
		if (m&CLOCAL)
			(void) printf("clocal ");
		if (m&LOBLK)
			(void) printf("loblk ");
		(void) printf("\n");
		if (ocb.c_line != 0)
			(void) printf(gettext("line = %d; "), ocb.c_line);
		if (term & WINDOW) {
			(void) printf(gettext("rows = %d; columns = %d;"),
			    winsize.ws_row, winsize.ws_col);
			(void) printf(gettext(
			    " ypixels = %d; xpixels = %d;\n"),
			    winsize.ws_ypixel, winsize.ws_xpixel);
		}
		if ((cb.c_lflag&ICANON) == 0)
			(void) printf(gettext("min = %d; time = %d;\n"),
			    cb.c_cc[VMIN], cb.c_cc[VTIME]);
		if (cb.c_cc[VINTR] != CINTR)
			pit(cb.c_cc[VINTR], "intr", "; ");
		if (cb.c_cc[VQUIT] != CQUIT)
			pit(cb.c_cc[VQUIT], "quit", "; ");
		if (cb.c_cc[VERASE] != CERASE)
			pit(cb.c_cc[VERASE], "erase", "; ");
<<<<<<< HEAD
		if (cb.c_cc[VERASE2] != CERASE2)
			pit(cb.c_cc[VERASE], "erase2", "; ");
=======
		if (term & TERMIOS) {
			if (cb.c_cc[VERASE2] != CERASE2)
				pit(cb.c_cc[VERASE], "erase2", "; ");
		}
>>>>>>> a5934736
		if (cb.c_cc[VKILL] != CKILL)
			pit(cb.c_cc[VKILL], "kill", "; ");
		if (cb.c_cc[VEOF] != CEOF)
			pit(cb.c_cc[VEOF], "eof", "; ");
		if (cb.c_cc[VEOL] != CNUL)
			pit(cb.c_cc[VEOL], "eol", "; ");
		if (cb.c_cc[VEOL2] != CNUL)
			pit(cb.c_cc[VEOL2], "eol2", "; ");
		if (cb.c_cc[VSWTCH] != CSWTCH)
			pit(cb.c_cc[VSWTCH], "swtch", "; ");
		if (term & TERMIOS) {
			if (cb.c_cc[VSTART] != CSTART)
				pit(cb.c_cc[VSTART], "start", "; ");
			if (cb.c_cc[VSTOP] != CSTOP)
				pit(cb.c_cc[VSTOP], "stop", "; ");
			if (cb.c_cc[VSUSP] != CSUSP)
				pit(cb.c_cc[VSUSP], "susp", "; ");
			if (cb.c_cc[VDSUSP] != CDSUSP)
				pit(cb.c_cc[VDSUSP], "dsusp", "; ");
			if (cb.c_cc[VREPRINT] != CRPRNT)
				pit(cb.c_cc[VREPRINT], "rprnt", "; ");
			if (cb.c_cc[VDISCARD] != CFLUSH)
				pit(cb.c_cc[VDISCARD], "flush", "; ");
			if (cb.c_cc[VWERASE] != CWERASE)
				pit(cb.c_cc[VWERASE], "werase", "; ");
			if (cb.c_cc[VLNEXT] != CLNEXT)
				pit(cb.c_cc[VLNEXT], "lnext", "; ");
			if (cb.c_cc[VSTATUS] != CSTATUS)
				pit(cb.c_cc[VSTATUS], "status", "; ");
		}
		if (pitt) (void) printf("\n");
		m = cb.c_iflag;
		if (m&IGNBRK)
			(void) printf("ignbrk ");
		else if (m&BRKINT)
			(void) printf("brkint ");
		if (!(m&INPCK))
			(void) printf("-inpck ");
		else if (m&IGNPAR)
			(void) printf("ignpar ");
		if (m&PARMRK)
			(void) printf("parmrk ");
		if (!(m&ISTRIP))
			(void) printf("-istrip ");
		if (m&INLCR)
			(void) printf("inlcr ");
		if (m&IGNCR)
			(void) printf("igncr ");
		if (m&ICRNL)
			(void) printf("icrnl ");
		if (m&IUCLC)
			(void) printf("iuclc ");
		if (!(m&IXON))
			(void) printf("-ixon ");
		else if (!(m&IXANY))
			(void) printf("-ixany ");
		if (m&IXOFF)
			(void) printf("ixoff ");
		if ((term & TERMIOS) && (m&IMAXBEL))
			(void) printf("imaxbel ");
		m = cb.c_oflag;
		if (!(m&OPOST))
			(void) printf("-opost ");
		else {
			if (m&OLCUC)
				(void) printf("olcuc ");
			if (m&ONLCR)
				(void) printf("onlcr ");
			if (m&OCRNL)
				(void) printf("ocrnl ");
			if (m&ONOCR)
				(void) printf("onocr ");
			if (m&ONLRET)
				(void) printf("onlret ");
			if (m&OFILL)
				if (m&OFDEL)
					(void) printf("del-fill ");
				else
					(void) printf("nul-fill ");
			delay((m&CRDLY)/CR1, "cr");
			delay((m&NLDLY)/NL1, "nl");
			delay((m&TABDLY)/TAB1, "tab");
			delay((m&BSDLY)/BS1, "bs");
			delay((m&VTDLY)/VT1, "vt");
			delay((m&FFDLY)/FF1, "ff");
		}
		(void) printf("\n");
		m = cb.c_lflag;
		if (!(m&ISIG))
			(void) printf("-isig ");
		if (!(m&ICANON))
			(void) printf("-icanon ");
		if (m&XCASE)
			(void) printf("xcase ");
		(void) printf("-echo "+((m&ECHO) != 0));
		(void) printf("-echoe "+((m&ECHOE) != 0));
		(void) printf("-echok "+((m&ECHOK) != 0));
		if (m&ECHONL)
			(void) printf("echonl ");
		if (m&NOFLSH)
			(void) printf("noflsh ");
		if (m&TOSTOP)
			(void) printf("tostop ");
		if (m&ECHOCTL)
			(void) printf("echoctl ");
		if (m&ECHOPRT)
			(void) printf("echoprt ");
		if (m&ECHOKE)
			(void) printf("echoke ");
		if (m&DEFECHO)
			(void) printf("defecho ");
		if (m&FLUSHO)
			(void) printf("flusho ");
		if (m&PENDIN)
			(void) printf("pendin ");
		if (m&IEXTEN)
			(void) printf("iexten ");
		(void) printf("\n");
	}
	if (term & FLOW) {
		m = termiox.x_hflag;
		if (m & RTSXOFF)
			(void) printf("rtsxoff ");
		if (m & CTSXON)
			(void) printf("ctsxon ");
		if (m & DTRXOFF)
			(void) printf("dtrxoff ");
		if (m & CDXON)
			(void) printf("cdxon ");
		if (m & ISXOFF)
			(void) printf("isxoff ");
		m = termiox.x_cflag;
		switch (m & XMTCLK) {
			case XCIBRG: (void)printf("xcibrg ");
					break;
			case XCTSET: (void)printf("xctset ");
					break;
			case XCRSET: (void)printf("xcrset ");
		}

		switch (m & RCVCLK) {
			case RCIBRG: (void)printf("rcibrg ");
					break;
			case RCTSET: (void)printf("rctset ");
					break;
			case RCRSET: (void)printf("rcrset ");
		}

		switch (m & TSETCLK) {
			case TSETCOFF: (void)printf("tsetcoff ");
					break;
			case TSETCRBRG: (void)printf("tsetcrbrg ");
					break;
			case TSETCTBRG: (void)printf("tsetctbrg ");
					break;
			case TSETCTSET: (void)printf("tsetctset ");
					break;
			case TSETCRSET: (void)printf("tsetcrset ");
		}

		switch (m & RSETCLK) {
			case RSETCOFF: (void)printf("rsetcoff ");
					break;
			case RSETCRBRG: (void)printf("rsetcrbrg ");
					break;
			case RSETCTBRG: (void)printf("rsetctbrg ");
					break;
			case RSETCTSET: (void)printf("rsetctset ");
					break;
			case RSETCRSET: (void)printf("rsetcrset ");
		}
		(void) printf("\n");
	}
}

void
pramodes(void)				/* print all modes, -a option */
{
	int m;

	m = cb.c_cflag;
	if (term & ASYNC) {
		if ((term & TERMIOS) && cfgetispeed(&cb) != 0 &&
		    cfgetispeed(&cb) != cfgetospeed(&cb)) {
			prspeed("ispeed ", cfgetispeed(&cb));
			prspeed("ospeed ", cfgetospeed(&cb));
		} else
			prspeed("speed ", cfgetospeed(&cb));
		if (!(term & TERMIOS))
			(void) printf(gettext("line = %d; "), ocb.c_line);
		(void) printf("\n");
		if (term & WINDOW) {
			(void) printf(gettext("rows = %d; columns = %d;"),
			    winsize.ws_row, winsize.ws_col);
			(void) printf(gettext(
			    " ypixels = %d; xpixels = %d;\n"),
			    winsize.ws_ypixel, winsize.ws_xpixel);
		}
#ifdef EUC
		if ((term & CSIW) && kcswp.locale_name[0]) {
			(void) printf("csdata %s\n", kcswp.locale_name);
		} else {
			(void) printf("csdata ?\n");
		}
		/*
		 * If kwp.eucw[0] is zero, it means the current codeset type
		 * in the ldterm is not EUC.
		 */
		if ((term & EUCW) && kwp.eucw[0]) {
			(void) printf("eucw %d:%d:%d:%d, ", kwp.eucw[0],
			    kwp.eucw[1], kwp.eucw[2], kwp.eucw[3]);
			(void) printf("scrw %d:%d:%d:%d\n", kwp.scrw[0],
			    kwp.scrw[1], kwp.scrw[2], kwp.scrw[3]);
		} else
			(void) printf("eucw ?, scrw ?\n");
#endif /* EUC */
		if ((cb.c_lflag&ICANON) == 0)
			(void) printf(gettext("min = %d; time = %d;\n"),
			    cb.c_cc[VMIN], cb.c_cc[VTIME]);
		pit(cb.c_cc[VINTR], "intr", "; ");
		pit(cb.c_cc[VQUIT], "quit", "; ");
		pit(cb.c_cc[VERASE], "erase", "; ");
<<<<<<< HEAD
		pit(cb.c_cc[VERASE2], "erase2", "; ");
=======
		if (term & TERMIOS)
			pit(cb.c_cc[VERASE2], "erase2", "; ");
>>>>>>> a5934736
		pit(cb.c_cc[VKILL], "kill", ";\n");
		pit(cb.c_cc[VEOF], "eof", "; ");
		pit(cb.c_cc[VEOL], "eol", "; ");
		pit(cb.c_cc[VEOL2], "eol2", "; ");
		pit(cb.c_cc[VSWTCH], "swtch", ";\n");
		if (term & TERMIOS) {
			pit(cb.c_cc[VSTART], "start", "; ");
			pit(cb.c_cc[VSTOP], "stop", "; ");
			pit(cb.c_cc[VSUSP], "susp", "; ");
			pit(cb.c_cc[VDSUSP], "dsusp", ";\n");
			pit(cb.c_cc[VREPRINT], "rprnt", "; ");
			pit(cb.c_cc[VDISCARD], "flush", "; ");
			pit(cb.c_cc[VWERASE], "werase", "; ");
			pit(cb.c_cc[VLNEXT], "lnext", ";\n");
			pit(cb.c_cc[VSTATUS], "status", ";\n");
		}
	} else
		pit((unsigned)stio.tab, "ctab", "\n");
	m = cb.c_cflag;
	(void) printf("-parenb "+((m&PARENB) != 0));
	(void) printf("-parodd "+((m&PARODD) != 0));
	(void) printf("cs%c ", '5'+(m&CSIZE)/CS6);
	(void) printf("-cstopb "+((m&CSTOPB) != 0));
	(void) printf("-hupcl "+((m&HUPCL) != 0));
	(void) printf("-cread "+((m&CREAD) != 0));
	(void) printf("-clocal "+((m&CLOCAL) != 0));

	(void) printf("-loblk "+((m&LOBLK) != 0));
	(void) printf("-crtscts "+((m&CRTSCTS) != 0));
	(void) printf("-crtsxoff "+((m&CRTSXOFF) != 0));
	if (term & TERMIOS)
		(void) printf("-parext "+((m&PAREXT) != 0));

	(void) printf("\n");
	m = cb.c_iflag;
	(void) printf("-ignbrk "+((m&IGNBRK) != 0));
	(void) printf("-brkint "+((m&BRKINT) != 0));
	(void) printf("-ignpar "+((m&IGNPAR) != 0));
	(void) printf("-parmrk "+((m&PARMRK) != 0));
	(void) printf("-inpck "+((m&INPCK) != 0));
	(void) printf("-istrip "+((m&ISTRIP) != 0));
	(void) printf("-inlcr "+((m&INLCR) != 0));
	(void) printf("-igncr "+((m&IGNCR) != 0));
	(void) printf("-icrnl "+((m&ICRNL) != 0));
	(void) printf("-iuclc "+((m&IUCLC) != 0));
	(void) printf("\n");
	(void) printf("-ixon "+((m&IXON) != 0));
	(void) printf("-ixany "+((m&IXANY) != 0));
	(void) printf("-ixoff "+((m&IXOFF) != 0));
	if (term & TERMIOS)
		(void) printf("-imaxbel "+((m&IMAXBEL) != 0));
	(void) printf("\n");
	m = cb.c_lflag;
	(void) printf("-isig "+((m&ISIG) != 0));
	(void) printf("-icanon "+((m&ICANON) != 0));
	(void) printf("-xcase "+((m&XCASE) != 0));
	(void) printf("-echo "+((m&ECHO) != 0));
	(void) printf("-echoe "+((m&ECHOE) != 0));
	(void) printf("-echok "+((m&ECHOK) != 0));
	(void) printf("-echonl "+((m&ECHONL) != 0));
	(void) printf("-noflsh "+((m&NOFLSH) != 0));
	if (term & TERMIOS) {
		(void) printf("\n");
		(void) printf("-tostop "+((m&TOSTOP) != 0));
		(void) printf("-echoctl "+((m&ECHOCTL) != 0));
		(void) printf("-echoprt "+((m&ECHOPRT) != 0));
		(void) printf("-echoke "+((m&ECHOKE) != 0));
		(void) printf("-defecho "+((m&DEFECHO) != 0));
		(void) printf("-flusho "+((m&FLUSHO) != 0));
		(void) printf("-pendin "+((m&PENDIN) != 0));
		(void) printf("-iexten "+((m&IEXTEN) != 0));
	}
	if (!(term & ASYNC)) {
		(void) printf("-stflush "+((m&STFLUSH) != 0));
		(void) printf("-stwrap "+((m&STWRAP) != 0));
		(void) printf("-stappl "+((m&STAPPL) != 0));
	}
	(void) printf("\n");
	m = cb.c_oflag;
	(void) printf("-opost "+((m&OPOST) != 0));
	(void) printf("-olcuc "+((m&OLCUC) != 0));
	(void) printf("-onlcr "+((m&ONLCR) != 0));
	(void) printf("-ocrnl "+((m&OCRNL) != 0));
	(void) printf("-onocr "+((m&ONOCR) != 0));
	(void) printf("-onlret "+((m&ONLRET) != 0));
	(void) printf("-ofill "+((m&OFILL) != 0));
	(void) printf("-ofdel "+((m&OFDEL) != 0));
	delay((m&CRDLY)/CR1, "cr");
	delay((m&NLDLY)/NL1, "nl");
	delay((m&TABDLY)/TAB1, "tab");
	delay((m&BSDLY)/BS1, "bs");
	delay((m&VTDLY)/VT1, "vt");
	delay((m&FFDLY)/FF1, "ff");
	(void) printf("\n");
	if (term & FLOW) {
		m = termiox.x_hflag;
		(void) printf("-rtsxoff "+((m&RTSXOFF) != 0));
		(void) printf("-ctsxon "+((m&CTSXON) != 0));
		(void) printf("-dtrxoff "+((m&DTRXOFF) != 0));
		(void) printf("-cdxon "+((m&CDXON) != 0));
		(void) printf("-isxoff "+((m&ISXOFF) != 0));
		m = termiox.x_cflag;
		switch (m & XMTCLK) {
			case XCIBRG: (void)printf("xcibrg ");
					break;
			case XCTSET: (void)printf("xctset ");
					break;
			case XCRSET: (void)printf("xcrset ");
		}

		switch (m & RCVCLK) {
			case RCIBRG: (void)printf("rcibrg ");
					break;
			case RCTSET: (void)printf("rctset ");
					break;
			case RCRSET: (void)printf("rcrset ");
		}

		switch (m & TSETCLK) {
			case TSETCOFF: (void)printf("tsetcoff ");
					break;
			case TSETCRBRG: (void)printf("tsetcrbrg ");
					break;
			case TSETCTBRG: (void)printf("tsetctbrg ");
					break;
			case TSETCTSET: (void)printf("tsetctset ");
					break;
			case TSETCRSET: (void)printf("tsetcrset ");
		}

		switch (m & RSETCLK) {
			case RSETCOFF: (void)printf("rsetcoff ");
					break;
			case RSETCRBRG: (void)printf("rsetcrbrg ");
					break;
			case RSETCTBRG: (void)printf("rsetctbrg ");
					break;
			case RSETCTSET: (void)printf("rsetctset ");
					break;
			case RSETCRSET: (void)printf("rsetcrset ");
		}
		(void) printf("\n");
	}
}

/* print function for prmodes() and pramodes() */
void
pit(unsigned char what, char *itsname, char *sep)
{

	pitt++;
	(void) printf("%s", itsname);
	if ((term & TERMIOS) && what == _POSIX_VDISABLE ||
	    !(term & TERMIOS) && what == 0200) {
		(void) printf(" = <undef>%s", sep);
		return;
	}
	(void) printf(" = ");
	if (what & 0200 && !isprint(what)) {
		(void) printf("-");
		what &= ~ 0200;
	}
	if (what == 0177) {
		(void) printf("^?%s", sep);
		return;
	} else if (what < ' ') {
		(void) printf("^");
		what += '`';
		if (what > 'z')
			what -= 'a' -'A';
	}
	(void) printf("%c%s", what, sep);
}

void
delay(int m, char *s)
{
	if (m)
		(void) printf("%s%d ", s, m);
}

void
prspeed(char *c, int scode)
{
	int sval = -1;
	int i;

	for (i = 0; speeds[i].string; i++) {
		if (speeds[i].code == scode) {
			sval = speeds[i].value;
			break;
		}
	}

	(void) printf("%s%d baud; ", c, sval);
}

/* print current settings for use with  */
void
prencode(void)		/* another stty cmd, used for -g option */
{
	int i, last;

	/*
	 * Although there are only 16 control chars defined as of April 1995,
	 * prencode() and encode() will not have to be changed if up to MAX_CC
	 * control chars are defined in the future.  A maximum of MAX_CC rather
	 * than NCCS control chars are printed because the last control slot
	 * is unused.  "stty -g" prints out a total of NUM_FIELDS fields
	 * (NUM_MODES modes + MAX_CC control chars).  First print the input,
	 * output, control, and line discipline modes.
	 */
	(void) printf("%x:%x:%x:%x", cb.c_iflag, cb.c_oflag, cb.c_cflag,
	    cb.c_lflag);

	/* Print the control character fields. */
	if (term & TERMIOS)
		last = MAX_CC;
	else
		last = NCC;
#ifdef EUC
	if (term & CSIW) {
		for (i = 0; i < MAX_CC; i++)
			(void) printf(":%x", (i >= last) ? 0 : cb.c_cc[i]);
		/*
		 * Print out ldterm_cs_data_user_t data fields for
		 * PSARC/1999/140 TCR2. This change introduces additional
		 * 44 fields that come from the ldterm_cs_data_user_t data
		 * structure.
		 */
		(void) printf(":%x:%x:%x:", kcswp.version, kcswp.codeset_type,
		    kcswp.csinfo_num);
		if (*kcswp.locale_name == '\0') {
			(void) printf("00");
		} else {
			for (i = 0; kcswp.locale_name[i] && i < MAXNAMELEN; i++)
				(void) printf("%02x", kcswp.locale_name[i]);
		}
		for (i = 0; i < LDTERM_CS_MAX_CODESETS; i++)
			(void) printf(":%x:%x:%x:%x",
			    kcswp.eucpc_data[i].byte_length,
			    kcswp.eucpc_data[i].screen_width,
			    kcswp.eucpc_data[i].msb_start,
			    kcswp.eucpc_data[i].msb_end);
	} else {
#endif /* EUC */
		for (i = 0; i < last; i++)
			(void) printf(":%x", cb.c_cc[i]);
#ifdef EUC
	}
#endif /* EUC */
	(void) printf("\n");
}<|MERGE_RESOLUTION|>--- conflicted
+++ resolved
@@ -321,15 +321,10 @@
 			pit(cb.c_cc[VQUIT], "quit", "; ");
 		if (cb.c_cc[VERASE] != CERASE)
 			pit(cb.c_cc[VERASE], "erase", "; ");
-<<<<<<< HEAD
-		if (cb.c_cc[VERASE2] != CERASE2)
-			pit(cb.c_cc[VERASE], "erase2", "; ");
-=======
 		if (term & TERMIOS) {
 			if (cb.c_cc[VERASE2] != CERASE2)
 				pit(cb.c_cc[VERASE], "erase2", "; ");
 		}
->>>>>>> a5934736
 		if (cb.c_cc[VKILL] != CKILL)
 			pit(cb.c_cc[VKILL], "kill", "; ");
 		if (cb.c_cc[VEOF] != CEOF)
@@ -552,12 +547,8 @@
 		pit(cb.c_cc[VINTR], "intr", "; ");
 		pit(cb.c_cc[VQUIT], "quit", "; ");
 		pit(cb.c_cc[VERASE], "erase", "; ");
-<<<<<<< HEAD
-		pit(cb.c_cc[VERASE2], "erase2", "; ");
-=======
 		if (term & TERMIOS)
 			pit(cb.c_cc[VERASE2], "erase2", "; ");
->>>>>>> a5934736
 		pit(cb.c_cc[VKILL], "kill", ";\n");
 		pit(cb.c_cc[VEOF], "eof", "; ");
 		pit(cb.c_cc[VEOL], "eol", "; ");
