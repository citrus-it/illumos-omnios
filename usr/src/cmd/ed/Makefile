--- conflicted
+++ resolved
@@ -33,26 +33,15 @@
 
 include ../Makefile.cmd
 
-<<<<<<< HEAD
 CERRWARN += -Wno-parentheses
 CERRWARN += -Wno-unused-variable
 CERRWARN += -Wno-unused-function
 CERRWARN += -Wno-uninitialized
-CFLAGS += -DXPG4 -DXPG6 -I$(SRC)/lib/libc/inc
-=======
-CFLAGS += $(CCVERBOSE)
-CERRWARN += -_gcc=-Wno-parentheses
-CERRWARN += -_gcc=-Wno-unused-variable
-CERRWARN += -_gcc=-Wno-unused-function
-CERRWARN += -_gcc=-Wno-uninitialized
 
 # not linted
 SMATCH=off
 
-$(XPG4) := CFLAGS += -DXPG4  
-$(XPG6) := CFLAGS += -DXPG6 -I$(SRC)/lib/libc/inc 
-lint := LDLIBS += -lgen -lcrypt
->>>>>>> c653bb47
+CFLAGS += -DXPG4 -DXPG6 -I$(SRC)/lib/libc/inc
 LDLIBS += -lmapmalloc -lgen -lcrypt_i
 XGETFLAGS += -a -x ed.xcl
 
