#
# CDDL HEADER START
#
# The contents of this file are subject to the terms of the
# Common Development and Distribution License (the "License").
# You may not use this file except in compliance with the License.
#
# You can obtain a copy of the license at usr/src/OPENSOLARIS.LICENSE
# or http://www.opensolaris.org/os/licensing.
# See the License for the specific language governing permissions
# and limitations under the License.
#
# When distributing Covered Code, include this CDDL HEADER in each
# file and include the License file at usr/src/OPENSOLARIS.LICENSE.
# If applicable, add the following below this CDDL HEADER, with the
# fields enclosed by brackets "[]" replaced with your own identifying
# information: Portions Copyright [yyyy] [name of copyright owner]
#
# CDDL HEADER END
#
#
# Copyright 2007 Sun Microsystems, Inc.  All rights reserved.
# Use is subject to license terms.
#
# Copyright (c) 2018, Joyent, Inc.
#
# Message catalog requires no special processing because messages
# only occur in ./nl.c, not in ../expr/compile.c.

PROG= nl

OBJS= $(PROG).o compile.o
SRCS = nl.c ../expr/compile.c

include ../Makefile.cmd

LDLIBS += -lgen
<<<<<<< HEAD
CERRWARN += -Wno-uninitialized
CERRWARN += -Wno-unused-variable
CPPFLAGS += -DXPG4
=======
CFLAGS += $(CCVERBOSE)
CERRWARN += -_gcc=-Wno-uninitialized
CERRWARN += -_gcc=-Wno-unused-variable

# not linted
SMATCH=off

$(XPG4):= CPPFLAGS += -DXPG4
>>>>>>> c653bb47

MAPFILE.INT =	../expr/mapfile-intf
LDFLAGS +=	$(MAPFILE.INT:%=-Wl,-M%)

.KEEP_STATE:

all: $(PROG)

install: all $(ROOTPROG)

$(PROG): $(OBJS) $(MAPFILE.INT)
	$(LINK.c) $(OBJS) -o $@ $(LDLIBS)
	$(POST_PROCESS)

%.o:   %.c
	$(COMPILE.c) -o $@ $<

%.o:   ../expr/%.c
	$(COMPILE.c) -o $@ $<

clean:
	$(RM) $(OBJS)


include ../Makefile.targ
<|MERGE_RESOLUTION|>--- conflicted
+++ resolved
@@ -35,20 +35,12 @@
 include ../Makefile.cmd
 
 LDLIBS += -lgen
-<<<<<<< HEAD
 CERRWARN += -Wno-uninitialized
 CERRWARN += -Wno-unused-variable
 CPPFLAGS += -DXPG4
-=======
-CFLAGS += $(CCVERBOSE)
-CERRWARN += -_gcc=-Wno-uninitialized
-CERRWARN += -_gcc=-Wno-unused-variable
 
 # not linted
 SMATCH=off
-
-$(XPG4):= CPPFLAGS += -DXPG4
->>>>>>> c653bb47
 
 MAPFILE.INT =	../expr/mapfile-intf
 LDFLAGS +=	$(MAPFILE.INT:%=-Wl,-M%)
