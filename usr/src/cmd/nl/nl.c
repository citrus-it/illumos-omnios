--- conflicted
+++ resolved
@@ -659,13 +659,7 @@
 /*		CALCULATE NUMBER ROUTINE	*/
 
 static void
-<<<<<<< HEAD
-pnum(n, sep)
-int	n;
-char *sep;
-=======
 pnum(int n, char *sep)
->>>>>>> 4ec4134b
 {
 	register int	i;
 
@@ -745,13 +739,7 @@
 /*		CALCULATE NUM/TEXT SEPRATOR		*/
 
 static void
-<<<<<<< HEAD
-npad(width, sep)
-	int	width;
-	char *sep;
-=======
 npad(int width, char *sep)
->>>>>>> 4ec4134b
 {
 	register int i;
 
