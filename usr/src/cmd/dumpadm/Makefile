#
# CDDL HEADER START
#
# The contents of this file are subject to the terms of the
# Common Development and Distribution License (the "License").
# You may not use this file except in compliance with the License.
#
# You can obtain a copy of the license at usr/src/OPENSOLARIS.LICENSE
# or http://www.opensolaris.org/os/licensing.
# See the License for the specific language governing permissions
# and limitations under the License.
#
# When distributing Covered Code, include this CDDL HEADER in each
# file and include the License file at usr/src/OPENSOLARIS.LICENSE.
# If applicable, add the following below this CDDL HEADER, with the
# fields enclosed by brackets "[]" replaced with your own identifying
# information: Portions Copyright [yyyy] [name of copyright owner]
#
# CDDL HEADER END
#
#
# Copyright (c) 1998, 2010, Oracle and/or its affiliates. All rights reserved.
# Copyright 2020 Joyent, Inc.
# Copyright 2024 MNX Cloud, Inc.
#

PROG = dumpadm
MANIFEST = dumpadm.xml
SVCMETHOD= svc-dumpadm
ETCFILES= dumpadm.conf

OBJS = main.o dconf.o minfree.o utils.o swap.o
<<<<<<< HEAD
SRCS = $(OBJS:.o=.c)

ROOTETCFILES= $(ETCFILES:%=$(ROOTETC)/%)
=======
>>>>>>> c2cbc6b8

include ../Makefile.cmd

CFLAGS += $(CCVERBOSE)
CFLAGS += -I../../lib/libzutil/common

CSTD = $(CSTD_GNU99)

FILEMODE = 0555

ROOTMANIFESTDIR = $(ROOTSVCSYSTEM)

LDLIBS +=	-ldiskmgt -lzfs -luuid -lzutil

.KEEP_STATE:

all: $(PROG)

$(PROG): $(OBJS)
	$(LINK.c) -o $@ $(OBJS) $(LDLIBS)
	$(POST_PROCESS)

install: all $(ROOTUSRSBINPROG) $(ROOTMANIFEST) $(ROOTSVCMETHOD) $(ROOTETCFILES)

check: $(CHKMANIFEST)

clean:
	$(RM) $(OBJS)

include ../Makefile.targ<|MERGE_RESOLUTION|>--- conflicted
+++ resolved
@@ -30,12 +30,8 @@
 ETCFILES= dumpadm.conf
 
 OBJS = main.o dconf.o minfree.o utils.o swap.o
-<<<<<<< HEAD
-SRCS = $(OBJS:.o=.c)
 
 ROOTETCFILES= $(ETCFILES:%=$(ROOTETC)/%)
-=======
->>>>>>> c2cbc6b8
 
 include ../Makefile.cmd
 
