#
# CDDL HEADER START
#
# The contents of this file are subject to the terms of the
# Common Development and Distribution License (the "License").
# You may not use this file except in compliance with the License.
#
# You can obtain a copy of the license at usr/src/OPENSOLARIS.LICENSE
# or http://www.opensolaris.org/os/licensing.
# See the License for the specific language governing permissions
# and limitations under the License.
#
# When distributing Covered Code, include this CDDL HEADER in each
# file and include the License file at usr/src/OPENSOLARIS.LICENSE.
# If applicable, add the following below this CDDL HEADER, with the
# fields enclosed by brackets "[]" replaced with your own identifying
# information: Portions Copyright [yyyy] [name of copyright owner]
#
# CDDL HEADER END
#
#
# Copyright 2009 Sun Microsystems, Inc.  All rights reserved.
# Use is subject to license terms.
#
<<<<<<< HEAD
=======
# Copyright (c) 2018, Joyent, Inc.
>>>>>>> eac40bb3

PROG= lockstat
OBJS= lockstat.o sym.o

include ../Makefile.cmd
include ../Makefile.cmd.64

LDLIBS += -lelf -lkstat -ldtrace
CPPFLAGS += -D_ELF64
CFLAGS += $(CCVERBOSE)
CFLAGS64 += $(CCVERBOSE)
CERRWARN += $(CNOWARN_UNINIT)

SMOFF += index_overflow

<<<<<<< HEAD
$(BUILD32)SUBDIRS= $(MACH)
$(BUILD64)SUBDIRS += $(MACH64)
=======
FILEMODE= 0555
>>>>>>> eac40bb3

CLEANFILES += $(OBJS)

ROOTLINK = $(PROG:%=$(ROOTUSRSBIN64)/%)

.KEEP_STATE:

all: $(PROG)

install: all $(ROOTUSRSBINPROG) $(ROOTLINK)

$(ROOTLINK):
	$(RM) $@; $(SYMLINK) ../../sbin/$(@F) $@

$(PROG):	$(OBJS)
	$(LINK.c) -o $(PROG) $(OBJS) $(LDLIBS)
	$(POST_PROCESS)

clean:
	-$(RM) $(CLEANFILES)

%.o:    %.c
	$(COMPILE.c) $<

include ../Makefile.targ<|MERGE_RESOLUTION|>--- conflicted
+++ resolved
@@ -22,10 +22,7 @@
 # Copyright 2009 Sun Microsystems, Inc.  All rights reserved.
 # Use is subject to license terms.
 #
-<<<<<<< HEAD
-=======
 # Copyright (c) 2018, Joyent, Inc.
->>>>>>> eac40bb3
 
 PROG= lockstat
 OBJS= lockstat.o sym.o
@@ -41,12 +38,7 @@
 
 SMOFF += index_overflow
 
-<<<<<<< HEAD
-$(BUILD32)SUBDIRS= $(MACH)
-$(BUILD64)SUBDIRS += $(MACH64)
-=======
 FILEMODE= 0555
->>>>>>> eac40bb3
 
 CLEANFILES += $(OBJS)
 
