#
# CDDL HEADER START
#
# The contents of this file are subject to the terms of the
# Common Development and Distribution License, Version 1.0 only
# (the "License").  You may not use this file except in compliance
# with the License.
#
# You can obtain a copy of the license at usr/src/OPENSOLARIS.LICENSE
# or http://www.opensolaris.org/os/licensing.
# See the License for the specific language governing permissions
# and limitations under the License.
#
# When distributing Covered Code, include this CDDL HEADER in each
# file and include the License file at usr/src/OPENSOLARIS.LICENSE.
# If applicable, add the following below this CDDL HEADER, with the
# fields enclosed by brackets "[]" replaced with your own identifying
# information: Portions Copyright [yyyy] [name of copyright owner]
#
# CDDL HEADER END
#
#
# Copyright (c) 1989 by Sun Microsystems, Inc.
#
# Copyright (c) 2018, Joyent, Inc.

PROG= pr

include ../Makefile.cmd

SED = sed
DCFILE = $(PROG).dc

CERRWARN += -Wno-parentheses

<<<<<<< HEAD
CPPFLAGS += -DXPG4
=======
SMOFF += indenting

$(XPG4):= CPPFLAGS += -DXPG4
>>>>>>> c653bb47
$(POFILE) := XGETFLAGS += -a -x pr.xcl

.KEEP_STATE:

all: $(PROG)

install: all $(ROOTPROG)

clean:


$(DCFILE):
	$(RM) messages.po
	$(COMPILE.cpp) $(PROG).c | \
	$(XGETTEXT) $(XGETFLAGS) -t -
	$(SED) -e '/^domain/d' messages.po > $@
	$(RM) messages.po

include ../Makefile.targ<|MERGE_RESOLUTION|>--- conflicted
+++ resolved
@@ -33,13 +33,9 @@
 
 CERRWARN += -Wno-parentheses
 
-<<<<<<< HEAD
 CPPFLAGS += -DXPG4
-=======
 SMOFF += indenting
 
-$(XPG4):= CPPFLAGS += -DXPG4
->>>>>>> c653bb47
 $(POFILE) := XGETFLAGS += -a -x pr.xcl
 
 .KEEP_STATE:
