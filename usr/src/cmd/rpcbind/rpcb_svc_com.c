--- conflicted
+++ resolved
@@ -259,11 +259,7 @@
 			prev->rpcb_next = next;
 	}
 #ifdef PORTMAP
-<<<<<<< HEAD
-	if (ans) {
-=======
 	if (ans != 0) {
->>>>>>> 7a3fc0cc
 		(void) rw_wrlock(&list_pml_lock);
 		(void) del_pmaplist(regp);
 		(void) rw_unlock(&list_pml_lock);
@@ -341,11 +337,7 @@
 	SVCXPRT *transp = rqstp->rq_xprt;
 	int verstype = rqstp->rq_proc == RPCBPROC_GETVERSADDR ? RPCB_ONEVERS :
 	    RPCB_ALLVERS;
-<<<<<<< HEAD
-	bool_t pml_lock = FALSE;
-=======
 	bool_t pml_locked = FALSE;
->>>>>>> 7a3fc0cc
 
 	/*
 	 * There is a potential window at startup during which rpcbind
@@ -385,21 +377,13 @@
 			/* Try whatever we have */
 			*result = strdup(fnd->rpcb_map.r_addr);
 		} else if (!(*result)[0]) {
-<<<<<<< HEAD
-			if (!pml_lock) {
-=======
 			if (!pml_locked) {
->>>>>>> 7a3fc0cc
 				(void) rw_unlock(&list_rbl_lock);
 				(void) rw_wrlock(&list_rbl_lock);
 #ifdef PORTMAP
 				(void) rw_wrlock(&list_pml_lock);
 #endif /* PORTMAP */
-<<<<<<< HEAD
-				pml_lock = TRUE;
-=======
 				pml_locked = TRUE;
->>>>>>> 7a3fc0cc
 				goto retry;
 			}
 			/*
@@ -412,11 +396,7 @@
 		*result = NULL;
 	}
 #ifdef PORTMAP
-<<<<<<< HEAD
-	if (pml_lock)
-=======
 	if (pml_locked)
->>>>>>> 7a3fc0cc
 		(void) rw_unlock(&list_pml_lock);
 #endif /* PORTMAP */
 	(void) rw_unlock(&list_rbl_lock);
@@ -979,10 +959,7 @@
 
 	bd = get_svc_dg_data(transp);
 
-<<<<<<< HEAD
-=======
 	assert(!MUTEX_HELD(&finfo_lock));
->>>>>>> 7a3fc0cc
 	fi = forward_register(bd->su_xid, caller, fd, ma.m_uaddr);
 	if (fi == NULL) {
 		/*  forward_register failed.  Perhaps no memory. */
@@ -990,16 +967,11 @@
 		if (debugging)
 			fprintf(stderr,
 			    "rpcbproc_callit_com:  forward_register failed\n");
-<<<<<<< HEAD
-		goto error;
-	}
-=======
 		assert(!MUTEX_HELD(&finfo_lock));
 		goto error;
 	}
 	/* forward_register() returns with finfo_lock held when successful */
 	assert(MUTEX_HELD(&finfo_lock));
->>>>>>> 7a3fc0cc
 
 	if (fi->flag & FINFO_ACTIVE) {
 		/*
