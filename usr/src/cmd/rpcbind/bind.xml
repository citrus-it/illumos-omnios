--- conflicted
+++ resolved
@@ -21,15 +21,10 @@
    
     CDDL HEADER END
    
-<<<<<<< HEAD
-=======
     Copyright 2015 Nexenta Systems, Inc.  All rights reserved.
     Copyright 2014 OmniTI Computer Consulting, Inc. All rights reserved.
->>>>>>> f68770ea
     Copyright 2009 Sun Microsystems, Inc.  All rights reserved.
     Use is subject to license terms.
-    Copyright 2012 OmniTI Computer Consulting, Inc.  All rights reserved.
-    Copyright 2015 Nexenta Systems, Inc.  All rights reserved.
 
     Service manifest for rpcbind
 
@@ -58,21 +53,6 @@
 		<service_fmri value='svc:/system/filesystem/minimal' />
 	</dependency>
 
-<<<<<<< HEAD
-	<!--
-		rpcbind(1M) has a strong dependency on the hostname.
-	-->
-	<dependency
-		name='identity'
-		grouping='require_all'
-		restart_on='refresh'
-		type='service'>
-		<service_fmri
-			value='svc:/system/identity:node' />
-	</dependency>
-
-=======
->>>>>>> f68770ea
 	<!--
 		rpcbind(1M) depends on multicast routes installed by the
 		routing-setup service, and should be started after any IPsec
