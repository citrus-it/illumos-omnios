#
# CDDL HEADER START
#
# The contents of this file are subject to the terms of the
# Common Development and Distribution License (the "License").
# You may not use this file except in compliance with the License.
#
# You can obtain a copy of the license at usr/src/OPENSOLARIS.LICENSE
# or http://www.opensolaris.org/os/licensing.
# See the License for the specific language governing permissions
# and limitations under the License.
#
# When distributing Covered Code, include this CDDL HEADER in each
# file and include the License file at usr/src/OPENSOLARIS.LICENSE.
# If applicable, add the following below this CDDL HEADER, with the
# fields enclosed by brackets "[]" replaced with your own identifying
# information: Portions Copyright [yyyy] [name of copyright owner]
#
# CDDL HEADER END
#

#
# Copyright (c) 2018 Peter Tribble.
# Copyright (c) 2014 Gary Mills
# Copyright 2008 Sun Microsystems, Inc.  All rights reserved.
# Use is subject to license terms.
#

PROG=	getent

include ../Makefile.cmd

<<<<<<< HEAD
CERRWARN += -Wno-unused-variable
CERRWARN += -Wno-implicit-function-declaration

=======
>>>>>>> af1da5d8
OBJECTS= \
	dogetauthattr.o	\
	dogetethers.o	\
	dogetexecattr.o	\
	dogetgr.o	\
	dogethost.o	\
	dogetipnodes.o	\
	dogetnet.o	\
	dogetnetmask.o	\
	dogetprofattr.o	\
	dogetproject.o	\
	dogetproto.o	\
	dogetpw.o	\
	dogetsp.o	\
	dogetserv.o	\
	dogetuserattr.o	\
	getent.o

SRCS=	$(OBJECTS:.o=.c)

<<<<<<< HEAD
LDLIBS	+= -lproject
=======
LDLIBS	+= -lsecdb -lsocket -lnsl -lproject
>>>>>>> af1da5d8

#
# for message catalog
#
POFILE= gettent.po
POFILES= $(SRCS:%.c=%.po)

.KEEP_STATE:

all: $(PROG)

$(POFILE):      $(POFILES)
	$(RM)	$@
	cat     $(POFILES)      > $@


$(PROG): $(OBJECTS)
	$(LINK.c) -o $@ $(OBJECTS) $(LDLIBS)
	$(POST_PROCESS)

install: all $(ROOTPROG)

clean:
	$(RM) $(OBJECTS)


include ../Makefile.targ<|MERGE_RESOLUTION|>--- conflicted
+++ resolved
@@ -30,12 +30,6 @@
 
 include ../Makefile.cmd
 
-<<<<<<< HEAD
-CERRWARN += -Wno-unused-variable
-CERRWARN += -Wno-implicit-function-declaration
-
-=======
->>>>>>> af1da5d8
 OBJECTS= \
 	dogetauthattr.o	\
 	dogetethers.o	\
@@ -56,11 +50,7 @@
 
 SRCS=	$(OBJECTS:.o=.c)
 
-<<<<<<< HEAD
-LDLIBS	+= -lproject
-=======
-LDLIBS	+= -lsecdb -lsocket -lnsl -lproject
->>>>>>> af1da5d8
+LDLIBS	+= -lsecdb -lproject
 
 #
 # for message catalog
