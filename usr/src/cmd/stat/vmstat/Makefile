--- conflicted
+++ resolved
@@ -34,20 +34,13 @@
 CPPFLAGS += -I$(SRCTOP)/include
 
 LDLIBS += -ldevinfo -lkstat -lavl
-<<<<<<< HEAD
 CFLAGS += -I${STATCOMMONDIR}
 CERRWARN += -Wno-switch
 CERRWARN += -Wno-uninitialized
 CERRWARN += -Wno-parentheses
-=======
-CFLAGS += $(CCVERBOSE) -I${STATCOMMONDIR}
-CERRWARN += -_gcc=-Wno-switch
-CERRWARN += -_gcc=-Wno-uninitialized
-CERRWARN += -_gcc=-Wno-parentheses
 
 SMOFF += signed
 
->>>>>>> c653bb47
 FILEMODE= 0555
 
 
