#
# CDDL HEADER START
#
# The contents of this file are subject to the terms of the
# Common Development and Distribution License (the "License").
# You may not use this file except in compliance with the License.
#
# You can obtain a copy of the license at usr/src/OPENSOLARIS.LICENSE
# or http://www.opensolaris.org/os/licensing.
# See the License for the specific language governing permissions
# and limitations under the License.
#
# When distributing Covered Code, include this CDDL HEADER in each
# file and include the License file at usr/src/OPENSOLARIS.LICENSE.
# If applicable, add the following below this CDDL HEADER, with the
# fields enclosed by brackets "[]" replaced with your own identifying
# information: Portions Copyright [yyyy] [name of copyright owner]
#
# CDDL HEADER END
#
#
# Copyright 2009 Sun Microsystems, Inc.  All rights reserved.
# Use is subject to license terms.
#

PROG = fsstat
OBJS = fsstat.o
SRCS =$(OBJS:%.o=%.c) $(COMMON_SRCS)

include $(SRC)/cmd/Makefile.cmd
include $(SRC)/cmd/stat/Makefile.stat

COMMON_OBJS = common.o timestamp.o
COMMON_SRCS = $(COMMON_OBJS:%.o=$(STATCOMMONDIR)/%.c)

<<<<<<< HEAD
LDLIBS += -lkstat
CFLAGS += -I${STATCOMMONDIR}
CERRWARN += -Wno-parentheses
=======
LDLIBS += -lkstat -lcmdutils
CFLAGS += $(CCVERBOSE) -I${STATCOMMONDIR}
CERRWARN += -_gcc=-Wno-parentheses
>>>>>>> dc97a43d
FILEMODE= 0555


.KEEP_STATE:

all: $(PROG)

install: all $(ROOTPROG)

$(PROG): $(OBJS) $(COMMON_OBJS)
	$(LINK.c) -o $(PROG) $(OBJS) $(COMMON_OBJS) $(LDLIBS)
	$(POST_PROCESS)

%.o : $(STATCOMMONDIR)/%.c
	$(COMPILE.c) -o $@ $<
	$(POST_PROCESS_O)

clean:
	-$(RM) $(OBJS) $(COMMON_OBJS)


include $(SRC)/cmd/Makefile.targ<|MERGE_RESOLUTION|>--- conflicted
+++ resolved
@@ -33,15 +33,9 @@
 COMMON_OBJS = common.o timestamp.o
 COMMON_SRCS = $(COMMON_OBJS:%.o=$(STATCOMMONDIR)/%.c)
 
-<<<<<<< HEAD
-LDLIBS += -lkstat
+LDLIBS += -lkstat -lcmdutils
 CFLAGS += -I${STATCOMMONDIR}
 CERRWARN += -Wno-parentheses
-=======
-LDLIBS += -lkstat -lcmdutils
-CFLAGS += $(CCVERBOSE) -I${STATCOMMONDIR}
-CERRWARN += -_gcc=-Wno-parentheses
->>>>>>> dc97a43d
 FILEMODE= 0555
 
 
