--- conflicted
+++ resolved
@@ -25,11 +25,7 @@
 #
 
 PROG= profile .login ksh.kshrc system
-<<<<<<< HEAD
-PROGSKEL= local.login local.profile local.cshrc .profile .bashrc
-=======
-PROGSKEL= .profile .kshrc
->>>>>>> 719d1761
+PROGSKEL= .profile .kshrc .bashrc
 PROGROOT= .profile .bashrc
 
 include ../Makefile.cmd
@@ -43,11 +39,7 @@
 CLOBBERFILES = profile .bashrc .profile .login .kshrc
 
 .login: login.csh
-<<<<<<< HEAD
-	$(RM) .login;
-=======
 	$(RM) .login
->>>>>>> 719d1761
 	$(CP) login.csh .login
 
 profile: etc-profile.sh
