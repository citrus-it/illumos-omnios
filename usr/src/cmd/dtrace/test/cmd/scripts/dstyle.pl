--- conflicted
+++ resolved
@@ -26,11 +26,7 @@
 #
 
 #
-<<<<<<< HEAD
-# Copyright (c) 2014 by Delphix. All rights reserved.
-=======
 # Copyright (c) 2014, 2016 by Delphix. All rights reserved.
->>>>>>> c3bd3abd
 #
 
 require 5.8.4;
@@ -139,11 +135,7 @@
 		}
 
 		if (!/^enum/ && !/^\t*struct/ && !/^\t*union/ && !/^typedef/ &&
-<<<<<<< HEAD
 		    !/^translator/ && !/^provider/ && !/\tif / && !/\twhile[1-9]/ &&
-=======
-		    !/^translator/ && !/^provider/ && !/\tif / &&
->>>>>>> c3bd3abd
 		    !/ else /) {
 			if (/[\w\s]+{/) {
 				err "left brace not on its own line";
