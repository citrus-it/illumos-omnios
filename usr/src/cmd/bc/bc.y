%{
/*
 * CDDL HEADER START
 *
 * The contents of this file are subject to the terms of the
 * Common Development and Distribution License, Version 1.0 only
 * (the "License").  You may not use this file except in compliance
 * with the License.
 *
 * You can obtain a copy of the license at usr/src/OPENSOLARIS.LICENSE
 * or http://www.opensolaris.org/os/licensing.
 * See the License for the specific language governing permissions
 * and limitations under the License.
 *
 * When distributing Covered Code, include this CDDL HEADER in each
 * file and include the License file at usr/src/OPENSOLARIS.LICENSE.
 * If applicable, add the following below this CDDL HEADER, with the
 * fields enclosed by brackets "[]" replaced with your own identifying
 * information: Portions Copyright [yyyy] [name of copyright owner]
 *
 * CDDL HEADER END
 */
%}
/*
 * Copyright 2004 Sun Microsystems, Inc.  All rights reserved.
 * Use is subject to license terms.
 */

/*	Copyright (c) 1984, 1986, 1987, 1988, 1989 AT&T	*/
/*	  All Rights Reserved	*/

%{
#include <stdio.h>
#include <stdarg.h>
#include <limits.h>
#include <libintl.h>
#include <locale.h>
#include <signal.h>

static void getout(int)	__NORETURN;
static intptr_t *bundle(int, ...);
static void usage(void);

int	cpeek(char, int, char, int, char);
void	yyerror(char *);

<<<<<<< HEAD
%}
%union {
	intptr_t *iptr;
	char *cptr;
	int cc;
	}
%start start;
%type <iptr> stat, def, slist, dlets, e
%type <iptr> slist, re, fprefix, cargs, eora, cons, constant, lora
%right '='
%left '+' '-'
%left '*' '/' '%'
%right '^'
%left UMINUS

%token <cptr> LETTER
%type <cptr> EQOP, CRS
%token <cc> DIGIT, SQRT, LENGTH, _IF, FFF, EQ
%token <cc> _WHILE _FOR NE LE GE INCR DECR
%token <cc> _RETURN _BREAK _DEFINE BASE OBASE SCALE
%token <cc> EQPL EQMI EQMUL EQDIV EQREM EQEXP
%token <cptr> _AUTO DOT
%token <cc> QSTR

%{
=======
>>>>>>> cd934150
#define	STRING_SIZE	(BC_STRING_MAX + 3)	/* string plus quotes */
						/* plus NULL */

FILE	*in;
char	cary[LINE_MAX+1];
char	*cp = { cary };
char	*cpend = &cary[LINE_MAX];	/* last address (not the null char) */
char	string[STRING_SIZE];
char	*str = { string };
int	crs = '0';
int	rcrs = '0';		/* reset crs */
int	bindx = 0;
int	lev = 0;			/* current scope level */
int	ln;				/* line number of current file */
intptr_t *ttp;
char	*ss;				/* current input source */
int	bstack[10] = { 0 };
char	*numb[15] = {
	" 0", " 1", " 2", " 3", " 4", " 5",
	" 6", " 7", " 8", " 9", " 10", " 11",
	" 12", " 13", " 14"
};
intptr_t *pre, *post;
int	interact = 0;			/* talking to a tty? */
%}

%union {
	int *iptr;
	char *cptr;
	int cc;
	}
%start start;
%type <iptr> stat def slist dlets e
%type <iptr> re fprefix cargs eora cons constant lora
%right '='
%left '+' '-'
%left '*' '/' '%'
%right '^'
%left UMINUS

%token <cptr> LETTER
%type <cptr> EQOP CRS
%token <cc> DIGIT SQRT LENGTH _IF FFF EQ
%token <cc> _WHILE _FOR NE LE GE INCR DECR
%token <cc> _RETURN _BREAK _DEFINE BASE OBASE SCALE
%token <cc> EQPL EQMI EQMUL EQDIV EQREM EQEXP
%token <cptr> _AUTO DOT
%token <cc> QSTR

%%
start	:
	| start stat tail
		{
			output($2);
		}
	| start def dargs ')' '{' dlist slist '}'
		{
			ttp = bundle(6, pre, $7, post, "0", numb[lev], "Q");
			conout(ttp, (char *)$2);
			rcrs = crs;
			output((intptr_t *)"");
			lev = bindx = 0;
		}
	;

dlist	: tail
	| dlist _AUTO dlets tail
	;

stat	: e
		{
			bundle(2, $1, "ps.");
		}
	|
		{
			bundle(1, "");
		}
	| QSTR
		{
			bundle(3, "[", $1, "]P");
		}
	| LETTER '=' e
		{
			bundle(3, $3, "s", $1);
		}
	| LETTER '[' e ']' '=' e
		{
			bundle(4, $6, $3, ":", geta($1));
		}
	| LETTER EQOP e
		{
			bundle(6, "l", $1, $3, $2, "s", $1);
		}
	| LETTER '[' e ']' EQOP e
		{
			bundle(8, $3, ";", geta($1), $6, $5, $3, ":", geta($1));
		}
	| _BREAK
		{
			bundle(2, numb[lev-bstack[bindx-1]], "Q");
		}
	| _RETURN '(' e ')'
		{
			bundle(4, $3, post, numb[lev], "Q");
		}
	| _RETURN '(' ')'
		{
			bundle(4, "0", post, numb[lev], "Q");
		}
	| _RETURN
		{
			bundle(4, "0", post, numb[lev], "Q");
		}
	| SCALE '=' e
		{
			bundle(2, $3, "k");
		}
	| SCALE EQOP e
		{
			bundle(4, "K", $3, $2, "k");
		}
	| BASE '=' e
		{
			bundle(2, $3, "i");
		}
	| BASE EQOP e
		{
			bundle(4, "I", $3, $2, "i");
		}
	| OBASE '=' e
		{
			bundle(2, $3, "o");
		}
	| OBASE EQOP e
		{
			bundle(4, "O", $3, $2, "o");
		}
	| '{' slist '}'
		{
			$$ = $2;
		}
	| FFF
		{
			bundle(1, "fY");
		}
	| error
		{
			bundle(1, "c");
		}
	| _IF CRS BLEV '(' re ')' stat
		{
			conout($7, $2);
			bundle(3, $5, $2, " ");
		}
	| _WHILE CRS '(' re ')' stat BLEV
		{
			bundle(3, $6, $4, $2);
			conout($$, $2);
			bundle(3, $4, $2, " ");
		}
	| fprefix CRS re ';' e ')' stat BLEV
		{
			bundle(5, $7, $5, "s.", $3, $2);
			conout($$, $2);
			bundle(5, $1, "s.", $3, $2, " ");
		}
	| '~' LETTER '=' e
		{
			bundle(3, $4, "S", $2);
		}
	;

EQOP	: EQPL
		{
			$$ = "+";
		}
	| EQMI
		{
			$$ = "-";
		}
	| EQMUL
		{
			$$ = "*";
		}
	| EQDIV
		{
			$$ = "/";
		}
	| EQREM
		{
			$$ = "%%";
		}
	| EQEXP
		{
			$$ = "^";
		}
	;

fprefix	: _FOR '(' e ';'
		{
			$$ = $3;
		}
	;

BLEV	:
		{
			--bindx;
		}
	;

slist	: stat
	| slist tail stat
		{
			bundle(2, $1, $3);
		}
	;

tail	: '\n'
		{
			ln++;
		}
	| ';'
	;

re	: e EQ e
		{
			$$ = bundle(3, $1, $3, "=");
		}
	| e '<' e
		{
			bundle(3, $1, $3, ">");
		}
	| e '>' e
		{
			bundle(3, $1, $3, "<");
		}
	| e NE e
		{
			bundle(3, $1, $3, "!=");
		}
	| e GE e
		{
			bundle(3, $1, $3, "!>");
		}
	| e LE e
		{
			bundle(3, $1, $3, "!<");
		}
	| e
		{
			bundle(2, $1, " 0!=");
		}
	;

e	: e '+' e
		{
			bundle(3, $1, $3, "+");
		}
	| e '-' e
		{
			bundle(3, $1, $3, "-");
		}
	| '-' e		%prec UMINUS
		{
			bundle(3, " 0", $2, "-");
		}
	| e '*' e
		{
			bundle(3, $1, $3, "*");
		}
	| e '/' e
		{
			bundle(3, $1, $3, "/");
		}
	| e '%' e
		{
			bundle(3, $1, $3, "%%");
		}
	| e '^' e
		{
			bundle(3, $1, $3, "^");
		}
	| LETTER '[' e ']'
		{
			bundle(3, $3, ";", geta($1));
		}
	| LETTER INCR
		{
			bundle(4, "l", $1, "d1+s", $1);
		}
	| INCR LETTER
		{
			bundle(4, "l", $2, "1+ds", $2);
		}
	| DECR LETTER
		{
			bundle(4, "l", $2, "1-ds", $2);
		}
	| LETTER DECR
		{
			bundle(4, "l", $1, "d1-s", $1);
		}
	| LETTER '[' e ']' INCR
		{
			bundle(7, $3, ";", geta($1), "d1+", $3, ":", geta($1));
		}
	| INCR LETTER '[' e ']'
		{
			bundle(7, $4, ";", geta($2), "1+d", $4, ":", geta($2));
		}
	| LETTER '[' e ']' DECR
		{
			 bundle(7, $3, ";", geta($1), "d1-", $3, ":", geta($1));
		}
	| DECR LETTER '[' e ']'
		{
			bundle(7, $4, ";", geta($2), "1-d", $4, ":", geta($2));
		}
	| SCALE INCR
		{
			bundle(1, "Kd1+k");
		}
	| INCR SCALE
		{
			bundle(1, "K1+dk");
		}
	| SCALE DECR
		{
			bundle(1, "Kd1-k");
		}
	| DECR SCALE
		{
			bundle(1, "K1-dk");
		}
	| BASE INCR
		{
			bundle(1, "Id1+i");
		}
	| INCR BASE
		{
			bundle(1, "I1+di");
		}
	| BASE DECR
		{
			bundle(1, "Id1-i");
		}
	| DECR BASE
		{
			bundle(1, "I1-di");
		}
	| OBASE INCR
		{
			bundle(1, "Od1+o");
		}
	| INCR OBASE
		{
			bundle(1, "O1+do");
		}
	| OBASE DECR
		{
			bundle(1, "Od1-o");
		}
	| DECR OBASE
		{
			bundle(1, "O1-do");
		}
	| LETTER '(' cargs ')'
		{
			bundle(4, $3, "l", getf($1), "x");
		}
	| LETTER '(' ')'
		{
			bundle(3, "l", getf($1), "x");
		}
	| cons
		{
			bundle(2, " ", $1);
		}
	| DOT cons
		{
			bundle(2, " .", $2);
		}
	| cons DOT cons
		{
			bundle(4, " ", $1, ".", $3);
		}
	| cons DOT
		{
			bundle(3, " ", $1, ".");
		}
	| DOT
		{
			$<cptr>$ = "l.";
		}
	| LETTER
		{
			bundle(2, "l", $1);
		}
	| LETTER '=' e
		{
			bundle(3, $3, "ds", $1);
		}
	| LETTER EQOP e		%prec '='
		{
			bundle(6, "l", $1, $3, $2, "ds", $1);
		}
	| LETTER '[' e ']' '=' e
		{
			bundle(5, $6, "d", $3, ":", geta($1));
		}
	| LETTER '[' e ']' EQOP e
		{
			bundle(9, $3, ";", geta($1), $6, $5, "d", $3, ":",
			    geta($1));
		}
	| LENGTH '(' e ')'
		{
			bundle(2, $3, "Z");
		}
	| SCALE '(' e ')'
		{
			bundle(2, $3, "X");	/* must be before '(' e ')' */
		}
	| '(' e ')'
		{
			$$ = $2;
		}
	| '?'
		{
			bundle(1, "?");
		}
	| SQRT '(' e ')'
		{
			bundle(2, $3, "v");
		}
	| '~' LETTER
		{
			bundle(2, "L", $2);
		}
	| SCALE '=' e
		{
			bundle(2, $3, "dk");
		}
	| SCALE EQOP e		%prec '='
		{
			bundle(4, "K", $3, $2, "dk");
		}
	| BASE '=' e
		{
			bundle(2, $3, "di");
		}
	| BASE EQOP e		%prec '='
		{
			bundle(4, "I", $3, $2, "di");
		}
	| OBASE '=' e
		{
			bundle(2, $3, "do");
		}
	| OBASE EQOP e		%prec '='
		{
			bundle(4, "O", $3, $2, "do");
		}
	| SCALE
		{
			bundle(1, "K");
		}
	| BASE
		{
			bundle(1, "I");
		}
	| OBASE
		{
			bundle(1, "O");
		}
	;

cargs	: eora
	| cargs ',' eora
		{
			bundle(2, $1, $3);
		}
	;
eora	: e
	| LETTER '[' ']'
		{
			bundle(2, "l", geta($1));
		}
	;

cons	: constant
		{
			*cp++ = '\0';
		}

constant: '_'
		{
			checkbuffer();
			$<cptr>$ = cp;
			*cp++ = '_';
		}
	| DIGIT
		{
			checkbuffer();
			$<cptr>$ = cp;
			*cp++ = $1;
		}
	| constant DIGIT
		{
			checkbuffer();
			*cp++ = $2;
		}
	;

CRS	:
		{
			checkbuffer();
			$$ = cp;
			*cp++ = crs++;
			*cp++ = '\0';
			if (crs == '[')
				crs += 3;
			if (crs == 'a')
				crs = '{';
			if (crs >= 0241) {
				yyerror("program too big");
				getout(1);
			}
			bstack[bindx++] = lev++;
		}
	;

def	: _DEFINE LETTER '('
		{
			$$ = getf($2);
			pre = (intptr_t *)"";
			post = (intptr_t *)"";
			lev = 1;
			bstack[bindx = 0] = 0;
		}
	;

dargs	:		/* empty */
	| lora
		{
			pp($1);
		}
	| dargs ',' lora
		{
			pp($3);
		}
	;

dlets	: lora
		{
			tp($1);
		}
	| dlets ',' lora
		{
			tp($3);
		}
	;

lora	: LETTER
		{
			$<cptr>$ = $1;
		}
	| LETTER '[' ']'
		{
			$$ = geta($1);
		}
	;

%%
#define	error	256

int	peekc = -1;
int	ifile;			/* current index into sargv */
int	sargc;			/* size of sargv[] */
char	**sargv;		/* saved arg list without options */

char funtab[52] = {
	01, 0, 02, 0, 03, 0, 04, 0, 05, 0, 06, 0, 07, 0,
	010, 0, 011, 0, 012, 0, 013, 0, 014, 0, 015, 0, 016, 0, 017, 0,
	020, 0, 021, 0, 022, 0, 023, 0, 024, 0, 025, 0, 026, 0, 027, 0,
	030, 0, 031, 0, 032, 0
};

unsigned char atab[52] = {
	0241, 0, 0242, 0, 0243, 0, 0244, 0, 0245, 0, 0246, 0, 0247, 0, 0250, 0,
	0251, 0, 0252, 0, 0253, 0, 0254, 0, 0255, 0, 0256, 0, 0257, 0, 0260, 0,
	0261, 0, 0262, 0, 0263, 0, 0264, 0, 0265, 0, 0266, 0, 0267, 0, 0270, 0,
	0271, 0, 0272, 0
};

char *letr[26] = {
	"a", "b", "c", "d", "e", "f", "g", "h", "i", "j",
	"k", "l", "m", "n", "o", "p", "q", "r", "s", "t",
	"u", "v", "w", "x", "y", "z"
};

int
yylex(void)
{
	int c, ch;

restart:
	c = getch();
	peekc = -1;
	while (c == ' ' || c == '\t')
		c = getch();
	if (c == '\\') {
		(void) getch();
		goto restart;
	}
	if (c <= 'z' && c >= 'a') {
		/* look ahead to look for reserved words */
		peekc = getch();
		if (peekc >= 'a' && peekc <= 'z') {
			/* must be reserved word */
			if (c == 'i' && peekc == 'f') {
				c = _IF;
				goto skip;
			}
			if (c == 'w' && peekc == 'h') {
				c = _WHILE;
				goto skip;
			}
			if (c == 'f' && peekc == 'o') {
				c = _FOR;
				goto skip;
			}
			if (c == 's' && peekc == 'q') {
				c = SQRT;
				goto skip;
			}
			if (c == 'r' && peekc == 'e') {
				c = _RETURN;
				goto skip;
			}
			if (c == 'b' && peekc == 'r') {
				c = _BREAK;
				goto skip;
			}
			if (c == 'd' && peekc == 'e') {
				c = _DEFINE;
				goto skip;
			}
			if (c == 's' && peekc == 'c') {
				c = SCALE;
				goto skip;
			}
			if (c == 'b' && peekc == 'a') {
				c = BASE;
				goto skip;
			}
			if (c == 'i' && peekc == 'b') {
				c = BASE;
				goto skip;
			}
			if (c == 'o' && peekc == 'b') {
				c = OBASE;
				goto skip;
			}
			if (c == 'd' && peekc == 'i') {
				c = FFF;
				goto skip;
			}
			if (c == 'a' && peekc == 'u') {
				c = _AUTO;
				goto skip;
			}
			if (c == 'l' && peekc == 'e') {
				c = LENGTH;
				goto skip;
			}
			if (c == 'q' && peekc == 'u') {
				getout(0);
			}
			/* could not be found */
			return (error);

skip:	/* skip over rest of word */
			peekc = -1;
			while ((ch = getch()) >= 'a' && ch <= 'z')
				;
			peekc = ch;
			return (c);
		}

		/* usual case; just one single letter */

		yylval.cptr = letr[c-'a'];
		return (LETTER);
	}

	if (c >= '0' && c <= '9' || c >= 'A' && c <= 'F') {
		yylval.cc = c;
		return (DIGIT);
	}

	switch (c) {
	case '.':
		return (DOT);

	case '=':
		switch ((peekc = getch())) {
		case '=':
			c = EQ;
			goto gotit;

		case '+':
			c = EQPL;
			goto gotit;

		case '-':
			c = EQMI;
			goto gotit;

		case '*':
			c = EQMUL;
			goto gotit;

		case '/':
			c = EQDIV;
			goto gotit;

		case '%':
			c = EQREM;
			goto gotit;

		case '^':
			c = EQEXP;
			goto gotit;

		default:
			return ('=');
gotit:
			peekc = -1;
			return (c);
		}

	case '+':
		return (cpeek('+', INCR, '=', EQPL, '+'));

	case '-':
		return (cpeek('-', DECR, '=', EQMI, '-'));

	case '*':
		return (cpeek('=', EQMUL, '\0', 0, '*'));

	case '%':
		return (cpeek('=', EQREM, '\0', 0, '%'));

	case '^':
		return (cpeek('=', EQEXP, '\0', 0, '^'));

	case '<':
		return (cpeek('=', LE, '\0', 0, '<'));

	case '>':
		return (cpeek('=', GE, '\0', 0, '>'));

	case '!':
		return (cpeek('=', NE, '\0', 0, '!'));

	case '/':
		if ((peekc = getch()) == '=') {
			peekc = -1;
			return (EQDIV);
		}
		if (peekc == '*') {
			peekc = -1;
			while ((getch() != '*') || ((peekc = getch()) != '/'))
				;
			peekc = -1;
			goto restart;
		}
		else
			return (c);

	case '"':
		yylval.cptr = str;
		while ((c = getch()) != '"') {
			*str++ = c;
			if (str >= &string[STRING_SIZE-1]) {
				yyerror("string space exceeded");
				getout(1);
			}
		}
		*str++ = '\0';
		return (QSTR);

	default:
		return (c);
	}
}

int
cpeek(char c1, int yes1, char c2, int yes2, char none)
{
	int r;

	peekc = getch();
	if (peekc == c1)
		r = yes1;
	else if (peekc == c2)
		r = yes2;
	else
		return (none);
	peekc = -1;
	return (r);
}


int
getch(void)
{
	int ch;
	char mbuf[LINE_MAX];

loop:
	ch = (peekc < 0) ? getc(in) : peekc;
	peekc = -1;
	if (ch != EOF)
		return (ch);

	if (++ifile >= sargc) {
		if (ifile >= sargc+1)
			getout(0);
		in = stdin;
		ln = 0;
		goto loop;
	}

	(void) fclose(in);
	if ((in = fopen(sargv[ifile], "r")) != NULL) {
		ln = 0;
		ss = sargv[ifile];
		goto loop;
	}
	(void) snprintf(mbuf, sizeof (mbuf), "can't open input file %s",
		sargv[ifile]);
	ln = -1;
	ss = "command line";
	yyerror(mbuf);
	getout(1);
	/*NOTREACHED*/
}

#define	b_sp_max	5000
intptr_t b_space[b_sp_max];
intptr_t *b_sp_nxt = b_space;

int	bdebug = 0;

static intptr_t *
bundle(int i, ...)
{
	va_list ap;
	intptr_t *q;

	va_start(ap, i);
	q = b_sp_nxt;
	if (bdebug)
		printf("bundle %d elements at %o\n", i, q);
	while (i-- > 0) {
		if (b_sp_nxt >= & b_space[b_sp_max])
			yyerror("bundling space exceeded");
		*b_sp_nxt++ = va_arg(ap, intptr_t);
	}
	*b_sp_nxt++ = 0;
	yyval.iptr = q;
	va_end(ap);
	return (q);
}

void
routput(intptr_t *p)
{
	if (bdebug) printf("routput(%o)\n", p);
	if (p >= &b_space[0] && p < &b_space[b_sp_max]) {
		/* part of a bundle */
		while (*p != 0)
			routput((intptr_t *)*p++);
	}
	else
		printf((char *)p);	 /* character string */
}

void
output(intptr_t *p)
{
	routput(p);
	b_sp_nxt = & b_space[0];
	printf("\n");
	(void) fflush(stdout);
	cp = cary;
	crs = rcrs;
}

void
conout(intptr_t *p, char *s)
{
	printf("[");
	routput(p);
	printf("]s%s\n", s);
	(void) fflush(stdout);
	lev--;
}

void
yyerror(char *s)
{
	if (ifile >= sargc)
		ss = "teletype";

	if (ss == 0 || *ss == 0)
		(void) fprintf(stderr, gettext("%s on line %d\n"), s, ln+1);
	else
		(void) fprintf(stderr, gettext("%s on line %d, %s\n"),
		    s, ln+1, ss);
	(void) fflush(stderr);

	cp = cary;
	crs = rcrs;
	bindx = 0;
	lev = 0;
	b_sp_nxt = &b_space[0];
}

void
checkbuffer(void)
{
	/* Do not exceed the last char in input line buffer */
	if (cp >= cpend) {
		yyerror("line too long\n");
		getout(1);
	}
}

void
pp(intptr_t *s)
{
	/* puts the relevant stuff on pre and post for the letter s */

	(void) bundle(3, "S", s, pre);
	pre = yyval.iptr;
	(void) bundle(4, post, "L", s, "s.");
	post = yyval.iptr;
}

void
tp(intptr_t *s)
{		/* same as pp, but for temps */
	bundle(3, "0S", s, pre);
	pre = yyval.iptr;
	bundle(4, post, "L", s, "s.");
	post = yyval.iptr;
}

void
yyinit(int argc, char **argv)
{
	char	mbuf[LINE_MAX];

	(void) signal(SIGINT, SIG_IGN);		/* ignore all interrupts */

	sargv = argv;
	sargc = argc;
	if (sargc == 0)
		in = stdin;
	else if ((in = fopen(sargv[0], "r")) == NULL) {
		(void) snprintf(mbuf, sizeof (mbuf), "can't open input file %s",
			sargv[0]);
		ln = -1;
		ss = "command line";
		yyerror(mbuf);
		getout(1);
	}
	ifile = 0;
	ln = 0;
	ss = sargv[0];
}

static void
getout(int code)
{
	printf("q");
	(void) fflush(stdout);
	exit(code);
}

intptr_t *
getf(char *p)
{
	return ((intptr_t *)&funtab[2*(*p -0141)]);
}

intptr_t *
geta(char *p)
{
	return ((intptr_t *)&atab[2*(*p - 0141)]);
}

int
main(int argc, char **argv)
{
	int	p[2];
	int	cflag = 0;
	int	lflag = 0;
	int	flag = 0;
	char	**av;
	int	filecounter = 0;

	(void) setlocale(LC_ALL, "");
#if !defined(TEXT_DOMAIN)		/* Should be defined by cc -D */
#define	TEXT_DOMAIN	"SYS_TEST"	/* Use this only if it weren't */
#endif
	(void) textdomain(TEXT_DOMAIN);

	while ((flag = getopt(argc, argv, "dcl")) != EOF) {
		switch (flag) {
		case 'd':
		case 'c':
			cflag++;
			break;

		case 'l':
			lflag++;
			break;

		default:
			fflush(stdout);
			usage();
			break;
		}
	}

	argc -= optind;
	av = &argv[optind];

	/*
	* argc is the count of arguments, which should be filenames,
	* remaining in argv. av is a pointer to the first of the
	* remaining arguments.
	*/

	for (filecounter = 0; filecounter < argc; filecounter++) {
		if ((strlen(av[filecounter])) >= PATH_MAX) {
			(void) fprintf(stderr,
			    gettext("File argument too long\n"));
			exit(2);
		}
	}

	if (lflag) {
		/*
		* if the user wants to include the math library, prepend
		* the math library filename to the argument list by
		* overwriting the last option (there must be at least one
		* supplied option if this is being done).
		*/
		av = &argv[optind-1];
		av[0] = "/usr/lib/lib.b";
		argc++;
	}

	if (cflag) {
		yyinit(argc, av);
		yyparse();
		exit(0);
	}

	pipe(p);
	if (fork() == 0) {
		(void) close(1);
		dup(p[1]);
		(void) close(p[0]);
		(void) close(p[1]);
		yyinit(argc, av);
		yyparse();
		exit(0);
	}
	(void) close(0);
	dup(p[0]);
	(void) close(p[0]);
	(void) close(p[1]);
#ifdef XPG6
	execl("/usr/xpg6/bin/dc", "dc", "-", 0);
#else
	execl("/usr/bin/dc", "dc", "-", 0);
#endif

	return (1);
}

static void
usage(void)
{
	(void) fprintf(stderr, gettext(
	    "usage: bc [ -c ] [ -l ] [ file ... ]\n"));
	exit(2);
}<|MERGE_RESOLUTION|>--- conflicted
+++ resolved
@@ -44,34 +44,6 @@
 int	cpeek(char, int, char, int, char);
 void	yyerror(char *);
 
-<<<<<<< HEAD
-%}
-%union {
-	intptr_t *iptr;
-	char *cptr;
-	int cc;
-	}
-%start start;
-%type <iptr> stat, def, slist, dlets, e
-%type <iptr> slist, re, fprefix, cargs, eora, cons, constant, lora
-%right '='
-%left '+' '-'
-%left '*' '/' '%'
-%right '^'
-%left UMINUS
-
-%token <cptr> LETTER
-%type <cptr> EQOP, CRS
-%token <cc> DIGIT, SQRT, LENGTH, _IF, FFF, EQ
-%token <cc> _WHILE _FOR NE LE GE INCR DECR
-%token <cc> _RETURN _BREAK _DEFINE BASE OBASE SCALE
-%token <cc> EQPL EQMI EQMUL EQDIV EQREM EQEXP
-%token <cptr> _AUTO DOT
-%token <cc> QSTR
-
-%{
-=======
->>>>>>> cd934150
 #define	STRING_SIZE	(BC_STRING_MAX + 3)	/* string plus quotes */
 						/* plus NULL */
 
@@ -99,7 +71,7 @@
 %}
 
 %union {
-	int *iptr;
+	intptr_t *iptr;
 	char *cptr;
 	int cc;
 	}
