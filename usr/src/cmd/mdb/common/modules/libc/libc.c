/*
 * CDDL HEADER START
 *
 * The contents of this file are subject to the terms of the
 * Common Development and Distribution License (the "License").
 * You may not use this file except in compliance with the License.
 *
 * You can obtain a copy of the license at usr/src/OPENSOLARIS.LICENSE
 * or http://www.opensolaris.org/os/licensing.
 * See the License for the specific language governing permissions
 * and limitations under the License.
 *
 * When distributing Covered Code, include this CDDL HEADER in each
 * file and include the License file at usr/src/OPENSOLARIS.LICENSE.
 * If applicable, add the following below this CDDL HEADER, with the
 * fields enclosed by brackets "[]" replaced with your own identifying
 * information: Portions Copyright [yyyy] [name of copyright owner]
 *
 * CDDL HEADER END
 */

/*
 * Copyright (c) 2001, 2010, Oracle and/or its affiliates. All rights reserved.
 * Copyright (c) 2012 by Delphix. All rights reserved.
 * Copyright 2017, Joyent, Inc.
 */

#include <sys/mdb_modapi.h>
#include <mdb/mdb_whatis.h>
#include <mdb/mdb_ctf.h>
#include <procfs.h>
#include <ucontext.h>
#include <siginfo.h>
#include <signal.h>
#include <setjmp.h>
#include <string.h>
#include <thr_uberdata.h>
#include "findstack.h"

static const char *
stack_flags(const stack_t *sp)
{
	static char buf[32];

	if (sp->ss_flags == 0)
		(void) strcpy(buf, " 0");
	else if (sp->ss_flags & ~(SS_ONSTACK | SS_DISABLE))
		(void) mdb_snprintf(buf, sizeof (buf), " 0x%x", sp->ss_flags);
	else {
		buf[0] = '\0';
		if (sp->ss_flags & SS_ONSTACK)
			(void) strcat(buf, "|ONSTACK");
		if (sp->ss_flags & SS_DISABLE)
			(void) strcat(buf, "|DISABLE");
	}

	return (buf + 1);
}

/*ARGSUSED*/
static int
d_jmp_buf(uintptr_t addr, uint_t flags, int argc, const mdb_arg_t *argv)
{
	jmp_buf jb;
	const ulong_t *b = (const ulong_t *)jb;

	if (argc != 0)
		return (DCMD_USAGE);

	if (mdb_vread(&jb, sizeof (jb), addr) != sizeof (jb)) {
		mdb_warn("failed to read jmp_buf at %p", addr);
		return (DCMD_ERR);
	}

#if defined(__sparc)
	mdb_printf("  %%sp = 0x%lx\n", b[1]);
	mdb_printf("  %%pc = 0x%lx %lA\n", b[2], b[2]);
	mdb_printf("  %%fp = 0x%lx\n", b[3]);
	mdb_printf("  %%i7 = 0x%lx %lA\n", b[4], b[4]);
#elif defined(__amd64)
	mdb_printf("  %%rbx = 0x%lx\n", b[0]);
	mdb_printf("  %%r12 = 0x%lx\n", b[1]);
	mdb_printf("  %%r13 = 0x%lx\n", b[2]);
	mdb_printf("  %%r14 = 0x%lx\n", b[3]);
	mdb_printf("  %%r15 = 0x%lx\n", b[4]);
	mdb_printf("  %%rbp = 0x%lx\n", b[5]);
	mdb_printf("  %%rsp = 0x%lx\n", b[6]);
	mdb_printf("  %%rip = 0x%lx %lA\n", b[7], b[7]);
#elif defined(__i386)
	mdb_printf("  %%ebx = 0x%lx\n", b[0]);
	mdb_printf("  %%esi = 0x%lx\n", b[1]);
	mdb_printf("  %%edi = 0x%lx\n", b[2]);
	mdb_printf("  %%ebp = 0x%lx\n", b[3]);
	mdb_printf("  %%esp = 0x%lx\n", b[4]);
	mdb_printf("  %%eip = 0x%lx %lA\n", b[5], b[5]);
#endif
	return (DCMD_OK);
}

const mdb_bitmask_t uc_flags_bits[] = {
	{ "UC_SIGMASK", UC_SIGMASK, UC_SIGMASK },
	{ "UC_STACK", UC_STACK, UC_STACK },
	{ "UC_CPU", UC_CPU, UC_CPU },
	{ "UC_FPU", UC_FPU, UC_FPU },
#if defined(UC_INTR)
	{ "UC_INTR", UC_INTR, UC_INTR },
#endif
#if defined(UC_ASR)
	{ "UC_ASR", UC_ASR, UC_ASR },
#endif
	{ NULL, 0, 0 }
};

/*ARGSUSED*/
static int
d_ucontext(uintptr_t addr, uint_t flags, int argc, const mdb_arg_t *argv)
{
	ucontext_t uc;

	if (argc != 0)
		return (DCMD_USAGE);

	if (mdb_vread(&uc, sizeof (uc), addr) != sizeof (uc)) {
		mdb_warn("failed to read ucontext at %p", addr);
		return (DCMD_ERR);
	}

	mdb_printf("  flags    = 0x%lx <%b>\n", uc.uc_flags,
	    (uint_t)uc.uc_flags, uc_flags_bits);
	mdb_printf("  link     = 0x%p\n", uc.uc_link);
	mdb_printf("  sigmask  = 0x%08x 0x%08x 0x%08x 0x%08x\n",
	    uc.uc_sigmask.__sigbits[0], uc.uc_sigmask.__sigbits[1],
	    uc.uc_sigmask.__sigbits[2], uc.uc_sigmask.__sigbits[3]);
	mdb_printf("  stack    = sp 0x%p size 0x%lx flags %s\n",
	    uc.uc_stack.ss_sp, uc.uc_stack.ss_size, stack_flags(&uc.uc_stack));
	mdb_printf("  mcontext = 0x%p\n",
	    addr + OFFSETOF(ucontext_t, uc_mcontext));

	return (DCMD_OK);
}

/*ARGSUSED*/
static int
d_sigjmp_buf(uintptr_t addr, uint_t flags, int argc, const mdb_arg_t *argv)
{
#if defined(__sparc)
	struct {
		int sjs_flags;
		greg_t sjs_sp;
		greg_t sjs_pc;
		greg_t sjs_fp;
		greg_t sjs_i7;
		ucontext_t *sjs_uclink;
		ulong_t sjs_pad[_JBLEN - 6];
		sigset_t sjs_sigmask;
#if defined(_LP64)
		greg_t sjs_asi;
		greg_t sjs_fprs;
#endif
		stack_t sjs_stack;
	} s;

	if (argc != 0)
		return (DCMD_USAGE);

	if (mdb_vread(&s, sizeof (s), addr) != sizeof (s)) {
		mdb_warn("failed to read sigjmp_buf at %p", addr);
		return (DCMD_ERR);
	}

	mdb_printf("  flags  = 0x%x\n", s.sjs_flags);
	mdb_printf("  %%sp    = 0x%lx %lA\n", s.sjs_sp, s.sjs_sp);
	mdb_printf("  %%pc    = 0x%lx %lA\n", s.sjs_pc, s.sjs_pc);
	mdb_printf("  %%fp    = 0x%lx %lA\n", s.sjs_fp, s.sjs_fp);
	mdb_printf("  %%i7    = 0x%lx %lA\n", s.sjs_i7, s.sjs_i7);
	mdb_printf("  uclink = %p\n", s.sjs_uclink);
	mdb_printf("  sigset = 0x%08x 0x%08x 0x%08x 0x%08x\n",
	    s.sjs_sigmask.__sigbits[0], s.sjs_sigmask.__sigbits[1],
	    s.sjs_sigmask.__sigbits[2], s.sjs_sigmask.__sigbits[3]);
#if defined(_LP64)
	mdb_printf("  %%asi   = 0x%lx\n", s.sjs_asi);
	mdb_printf("  %%fprs  = 0x%lx\n", s.sjs_fprs);
#endif
	mdb_printf("  stack  = sp 0x%p size 0x%lx flags %s\n",
	    s.sjs_stack.ss_sp, s.sjs_stack.ss_size, stack_flags(&s.sjs_stack));

	return (DCMD_OK);

#elif defined(__i386) || defined(__amd64)
	return (d_ucontext(addr, flags, argc, argv));
#endif
}

/*ARGSUSED*/
static int
d_siginfo(uintptr_t addr, uint_t flags, int argc, const mdb_arg_t *argv)
{
	static const char *const msname[] = {
		"USER", "SYSTEM", "TRAP", "TFAULT", "DFAULT", "KFAULT",
		"USER_LOCK", "SLEEP", "WAIT_CPU", "STOPPED"
	};

	char signame[SIG2STR_MAX];
	siginfo_t si;
	int i;

	if (argc != 0)
		return (DCMD_USAGE);

	if (mdb_vread(&si, sizeof (si), addr) != sizeof (si)) {
		mdb_warn("failed to read siginfo at %p", addr);
		return (DCMD_ERR);
	}

	if (sig2str(si.si_signo, signame) == -1)
		(void) strcpy(signame, "unknown");

	mdb_printf("  signal %5d (%s)\n", si.si_signo, signame);
	mdb_printf("  code   %5d (", si.si_code);

	switch (si.si_code) {
	case SI_NOINFO:
		mdb_printf("no info");
		break;
	case SI_DTRACE:
		mdb_printf("from DTrace raise() action");
		break;
	case SI_RCTL:
		mdb_printf("from rctl action");
		break;
	case SI_USER:
		mdb_printf("user generated via kill");
		break;
	case SI_LWP:
		mdb_printf("user generated via lwp_kill");
		break;
	case SI_QUEUE:
		mdb_printf("user generated via sigqueue");
		break;
	case SI_TIMER:
		mdb_printf("from timer expiration");
		break;
	case SI_ASYNCIO:
		mdb_printf("from async i/o completion");
		break;
	case SI_MESGQ:
		mdb_printf("from message arrival");
		break;
	default:
		if (SI_FROMUSER(&si))
			mdb_printf("from user process");
		else
			mdb_printf("from kernel");
	}

	mdb_printf(")\n  errno  %5d (%s)\n",
	    si.si_errno, strerror(si.si_errno));

	if (si.si_code == SI_USER || si.si_code == SI_QUEUE) {
		mdb_printf("  signal sent from PID %d (uid %d)\n",
		    si.si_pid, si.si_uid);
	}

	if (si.si_code == SI_QUEUE) {
		mdb_printf("  signal value = 0t%d / %p\n",
		    si.si_value.sival_int, si.si_value.sival_ptr);
	}

	switch (si.si_signo) {
	case SIGCLD:
		mdb_printf("  signal sent from child PID %d (uid %d)\n",
		    si.si_pid, si.si_uid);
		mdb_printf("  usr time = 0t%ld ticks, sys time = 0t%ld ticks\n",
		    si.si_utime, si.si_stime);
		mdb_printf("  wait status = 0x%x\n", si.si_status);
		break;

	case SIGSEGV:
	case SIGBUS:
	case SIGILL:
	case SIGTRAP:
	case SIGFPE:
		mdb_printf("  fault address = 0x%p\n  trapno = %d\n",
		    si.si_addr, si.si_trapno);
		mdb_printf("  instruction address = 0x%p %lA\n",
		    si.si_pc, si.si_pc);
		break;

	case SIGPOLL:
	case SIGXFSZ:
		mdb_printf("  fd = %d  band = 0x%lx\n",
		    si.si_fd, si.si_band);
		break;

	case SIGPROF:
		mdb_printf("  last fault address = 0x%p fault type = %d\n",
		    si.si_faddr, si.si_fault);
		mdb_printf("  timestamp = 0t%ld sec 0t%ld nsec\n",
		    si.si_tstamp.tv_sec, si.si_tstamp.tv_nsec);

		if (si.__data.__prof.__syscall != 0) {
			mdb_printf("  system call %d (", si.si_syscall);
			if (si.si_nsysarg > 0) {
				mdb_printf("%lx", si.si_sysarg[0]);
				for (i = 1; i < si.si_nsysarg; i++)
					mdb_printf(", %lx", si.si_sysarg[i]);
			}
			mdb_printf("  )\n");
		}

		for (i = 0; i < sizeof (msname) / sizeof (msname[0]); i++) {
			mdb_printf("  mstate[\"%s\"] = %d\n",
			    msname[i], si.si_mstate[i]);
		}
		break;
	}

	return (DCMD_OK);
}

static int
uc_walk_step(mdb_walk_state_t *wsp)
{
	uintptr_t addr = wsp->walk_addr;
	ucontext_t uc;

	if (addr == (uintptr_t)NULL)
		return (WALK_DONE);

	if (mdb_vread(&uc, sizeof (uc), addr) != sizeof (uc)) {
		mdb_warn("failed to read ucontext at %p", addr);
		return (WALK_ERR);
	}

	wsp->walk_addr = (uintptr_t)uc.uc_link;
	return (wsp->walk_callback(addr, &uc, wsp->walk_cbdata));
}

static int
oldc_walk_init(mdb_walk_state_t *wsp)
{
	ssize_t nbytes = mdb_get_xdata("lwpstatus", NULL, 0);

	if (nbytes <= 0) {
		mdb_warn("lwpstatus information not available");
		return (WALK_ERR);
	}

	if (wsp->walk_addr != (uintptr_t)NULL) {
		mdb_warn("walker only supports global walk\n");
		return (WALK_ERR);
	}

	wsp->walk_addr = nbytes; /* Use walk_addr to track size */
	wsp->walk_data = mdb_alloc(nbytes, UM_SLEEP);

	if (mdb_get_xdata("lwpstatus", wsp->walk_data, nbytes) != nbytes) {
		mdb_warn("failed to read lwpstatus information");
		mdb_free(wsp->walk_data, nbytes);
		return (WALK_ERR);
	}

	wsp->walk_arg = wsp->walk_data; /* Use walk_arg to track pointer */
	return (WALK_NEXT);
}

static int
oldc_walk_step(mdb_walk_state_t *wsp)
{
	const lwpstatus_t *lsp, *end;

	end = (const lwpstatus_t *)((uintptr_t)wsp->walk_data + wsp->walk_addr);
	lsp = wsp->walk_arg;

	wsp->walk_arg = (void *)(lsp + 1);

	if (lsp < end) {
		uintptr_t addr = lsp->pr_oldcontext;
		ucontext_t uc;

		if (addr == (uintptr_t)NULL)
			return (WALK_NEXT);

		if (mdb_vread(&uc, sizeof (uc), addr) != sizeof (uc)) {
			mdb_warn("failed to read ucontext at %p", addr);
			return (WALK_NEXT);
		}

		return (wsp->walk_callback(addr, &uc, wsp->walk_cbdata));
	}

	return (WALK_DONE);
}

static void
oldc_walk_fini(mdb_walk_state_t *wsp)
{
	mdb_free(wsp->walk_data, wsp->walk_addr); /* walk_addr has size */
}

/*
 * ==================== threads ==========================
 * These are the interfaces that used to require libthread.
 * Now, libthread has been folded into libc.
 * =======================================================
 */

/*
 * prt_addr() is called up to three times to generate arguments for
 * one call to mdb_printf().  We must return at least three different
 * pointers to static storage for consecutive calls to prt_addr().
 */
static const char *
prt_addr(void *addr, int pad)
{
	static char buffer[4][24];
	static int ix = 0;
	char *buf;

	if (ix == 4)	/* use buffers in sequence: 0, 1, 2, 3 */
		ix = 0;
	buf = buffer[ix++];
	if (addr == NULL)
		return (pad? "<NULL>               " : "<NULL>");
	else {
#ifdef _LP64
		(void) mdb_snprintf(buf, sizeof (buffer[0]), "0x%016lx", addr);
		if (pad)
			(void) strcpy(buf + 18, "   ");
#else
		(void) mdb_snprintf(buf, sizeof (buffer[0]), "0x%08lx", addr);
		if (pad)
			(void) strcpy(buf + 10, "           ");
#endif	/* _LP64 */
		return (buf);
	}
}

#define	HD(str)		mdb_printf("           " str "\n")
#define	OFFSTR		"+0x%-7lx "
#define	OFFSET(member)	((size_t)OFFSETOF(ulwp_t, member))

/*ARGSUSED*/
static int
d_ulwp(uintptr_t addr, uint_t flags, int argc, const mdb_arg_t *argv)
{
	ulwp_t ulwp;

	if (argc != 0 || !(flags & DCMD_ADDRSPEC))
		return (DCMD_USAGE);

	if (mdb_vread(&ulwp, sizeof (ulwp), addr) != sizeof (ulwp) &&
	    (bzero(&ulwp, sizeof (ulwp)),
	    mdb_vread(&ulwp, REPLACEMENT_SIZE, addr)) != REPLACEMENT_SIZE) {
		mdb_warn("failed to read ulwp at 0x%p", addr);
		return (DCMD_ERR);
	}

	mdb_printf("%#a\n", addr);

	HD("self                  uberdata");
	mdb_printf(OFFSTR "%s %s\n",
	    OFFSET(ul_self),
	    prt_addr(ulwp.ul_self, 1),
	    prt_addr(ulwp.ul_uberdata, 0));

	HD("tlsent                ntlsent");
	mdb_printf(OFFSTR "%s %ld\n",
	    OFFSET(ul_tlsent),
	    prt_addr(ulwp.ul_tlsent, 1),
	    ulwp.ul_ntlsent);

	HD("forw                  back                  next");
	mdb_printf(OFFSTR "%s %s %s\n",
	    OFFSET(ul_forw),
	    prt_addr(ulwp.ul_forw, 1),
	    prt_addr(ulwp.ul_back, 1),
	    prt_addr(ulwp.ul_next, 0));

	HD("hash                  rval                  stk");
	mdb_printf(OFFSTR "%s %s %s\n",
	    OFFSET(ul_hash),
	    prt_addr(ulwp.ul_hash, 1),
	    prt_addr(ulwp.ul_rval, 1),
	    prt_addr(ulwp.ul_stk, 0));

	HD("mapsiz     guardsize  stktop                stksiz");
	mdb_printf(OFFSTR "%-10ld %-10ld %s %ld\n",
	    OFFSET(ul_mapsiz),
	    ulwp.ul_mapsiz,
	    ulwp.ul_guardsize,
	    prt_addr((void *)ulwp.ul_stktop, 1),
	    ulwp.ul_stksiz);

	HD("ustack.ss_sp          ustack.ss_size        ustack.ss_flags");
	mdb_printf(OFFSTR "%s %-21ld %s\n",
	    OFFSET(ul_ustack.ss_sp),
	    prt_addr(ulwp.ul_ustack.ss_sp, 1),
	    ulwp.ul_ustack.ss_size,
	    stack_flags(&ulwp.ul_ustack));

	HD("ix         lwpid      pri        epri       policy     cid");
	mdb_printf(OFFSTR "%-10d %-10d %-10d %-10d %-10d %d\n",
	    OFFSET(ul_ix),
	    ulwp.ul_ix,
	    ulwp.ul_lwpid,
	    ulwp.ul_pri,
	    ulwp.ul_epri,
	    ulwp.ul_policy,
	    ulwp.ul_cid);

	HD("cursig     pleasestop stop       signalled  dead       unwind");
	mdb_printf(OFFSTR "%-10d ",
	    OFFSET(ul_cursig),
	    ulwp.ul_cursig);
	mdb_printf(ulwp.ul_pleasestop? "0x%-8x " : "%-10d ",
	    ulwp.ul_pleasestop);
	mdb_printf(ulwp.ul_stop? "0x%-8x " : "%-10d ",
	    ulwp.ul_stop);
	mdb_printf("%-10d %-10d %d\n",
	    ulwp.ul_signalled,
	    ulwp.ul_dead,
	    ulwp.ul_unwind);

	HD("detached   writer     stopping   can'prolog preempt    savpreempt");
	mdb_printf(OFFSTR "%-10d %-10d %-10d %-10d %-10d %d\n",
	    OFFSET(ul_detached),
	    ulwp.ul_detached,
	    ulwp.ul_writer,
	    ulwp.ul_stopping,
	    ulwp.ul_cancel_prologue,
	    ulwp.ul_preempt,
	    ulwp.ul_savpreempt);

	HD("sigsuspend main       fork       primarymap m'spinners d'noreserv");
	mdb_printf(OFFSTR "%-10d %-10d %-10d %-10d %-10d %d\n",
	    OFFSET(ul_sigsuspend),
	    ulwp.ul_sigsuspend,
	    ulwp.ul_main,
	    ulwp.ul_fork,
	    ulwp.ul_primarymap,
	    ulwp.ul_max_spinners,
	    ulwp.ul_door_noreserve);

	HD("queue_fifo c'w'defer  e'detect'  async_safe rt         rtqueued");
	mdb_printf(OFFSTR "%-10d %-10d %-10d %-10d %-10d %d\n",
	    OFFSET(ul_queue_fifo),
	    ulwp.ul_queue_fifo,
	    ulwp.ul_cond_wait_defer,
	    ulwp.ul_error_detection,
	    ulwp.ul_async_safe,
	    ulwp.ul_rt,
	    ulwp.ul_rtqueued);

	HD("misaligned adapt'spin queue_spin critical   sigdefer   vfork");
	mdb_printf(OFFSTR "%-10d %-10d %-10d %-10d %-10d %d\n",
	    OFFSET(ul_misaligned),
	    ulwp.ul_misaligned,
	    ulwp.ul_adaptive_spin,
	    ulwp.ul_queue_spin,
	    ulwp.ul_critical,
	    ulwp.ul_sigdefer,
	    ulwp.ul_vfork);

	HD("cancelable c'pending  c'disabled c'async    save_async mutator");
	mdb_printf(OFFSTR "%-10d %-10d %-10d %-10d %-10d %d\n",
	    OFFSET(ul_cancelable),
	    ulwp.ul_cancelable,
	    ulwp.ul_cancel_pending,
	    ulwp.ul_cancel_disabled,
	    ulwp.ul_cancel_async,
	    ulwp.ul_save_async,
	    ulwp.ul_mutator);

	HD("created    replace    nocancel   errno      errnop");
	mdb_printf(OFFSTR "%-10d %-10d %-10d %-10d %s\n",
	    OFFSET(ul_created),
	    ulwp.ul_created,
	    ulwp.ul_replace,
	    ulwp.ul_nocancel,
	    ulwp.ul_errno,
	    prt_addr(ulwp.ul_errnop, 0));

	HD("clnup_hdr             schedctl_called       schedctl");
	mdb_printf(OFFSTR "%s %s %s\n",
	    OFFSET(ul_clnup_hdr),
	    prt_addr(ulwp.ul_clnup_hdr, 1),
	    prt_addr(ulwp.ul_schedctl_called, 1),
	    prt_addr((void *)ulwp.ul_schedctl, 0));

	HD("bindflags  libc_locks stsd                  &ftsd");
	mdb_printf(OFFSTR,
	    OFFSET(ul_bindflags));
	mdb_printf(ulwp.ul_bindflags? "0x%-8x " : "%-10d ",
	    ulwp.ul_bindflags);
	mdb_printf("%-10d ", ulwp.ul_libc_locks);
	mdb_printf("%s %s\n",
	    prt_addr(ulwp.ul_stsd, 1),
	    prt_addr((void *)(addr + OFFSET(ul_ftsd[0])), 0));

	HD("eventmask[0..1]       eventnum              eventdata");
	mdb_printf(OFFSTR "0x%08x 0x%08x %-21d %s\n",
	    OFFSET(ul_td_evbuf.eventmask.event_bits[0]),
	    ulwp.ul_td_evbuf.eventmask.event_bits[0],
	    ulwp.ul_td_evbuf.eventmask.event_bits[1],
	    ulwp.ul_td_evbuf.eventnum,
	    prt_addr(ulwp.ul_td_evbuf.eventdata, 0));

	HD("td'enable  sync'reg   qtype      cv_wake    rtld       usropts");
	mdb_printf(OFFSTR "%-10d %-10d %-10d %-10d %-10d ",
	    OFFSET(ul_td_events_enable),
	    ulwp.ul_td_events_enable,
	    ulwp.ul_sync_obj_reg,
	    ulwp.ul_qtype,
	    ulwp.ul_cv_wake,
	    ulwp.ul_rtld);
	mdb_printf(ulwp.ul_usropts? "0x%x\n" : "%d\n",
	    ulwp.ul_usropts);

	HD("startpc               startarg              wchan");
	mdb_printf(OFFSTR "%s %s %s\n",
	    OFFSET(ul_startpc),
	    prt_addr((void *)ulwp.ul_startpc, 1),
	    prt_addr(ulwp.ul_startarg, 1),
	    prt_addr(ulwp.ul_wchan, 0));

	HD("link                  sleepq                cvmutex");
	mdb_printf(OFFSTR "%s %s %s\n",
	    OFFSET(ul_link),
	    prt_addr(ulwp.ul_link, 1),
	    prt_addr(ulwp.ul_sleepq, 1),
	    prt_addr(ulwp.ul_cvmutex, 0));

	HD("mxchain               save_state");
	mdb_printf(OFFSTR "%s %d\n",
	    OFFSET(ul_mxchain),
	    prt_addr(ulwp.ul_mxchain, 1),
	    ulwp.ul_save_state);

	HD("rdlockcnt             rd_rwlock             rd_count");
	mdb_printf(OFFSTR "%-21d %s %d\n",
	    OFFSET(ul_rdlockcnt),
	    ulwp.ul_rdlockcnt,
	    prt_addr(ulwp.ul_readlock.single.rd_rwlock, 1),
	    ulwp.ul_readlock.single.rd_count);

	HD("heldlockcnt           heldlocks             tpdp");
	mdb_printf(OFFSTR "%-21d %s %s\n",
	    OFFSET(ul_heldlockcnt),
	    ulwp.ul_heldlockcnt,
	    prt_addr(ulwp.ul_heldlocks.single, 1),
	    prt_addr(ulwp.ul_tpdp, 0));

	HD("siglink               s'l'spin   s'l'spin2  s'l'sleep  s'l'wakeup");
	mdb_printf(OFFSTR "%s %-10d %-10d %-10d %d\n",
	    OFFSET(ul_siglink),
	    prt_addr(ulwp.ul_siglink, 1),
	    ulwp.ul_spin_lock_spin,
	    ulwp.ul_spin_lock_spin2,
	    ulwp.ul_spin_lock_sleep,
	    ulwp.ul_spin_lock_wakeup);

	HD("&queue_root           rtclassid  pilocks");
	mdb_printf(OFFSTR "%s %-10d %d\n",
	    OFFSET(ul_queue_root),
	    prt_addr((void *)(addr + OFFSET(ul_queue_root)), 1),
	    ulwp.ul_rtclassid,
	    ulwp.ul_pilocks);

	/*
	 * The remainder of the ulwp_t structure
	 * is invalid if this is a replacement.
	 */
	if (ulwp.ul_replace)
		return (DCMD_OK);

	HD("sigmask[0..3]");
	mdb_printf(OFFSTR "0x%08x 0x%08x 0x%08x 0x%08x\n",
	    OFFSET(ul_sigmask.__sigbits[0]),
	    ulwp.ul_sigmask.__sigbits[0],
	    ulwp.ul_sigmask.__sigbits[1],
	    ulwp.ul_sigmask.__sigbits[2],
	    ulwp.ul_sigmask.__sigbits[3]);

	HD("tmpmask[0..3]");
	mdb_printf(OFFSTR "0x%08x 0x%08x 0x%08x 0x%08x\n",
	    OFFSET(ul_tmpmask.__sigbits[0]),
	    ulwp.ul_tmpmask.__sigbits[0],
	    ulwp.ul_tmpmask.__sigbits[1],
	    ulwp.ul_tmpmask.__sigbits[2],
	    ulwp.ul_tmpmask.__sigbits[3]);

	HD("&siginfo              &spinlock             &fpuenv");
	mdb_printf(OFFSTR "%s %s %s\n",
	    OFFSET(ul_siginfo),
	    prt_addr((void *)(addr + OFFSET(ul_siginfo)), 1),
	    prt_addr((void *)(addr + OFFSET(ul_spinlock)), 1),
	    prt_addr((void *)(addr + OFFSET(ul_fpuenv)), 0));

	HD("tmem.size             &tmem.roots");
	mdb_printf(OFFSTR "%-21H %s\n",
	    OFFSET(ul_tmem),
	    ulwp.ul_tmem.tm_size,
	    prt_addr((void *)(addr + OFFSET(ul_tmem) + sizeof (size_t)), 0));

	return (DCMD_OK);
}

/*
 * Get the address of the unique uberdata_t structure.
 */
static uintptr_t
uberdata_addr(void)
{
	uintptr_t uaddr;
	uintptr_t addr;
	GElf_Sym sym;

	if (mdb_lookup_by_obj("libc.so.1", "_tdb_bootstrap", &sym) != 0) {
		mdb_warn("cannot find libc.so.1`_tdb_bootstrap");
		return ((uintptr_t)NULL);
	}
	if (mdb_vread(&addr, sizeof (addr), sym.st_value) == sizeof (addr) &&
	    addr != (uintptr_t)NULL &&
	    mdb_vread(&uaddr, sizeof (uaddr), addr) == sizeof (uaddr) &&
	    uaddr != (uintptr_t)NULL) {
		return (uaddr);
	}
	if (mdb_lookup_by_obj("libc.so.1", "_uberdata", &sym) != 0) {
		mdb_warn("cannot find libc.so.1`_uberdata");
		return ((uintptr_t)NULL);
	}
	return ((uintptr_t)sym.st_value);
}

#undef OFFSET
#define	OFFSET(member)	((size_t)OFFSETOF(uberdata_t, member))

/*ARGSUSED*/
static int
d_uberdata(uintptr_t addr, uint_t flags, int argc, const mdb_arg_t *argv)
{
	uberdata_t uberdata;
	int i;

	if (argc != 0)
		return (DCMD_USAGE);
	if (!(flags & DCMD_ADDRSPEC) && (addr = uberdata_addr()) == 0)
		return (DCMD_ERR);

	if (mdb_vread(&uberdata, sizeof (uberdata), addr) !=
	    sizeof (uberdata)) {
		mdb_warn("failed to read uberdata at 0x%p", addr);
		return (DCMD_ERR);
	}

	mdb_printf("%#a\n", addr);

	HD("&link_lock            &ld_lock              &fork_lock");
	mdb_printf(OFFSTR "%s %s %s\n",
	    OFFSET(link_lock),
	    prt_addr((void *)(addr + OFFSET(link_lock)), 1),
	    prt_addr((void *)(addr + OFFSET(ld_lock)), 1),
	    prt_addr((void *)(addr + OFFSET(fork_lock)), 0));

	HD("&atfork_lock          &callout_lock         &tdb_hash_lock");
	mdb_printf(OFFSTR "%s %s %s\n",
	    OFFSET(atfork_lock),
	    prt_addr((void *)(addr + OFFSET(atfork_lock)), 1),
	    prt_addr((void *)(addr + OFFSET(callout_lock)), 1),
	    prt_addr((void *)(addr + OFFSET(tdb_hash_lock)), 0));

	HD("&tdb_hash_lock_stats  &siguaction[0]");
	mdb_printf(OFFSTR "%s %s\n",
	    OFFSET(tdb_hash_lock_stats),
	    prt_addr((void *)(addr + OFFSET(tdb_hash_lock_stats)), 1),
	    prt_addr((void *)(addr + OFFSET(siguaction)), 0));

	HD("&bucket               free_list             chunks");
	for (i = 0; i < NBUCKETS; i++) {
		mdb_printf(OFFSTR "%s %s %ld\n",
		    OFFSET(bucket[i]),
		    prt_addr((void *)(addr + OFFSET(bucket[i])), 1),
		    prt_addr(uberdata.bucket[i].free_list, 1),
		    uberdata.bucket[i].chunks);
	}

	HD("&atexit_root          head                  exit_frame_monitor");
	mdb_printf(OFFSTR "%s %s %s\n",
	    OFFSET(atexit_root),
	    prt_addr((void *)(addr + OFFSET(atexit_root.exitfns_lock)), 1),
	    prt_addr(uberdata.atexit_root.head, 1),
	    prt_addr(uberdata.atexit_root.exit_frame_monitor, 0));

	HD("&quickexit_root       head");
	mdb_printf(OFFSTR "%s %s\n",
	    OFFSET(quickexit_root),
	    prt_addr((void *)(addr + OFFSET(quickexit_root.exitfns_lock)), 1),
	    prt_addr(uberdata.quickexit_root.head, 0));


	HD("&tsd_metadata         tsdm_nkeys tsdm_nused tsdm_destro");
	mdb_printf(OFFSTR "%s %-10d %-10d %s\n",
	    OFFSET(tsd_metadata),
	    prt_addr((void *)(addr + OFFSET(tsd_metadata.tsdm_lock)), 1),
	    uberdata.tsd_metadata.tsdm_nkeys,
	    uberdata.tsd_metadata.tsdm_nused,
	    prt_addr((void *)uberdata.tsd_metadata.tsdm_destro, 0));

	HD("&tls_metadata         tls_modinfo.data      tls_modinfo.size");
	mdb_printf(OFFSTR "%s %s %ld\n",
	    OFFSET(tls_metadata),
	    prt_addr((void *)(addr + OFFSET(tls_metadata.tls_lock)), 1),
	    prt_addr(uberdata.tls_metadata.tls_modinfo.tls_data, 1),
	    uberdata.tls_metadata.tls_modinfo.tls_size);

	HD("                      static_tls.data       static_tls.size");
	mdb_printf(OFFSTR "%s %s %ld\n",
	    OFFSET(tls_metadata.static_tls),
	    "                     ",
	    prt_addr(uberdata.tls_metadata.static_tls.tls_data, 1),
	    uberdata.tls_metadata.static_tls.tls_size);

	HD("primary_ma bucket_ini uflags.mt  uflags.pad uflags.trs uflags.ted");
	mdb_printf(OFFSTR "%-10d %-10d %-10d %-10d %-10d %d\n",
	    OFFSET(primary_map),
	    uberdata.primary_map,
	    uberdata.bucket_init,
	    uberdata.uberflags.uf_x.x_mt,
	    uberdata.uberflags.uf_x.x_pad,
	    uberdata.uberflags.uf_x.x_tdb_register_sync,
	    uberdata.uberflags.uf_x.x_thread_error_detection);

	HD("queue_head            thr_hash_table        hash_size  hash_mask");
	mdb_printf(OFFSTR "%s %s %-10d 0x%x\n",
	    OFFSET(queue_head),
	    prt_addr(uberdata.queue_head, 1),
	    prt_addr(uberdata.thr_hash_table, 1),
	    uberdata.hash_size,
	    uberdata.hash_mask);

	HD("ulwp_one              all_lwps              all_zombies");
	mdb_printf(OFFSTR "%s %s %s\n",
	    OFFSET(ulwp_one),
	    prt_addr(uberdata.ulwp_one, 1),
	    prt_addr(uberdata.all_lwps, 1),
	    prt_addr(uberdata.all_zombies, 0));

	HD("nthreads   nzombies   ndaemons   pid        sigacthandler");
	mdb_printf(OFFSTR "%-10d %-10d %-10d %-10d %s\n",
	    OFFSET(nthreads),
	    uberdata.nthreads,
	    uberdata.nzombies,
	    uberdata.ndaemons,
	    (int)uberdata.pid,
	    prt_addr((void *)uberdata.sigacthandler, 0));

	HD("lwp_stacks            lwp_laststack         nfreestack stk_cache");
	mdb_printf(OFFSTR "%s %s %-10d %d\n",
	    OFFSET(lwp_stacks),
	    prt_addr(uberdata.lwp_stacks, 1),
	    prt_addr(uberdata.lwp_laststack, 1),
	    uberdata.nfreestack,
	    uberdata.thread_stack_cache);

	HD("ulwp_freelist         ulwp_lastfree         ulwp_replace_free");
	mdb_printf(OFFSTR "%s %s %s\n",
	    OFFSET(ulwp_freelist),
	    prt_addr(uberdata.ulwp_freelist, 1),
	    prt_addr(uberdata.ulwp_lastfree, 1),
	    prt_addr(uberdata.ulwp_replace_free, 0));

	HD("ulwp_replace_last     atforklist");
	mdb_printf(OFFSTR "%s %s\n",
	    OFFSET(ulwp_replace_last),
	    prt_addr(uberdata.ulwp_replace_last, 1),
	    prt_addr(uberdata.atforklist, 0));

	HD("robustlocks           robustlist            progname");
	mdb_printf(OFFSTR "%s %s %s\n",
	    OFFSET(robustlocks),
	    prt_addr(uberdata.robustlocks, 1),
	    prt_addr(uberdata.robustlist, 1),
	    prt_addr(uberdata.progname, 0));

	HD("tdb_bootstrap         tdb_sync_addr_hash    tdb_'count tdb_'fail");
	mdb_printf(OFFSTR "%s %s %-10d %d\n",
	    OFFSET(tdb_bootstrap),
	    prt_addr(uberdata.tdb_bootstrap, 1),
	    prt_addr(uberdata.tdb.tdb_sync_addr_hash, 1),
	    uberdata.tdb.tdb_register_count,
	    uberdata.tdb.tdb_hash_alloc_failed);

	HD("tdb_sync_addr_free    tdb_sync_addr_last    tdb_sync_alloc");
	mdb_printf(OFFSTR "%s %s %ld\n",
	    OFFSET(tdb.tdb_sync_addr_free),
	    prt_addr(uberdata.tdb.tdb_sync_addr_free, 1),
	    prt_addr(uberdata.tdb.tdb_sync_addr_last, 1),
	    uberdata.tdb.tdb_sync_alloc);

	HD("tdb_ev_global_mask    tdb_events");
	mdb_printf(OFFSTR "0x%08x 0x%08x %s\n",
	    OFFSET(tdb.tdb_ev_global_mask),
	    uberdata.tdb.tdb_ev_global_mask.event_bits[0],
	    uberdata.tdb.tdb_ev_global_mask.event_bits[1],
	    prt_addr((void *)uberdata.tdb.tdb_events, 0));

	return (DCMD_OK);
}

static int
ulwp_walk_init(mdb_walk_state_t *wsp)
{
	uintptr_t addr = wsp->walk_addr;
	uintptr_t uber_addr;
	int offset;

	offset = mdb_ctf_offsetof_by_name("uberdata_t", "all_lwps");
	if (offset == -1) {
		offset = OFFSETOF(uberdata_t, all_lwps);
		mdb_warn("CTF data is missing for uberdata_t; using current "
		    "platform's offset for uberdata.all_lwps");
	}

<<<<<<< HEAD
	if (addr == (uintptr_t)NULL &&
	    ((uber_addr = uberdata_addr()) == (uintptr_t)NULL ||
	    mdb_vread(&addr, sizeof (addr),
	    uber_addr + OFFSETOF(uberdata_t, all_lwps))
=======
	if (addr == NULL &&
	    ((uber_addr = uberdata_addr()) == NULL ||
	    mdb_vread(&addr, sizeof (addr), uber_addr + offset)
>>>>>>> 3d9b1a2a
	    != sizeof (addr))) {
		mdb_warn("cannot find 'uberdata.all_lwps'");
		return (WALK_ERR);
	}
	if (addr == (uintptr_t)NULL)
		return (WALK_DONE);
	wsp->walk_addr = addr;
	wsp->walk_data = (void *)addr;
	return (WALK_NEXT);
}

static int
ulwp_walk_step(mdb_walk_state_t *wsp)
{
	uintptr_t addr = wsp->walk_addr;
	ulwp_t ulwp;

	if (addr == (uintptr_t)NULL)
		return (WALK_DONE);
	if (mdb_vread(&ulwp, sizeof (ulwp), addr) != sizeof (ulwp) &&
	    (bzero(&ulwp, sizeof (ulwp)),
	    mdb_vread(&ulwp, REPLACEMENT_SIZE, addr)) != REPLACEMENT_SIZE) {
		mdb_warn("failed to read ulwp at 0x%p", addr);
		return (WALK_ERR);
	}
	/*
	 * If we have looped around to the beginning
	 * of the circular linked list, we are done.
	 */
	if ((wsp->walk_addr = (uintptr_t)ulwp.ul_forw)
	    == (uintptr_t)wsp->walk_data)
		wsp->walk_addr = (uintptr_t)NULL;
	return (wsp->walk_callback(addr, &ulwp, wsp->walk_cbdata));
}

/* Avoid classifying NULL pointers as part of the main stack on x86 */
#define	MIN_STACK_ADDR		(0x10000ul)

static int
whatis_walk_ulwp(uintptr_t addr, const ulwp_t *ulwp, mdb_whatis_t *w)
{
	uintptr_t cur;
	lwpid_t id = ulwp->ul_lwpid;
	uintptr_t top, base, size;

	while (mdb_whatis_match(w, addr, sizeof (ulwp_t), &cur))
		mdb_whatis_report_object(w, cur, addr,
		    "allocated as thread %#r's ulwp_t\n", id);

	top = (uintptr_t)ulwp->ul_stktop;
	size = ulwp->ul_stksiz;

	/*
	 * The main stack ends up being a little weird, especially if
	 * the stack ulimit is unlimited.  This tries to take that into
	 * account.
	 */
	if (size > top)
		size = top;
	if (top > MIN_STACK_ADDR && top - size < MIN_STACK_ADDR)
		size = top - MIN_STACK_ADDR;

	base = top - size;

	while (mdb_whatis_match(w, base, size, &cur))
		mdb_whatis_report_address(w, cur, "in [ stack tid=%#r ]\n", id);

	if (ulwp->ul_ustack.ss_flags & SS_ONSTACK) {
		base = (uintptr_t)ulwp->ul_ustack.ss_sp;
		size = ulwp->ul_ustack.ss_size;

		while (mdb_whatis_match(w, base, size, &cur))
			mdb_whatis_report_address(w, cur,
			    "in [ altstack tid=%#r ]\n", id);
	}

	return (WHATIS_WALKRET(w));
}

/*ARGSUSED*/
static int
whatis_run_ulwps(mdb_whatis_t *w, void *arg)
{
	if (mdb_walk("ulwps", (mdb_walk_cb_t)whatis_walk_ulwp, w) == -1) {
		mdb_warn("couldn't find ulwps walker");
		return (1);
	}
	return (0);
}

/*
 * =======================================================
 * End of thread (previously libthread) interfaces.
 * ==================== threads ==========================
 */

int
stacks_dcmd(uintptr_t addr, uint_t flags, int argc, const mdb_arg_t *argv)
{
	int rval = stacks(addr, flags, argc, argv);

	/*
	 * For the user-level variant of ::stacks, we don't bother caching
	 * state, as even a very large program is unlikely to compare to the
	 * kernel in terms of number of threads.  (And if you find yourself
	 * here in anger, frustrated about how long ::stacks is running on
	 * your galactically complicated zillion-thread program, hopefully
	 * you will find some solace in the irony.  Okay, probably not...)
	 */
	stacks_cleanup(B_TRUE);
	return (rval);
}

typedef struct tid2ulwp_walk {
	lwpid_t t2u_tid;
	uintptr_t t2u_lwp;
	boolean_t t2u_found;
} tid2ulwp_walk_t;

/*ARGSUSED*/
static int
tid2ulwp_walk(uintptr_t addr, ulwp_t *ulwp, tid2ulwp_walk_t *t2u)
{
	if (ulwp->ul_lwpid == t2u->t2u_tid) {
		t2u->t2u_lwp = addr;
		t2u->t2u_found = B_TRUE;
		return (WALK_DONE);
	}

	return (WALK_NEXT);
}

static int
tid2ulwp_impl(uintptr_t tid_addr, uintptr_t *ulwp_addrp)
{
	tid2ulwp_walk_t t2u;

	bzero(&t2u, sizeof (t2u));
	t2u.t2u_tid = (lwpid_t)tid_addr;

	if (mdb_walk("ulwp", (mdb_walk_cb_t)tid2ulwp_walk, &t2u) != 0) {
		mdb_warn("can't walk 'ulwp'");
		return (DCMD_ERR);
	}

	if (!t2u.t2u_found) {
		mdb_warn("thread ID %d not found", t2u.t2u_tid);
		return (DCMD_ERR);
	}
	*ulwp_addrp = t2u.t2u_lwp;
	return (DCMD_OK);
}

/*ARGSUSED*/
static int
tid2ulwp(uintptr_t addr, uint_t flags, int argc, const mdb_arg_t *argv)
{
	uintptr_t ulwp_addr;
	int error;

	if (argc != 0)
		return (DCMD_USAGE);

	error = tid2ulwp_impl(addr, &ulwp_addr);
	if (error == DCMD_OK)
		mdb_printf("%p\n", ulwp_addr);
	return (error);
}

typedef struct mdb_libc_ulwp {
	void *ul_ftsd[TSD_NFAST];
	tsd_t *ul_stsd;
} mdb_libc_ulwp_t;

/*
 * Map from thread pointer to tsd for given key
 */
static int
d_tsd(uintptr_t addr, uint_t flags, int argc, const mdb_arg_t *argv)
{
	mdb_libc_ulwp_t u;
	uintptr_t ulwp_addr;
	uintptr_t key = (uintptr_t)NULL;
	void *element = NULL;

	if (mdb_getopts(argc, argv, 'k', MDB_OPT_UINTPTR, &key, NULL) != argc)
		return (DCMD_USAGE);

	if (!(flags & DCMD_ADDRSPEC) || key == (uintptr_t)NULL)
		return (DCMD_USAGE);

	if (tid2ulwp_impl(addr, &ulwp_addr) != DCMD_OK)
		return (DCMD_ERR);

	if (mdb_ctf_vread(&u, "ulwp_t", "mdb_libc_ulwp_t", ulwp_addr, 0) == -1)
		return (DCMD_ERR);

	if (key < TSD_NFAST) {
		element = u.ul_ftsd[key];
	} else if (u.ul_stsd != NULL) {
		uint_t nalloc;
		/* tsd_t is a union, so we can't use ctf_vread() on it. */
		if (mdb_vread(&nalloc, sizeof (nalloc),
		    (uintptr_t)&u.ul_stsd->tsd_nalloc) == -1) {
			mdb_warn("failed to read tsd_t at %p", u.ul_stsd);
			return (DCMD_ERR);
		}
		if (key < nalloc) {
			if (mdb_vread(&element, sizeof (element),
			    (uintptr_t)&u.ul_stsd->tsd_data[key]) == -1) {
				mdb_warn("failed to read tsd_t at %p",
				    u.ul_stsd);
				return (DCMD_ERR);
			}
		}
	}

	if (element == NULL && (flags & DCMD_PIPE))
		return (DCMD_OK);

	mdb_printf("%p\n", element);
	return (DCMD_OK);
}

static const mdb_dcmd_t dcmds[] = {
	{ "jmp_buf", ":", "print jmp_buf contents", d_jmp_buf, NULL },
	{ "sigjmp_buf", ":", "print sigjmp_buf contents", d_sigjmp_buf, NULL },
	{ "siginfo", ":", "print siginfo_t structure", d_siginfo, NULL },
	{ "stacks", "?[-afiv] [-c func] [-C func] [-m module] [-M module] ",
		"print unique thread stacks", stacks_dcmd, stacks_help },
	{ "tid2ulwp", "?", "convert TID to ulwp_t address", tid2ulwp },
	{ "ucontext", ":", "print ucontext_t structure", d_ucontext, NULL },
	{ "ulwp", ":", "print ulwp_t structure", d_ulwp, NULL },
	{ "uberdata", ":", "print uberdata_t structure", d_uberdata, NULL },
	{ "tsd", ":-k key", "print tsd for this thread", d_tsd, NULL },
	{ NULL }
};

static const mdb_walker_t walkers[] = {
	{ "ucontext", "walk ucontext_t uc_link list",
		NULL, uc_walk_step, NULL, NULL },
	{ "oldcontext", "walk per-lwp oldcontext pointers",
		oldc_walk_init, oldc_walk_step, oldc_walk_fini, NULL },
	{ "ulwps", "walk list of ulwp_t pointers",
		ulwp_walk_init, ulwp_walk_step, NULL, NULL },
	{ "ulwp", "walk list of ulwp_t pointers",
		ulwp_walk_init, ulwp_walk_step, NULL, NULL },
	{ NULL }
};

static const mdb_modinfo_t modinfo = { MDB_API_VERSION, dcmds, walkers };

const mdb_modinfo_t *
_mdb_init(void)
{
	mdb_whatis_register("threads", whatis_run_ulwps, NULL,
	    WHATIS_PRIO_EARLY, WHATIS_REG_NO_ID);

	return (&modinfo);
}<|MERGE_RESOLUTION|>--- conflicted
+++ resolved
@@ -922,16 +922,9 @@
 		    "platform's offset for uberdata.all_lwps");
 	}
 
-<<<<<<< HEAD
 	if (addr == (uintptr_t)NULL &&
 	    ((uber_addr = uberdata_addr()) == (uintptr_t)NULL ||
-	    mdb_vread(&addr, sizeof (addr),
-	    uber_addr + OFFSETOF(uberdata_t, all_lwps))
-=======
-	if (addr == NULL &&
-	    ((uber_addr = uberdata_addr()) == NULL ||
 	    mdb_vread(&addr, sizeof (addr), uber_addr + offset)
->>>>>>> 3d9b1a2a
 	    != sizeof (addr))) {
 		mdb_warn("cannot find 'uberdata.all_lwps'");
 		return (WALK_ERR);
