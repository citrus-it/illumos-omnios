--- conflicted
+++ resolved
@@ -189,11 +189,6 @@
 static int
 sm_entries(uintptr_t addr, uint_t flags, int argc, const mdb_arg_t *argv)
 {
-<<<<<<< HEAD
-	if (wsp->walk_addr == (uintptr_t)NULL) {
-		mdb_warn("must supply starting address\n");
-		return (WALK_ERR);
-=======
 	uint64_t bufsz = 0;
 	boolean_t preview = B_FALSE;
 
@@ -216,7 +211,6 @@
 		default:
 			return (DCMD_USAGE);
 		}
->>>>>>> 9bba04fe
 	}
 
 	char *actions[] = { "ALLOC", "FREE", "INVALID" };
