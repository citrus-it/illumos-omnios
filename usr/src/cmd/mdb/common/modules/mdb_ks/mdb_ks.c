/*
 * CDDL HEADER START
 *
 * The contents of this file are subject to the terms of the
 * Common Development and Distribution License (the "License").
 * You may not use this file except in compliance with the License.
 *
 * You can obtain a copy of the license at usr/src/OPENSOLARIS.LICENSE
 * or http://www.opensolaris.org/os/licensing.
 * See the License for the specific language governing permissions
 * and limitations under the License.
 *
 * When distributing Covered Code, include this CDDL HEADER in each
 * file and include the License file at usr/src/OPENSOLARIS.LICENSE.
 * If applicable, add the following below this CDDL HEADER, with the
 * fields enclosed by brackets "[]" replaced with your own identifying
 * information: Portions Copyright [yyyy] [name of copyright owner]
 *
 * CDDL HEADER END
 */
/*
 * Copyright (c) 1990, 2010, Oracle and/or its affiliates. All rights reserved.
 * Copyright 2017 Joyent, Inc.
 */

/*
 * Mdb kernel support module.  This module is loaded automatically when the
 * kvm target is initialized.  Any global functions declared here are exported
 * for the resolution of symbols in subsequently loaded modules.
 *
 * WARNING: Do not assume that static variables in mdb_ks will be initialized
 * to zero.
 */

#include <mdb/mdb_target.h>
#include <mdb/mdb_param.h>
#include <mdb/mdb_modapi.h>
#include <mdb/mdb_ks.h>

#include <sys/types.h>
#include <sys/procfs.h>
#include <sys/proc.h>
#include <sys/dnlc.h>
#include <sys/autoconf.h>
#include <sys/machelf.h>
#include <sys/modctl.h>
#include <sys/hwconf.h>
#include <sys/kobj.h>
#include <sys/fs/autofs.h>
#include <sys/ddi_impldefs.h>
#include <sys/refstr_impl.h>
#include <sys/cpuvar.h>
#include <sys/dlpi.h>
#include <sys/clock_impl.h>
#include <sys/swap.h>
#include <errno.h>

#include <vm/seg_vn.h>
#include <vm/page.h>

#define	MDB_PATH_NELEM	256			/* Maximum path components */

typedef struct mdb_path {
	size_t mdp_nelem;			/* Number of components */
	uint_t mdp_complete;			/* Path completely resolved? */
	uintptr_t mdp_vnode[MDB_PATH_NELEM];	/* Array of vnode_t addresses */
	char *mdp_name[MDB_PATH_NELEM];		/* Array of name components */
} mdb_path_t;

static int mdb_autonode2path(uintptr_t, mdb_path_t *);
static int mdb_sprintpath(char *, size_t, mdb_path_t *);

/*
 * Kernel parameters from <sys/param.h> which we keep in-core:
 */
unsigned long _mdb_ks_pagesize;
unsigned int _mdb_ks_pageshift;
unsigned long _mdb_ks_pageoffset;
unsigned long long _mdb_ks_pagemask;
unsigned long _mdb_ks_mmu_pagesize;
unsigned int _mdb_ks_mmu_pageshift;
unsigned long _mdb_ks_mmu_pageoffset;
unsigned long _mdb_ks_mmu_pagemask;
uintptr_t _mdb_ks_kernelbase;
uintptr_t _mdb_ks_userlimit;
uintptr_t _mdb_ks_userlimit32;
uintptr_t _mdb_ks_argsbase;
unsigned long _mdb_ks_msg_bsize;
unsigned long _mdb_ks_defaultstksz;
int _mdb_ks_ncpu;
int _mdb_ks_ncpu_log2;
int _mdb_ks_ncpu_p2;

/*
 * In-core copy of DNLC information:
 */
#define	MDB_DNLC_HSIZE	1024
#define	MDB_DNLC_HASH(vp)	(((uintptr_t)(vp) >> 3) & (MDB_DNLC_HSIZE - 1))
#define	MDB_DNLC_NCACHE_SZ(ncp) (sizeof (ncache_t) + (ncp)->namlen)
#define	MDB_DNLC_MAX_RETRY 4

static ncache_t **dnlc_hash;	/* mdbs hash array of dnlc entries */

/*
 * STREAMS queue registrations:
 */
typedef struct mdb_qinfo {
	const mdb_qops_t *qi_ops;	/* Address of ops vector */
	uintptr_t qi_addr;		/* Address of qinit structure (key) */
	struct mdb_qinfo *qi_next;	/* Next qinfo in list */
} mdb_qinfo_t;

static mdb_qinfo_t *qi_head;		/* Head of qinfo chain */

/*
 * Device naming callback structure:
 */
typedef struct nm_query {
	const char *nm_name;		/* Device driver name [in/out] */
	major_t nm_major;		/* Device major number [in/out] */
	ushort_t nm_found;		/* Did we find a match? [out] */
} nm_query_t;

/*
 * Address-to-modctl callback structure:
 */
typedef struct a2m_query {
	uintptr_t a2m_addr;		/* Virtual address [in] */
	uintptr_t a2m_where;		/* Modctl address [out] */
} a2m_query_t;

/*
 * Segment-to-mdb_map callback structure:
 */
typedef struct {
	struct seg_ops *asm_segvn_ops;	/* Address of segvn ops [in] */
	void (*asm_callback)(const struct mdb_map *, void *); /* Callb [in] */
	void *asm_cbdata;		/* Callback data [in] */
} asmap_arg_t;

static void
dnlc_free(void)
{
	ncache_t *ncp, *next;
	int i;

	if (dnlc_hash == NULL) {
		return;
	}

	/*
	 * Free up current dnlc entries
	 */
	for (i = 0; i < MDB_DNLC_HSIZE; i++) {
		for (ncp = dnlc_hash[i]; ncp; ncp = next) {
			next = ncp->hash_next;
			mdb_free(ncp, MDB_DNLC_NCACHE_SZ(ncp));
		}
	}
	mdb_free(dnlc_hash, MDB_DNLC_HSIZE * sizeof (ncache_t *));
	dnlc_hash = NULL;
}

char bad_dnlc[] = "inconsistent dnlc chain: %d, ncache va: %p"
	" - continuing with the rest\n";

static int
dnlc_load(void)
{
	int i; /* hash index */
	int retry_cnt = 0;
	int skip_bad_chains = 0;
	int nc_hashsz; /* kernel hash array size */
	uintptr_t nc_hash_addr; /* kernel va of ncache hash array */
	uintptr_t head; /* kernel va of head of hash chain */

	/*
	 * If we've already cached the DNLC and we're looking at a dump,
	 * our cache is good forever, so don't bother re-loading.
	 */
	if (dnlc_hash && mdb_prop_postmortem) {
		return (0);
	}

	/*
	 * For a core dump, retries wont help.
	 * Just print and skip any bad chains.
	 */
	if (mdb_prop_postmortem) {
		skip_bad_chains = 1;
	}
retry:
	if (retry_cnt++ >= MDB_DNLC_MAX_RETRY) {
		/*
		 * Give up retrying the rapidly changing dnlc.
		 * Just print and skip any bad chains
		 */
		skip_bad_chains = 1;
	}

	dnlc_free(); /* Free up the mdb hashed dnlc - if any */

	/*
	 * Although nc_hashsz and the location of nc_hash doesn't currently
	 * change, it may do in the future with a more dynamic dnlc.
	 * So always read these values afresh.
	 */
	if (mdb_readvar(&nc_hashsz, "nc_hashsz") == -1) {
		mdb_warn("failed to read nc_hashsz");
		return (-1);
	}
	if (mdb_readvar(&nc_hash_addr, "nc_hash") == -1) {
		mdb_warn("failed to read nc_hash");
		return (-1);
	}

	/*
	 * Allocate the mdb dnlc hash array
	 */
	dnlc_hash = mdb_zalloc(MDB_DNLC_HSIZE * sizeof (ncache_t *), UM_SLEEP);

	/* for each kernel hash chain */
	for (i = 0, head = nc_hash_addr; i < nc_hashsz;
	    i++, head += sizeof (nc_hash_t)) {
		nc_hash_t nch; /* kernel hash chain header */
		ncache_t *ncp; /* name cache pointer */
		int hash; /* mdb hash value */
		uintptr_t nc_va; /* kernel va of next ncache */
		uintptr_t ncprev_va; /* kernel va of previous ncache */
		int khash; /* kernel dnlc hash value */
		uchar_t namelen; /* name length */
		ncache_t nc; /* name cache entry */
		int nc_size; /* size of a name cache entry */

		/*
		 * We read each element of the nc_hash array individually
		 * just before we process the entries in its chain. This is
		 * because the chain can change so rapidly on a running system.
		 */
		if (mdb_vread(&nch, sizeof (nc_hash_t), head) == -1) {
			mdb_warn("failed to read nc_hash chain header %d", i);
			dnlc_free();
			return (-1);
		}

		ncprev_va = head;
		nc_va = (uintptr_t)(nch.hash_next);
		/* for each entry in the chain */
		while (nc_va != head) {
			/*
			 * The size of the ncache entries varies
			 * because the name is appended to the structure.
			 * So we read in the structure then re-read
			 * for the structure plus name.
			 */
			if (mdb_vread(&nc, sizeof (ncache_t), nc_va) == -1) {
				if (skip_bad_chains) {
					mdb_warn(bad_dnlc, i, nc_va);
					break;
				}
				goto retry;
			}
			nc_size = MDB_DNLC_NCACHE_SZ(&nc);
			ncp = mdb_alloc(nc_size, UM_SLEEP);
			if (mdb_vread(ncp, nc_size - 1, nc_va) == -1) {
				mdb_free(ncp, nc_size);
				if (skip_bad_chains) {
					mdb_warn(bad_dnlc, i, nc_va);
					break;
				}
				goto retry;
			}

			/*
			 * Check for chain consistency
			 */
			if ((uintptr_t)ncp->hash_prev != ncprev_va) {
				mdb_free(ncp, nc_size);
				if (skip_bad_chains) {
					mdb_warn(bad_dnlc, i, nc_va);
					break;
				}
				goto retry;
			}
			/*
			 * Terminate the new name with a null.
			 * Note, we allowed space for this null when
			 * allocating space for the entry.
			 */
			ncp->name[ncp->namlen] = '\0';

			/*
			 * Validate new entry by re-hashing using the
			 * kernel dnlc hash function and comparing the hash
			 */
			DNLCHASH(ncp->name, ncp->dp, khash, namelen);
			if ((namelen != ncp->namlen) ||
			    (khash != ncp->hash)) {
				mdb_free(ncp, nc_size);
				if (skip_bad_chains) {
					mdb_warn(bad_dnlc, i, nc_va);
					break;
				}
				goto retry;
			}

			/*
			 * Finally put the validated entry into the mdb
			 * hash chains. Reuse the kernel next hash field
			 * for the mdb hash chain pointer.
			 */
			hash = MDB_DNLC_HASH(ncp->vp);
			ncprev_va = nc_va;
			nc_va = (uintptr_t)(ncp->hash_next);
			ncp->hash_next = dnlc_hash[hash];
			dnlc_hash[hash] = ncp;
		}
	}
	return (0);
}

/*ARGSUSED*/
int
dnlcdump(uintptr_t addr, uint_t flags, int argc, const mdb_arg_t *argv)
{
	ncache_t *ent;
	int i;

	if ((flags & DCMD_ADDRSPEC) || argc != 0)
		return (DCMD_USAGE);

	if (dnlc_load() == -1)
		return (DCMD_ERR);

	mdb_printf("%<u>%-?s %-?s %-32s%</u>\n", "VP", "DVP", "NAME");

	for (i = 0; i < MDB_DNLC_HSIZE; i++) {
		for (ent = dnlc_hash[i]; ent != NULL; ent = ent->hash_next) {
			mdb_printf("%0?p %0?p %s\n",
			    ent->vp, ent->dp, ent->name);
		}
	}

	return (DCMD_OK);
}

static int
mdb_sprintpath(char *buf, size_t len, mdb_path_t *path)
{
	char *s = buf;
	int i;

	if (len < sizeof ("/..."))
		return (-1);

	if (!path->mdp_complete) {
		(void) strcpy(s, "??");
		s += 2;

		if (path->mdp_nelem == 0)
			return (-1);
	}

	if (path->mdp_nelem == 0) {
		(void) strcpy(s, "/");
		return (0);
	}

	for (i = path->mdp_nelem - 1; i >= 0; i--) {
		/*
		 * Number of bytes left is the distance from where we
		 * are to the end, minus 2 for '/' and '\0'
		 */
		ssize_t left = (ssize_t)(&buf[len] - s) - 2;

		if (left <= 0)
			break;

		*s++ = '/';
		(void) strncpy(s, path->mdp_name[i], left);
		s[left - 1] = '\0';
		s += strlen(s);

		if (left < strlen(path->mdp_name[i]))
			break;
	}

	if (i >= 0)
		(void) strcpy(&buf[len - 4], "...");

	return (0);
}

static int
mdb_autonode2path(uintptr_t addr, mdb_path_t *path)
{
	GElf_Sym sym;
	fninfo_t fni;
	fnnode_t fn;

	vnode_t vn;
	vfs_t vfs;

	/*
	 * We want to look it up each time we access it since autofs could
	 * (in theory) be unloaded and reloaded.
	 */
	if (mdb_lookup_by_name("auto_vnodeops", &sym) != 0)
		return (-1);

	if (vn.v_op != (struct vnodeops *)(uintptr_t)sym.st_value)
		return (-1);

	addr = (uintptr_t)vn.v_data;

	if (mdb_vread(&vfs, sizeof (vfs), (uintptr_t)vn.v_vfsp) == -1 ||
	    mdb_vread(&fni, sizeof (fni), (uintptr_t)vfs.vfs_data) == -1 ||
	    mdb_vread(&vn, sizeof (vn), (uintptr_t)fni.fi_rootvp) == -1)
		return (-1);

	for (;;) {
		size_t elem = path->mdp_nelem++;
		char elemstr[MAXNAMELEN];
		char *c, *p;

		if (elem == MDB_PATH_NELEM) {
			path->mdp_nelem--;
			return (-1);
		}

		if (mdb_vread(&fn, sizeof (fn), addr) != sizeof (fn)) {
			path->mdp_nelem--;
			return (-1);
		}

		if (mdb_readstr(elemstr, sizeof (elemstr),
		    (uintptr_t)fn.fn_name) <= 0) {
			(void) strcpy(elemstr, "?");
		}

		c = mdb_alloc(strlen(elemstr) + 1, UM_SLEEP | UM_GC);
		(void) strcpy(c, elemstr);

		path->mdp_vnode[elem] = (uintptr_t)fn.fn_vnode;

		if (addr == (uintptr_t)fn.fn_parent) {
			path->mdp_name[elem] = &c[1];
			path->mdp_complete = TRUE;
			break;
		}

		if ((p = strrchr(c, '/')) != NULL)
			path->mdp_name[elem] = p + 1;
		else
			path->mdp_name[elem] = c;

		addr = (uintptr_t)fn.fn_parent;
	}

	return (0);
}

int
mdb_vnode2path(uintptr_t addr, char *buf, size_t buflen)
{
	uintptr_t rootdir;
	ncache_t *ent;
	vnode_t vp;
	mdb_path_t path;

	/*
	 * Check to see if we have a cached value for this vnode
	 */
	if (mdb_vread(&vp, sizeof (vp), addr) != -1 &&
	    vp.v_path != NULL &&
	    mdb_readstr(buf, buflen, (uintptr_t)vp.v_path) != -1)
		return (0);

	if (dnlc_load() == -1)
		return (-1);

	if (mdb_readvar(&rootdir, "rootdir") == -1) {
		mdb_warn("failed to read 'rootdir'");
		return (-1);
	}

	bzero(&path, sizeof (mdb_path_t));
again:
	if ((addr == (uintptr_t)NULL) && (path.mdp_nelem == 0)) {
		/*
		 * 0 elems && complete tells sprintpath to just print "/"
		 */
		path.mdp_complete = TRUE;
		goto out;
	}

	if (addr == rootdir) {
		path.mdp_complete = TRUE;
		goto out;
	}

	for (ent = dnlc_hash[MDB_DNLC_HASH(addr)]; ent; ent = ent->hash_next) {
		if ((uintptr_t)ent->vp == addr) {
			if (strcmp(ent->name, "..") == 0 ||
			    strcmp(ent->name, ".") == 0)
				continue;

			path.mdp_vnode[path.mdp_nelem] = (uintptr_t)ent->vp;
			path.mdp_name[path.mdp_nelem] = ent->name;
			path.mdp_nelem++;

			if (path.mdp_nelem == MDB_PATH_NELEM) {
				path.mdp_nelem--;
				mdb_warn("path exceeded maximum expected "
				    "elements\n");
				return (-1);
			}

			addr = (uintptr_t)ent->dp;
			goto again;
		}
	}

	(void) mdb_autonode2path(addr, &path);

out:
	return (mdb_sprintpath(buf, buflen, &path));
}


uintptr_t
mdb_pid2proc(pid_t pid, proc_t *proc)
{
	int pid_hashsz, hash;
	uintptr_t paddr, pidhash, procdir;
	struct pid pidp;

	if (mdb_readvar(&pidhash, "pidhash") == -1)
<<<<<<< HEAD
		return ((uintptr_t)NULL);

	if (mdb_readvar(&pid_hashsz, "pid_hashsz") == -1)
		return ((uintptr_t)NULL);

	if (mdb_readvar(&procdir, "procdir") == -1)
		return ((uintptr_t)NULL);
=======
		return (0);

	if (mdb_readvar(&pid_hashsz, "pid_hashsz") == -1)
		return (0);

	if (mdb_readvar(&procdir, "procdir") == -1)
		return (0);
>>>>>>> 9276b399

	hash = pid & (pid_hashsz - 1);

	if (mdb_vread(&paddr, sizeof (paddr),
	    pidhash + (hash * sizeof (paddr))) == -1)
<<<<<<< HEAD
		return ((uintptr_t)NULL);
=======
		return (0);
>>>>>>> 9276b399

	while (paddr != (uintptr_t)NULL) {
		if (mdb_vread(&pidp, sizeof (pidp), paddr) == -1)
<<<<<<< HEAD
			return ((uintptr_t)NULL);
=======
			return (0);
>>>>>>> 9276b399

		if (pidp.pid_id == pid) {
			uintptr_t procp;

			if (mdb_vread(&procp, sizeof (procp), procdir +
			    (pidp.pid_prslot * sizeof (procp))) == -1)
<<<<<<< HEAD
				return ((uintptr_t)NULL);
=======
				return (0);
>>>>>>> 9276b399

			if (proc != NULL)
				(void) mdb_vread(proc, sizeof (proc_t), procp);

			return (procp);
		}
		paddr = (uintptr_t)pidp.pid_link;
	}
<<<<<<< HEAD
	return ((uintptr_t)NULL);
=======
	return (0);
>>>>>>> 9276b399
}

int
mdb_cpu2cpuid(uintptr_t cpup)
{
	cpu_t cpu;

	if (mdb_vread(&cpu, sizeof (cpu_t), cpup) != sizeof (cpu_t))
		return (-1);

	return (cpu.cpu_id);
}

int
mdb_cpuset_find(uintptr_t cpusetp)
{
	ulong_t	*cpuset;
	size_t nr_words = BT_BITOUL(NCPU);
	size_t sz = nr_words * sizeof (ulong_t);
	size_t	i;
	int cpu = -1;

	cpuset = mdb_alloc(sz, UM_SLEEP);

	if (mdb_vread((void *)cpuset, sz, cpusetp) != sz)
		goto out;

	for (i = 0; i < nr_words; i++) {
		size_t j;
		ulong_t m;

		for (j = 0, m = 1; j < BT_NBIPUL; j++, m <<= 1) {
			if (cpuset[i] & m) {
				cpu = i * BT_NBIPUL + j;
				goto out;
			}
		}
	}

out:
	mdb_free(cpuset, sz);
	return (cpu);
}

struct page_lookup_state {
	/* input */
	uintptr_t vnode;
	uoff_t offset;

	/* output */
	uintptr_t page;
};

static int
__page_lookup(uintptr_t addr, const void *data, void *private)
{
	struct page_lookup_state *state = private;
	const page_t *page = data;

	if ((uintptr_t)page->p_vnode != state->vnode) {
		mdb_warn("unexpected vnode pointer (got: %p, expected: %p)",
			 page->p_vnode, state->vnode);
		return (WALK_ERR);
	}

	if (page->p_offset != state->offset)
		return (WALK_NEXT);

	state->page = addr;
	return (WALK_DONE);
}

uintptr_t
mdb_page_lookup(uintptr_t vp, uoff_t offset)
{
	uintptr_t addr = vp + OFFSETOF(vnode_t, v_object.tree);
	struct page_lookup_state state = {
		.vnode = vp,
		.offset = offset,
	};

	if (mdb_pwalk("avl", __page_lookup, &state, addr) != 0)
		return 0;

	return state.page;
}

char
mdb_vtype2chr(vtype_t type, mode_t mode)
{
	static const char vttab[] = {
		' ',	/* VNON */
		' ',	/* VREG */
		'/',	/* VDIR */
		' ',	/* VBLK */
		' ',	/* VCHR */
		'@',	/* VLNK */
		'|',	/* VFIFO */
		'>',	/* VDOOR */
		' ',	/* VPROC */
		'=',	/* VSOCK */
		' ',	/* VBAD */
	};

	if (type < 0 || type >= sizeof (vttab) / sizeof (vttab[0]))
		return ('?');

	if (type == VREG && (mode & 0111) != 0)
		return ('*');

	return (vttab[type]);
}

struct pfn2page {
	pfn_t pfn;
	page_t *pp;
};

/*ARGSUSED*/
static int
pfn2page_cb(uintptr_t addr, const struct memseg *msp, void *data)
{
	struct pfn2page *p = data;

	if (p->pfn >= msp->pages_base && p->pfn < msp->pages_end) {
		p->pp = msp->pages + (p->pfn - msp->pages_base);
		return (WALK_DONE);
	}

	return (WALK_NEXT);
}

uintptr_t
mdb_pfn2page(pfn_t pfn)
{
	struct pfn2page	arg;
	struct page	page;

	arg.pfn = pfn;
	arg.pp = NULL;

	if (mdb_walk("memseg", (mdb_walk_cb_t)pfn2page_cb, &arg) == -1) {
		mdb_warn("pfn2page: can't walk memsegs");
		return (0);
	}
	if (arg.pp == NULL) {
		mdb_warn("pfn2page: unable to find page_t for pfn %lx\n",
		    pfn);
		return (0);
	}

	if (mdb_vread(&page, sizeof (page_t), (uintptr_t)arg.pp) == -1) {
		mdb_warn("pfn2page: can't read page 0x%lx at %p", pfn, arg.pp);
		return (0);
	}
	if (page.p_pagenum != pfn) {
		mdb_warn("pfn2page: page_t 0x%p should have PFN 0x%lx, "
		    "but actually has 0x%lx\n", arg.pp, pfn, page.p_pagenum);
		return (0);
	}

	return ((uintptr_t)arg.pp);
}

pfn_t
mdb_page2pfn(uintptr_t addr)
{
	struct page	page;

	if (mdb_vread(&page, sizeof (page_t), addr) == -1) {
		mdb_warn("pp2pfn: can't read page at %p", addr);
		return ((pfn_t)(-1));
	}

	return (page.p_pagenum);
}

static int
a2m_walk_modctl(uintptr_t addr, const struct modctl *m, a2m_query_t *a2m)
{
	struct module mod;

	if (m->mod_mp == NULL)
		return (0);

	if (mdb_vread(&mod, sizeof (mod), (uintptr_t)m->mod_mp) == -1) {
		mdb_warn("couldn't read modctl %p's module", addr);
		return (0);
	}

	if (a2m->a2m_addr >= (uintptr_t)mod.text &&
	    a2m->a2m_addr < (uintptr_t)mod.text + mod.text_size)
		goto found;

	if (a2m->a2m_addr >= (uintptr_t)mod.data &&
	    a2m->a2m_addr < (uintptr_t)mod.data + mod.data_size)
		goto found;

	return (0);

found:
	a2m->a2m_where = addr;
	return (-1);
}

uintptr_t
mdb_addr2modctl(uintptr_t addr)
{
	a2m_query_t a2m;

	a2m.a2m_addr = addr;
	a2m.a2m_where = (uintptr_t)NULL;

	(void) mdb_walk("modctl", (mdb_walk_cb_t)a2m_walk_modctl, &a2m);
	return (a2m.a2m_where);
}

static mdb_qinfo_t *
qi_lookup(uintptr_t qinit_addr)
{
	mdb_qinfo_t *qip;

	for (qip = qi_head; qip != NULL; qip = qip->qi_next) {
		if (qip->qi_addr == qinit_addr)
			return (qip);
	}

	return (NULL);
}

void
mdb_qops_install(const mdb_qops_t *qops, uintptr_t qinit_addr)
{
	mdb_qinfo_t *qip = qi_lookup(qinit_addr);

	if (qip != NULL) {
		qip->qi_ops = qops;
		return;
	}

	qip = mdb_alloc(sizeof (mdb_qinfo_t), UM_SLEEP);

	qip->qi_ops = qops;
	qip->qi_addr = qinit_addr;
	qip->qi_next = qi_head;

	qi_head = qip;
}

void
mdb_qops_remove(const mdb_qops_t *qops, uintptr_t qinit_addr)
{
	mdb_qinfo_t *qip, *p = NULL;

	for (qip = qi_head; qip != NULL; p = qip, qip = qip->qi_next) {
		if (qip->qi_addr == qinit_addr && qip->qi_ops == qops) {
			if (qi_head == qip)
				qi_head = qip->qi_next;
			else
				p->qi_next = qip->qi_next;
			mdb_free(qip, sizeof (mdb_qinfo_t));
			return;
		}
	}
}

char *
mdb_qname(const queue_t *q, char *buf, size_t nbytes)
{
	struct module_info mi;
	struct qinit qi;

	if (mdb_vread(&qi, sizeof (qi), (uintptr_t)q->q_qinfo) == -1) {
		mdb_warn("failed to read qinit at %p", q->q_qinfo);
		goto err;
	}

	if (mdb_vread(&mi, sizeof (mi), (uintptr_t)qi.qi_minfo) == -1) {
		mdb_warn("failed to read module_info at %p", qi.qi_minfo);
		goto err;
	}

	if (mdb_readstr(buf, nbytes, (uintptr_t)mi.mi_idname) <= 0) {
		mdb_warn("failed to read mi_idname at %p", mi.mi_idname);
		goto err;
	}

	return (buf);

err:
	(void) mdb_snprintf(buf, nbytes, "???");
	return (buf);
}

void
mdb_qinfo(const queue_t *q, char *buf, size_t nbytes)
{
	mdb_qinfo_t *qip = qi_lookup((uintptr_t)q->q_qinfo);
	buf[0] = '\0';

	if (qip != NULL)
		qip->qi_ops->q_info(q, buf, nbytes);
}

uintptr_t
mdb_qrnext(const queue_t *q)
{
	mdb_qinfo_t *qip = qi_lookup((uintptr_t)q->q_qinfo);

	if (qip != NULL)
		return (qip->qi_ops->q_rnext(q));

	return ((uintptr_t)NULL);
}

uintptr_t
mdb_qwnext(const queue_t *q)
{
	mdb_qinfo_t *qip = qi_lookup((uintptr_t)q->q_qinfo);

	if (qip != NULL)
		return (qip->qi_ops->q_wnext(q));

	return ((uintptr_t)NULL);
}

uintptr_t
mdb_qrnext_default(const queue_t *q)
{
	return ((uintptr_t)q->q_next);
}

uintptr_t
mdb_qwnext_default(const queue_t *q)
{
	return ((uintptr_t)q->q_next);
}

/*
 * The following three routines borrowed from modsubr.c
 */
static int
nm_hash(const char *name)
{
	char c;
	int hash = 0;

	for (c = *name++; c; c = *name++)
		hash ^= c;

	return (hash & MOD_BIND_HASHMASK);
}

static uintptr_t
find_mbind(const char *name, uintptr_t *hashtab)
{
	int hashndx;
	uintptr_t mb;
	struct bind mb_local;
	char node_name[MAXPATHLEN + 1];

	hashndx = nm_hash(name);
	mb = hashtab[hashndx];
	while (mb) {
		if (mdb_vread(&mb_local, sizeof (mb_local), mb) == -1) {
			mdb_warn("failed to read struct bind at %p", mb);
			return ((uintptr_t)NULL);
		}
		if (mdb_readstr(node_name, sizeof (node_name),
		    (uintptr_t)mb_local.b_name) == -1) {
			mdb_warn("failed to read node name string at %p",
			    mb_local.b_name);
			return ((uintptr_t)NULL);
		}

		if (strcmp(name, node_name) == 0)
			break;

		mb = (uintptr_t)mb_local.b_next;
	}
	return (mb);
}

int
mdb_name_to_major(const char *name, major_t *major)
{
	uintptr_t	mbind;
	uintptr_t	mb_hashtab[MOD_BIND_HASHSIZE];
	struct bind 	mbind_local;


	if (mdb_readsym(mb_hashtab, sizeof (mb_hashtab), "mb_hashtab") == -1) {
		mdb_warn("failed to read symbol 'mb_hashtab'");
		return (-1);
	}

	if ((mbind = find_mbind(name, mb_hashtab)) != (uintptr_t)NULL) {
		if (mdb_vread(&mbind_local, sizeof (mbind_local), mbind) ==
		    -1) {
			mdb_warn("failed to read mbind struct at %p", mbind);
			return (-1);
		}

		*major = (major_t)mbind_local.b_num;
		return (0);
	}
	return (-1);
}

const char *
mdb_major_to_name(major_t major)
{
	static char name[MODMAXNAMELEN + 1];

	uintptr_t devnamesp;
	struct devnames dn;
	uint_t devcnt;

	if (mdb_readvar(&devcnt, "devcnt") == -1 || major >= devcnt ||
	    mdb_readvar(&devnamesp, "devnamesp") == -1)
		return (NULL);

	if (mdb_vread(&dn, sizeof (struct devnames), devnamesp +
	    major * sizeof (struct devnames)) != sizeof (struct devnames))
		return (NULL);

	if (mdb_readstr(name, MODMAXNAMELEN + 1, (uintptr_t)dn.dn_name) == -1)
		return (NULL);

	return ((const char *)name);
}

/*
 * Return the name of the driver attached to the dip in drivername.
 */
int
mdb_devinfo2driver(uintptr_t dip_addr, char *drivername, size_t namebufsize)
{
	struct dev_info	devinfo;
	char bind_name[MAXPATHLEN + 1];
	major_t	major;
	const char *namestr;


	if (mdb_vread(&devinfo, sizeof (devinfo), dip_addr) == -1) {
		mdb_warn("failed to read devinfo at %p", dip_addr);
		return (-1);
	}

	if (mdb_readstr(bind_name, sizeof (bind_name),
	    (uintptr_t)devinfo.devi_binding_name) == -1) {
		mdb_warn("failed to read binding name at %p",
		    devinfo.devi_binding_name);
		return (-1);
	}

	/*
	 * Many->one relation: various names to one major number
	 */
	if (mdb_name_to_major(bind_name, &major) == -1) {
		mdb_warn("failed to translate bind name to major number\n");
		return (-1);
	}

	/*
	 * One->one relation: one major number corresponds to one driver
	 */
	if ((namestr = mdb_major_to_name(major)) == NULL) {
		(void) strncpy(drivername, "???", namebufsize);
		return (-1);
	}

	(void) strncpy(drivername, namestr, namebufsize);
	return (0);
}

/*
 * Find the name of the driver attached to this dip (if any), given:
 * - the address of a dip (in core)
 * - the NAME of the global pointer to the driver's i_ddi_soft_state struct
 * - pointer to a pointer to receive the address
 */
int
mdb_devinfo2statep(uintptr_t dip_addr, char *soft_statep_name,
    uintptr_t *statep)
{
	struct dev_info	dev_info;


	if (mdb_vread(&dev_info, sizeof (dev_info), dip_addr) == -1) {
		mdb_warn("failed to read devinfo at %p", dip_addr);
		return (-1);
	}

	return (mdb_get_soft_state_byname(soft_statep_name,
	    dev_info.devi_instance, statep, NULL, 0));
}

/*
 * Returns a pointer to the top of the soft state struct for the instance
 * specified (in state_addr), given the address of the global soft state
 * pointer and size of the struct.  Also fills in the buffer pointed to by
 * state_buf_p (if non-NULL) with the contents of the state struct.
 */
int
mdb_get_soft_state_byaddr(uintptr_t ssaddr, uint_t instance,
    uintptr_t *state_addr, void *state_buf_p, size_t sizeof_state)
{
	struct i_ddi_soft_state ss;
	void *statep;


	if (mdb_vread(&ss, sizeof (ss), ssaddr) == -1)
		return (-1);

	if (instance >= ss.n_items)
		return (-1);

	if (mdb_vread(&statep, sizeof (statep), (uintptr_t)ss.array +
	    (sizeof (statep) * instance)) == -1)
		return (-1);

	if (state_addr != NULL)
		*state_addr = (uintptr_t)statep;

	if (statep == NULL) {
		errno = ENOENT;
		return (-1);
	}

	if (state_buf_p != NULL) {

		/* Read the state struct into the buffer in local space. */
		if (mdb_vread(state_buf_p, sizeof_state,
		    (uintptr_t)statep) == -1)
			return (-1);
	}

	return (0);
}


/*
 * Returns a pointer to the top of the soft state struct for the instance
 * specified (in state_addr), given the name of the global soft state pointer
 * and size of the struct.  Also fills in the buffer pointed to by
 * state_buf_p (if non-NULL) with the contents of the state struct.
 */
int
mdb_get_soft_state_byname(char *softstatep_name, uint_t instance,
    uintptr_t *state_addr, void *state_buf_p, size_t sizeof_state)
{
	uintptr_t ssaddr;

	if (mdb_readvar((void *)&ssaddr, softstatep_name) == -1)
		return (-1);

	return (mdb_get_soft_state_byaddr(ssaddr, instance, state_addr,
	    state_buf_p, sizeof_state));
}

static const mdb_dcmd_t dcmds[] = {
	{ "dnlc", NULL, "print DNLC contents", dnlcdump },
	{ NULL }
};

static const mdb_modinfo_t modinfo = { MDB_API_VERSION, dcmds };

/*ARGSUSED*/
static void
update_vars(void *arg)
{
	(void) mdb_readvar(&_mdb_ks_pagesize, "_pagesize");
	(void) mdb_readvar(&_mdb_ks_pageshift, "_pageshift");
	(void) mdb_readvar(&_mdb_ks_pageoffset, "_pageoffset");
	(void) mdb_readvar(&_mdb_ks_pagemask, "_pagemask");
	(void) mdb_readvar(&_mdb_ks_mmu_pagesize, "_mmu_pagesize");
	(void) mdb_readvar(&_mdb_ks_mmu_pageshift, "_mmu_pageshift");
	(void) mdb_readvar(&_mdb_ks_mmu_pageoffset, "_mmu_pageoffset");
	(void) mdb_readvar(&_mdb_ks_mmu_pagemask, "_mmu_pagemask");
	(void) mdb_readvar(&_mdb_ks_kernelbase, "_kernelbase");

	(void) mdb_readvar(&_mdb_ks_userlimit, "_userlimit");
	(void) mdb_readvar(&_mdb_ks_userlimit32, "_userlimit32");
	(void) mdb_readvar(&_mdb_ks_argsbase, "_argsbase");
	(void) mdb_readvar(&_mdb_ks_msg_bsize, "_msg_bsize");
	(void) mdb_readvar(&_mdb_ks_defaultstksz, "_defaultstksz");
	(void) mdb_readvar(&_mdb_ks_ncpu, "_ncpu");
	(void) mdb_readvar(&_mdb_ks_ncpu_log2, "_ncpu_log2");
	(void) mdb_readvar(&_mdb_ks_ncpu_p2, "_ncpu_p2");
}

const mdb_modinfo_t *
_mdb_init(void)
{
	/*
	 * When used with mdb, mdb_ks is a separate dmod.  With kmdb, however,
	 * mdb_ks is compiled into the debugger module.  kmdb cannot
	 * automatically modunload itself when it exits.  If it restarts after
	 * debugger fault, static variables may not be initialized to zero.
	 * They must be manually reinitialized here.
	 */
	dnlc_hash = NULL;
	qi_head = NULL;

	mdb_callback_add(MDB_CALLBACK_STCHG, update_vars, NULL);

	update_vars(NULL);

	return (&modinfo);
}

void
_mdb_fini(void)
{
	dnlc_free();
	while (qi_head != NULL) {
		mdb_qinfo_t *qip = qi_head;
		qi_head = qip->qi_next;
		mdb_free(qip, sizeof (mdb_qinfo_t));
	}
}

/*
 * Interface between MDB kproc target and mdb_ks.  The kproc target relies
 * on looking up and invoking these functions in mdb_ks so that dependencies
 * on the current kernel implementation are isolated in mdb_ks.
 */

/*
 * Given the address of a proc_t, return the p.p_as pointer; return NULL
 * if we were unable to read a proc structure from the given address.
 */
uintptr_t
mdb_kproc_as(uintptr_t proc_addr)
{
	proc_t p;

	if (mdb_vread(&p, sizeof (p), proc_addr) == sizeof (p))
		return ((uintptr_t)p.p_as);

	return ((uintptr_t)NULL);
}

/*
 * Given the address of a proc_t, return the p.p_model value; return
 * PR_MODEL_UNKNOWN if we were unable to read a proc structure or if
 * the model value does not match one of the two known values.
 */
uint_t
mdb_kproc_model(uintptr_t proc_addr)
{
	proc_t p;

	if (mdb_vread(&p, sizeof (p), proc_addr) == sizeof (p)) {
		switch (p.p_model) {
		case DATAMODEL_ILP32:
			return (PR_MODEL_ILP32);
		case DATAMODEL_LP64:
			return (PR_MODEL_LP64);
		}
	}

	return (PR_MODEL_UNKNOWN);
}

/*
 * Callback function for walking process's segment list.  For each segment,
 * we fill in an mdb_map_t describing its properties, and then invoke
 * the callback function provided by the kproc target.
 */
static int
asmap_step(uintptr_t addr, const struct seg *seg, asmap_arg_t *asmp)
{
	struct segvn_data svd;
	mdb_map_t map;

	if (seg->s_ops == asmp->asm_segvn_ops && mdb_vread(&svd,
	    sizeof (svd), (uintptr_t)seg->s_data) == sizeof (svd)) {

		if (svd.vp != NULL) {
			if (mdb_vnode2path((uintptr_t)svd.vp, map.map_name,
			    MDB_TGT_MAPSZ) != 0) {
				(void) mdb_snprintf(map.map_name,
				    MDB_TGT_MAPSZ, "[ vnode %p ]", svd.vp);
			}
		} else
			(void) strcpy(map.map_name, "[ anon ]");

	} else {
		(void) mdb_snprintf(map.map_name, MDB_TGT_MAPSZ,
		    "[ seg %p ]", addr);
	}

	map.map_base = (uintptr_t)seg->s_base;
	map.map_size = seg->s_size;
	map.map_flags = 0;

	asmp->asm_callback((const struct mdb_map *)&map, asmp->asm_cbdata);
	return (WALK_NEXT);
}

/*
 * Given a process address space, walk its segment list using the seg walker,
 * convert the segment data to an mdb_map_t, and pass this information
 * back to the kproc target via the given callback function.
 */
int
mdb_kproc_asiter(uintptr_t as,
    void (*func)(const struct mdb_map *, void *), void *p)
{
	asmap_arg_t arg;
	GElf_Sym sym;

	arg.asm_segvn_ops = NULL;
	arg.asm_callback = func;
	arg.asm_cbdata = p;

	if (mdb_lookup_by_name("segvn_ops", &sym) == 0)
		arg.asm_segvn_ops = (struct seg_ops *)(uintptr_t)sym.st_value;

	return (mdb_pwalk("seg", (mdb_walk_cb_t)asmap_step, &arg, as));
}

/*
 * Copy the auxv array from the given process's u-area into the provided
 * buffer.  If the buffer is NULL, only return the size of the auxv array
 * so the caller knows how much space will be required.
 */
int
mdb_kproc_auxv(uintptr_t proc, auxv_t *auxv)
{
	if (auxv != NULL) {
		proc_t p;

		if (mdb_vread(&p, sizeof (p), proc) != sizeof (p))
			return (-1);

		bcopy(p.p_user.u_auxv, auxv,
		    sizeof (auxv_t) * __KERN_NAUXV_IMPL);
	}

	return (__KERN_NAUXV_IMPL);
}

/*
 * Given a process address, return the PID.
 */
pid_t
mdb_kproc_pid(uintptr_t proc_addr)
{
	struct pid pid;
	proc_t p;

	if (mdb_vread(&p, sizeof (p), proc_addr) == sizeof (p) &&
	    mdb_vread(&pid, sizeof (pid), (uintptr_t)p.p_pidp) == sizeof (pid))
		return (pid.pid_id);

	return (-1);
}

/*
 * Interface between the MDB kvm target and mdb_ks.  The kvm target relies
 * on looking up and invoking these functions in mdb_ks so that dependencies
 * on the current kernel implementation are isolated in mdb_ks.
 */

/*
 * Determine whether or not the thread that panicked the given kernel was a
 * kernel thread (panic_thread->t_procp == &p0).
 */
void
mdb_dump_print_content(dumphdr_t *dh, pid_t content)
{
	GElf_Sym sym;
	uintptr_t pt;
	uintptr_t procp;
	int expcont = 0;
	int actcont;

	(void) mdb_readvar(&expcont, "dump_conflags");
	actcont = dh->dump_flags & DF_CONTENT;

	if (actcont == DF_ALL) {
		mdb_printf("dump content: all kernel and user pages\n");
		return;
	} else if (actcont == DF_CURPROC) {
		mdb_printf("dump content: kernel pages and pages from "
		    "PID %d", content);
		return;
	}

	mdb_printf("dump content: kernel pages only\n");
	if (!(expcont & DF_CURPROC))
		return;

	if (mdb_readvar(&pt, "panic_thread") != sizeof (pt) ||
	    pt == (uintptr_t)NULL)
		goto kthreadpanic_err;

	if (mdb_vread(&procp, sizeof (procp), pt + OFFSETOF(kthread_t,
	    t_procp)) == -1 || procp == (uintptr_t)NULL)
		goto kthreadpanic_err;

	if (mdb_lookup_by_name("p0", &sym) != 0)
		goto kthreadpanic_err;

	if (procp == (uintptr_t)sym.st_value) {
		mdb_printf("  (curproc requested, but a kernel thread "
		    "panicked)\n");
	} else {
		mdb_printf("  (curproc requested, but the process that "
		    "panicked could not be dumped)\n");
	}

	return;

kthreadpanic_err:
	mdb_printf("  (curproc requested, but the process that panicked could "
	    "not be found)\n");
}

/*
 * Determine the process that was saved in a `curproc' dump.  This process will
 * be recorded as the first element in dump_pids[].
 */
int
mdb_dump_find_curproc(void)
{
	uintptr_t pidp;
	pid_t pid = -1;

	if (mdb_readvar(&pidp, "dump_pids") == sizeof (pidp) &&
	    mdb_vread(&pid, sizeof (pid), pidp) == sizeof (pid) &&
	    pid > 0)
		return (pid);
	else
		return (-1);
}


/*
 * Following three funcs extracted from sunddi.c
 */

/*
 * Return core address of root node of devinfo tree
 */
static uintptr_t
mdb_ddi_root_node(void)
{
	uintptr_t	top_devinfo_addr;

	/* return (top_devinfo);   */
	if (mdb_readvar(&top_devinfo_addr, "top_devinfo") == -1) {
		mdb_warn("failed to read top_devinfo");
		return ((uintptr_t)NULL);
	}
	return (top_devinfo_addr);
}

/*
 * Return the name of the devinfo node pointed at by 'dip_addr' in the buffer
 * pointed at by 'name.'
 *
 * - dip_addr is a pointer to a dev_info struct in core.
 */
static char *
mdb_ddi_deviname(uintptr_t dip_addr, char *name, size_t name_size)
{
	uintptr_t addrname;
	ssize_t	length;
	char *local_namep = name;
	size_t local_name_size = name_size;
	struct dev_info	local_dip;


	if (dip_addr == mdb_ddi_root_node()) {
		if (name_size < 1) {
			mdb_warn("failed to get node name: buf too small\n");
			return (NULL);
		}

		*name = '\0';
		return (name);
	}

	if (name_size < 2) {
		mdb_warn("failed to get node name: buf too small\n");
		return (NULL);
	}

	local_namep = name;
	*local_namep++ = '/';
	*local_namep = '\0';
	local_name_size--;

	if (mdb_vread(&local_dip, sizeof (struct dev_info), dip_addr) == -1) {
		mdb_warn("failed to read devinfo struct");
	}

	length = mdb_readstr(local_namep, local_name_size,
	    (uintptr_t)local_dip.devi_node_name);
	if (length == -1) {
		mdb_warn("failed to read node name");
		return (NULL);
	}
	local_namep += length;
	local_name_size -= length;
	addrname = (uintptr_t)local_dip.devi_addr;

	if (addrname != (uintptr_t)NULL) {

		if (local_name_size < 2) {
			mdb_warn("not enough room for node address string");
			return (name);
		}
		*local_namep++ = '@';
		*local_namep = '\0';
		local_name_size--;

		length = mdb_readstr(local_namep, local_name_size, addrname);
		if (length == -1) {
			mdb_warn("failed to read name");
			return (NULL);
		}
	}

	return (name);
}

/*
 * Generate the full path under the /devices dir to the device entry.
 *
 * dip is a pointer to a devinfo struct in core (not in local memory).
 */
char *
mdb_ddi_pathname(uintptr_t dip_addr, char *path, size_t pathlen)
{
	struct dev_info local_dip;
	uintptr_t	parent_dip;
	char		*bp;
	size_t		buf_left;


	if (dip_addr == mdb_ddi_root_node()) {
		*path = '\0';
		return (path);
	}


	if (mdb_vread(&local_dip, sizeof (struct dev_info), dip_addr) == -1) {
		mdb_warn("failed to read devinfo struct");
	}

	parent_dip = (uintptr_t)local_dip.devi_parent;
	(void) mdb_ddi_pathname(parent_dip, path, pathlen);

	bp = path + strlen(path);
	buf_left = pathlen - strlen(path);
	(void) mdb_ddi_deviname(dip_addr, bp, buf_left);
	return (path);
}


/*
 * Read in the string value of a refstr, which is appended to the end of
 * the structure.
 */
ssize_t
mdb_read_refstr(uintptr_t refstr_addr, char *str, size_t nbytes)
{
	struct refstr *r = (struct refstr *)refstr_addr;

	return (mdb_readstr(str, nbytes, (uintptr_t)r->rs_string));
}

/*
 * Chase an mblk list by b_next and return the length.
 */
int
mdb_mblk_count(const mblk_t *mb)
{
	int count;
	mblk_t mblk;

	if (mb == NULL)
		return (0);

	count = 1;
	while (mb->b_next != NULL) {
		count++;
		if (mdb_vread(&mblk, sizeof (mblk), (uintptr_t)mb->b_next) ==
		    -1)
			break;
		mb = &mblk;
	}
	return (count);
}

/*
 * Write the given MAC address as a printable string in the usual colon-
 * separated format.  Assumes that buflen is at least 2.
 */
void
mdb_mac_addr(const uint8_t *addr, size_t alen, char *buf, size_t buflen)
{
	int slen;

	if (alen == 0 || buflen < 4) {
		(void) strcpy(buf, "?");
		return;
	}
	for (;;) {
		/*
		 * If there are more MAC address bytes available, but we won't
		 * have any room to print them, then add "..." to the string
		 * instead.  See below for the 'magic number' explanation.
		 */
		if ((alen == 2 && buflen < 6) || (alen > 2 && buflen < 7)) {
			(void) strcpy(buf, "...");
			break;
		}
		slen = mdb_snprintf(buf, buflen, "%02x", *addr++);
		buf += slen;
		if (--alen == 0)
			break;
		*buf++ = ':';
		buflen -= slen + 1;
		/*
		 * At this point, based on the first 'if' statement above,
		 * either alen == 1 and buflen >= 3, or alen > 1 and
		 * buflen >= 4.  The first case leaves room for the final "xx"
		 * number and trailing NUL byte.  The second leaves room for at
		 * least "...".  Thus the apparently 'magic' numbers chosen for
		 * that statement.
		 */
	}
}

/*
 * Produce a string that represents a DLPI primitive, or NULL if no such string
 * is possible.
 */
const char *
mdb_dlpi_prim(int prim)
{
	switch (prim) {
	case DL_INFO_REQ:	return ("DL_INFO_REQ");
	case DL_INFO_ACK:	return ("DL_INFO_ACK");
	case DL_ATTACH_REQ:	return ("DL_ATTACH_REQ");
	case DL_DETACH_REQ:	return ("DL_DETACH_REQ");
	case DL_BIND_REQ:	return ("DL_BIND_REQ");
	case DL_BIND_ACK:	return ("DL_BIND_ACK");
	case DL_UNBIND_REQ:	return ("DL_UNBIND_REQ");
	case DL_OK_ACK:		return ("DL_OK_ACK");
	case DL_ERROR_ACK:	return ("DL_ERROR_ACK");
	case DL_ENABMULTI_REQ:	return ("DL_ENABMULTI_REQ");
	case DL_DISABMULTI_REQ:	return ("DL_DISABMULTI_REQ");
	case DL_PROMISCON_REQ:	return ("DL_PROMISCON_REQ");
	case DL_PROMISCOFF_REQ:	return ("DL_PROMISCOFF_REQ");
	case DL_UNITDATA_REQ:	return ("DL_UNITDATA_REQ");
	case DL_UNITDATA_IND:	return ("DL_UNITDATA_IND");
	case DL_UDERROR_IND:	return ("DL_UDERROR_IND");
	case DL_PHYS_ADDR_REQ:	return ("DL_PHYS_ADDR_REQ");
	case DL_PHYS_ADDR_ACK:	return ("DL_PHYS_ADDR_ACK");
	case DL_SET_PHYS_ADDR_REQ:	return ("DL_SET_PHYS_ADDR_REQ");
	case DL_NOTIFY_REQ:	return ("DL_NOTIFY_REQ");
	case DL_NOTIFY_ACK:	return ("DL_NOTIFY_ACK");
	case DL_NOTIFY_IND:	return ("DL_NOTIFY_IND");
	case DL_NOTIFY_CONF:	return ("DL_NOTIFY_CONF");
	case DL_CAPABILITY_REQ:	return ("DL_CAPABILITY_REQ");
	case DL_CAPABILITY_ACK:	return ("DL_CAPABILITY_ACK");
	case DL_CONTROL_REQ:	return ("DL_CONTROL_REQ");
	case DL_CONTROL_ACK:	return ("DL_CONTROL_ACK");
	case DL_PASSIVE_REQ:	return ("DL_PASSIVE_REQ");
	default:		return (NULL);
	}
}

/*
 * mdb_gethrtime() returns the hires system time. This will be the timestamp at
 * which we dropped into, if called from, kmdb(1); the core dump's hires time
 * if inspecting one; or the running system's hires time if we're inspecting
 * a live kernel.
 */
hrtime_t
mdb_gethrtime(void)
{
	uintptr_t ptr;
	GElf_Sym sym;
	lbolt_info_t lbi;
	hrtime_t ts;

	/*
	 * We first check whether the lbolt info structure has been allocated
	 * and initialized. If not, lbolt_hybrid will be pointing at
	 * lbolt_bootstrap.
	 */
	if (mdb_lookup_by_name("lbolt_bootstrap", &sym) == -1)
		return (0);

	if (mdb_readvar(&ptr, "lbolt_hybrid") == -1)
		return (0);

	if (ptr == (uintptr_t)sym.st_value)
		return (0);

#ifdef _KMDB
	if (mdb_readvar(&ptr, "lb_info") == -1)
		return (0);

	if (mdb_vread(&lbi, sizeof (lbolt_info_t), ptr) !=
	    sizeof (lbolt_info_t))
		return (0);

	ts = lbi.lbi_debug_ts;
#else
	if (mdb_prop_postmortem) {
		if (mdb_readvar(&ptr, "lb_info") == -1)
			return (0);

		if (mdb_vread(&lbi, sizeof (lbolt_info_t), ptr) !=
		    sizeof (lbolt_info_t))
			return (0);

		ts = lbi.lbi_debug_ts;
	} else {
		ts = gethrtime();
	}
#endif
	return (ts);
}

/*
 * mdb_get_lbolt() returns the number of clock ticks since system boot.
 * Depending on the context in which it's called, the value will be derived
 * from different sources per mdb_gethrtime(). If inspecting a panicked
 * system, the routine returns the 'panic_lbolt64' variable from the core file.
 */
int64_t
mdb_get_lbolt(void)
{
	lbolt_info_t lbi;
	uintptr_t ptr;
	int64_t pl;
	hrtime_t ts;
	int nsec;

	if (mdb_readvar(&pl, "panic_lbolt64") != -1 && pl > 0)
		return (pl);

	/*
	 * mdb_gethrtime() will return zero if the lbolt info structure hasn't
	 * been allocated and initialized yet, or if it fails to read it.
	 */
	if ((ts = mdb_gethrtime()) <= 0)
		return (0);

	/*
	 * Load the time spent in kmdb, if any.
	 */
	if (mdb_readvar(&ptr, "lb_info") == -1)
		return (0);

	if (mdb_vread(&lbi, sizeof (lbolt_info_t), ptr) !=
	    sizeof (lbolt_info_t))
		return (0);

	if (mdb_readvar(&nsec, "nsec_per_tick") == -1 || nsec == 0) {
		mdb_warn("failed to read 'nsec_per_tick'");
		return (-1);
	}

	return ((ts/nsec) - lbi.lbi_debug_time);
}<|MERGE_RESOLUTION|>--- conflicted
+++ resolved
@@ -536,52 +536,30 @@
 	struct pid pidp;
 
 	if (mdb_readvar(&pidhash, "pidhash") == -1)
-<<<<<<< HEAD
-		return ((uintptr_t)NULL);
+		return (0);
 
 	if (mdb_readvar(&pid_hashsz, "pid_hashsz") == -1)
-		return ((uintptr_t)NULL);
+		return (0);
 
 	if (mdb_readvar(&procdir, "procdir") == -1)
-		return ((uintptr_t)NULL);
-=======
-		return (0);
-
-	if (mdb_readvar(&pid_hashsz, "pid_hashsz") == -1)
-		return (0);
-
-	if (mdb_readvar(&procdir, "procdir") == -1)
-		return (0);
->>>>>>> 9276b399
+		return (0);
 
 	hash = pid & (pid_hashsz - 1);
 
 	if (mdb_vread(&paddr, sizeof (paddr),
 	    pidhash + (hash * sizeof (paddr))) == -1)
-<<<<<<< HEAD
-		return ((uintptr_t)NULL);
-=======
-		return (0);
->>>>>>> 9276b399
+		return (0);
 
 	while (paddr != (uintptr_t)NULL) {
 		if (mdb_vread(&pidp, sizeof (pidp), paddr) == -1)
-<<<<<<< HEAD
-			return ((uintptr_t)NULL);
-=======
 			return (0);
->>>>>>> 9276b399
 
 		if (pidp.pid_id == pid) {
 			uintptr_t procp;
 
 			if (mdb_vread(&procp, sizeof (procp), procdir +
 			    (pidp.pid_prslot * sizeof (procp))) == -1)
-<<<<<<< HEAD
-				return ((uintptr_t)NULL);
-=======
 				return (0);
->>>>>>> 9276b399
 
 			if (proc != NULL)
 				(void) mdb_vread(proc, sizeof (proc_t), procp);
@@ -590,11 +568,7 @@
 		}
 		paddr = (uintptr_t)pidp.pid_link;
 	}
-<<<<<<< HEAD
-	return ((uintptr_t)NULL);
-=======
 	return (0);
->>>>>>> 9276b399
 }
 
 int
