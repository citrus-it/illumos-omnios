--- conflicted
+++ resolved
@@ -138,13 +138,10 @@
 kmt_rw(mdb_tgt_t *t, void *buf, size_t nbytes, uint64_t addr,
     ssize_t (*rw)(void *, size_t, uint64_t))
 {
-<<<<<<< HEAD
-=======
 	/*
 	 * chunksz needs to be volatile because of the use of setjmp() in this
 	 * function.
 	 */
->>>>>>> 982e63f0
 	volatile size_t chunksz;
 	size_t n, ndone;
 	jmp_buf *oldpcb = NULL;
