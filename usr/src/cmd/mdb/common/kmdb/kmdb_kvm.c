/*
 * CDDL HEADER START
 *
 * The contents of this file are subject to the terms of the
 * Common Development and Distribution License (the "License").
 * You may not use this file except in compliance with the License.
 *
 * You can obtain a copy of the license at usr/src/OPENSOLARIS.LICENSE
 * or http://www.opensolaris.org/os/licensing.
 * See the License for the specific language governing permissions
 * and limitations under the License.
 *
 * When distributing Covered Code, include this CDDL HEADER in each
 * file and include the License file at usr/src/OPENSOLARIS.LICENSE.
 * If applicable, add the following below this CDDL HEADER, with the
 * fields enclosed by brackets "[]" replaced with your own identifying
 * information: Portions Copyright [yyyy] [name of copyright owner]
 *
 * CDDL HEADER END
 */
/*
 * Copyright (c) 2004, 2010, Oracle and/or its affiliates. All rights reserved.
 * Copyright (c) 2013 by Delphix. All rights reserved.
 *
 * Copyright 2019 Joyent, Inc.
 * Copyright 2025 Oxide Computer Company
 */

#include <kmdb/kmdb_kvm.h>
#include <kmdb/kvm.h>
#include <kmdb/kmdb_kdi.h>
#include <kmdb/kmdb_promif.h>
#include <kmdb/kmdb_module.h>
#include <kmdb/kmdb_asmutil.h>
#include <mdb/mdb_types.h>
#include <mdb/mdb_conf.h>
#include <mdb/mdb_err.h>
#include <mdb/mdb_modapi.h>
#include <mdb/mdb_target_impl.h>
#include <mdb/mdb_debug.h>
#include <mdb/mdb_string.h>
#include <mdb/mdb_ctf.h>
#include <mdb/mdb_kreg_impl.h>
#include <mdb/mdb_ks.h>
#include <mdb/mdb.h>

#include <strings.h>
#include <dlfcn.h>
#include <sys/isa_defs.h>
#include <sys/kobj.h>
#include <sys/kobj_impl.h>
#include <sys/bitmap.h>
#include <sys/uuid.h>
#include <vm/as.h>

static const char KMT_RTLD_NAME[] = "krtld";
static const char KMT_MODULE[] = "mdb_ks";
static const char KMT_CTFPARENT[] = "genunix";

static mdb_list_t kmt_defbp_list;	/* List of current deferred bp's */
static int kmt_defbp_lock;		/* For list, running kernel holds */
static uint_t kmt_defbp_modchg_isload;	/* Whether mod change is load/unload */
static struct modctl *kmt_defbp_modchg_modctl; /* modctl for defbp checking */
static uint_t kmt_defbp_num;		/* Number of referenced def'd bp's */
static int kmt_defbp_bpspec;		/* vespec for def'd bp activation bp */

static const mdb_se_ops_t kmt_brkpt_ops;
static const mdb_se_ops_t kmt_wapt_ops;

static void kmt_sync(mdb_tgt_t *);

typedef struct kmt_symarg {
	mdb_tgt_sym_f *sym_cb;		/* Caller's callback function */
	void *sym_data;			/* Callback function argument */
	uint_t sym_type;		/* Symbol type/binding filter */
	mdb_syminfo_t sym_info;		/* Symbol id and table id */
	const char *sym_obj;		/* Containing object */
} kmt_symarg_t;

typedef struct kmt_maparg {
	mdb_tgt_t *map_target;		/* Target used for mapping iter */
	mdb_tgt_map_f *map_cb;		/* Caller's callback function */
	void *map_data;			/* Callback function argument */
} kmt_maparg_t;

/*ARGSUSED*/
int
kmt_setflags(mdb_tgt_t *t, int flags)
{
	/*
	 * We only handle one flag (ALLOWIO), and we can't fail to set or clear
	 * it, so we just blindly replace the t_flags version with the one
	 * passed.
	 */
	t->t_flags = (t->t_flags & ~MDB_TGT_F_ALLOWIO) |
	    (flags & MDB_TGT_F_ALLOWIO);

	return (0);
}

/*ARGSUSED*/
const char *
kmt_name(mdb_tgt_t *t)
{
	return ("kmdb_kvm");
}

/*ARGSUSED*/
static const char *
kmt_platform(mdb_tgt_t *t)
{
	static char platform[SYS_NMLN];

	if (kmdb_dpi_get_state(NULL) == DPI_STATE_INIT)
		return (mdb_conf_platform());

	if (mdb_tgt_readsym(mdb.m_target, MDB_TGT_AS_VIRT, platform,
	    sizeof (platform), "unix", "platform") != sizeof (platform)) {
		warn("'platform' symbol is missing from kernel\n");
		return ("unknown");
	}

	return (platform);
}

static int
kmt_uname(mdb_tgt_t *t, struct utsname *utsp)
{
	return (mdb_tgt_readsym(t, MDB_TGT_AS_VIRT, utsp,
	    sizeof (struct utsname), MDB_TGT_OBJ_EXEC, "utsname"));
}

/*ARGSUSED*/
static int
kmt_dmodel(mdb_tgt_t *t)
{
	return (MDB_TGT_MODEL_NATIVE);
}

/*ARGSUSED*/
ssize_t
kmt_rw(mdb_tgt_t *t, void *buf, size_t nbytes, uint64_t addr,
    ssize_t (*rw)(void *, size_t, uint64_t))
{
	/*
	 * chunksz needs to be volatile because of the use of setjmp() in this
	 * function.
	 */
	volatile size_t chunksz;
	size_t n, ndone;
	jmp_buf *oldpcb = NULL;
	jmp_buf pcb;
	ssize_t res;

	kmdb_prom_check_interrupt();

	if (nbytes == 0)
		return (0);

	/*
	 * Try to process the entire buffer, as requested.  If we catch a fault,
	 * try smaller chunks.  This allows us to handle regions that cross
	 * mapping boundaries.
	 */
	chunksz = nbytes;
	ndone = 0;
	if (setjmp(pcb) != 0) {
		if (chunksz == 1) {
			/* We failed with the smallest chunk - give up */
			kmdb_dpi_restore_fault_hdlr(oldpcb);
			return (ndone > 0 ? ndone : -1); /* errno set for us */
		} else if (chunksz > 4)
			chunksz = 4;
		else
			chunksz = 1;
	}

	oldpcb = kmdb_dpi_set_fault_hdlr(&pcb);
	while (nbytes > 0) {
		n = MIN(chunksz, nbytes);

		if ((res = rw(buf, n, addr)) != n)
			return (res < 0 ? res : ndone + res);

		addr += n;
		nbytes -= n;
		ndone += n;
		buf = ((caddr_t)buf + n);
	}

	kmdb_dpi_restore_fault_hdlr(oldpcb);

	return (ndone);
}

static void
kmt_bcopy(const void *s1, void *s2, size_t n)
{
	/*
	 * We need to guarantee atomic accesses for certain sizes.  bcopy won't
	 * make that guarantee, so we need to do it ourselves.
	 */
#ifdef	_LP64
	if (n == 8 && ((uintptr_t)s1 & 7) == 0 && ((uintptr_t)s2 & 7) == 0)
		*(uint64_t *)s2 = *(uint64_t *)s1;
	else
#endif
	if (n == 4 && ((uintptr_t)s1 & 3) == 0 && ((uintptr_t)s2 & 3) == 0)
		*(uint32_t *)s2 = *(uint32_t *)s1;
	else if (n == 2 && ((uintptr_t)s1 & 1) == 0 && ((uintptr_t)s2 & 1) == 0)
		*(uint16_t *)s2 = *(uint16_t *)s1;
	else if (n == 1)
		*(uint8_t *)s2 = *(uint8_t *)s1;
	else
		bcopy(s1, s2, n);
}

static ssize_t
kmt_reader(void *buf, size_t nbytes, uint64_t addr)
{
	kmt_bcopy((void *)(uintptr_t)addr, buf, nbytes);
	return (nbytes);
}

ssize_t
kmt_writer(void *buf, size_t nbytes, uint64_t addr)
{
	kmt_bcopy(buf, (void *)(uintptr_t)addr, nbytes);
	return (nbytes);
}

/*ARGSUSED*/
static ssize_t
kmt_read(mdb_tgt_t *t, void *buf, size_t nbytes, uintptr_t addr)
{
	/*
	 * We don't want to allow reads of I/O-mapped memory.  Multi-page reads
	 * that cross into I/O-mapped memory should be restricted to the initial
	 * non-I/O region.  Reads that begin in I/O-mapped memory are failed
	 * outright.
	 */
	if (!(t->t_flags & MDB_TGT_F_ALLOWIO) &&
	    (nbytes = kmdb_kdi_range_is_nontoxic(addr, nbytes, 0)) == 0)
		return (set_errno(EMDB_NOMAP));

	return (kmt_rw(t, buf, nbytes, addr, kmt_reader));
}

/*ARGSUSED*/
static ssize_t
kmt_pread(mdb_tgt_t *t, void *buf, size_t nbytes, physaddr_t addr)
{
	return (kmt_rw(t, buf, nbytes, addr, kmdb_kdi_pread));
}

/*ARGSUSED*/
ssize_t
kmt_pwrite(mdb_tgt_t *t, const void *buf, size_t nbytes, physaddr_t addr)
{
	return (kmt_rw(t, (void *)buf, nbytes, addr, kmdb_kdi_pwrite));
}

static uintptr_t
kmt_read_kas(mdb_tgt_t *t)
{
	GElf_Sym sym;

	if (mdb_tgt_lookup_by_name(t, "unix", "kas", &sym, NULL) < 0) {
		warn("'kas' symbol is missing from kernel\n");
		(void) set_errno(EMDB_NOSYM);
		return (0);
	}

	return ((uintptr_t)sym.st_value);
}

static int
kmt_vtop(mdb_tgt_t *t, mdb_tgt_as_t as, uintptr_t va, physaddr_t *pap)
{
	mdb_module_t *mod;
	struct as *asp;
	mdb_var_t *v;

	switch ((uintptr_t)as) {
	case (uintptr_t)MDB_TGT_AS_PHYS:
	case (uintptr_t)MDB_TGT_AS_FILE:
	case (uintptr_t)MDB_TGT_AS_IO:
		return (set_errno(EINVAL));
	case (uintptr_t)MDB_TGT_AS_VIRT:
	case (uintptr_t)MDB_TGT_AS_VIRT_I:
	case (uintptr_t)MDB_TGT_AS_VIRT_S:
		if ((asp = (struct as *)kmt_read_kas(t)) == NULL)
			return (-1); /* errno is set for us */
		break;
	default:
		asp = (struct as *)as;

		/* We don't support non-kas vtop */
		if (asp != (struct as *)kmt_read_kas(t))
			return (set_errno(EMDB_TGTNOTSUP));
	}

	if (kmdb_prom_vtop(va, pap) == 0)
		return (0);

	if ((v = mdb_nv_lookup(&mdb.m_modules, "unix")) != NULL &&
	    (mod = mdb_nv_get_cookie(v)) != NULL) {
		int (*fptr)(uintptr_t, struct as *, physaddr_t *);

		fptr = (int (*)(uintptr_t, struct as *, physaddr_t *))
		    dlsym(mod->mod_hdl, "platform_vtop");

		if ((fptr != NULL) && ((*fptr)(va, asp, pap) == 0))
			return (0);
	}

	return (set_errno(EMDB_NOMAP));
}

/*ARGSUSED*/
static int
kmt_cpuregs(uintptr_t addr, uint_t flags, int argc, const mdb_arg_t *argv)
{
	const mdb_tgt_gregset_t *gregs;
	intptr_t cpuid = DPI_MASTER_CPUID;
	int i;

	if (flags & DCMD_ADDRSPEC) {
		if (argc != 0)
			return (DCMD_USAGE);
		if ((cpuid = mdb_cpu2cpuid(addr)) < 0) {
			(void) set_errno(EMDB_NOMAP);
			mdb_warn("failed to find cpuid for cpu at %p", addr);
			return (DCMD_ERR);
		}
	}

	i = mdb_getopts(argc, argv,
	    'c', MDB_OPT_UINTPTR, &cpuid,
	    NULL);

	argc -= i;
	argv += i;

	if (argc != 0)
		return (DCMD_USAGE);

	if ((gregs = kmdb_dpi_get_gregs(cpuid)) == NULL) {
		warn("failed to retrieve registers for cpu %d", (int)cpuid);
		return (DCMD_ERR);
	}

	kmt_printregs(gregs);

	return (DCMD_OK);
}

static int
kmt_regs(uintptr_t addr, uint_t flags, int argc, const mdb_arg_t *argv)
{
	if (flags & DCMD_ADDRSPEC)
		return (DCMD_USAGE);

	return (kmt_cpuregs(addr, flags, argc, argv));
}

static int
kmt_cpustack_dcmd(uintptr_t addr, uint_t flags, int argc, const mdb_arg_t *argv)
{
	intptr_t cpuid = DPI_MASTER_CPUID;
	uint_t verbose = 0;
	int i;

	if (flags & DCMD_ADDRSPEC) {
		if ((cpuid = mdb_cpu2cpuid(addr)) < 0) {
			(void) set_errno(EMDB_NOMAP);
			mdb_warn("failed to find cpuid for cpu at %p", addr);
			return (DCMD_ERR);
		}
		flags &= ~DCMD_ADDRSPEC;
	}

	i = mdb_getopts(argc, argv,
	    'c', MDB_OPT_UINTPTR, &cpuid,
	    'v', MDB_OPT_SETBITS, 1, &verbose,
	    NULL);

	argc -= i;
	argv += i;

	return (kmt_cpustack(addr, flags, argc, argv, cpuid, verbose));
}

/*
 * Lasciate ogne speranza, voi ch'intrate.
 */
static int
kmt_call(uintptr_t addr, uint_t flags, int argc, const mdb_arg_t *argv)
{
	uintptr_t *call_argv, rval;
	int parse_strings = 1;
	GElf_Sym sym;
	jmp_buf *oldpcb = NULL;
	jmp_buf pcb;
	int i;

	if (!(flags & DCMD_ADDRSPEC))
		return (DCMD_USAGE);

	if (mdb_tgt_lookup_by_addr(mdb.m_target, addr, MDB_TGT_SYM_EXACT,
	    NULL, 0, &sym, NULL) == 0 && GELF_ST_TYPE(sym.st_info) !=
	    STT_FUNC) {
		warn("%a is not a function\n", addr);
		return (DCMD_ERR);
	}

	if (argc > 1 && argv[0].a_type == MDB_TYPE_STRING &&
	    strcmp(argv[0].a_un.a_str, "-s") == 0) {
		parse_strings = 0;
		argc--;
		argv++;
	}

	call_argv = mdb_alloc(sizeof (uintptr_t) * argc, UM_SLEEP);

	for (i = 0; i < argc; i++) {
		switch (argv[i].a_type) {
		case MDB_TYPE_STRING:
			/*
			 * mdb_strtoull doesn't return on error, so we have to
			 * pre-check strings suspected to contain numbers.
			 */
			if (parse_strings && strisbasenum(argv[i].a_un.a_str)) {
				call_argv[i] = (uintptr_t)mdb_strtoull(
				    argv[i].a_un.a_str);
			} else
				call_argv[i] = (uintptr_t)argv[i].a_un.a_str;

			break;

		case MDB_TYPE_IMMEDIATE:
			call_argv[i] = argv[i].a_un.a_val;
			break;

		default:
			mdb_free(call_argv,
			    sizeof (uintptr_t) * argc);
			return (DCMD_USAGE);
		}
	}

	if (setjmp(pcb) != 0) {
		warn("call failed: caught a trap\n");

		kmdb_dpi_restore_fault_hdlr(oldpcb);
		mdb_free(call_argv, sizeof (uintptr_t) * argc);
		return (DCMD_ERR);
	}

	oldpcb = kmdb_dpi_set_fault_hdlr(&pcb);
	rval = kmdb_dpi_call(addr, argc, call_argv);
	kmdb_dpi_restore_fault_hdlr(oldpcb);

	if (flags & DCMD_PIPE_OUT) {
		mdb_printf("%p\n", rval);
	} else {
		/* pretty-print the results */
		mdb_printf("%p = %a(", rval, addr);
		for (i = 0; i < argc; i++) {
			if (i > 0)
				mdb_printf(", ");
			if (argv[i].a_type == MDB_TYPE_STRING) {
				/* I'm ashamed but amused */
				char *quote = &("\""[parse_strings &&
				    strisbasenum(argv[i].a_un.a_str)]);

				mdb_printf("%s%s%s", quote, argv[i].a_un.a_str,
				    quote);
			} else
				mdb_printf("%p", argv[i].a_un.a_val);
		}
		mdb_printf(");\n");
	}

	mdb_free(call_argv, sizeof (uintptr_t) * argc);

	return (DCMD_OK);
}

/*ARGSUSED*/
int
kmt_dump_crumbs(uintptr_t addr, uint_t flags, int argc, const mdb_arg_t *argv)
{
	intptr_t cpu = -1;

	if (flags & DCMD_ADDRSPEC) {
		if (argc != 0)
			return (DCMD_USAGE);
	} else {
		addr = 0;

		if (mdb_getopts(argc, argv,
		    'c', MDB_OPT_UINTPTR, &cpu,
		    NULL) != argc)
			return (DCMD_USAGE);
	}

	kmdb_dpi_dump_crumbs(addr, cpu);

	return (DCMD_OK);
}

/*ARGSUSED*/
static int
kmt_noducttape(uintptr_t addr, uint_t flags, int argc, const mdb_arg_t *argv)
{
	int a = 0;

	return (a/a);
}

static int
kmt_dmod_status(char *msg, int state)
{
	kmdb_modctl_t *kmc;
	mdb_var_t *v;
	int first = 1, n = 0;

	mdb_nv_rewind(&mdb.m_dmodctl);
	while ((v = mdb_nv_advance(&mdb.m_dmodctl)) != NULL) {
		kmc = MDB_NV_COOKIE(v);

		if (kmc->kmc_state != state)
			continue;

		n++;

		if (msg != NULL) {
			if (first) {
				mdb_printf(msg, NULL);
				first = 0;
			}

			mdb_printf(" %s", kmc->kmc_modname);
		}
	}

	if (!first && msg != NULL)
		mdb_printf("\n");

	return (n);
}

/*ARGSUSED*/
static int
kmt_status_dcmd(uintptr_t addr, uint_t flags, int argc, const mdb_arg_t *argv)
{
	struct utsname uts;
	char uuid[UUID_PRINTABLE_STRING_LENGTH];
	kreg_t tt;

	if (mdb_tgt_readsym(mdb.m_target, MDB_TGT_AS_VIRT, &uts, sizeof (uts),
	    "unix", "utsname") != sizeof (uts)) {
		warn("failed to read 'utsname' struct from kernel\n");
		bzero(&uts, sizeof (uts));
		(void) strcpy(uts.nodename, "unknown machine");
	}

	mdb_printf("debugging live kernel (%d-bit) on %s\n",
	    (int)(sizeof (void *) * NBBY),
	    (*uts.nodename == '\0' ? "(not set)" : uts.nodename));
	mdb_printf("operating system: %s %s (%s)\n",
	    uts.release, uts.version, uts.machine);

	mdb_print_buildversion();

	if (mdb_readsym(uuid, sizeof (uuid),
	    "dump_osimage_uuid") == sizeof (uuid) &&
	    uuid[sizeof (uuid) - 1] == '\0') {
		mdb_printf("image uuid: %s\n", uuid[0] != '\0' ?
		    uuid : "(not set)");
	}

	mdb_printf("DTrace state: %s\n", (kmdb_kdi_dtrace_get_state() ==
	    KDI_DTSTATE_DTRACE_ACTIVE ? "active (debugger breakpoints cannot "
	    "be armed)" : "inactive"));

	(void) kmdb_dpi_get_register("tt", &tt);
	mdb_printf("stopped on: %s\n", kmt_trapname(tt));

	(void) kmt_dmod_status("pending dmod loads:", KMDB_MC_STATE_LOADING);
	(void) kmt_dmod_status("pending dmod unloads:",
	    KMDB_MC_STATE_UNLOADING);

	return (DCMD_OK);
}

/*ARGSUSED*/
static int
kmt_switch(uintptr_t addr, uint_t flags, int argc, const mdb_arg_t *argv)
{
	if (!(flags & DCMD_ADDRSPEC) || argc != 0)
		return (DCMD_USAGE);

	if (kmdb_dpi_switch_master((int)addr) < 0) {
		warn("failed to switch to CPU %d", (int)addr);
		return (DCMD_ERR);
	}

	return (DCMD_OK);
}

static void
kmt_stack_help(void)
{
	mdb_printf(
	    "Options:\n"
	    "  -s   show the size of each stack frame to the left\n"
	    "  -t   where CTF is present, show types for functions and "
	    "arguments\n"
	    "  -v   include frame pointer information (this is the default "
	    "for %<b>$C%</b>)\n"
	    "\n"
	    "If the optional %<u>cnt%</u> is given, no more than %<u>cnt%</u> "
	    "arguments are shown\nfor each stack frame.\n");
}

static const mdb_dcmd_t kmt_dcmds[] = {
	{ "$c", "?[-stv] [cnt]", "print stack backtrace", kmt_stack,
	    kmt_stack_help },
	{ "$C", "?[-stv] [cnt]", "print stack backtrace", kmt_stackv,
	    kmt_stack_help },
	{ "$r", NULL, "print general-purpose registers", kmt_regs },
	{ "$?", NULL, "print status and registers", kmt_regs },
	{ ":x", ":", "change the active CPU", kmt_switch },
	{ "call", ":[arg ...]", "call a kernel function", kmt_call },
	{ "cpustack", "?[-v] [-c cpuid] [cnt]", "print stack backtrace for a "
	    "specific CPU", kmt_cpustack_dcmd },
	{ "cpuregs", "?[-c cpuid]", "print general-purpose registers for a "
	    "specific CPU", kmt_cpuregs },
	{ "crumbs", NULL, NULL, kmt_dump_crumbs },
#if defined(__i386) || defined(__amd64)
	{ "in", ":[-L len]", "read from I/O port", kmt_in_dcmd },
	{ "out", ":[-L len] val", "write to I/O port", kmt_out_dcmd },
<<<<<<< HEAD
	{ "rdmsr", ":", "read an MSR", kmt_rdmsr_dcmd },
	{ "wrmsr", ": val", "write an MSR", kmt_wrmsr_dcmd },
=======
	{ "rdmsr", ":", "read an MSR", kmt_rdmsr },
	{ "wrmsr", ": val", "write an MSR", kmt_wrmsr },
	{ "rdpcicfg", ": bus dev func", "read a register in PCI config space",
	    kmt_rdpcicfg },
	{ "wrpcicfg", ": bus dev func val",
	    "write a register in PCI config space", kmt_wrpcicfg },
>>>>>>> 7b93ed1c
#endif
	{ "noducttape", NULL, NULL, kmt_noducttape },
	{ "regs", NULL, "print general-purpose registers", kmt_regs },
	{ "stack", "?[-stv] [cnt]", "print stack backtrace", kmt_stack,
	    kmt_stack_help },
	{ "stackregs", "?[-stv] [cnt]", "print stack backtrace and registers",
	    kmt_stackr, kmt_stack_help },
	{ "status", NULL, "print summary of current target", kmt_status_dcmd },
	{ "switch", ":", "change the active CPU", kmt_switch },
	{ NULL }
};

static uintmax_t
kmt_reg_disc_get(const mdb_var_t *v)
{
	mdb_tgt_reg_t r = 0;

	(void) mdb_tgt_getareg(MDB_NV_COOKIE(v), 0, mdb_nv_get_name(v), &r);

	return (r);
}

static void
kmt_reg_disc_set(mdb_var_t *v, uintmax_t r)
{
	if (mdb_tgt_putareg(MDB_NV_COOKIE(v), 0, mdb_nv_get_name(v), r) == -1)
		warn("failed to modify %%%s register", mdb_nv_get_name(v));
}

static const mdb_nv_disc_t kmt_reg_disc = {
	.disc_get = kmt_reg_disc_get,
	.disc_set = kmt_reg_disc_set
};

/*ARGSUSED*/
static int
kmt_getareg(mdb_tgt_t *t, mdb_tgt_tid_t tid, const char *rname,
    mdb_tgt_reg_t *rp)
{
	kreg_t val;

	if (kmdb_dpi_get_register(rname, &val) < 0)
		return (set_errno(EMDB_BADREG));

	*rp = val;
	return (0);
}

/*ARGSUSED*/
static int
kmt_putareg(mdb_tgt_t *t, mdb_tgt_tid_t tid, const char *rname, mdb_tgt_reg_t r)
{
	if (kmdb_dpi_set_register(rname, r) < 0)
		return (set_errno(EMDB_BADREG));

	return (0);
}

static void
kmt_mod_destroy(kmt_module_t *km)
{
	if (km->km_name != NULL)
		strfree(km->km_name);
	if (km->km_symtab != NULL)
		mdb_gelf_symtab_destroy(km->km_symtab);
	if (km->km_ctfp != NULL)
		mdb_ctf_close(km->km_ctfp);
}

static kmt_module_t *
kmt_mod_create(mdb_tgt_t *t, struct modctl *ctlp, char *name)
{
	kmt_module_t *km = mdb_zalloc(sizeof (kmt_module_t), UM_SLEEP);
	struct module *mod;

	km->km_name = mdb_alloc(strlen(name) + 1, UM_SLEEP);
	(void) strcpy(km->km_name, name);

	bcopy(ctlp, &km->km_modctl, sizeof (struct modctl));

	if (mdb_tgt_vread(t, &km->km_module, sizeof (struct module),
	    (uintptr_t)km->km_modctl.mod_mp) != sizeof (struct module))
		goto create_module_cleanup;
	mod = &km->km_module;

	if (mod->symhdr != NULL && mod->strhdr != NULL && mod->symtbl != NULL &&
	    mod->strings != NULL) {
		mdb_gelf_ehdr_to_gehdr(&mod->hdr, &km->km_ehdr);

		km->km_symtab = mdb_gelf_symtab_create_raw(&km->km_ehdr,
		    mod->symhdr, mod->symtbl, mod->strhdr, mod->strings,
		    MDB_TGT_SYMTAB);

		km->km_symtab_va = mod->symtbl;
		km->km_strtab_va = mod->strings;

		if (mdb_tgt_vread(t, &km->km_symtab_hdr, sizeof (Shdr),
		    (uintptr_t)mod->symhdr) != sizeof (Shdr) ||
		    mdb_tgt_vread(t, &km->km_strtab_hdr, sizeof (Shdr),
		    (uintptr_t)mod->strhdr) != sizeof (Shdr))
			goto create_module_cleanup;
	}

	/*
	 * We don't want everyone rooting around in the module structure, so we
	 * make copies of the interesting members.
	 */
	km->km_text_va = (uintptr_t)mod->text;
	km->km_text_size = mod->text_size;
	km->km_data_va = (uintptr_t)mod->data;
	km->km_data_size = mod->data_size;
	km->km_bss_va = (uintptr_t)mod->bss;
	km->km_bss_size = mod->bss_size;
	km->km_ctf_va = mod->ctfdata;
	km->km_ctf_size = mod->ctfsize;

	if (mod->flags & KOBJ_PRIM)
		km->km_flags |= KM_F_PRIMARY;

	return (km);

create_module_cleanup:
	warn("failed to read module %s\n", name);
	kmt_mod_destroy(km);
	return (NULL);
}

static void
kmt_mod_remove(kmt_data_t *kmt, kmt_module_t *km)
{
	mdb_var_t *v = mdb_nv_lookup(&kmt->kmt_modules, km->km_name);

	ASSERT(v != NULL);

	mdb_dprintf(MDB_DBG_KMOD, "removing module %s\n", km->km_name);

	mdb_list_delete(&kmt->kmt_modlist, km);
	mdb_nv_remove(&kmt->kmt_modules, v);
	kmt_mod_destroy(km);
}

static int
kmt_modlist_update_cb(struct modctl *modp, void *arg)
{
	mdb_tgt_t *t = arg;
	kmt_data_t *kmt = t->t_data;
	kmt_module_t *km;
	mdb_var_t *v;
	char name[MAXNAMELEN];

	if (mdb_tgt_readstr(t, MDB_TGT_AS_VIRT, name, MAXNAMELEN,
	    (uintptr_t)modp->mod_modname) <= 0) {
		warn("failed to read module name at %p",
		    (void *)modp->mod_modname);
	}

	/* We only care about modules that are actually loaded */
	if (!kmdb_kdi_mod_isloaded(modp))
		return (0);

	/*
	 * Skip the modules we already know about and that haven't
	 * changed since last time we were here.
	 */
	if ((v = mdb_nv_lookup(&kmt->kmt_modules, name)) != NULL) {
		km = MDB_NV_COOKIE(v);

		if (kmdb_kdi_mod_haschanged(&km->km_modctl, &km->km_module,
		    modp, modp->mod_mp)) {
			/*
			 * The module has changed since last we saw it.  For
			 * safety, remove our old version, and treat it as a
			 * new module.
			 */
			mdb_dprintf(MDB_DBG_KMOD, "stutter module %s\n", name);
			kmt_mod_remove(kmt, km);
		} else {
			km->km_seen = 1;
			return (0);
		}
	}

	mdb_dprintf(MDB_DBG_KMOD, "found new module %s\n", name);

	if ((km = kmt_mod_create(t, modp, name)) != NULL) {
		mdb_list_append(&kmt->kmt_modlist, km);
		(void) mdb_nv_insert(&kmt->kmt_modules, name, NULL,
		    (uintptr_t)km, 0);
		km->km_seen = 1;
	}

	return (0);
}

static void
kmt_modlist_update(mdb_tgt_t *t)
{
	kmt_data_t *kmt = t->t_data;
	kmt_module_t *km, *kmn;

	if (kmdb_kdi_mod_iter(kmt_modlist_update_cb, t) < 0) {
		warn("failed to complete update of kernel module list\n");
		return;
	}

	km = mdb_list_next(&kmt->kmt_modlist);
	while (km != NULL) {
		kmn = mdb_list_next(km);

		if (km->km_seen == 1) {
			/* Reset the mark for next time */
			km->km_seen = 0;
		} else {
			/*
			 * We didn't see it on the kernel's module list, so
			 * remove it from our view of the world.
			 */
			kmt_mod_remove(kmt, km);
		}

		km = kmn;
	}
}

static void
kmt_periodic(mdb_tgt_t *t)
{
	(void) mdb_tgt_status(t, &t->t_status);
}

int
kmt_lookup_by_addr(mdb_tgt_t *t, uintptr_t addr, uint_t flags,
    char *buf, size_t nbytes, GElf_Sym *symp, mdb_syminfo_t *sip)
{
	kmt_data_t *kmt = t->t_data;
	kmt_module_t *km = mdb_list_next(&kmt->kmt_modlist);
	kmt_module_t *sym_km = NULL;
	kmt_module_t prmod;
	GElf_Sym sym;
	uint_t symid;
	const char *name;

	/*
	 * We look through the private symbols (if any), then through the module
	 * symbols.  We can simplify the loop if we pretend the private symbols
	 * come from a module.
	 */
	if (mdb.m_prsym != NULL) {
		bzero(&prmod, sizeof (kmt_module_t));
		prmod.km_name = "<<<prmod>>>";
		prmod.km_symtab = mdb.m_prsym;
		prmod.km_list.ml_next = (mdb_list_t *)km;
		km = &prmod;
	}

	/* Symbol resolution isn't available during initialization */
	if (kmdb_dpi_get_state(NULL) == DPI_STATE_INIT)
		return (set_errno(EMDB_NOSYM));

	for (; km != NULL; km = mdb_list_next(km)) {
		if (km != &prmod && !kmt->kmt_symavail)
			continue;

		if (km->km_symtab == NULL)
			continue;

		if (mdb_gelf_symtab_lookup_by_addr(km->km_symtab, addr, flags,
		    buf, nbytes, symp, &sip->sym_id) != 0 ||
		    symp->st_value == 0)
			continue;

		if (flags & MDB_TGT_SYM_EXACT) {
			sym_km = km;
			goto found;
		}

		/*
		 * If this is the first match we've found, or if this symbol is
		 * closer to the specified address than the last one we found,
		 * use it.
		 */
		if (sym_km == NULL || mdb_gelf_sym_closer(symp, &sym, addr)) {
			sym_km = km;
			sym = *symp;
			symid = sip->sym_id;
		}
	}

	/*
	 * kmdb dmods are normal kernel modules, loaded by krtld as such.  To
	 * avoid polluting modinfo, and to keep from confusing the module
	 * subsystem (many dmods have the same names as real kernel modules),
	 * kmdb keeps their modctls separate, and doesn't allow their loading
	 * to be broadcast via the krtld module load/unload mechanism.  As a
	 * result, kmdb_kvm doesn't find out about them, and can't turn their
	 * addresses into symbols.  This can be most inconvenient during
	 * debugger faults, as the dmod frames will show up without names.
	 * We weren't able to turn the requested address into a symbol, so we'll
	 * take a spin through the dmods, trying to match our address against
	 * their symbols.
	 */
	if (sym_km == NULL) {
		return (kmdb_module_lookup_by_addr(addr, flags, buf, nbytes,
		    symp, sip));
	}

	*symp = sym;
	sip->sym_id = symid;

found:
	/*
	 * Once we've found something, copy the final name into the caller's
	 * buffer and prefix it with the load object name if appropriate.
	 */
	name = mdb_gelf_sym_name(sym_km->km_symtab, symp);

	if (sym_km == &prmod) {
		if (buf != NULL) {
			(void) strncpy(buf, name, nbytes);
			buf[nbytes - 1] = '\0';
		}
		sip->sym_table = MDB_TGT_PRVSYM;
	} else {
		if (buf != NULL) {
			if (sym_km->km_flags & KM_F_PRIMARY) {
				(void) strncpy(buf, name, nbytes);
				buf[nbytes - 1] = '\0';
			} else {
				(void) mdb_snprintf(buf, nbytes, "%s`%s",
				    sym_km->km_name, name);
			}
		}
		sip->sym_table = MDB_TGT_SYMTAB;
	}

	return (0);
}

static int
kmt_lookup_by_name(mdb_tgt_t *t, const char *obj, const char *name,
    GElf_Sym *symp, mdb_syminfo_t *sip)
{
	kmt_data_t *kmt = t->t_data;
	kmt_module_t *km;
	mdb_var_t *v;
	GElf_Sym sym;
	uint_t symid;
	int n;

	if (!kmt->kmt_symavail)
		return (set_errno(EMDB_NOSYM));

	switch ((uintptr_t)obj) {
	case (uintptr_t)MDB_TGT_OBJ_EXEC:
	case (uintptr_t)MDB_TGT_OBJ_EVERY:
		km = mdb_list_next(&kmt->kmt_modlist);
		n = mdb_nv_size(&kmt->kmt_modules);
		break;

	case (uintptr_t)MDB_TGT_OBJ_RTLD:
		obj = kmt->kmt_rtld_name;
		/*FALLTHROUGH*/

	default:
		/*
		 * If this is a request for a dmod symbol, let kmdb_module
		 * handle it.
		 */
		if (obj != NULL && strncmp(obj, "DMOD`", 5) == 0) {
			return (kmdb_module_lookup_by_name(obj + 5, name,
			    symp, sip));
		}

		if ((v = mdb_nv_lookup(&kmt->kmt_modules, obj)) == NULL)
			return (set_errno(EMDB_NOOBJ));

		km = mdb_nv_get_cookie(v);
		n = 1;
	}

	/*
	 * kmdb's kvm target is at a bit of a disadvantage compared to mdb's
	 * kvm target when it comes to global symbol lookups.  mdb has ksyms,
	 * which hides pesky things like symbols that are undefined in unix,
	 * but which are defined in genunix.  We don't have such a facility -
	 * we simply iterate through the modules, looking for a given symbol
	 * in each.  Unless we're careful, we'll return the undef in the
	 * aforementioned case.
	 */
	for (; n > 0; n--, km = mdb_list_next(km)) {
		if (mdb_gelf_symtab_lookup_by_name(km->km_symtab, name,
		    &sym, &symid) == 0 && sym.st_shndx != SHN_UNDEF)
			break;
	}

	if (n == 0)
		return (set_errno(EMDB_NOSYM));

found:
	bcopy(&sym, symp, sizeof (GElf_Sym));
	sip->sym_id = symid;
	sip->sym_table = MDB_TGT_SYMTAB;

	return (0);
}

static int
kmt_symtab_func(void *data, const GElf_Sym *sym, const char *name, uint_t id)
{
	kmt_symarg_t *arg = data;

	if (mdb_tgt_sym_match(sym, arg->sym_type)) {
		arg->sym_info.sym_id = id;

		return (arg->sym_cb(arg->sym_data, sym, name, &arg->sym_info,
		    arg->sym_obj));
	}

	return (0);
}

static void
kmt_symtab_iter(mdb_gelf_symtab_t *gst, uint_t type, const char *obj,
    mdb_tgt_sym_f *cb, void *p)
{
	kmt_symarg_t arg;

	arg.sym_cb = cb;
	arg.sym_data = p;
	arg.sym_type = type;
	arg.sym_info.sym_table = gst->gst_tabid;
	arg.sym_obj = obj;

	mdb_gelf_symtab_iter(gst, kmt_symtab_func, &arg);
}

static int
kmt_symbol_iter(mdb_tgt_t *t, const char *obj, uint_t which, uint_t type,
    mdb_tgt_sym_f *cb, void *data)
{
	kmt_data_t *kmt = t->t_data;
	kmt_module_t *km;

	mdb_gelf_symtab_t *symtab = NULL;
	mdb_var_t *v;

	if (which == MDB_TGT_DYNSYM)
		return (set_errno(EMDB_TGTNOTSUP));

	switch ((uintptr_t)obj) {
	case (uintptr_t)MDB_TGT_OBJ_EXEC:
	case (uintptr_t)MDB_TGT_OBJ_EVERY:
		mdb_nv_rewind(&kmt->kmt_modules);
		while ((v = mdb_nv_advance(&kmt->kmt_modules)) != NULL) {
			km = mdb_nv_get_cookie(v);

			if (km->km_symtab != NULL) {
				kmt_symtab_iter(km->km_symtab, type,
				    km->km_name, cb, data);
			}
		}
		return (0);

	case (uintptr_t)MDB_TGT_OBJ_RTLD:
		obj = kmt->kmt_rtld_name;
		/*FALLTHROUGH*/

	default:
		if (strncmp(obj, "DMOD`", 5) == 0) {
			return (kmdb_module_symbol_iter(obj + 5, type,
			    cb, data));
		}

		if ((v = mdb_nv_lookup(&kmt->kmt_modules, obj)) == NULL)
			return (set_errno(EMDB_NOOBJ));
		km = mdb_nv_get_cookie(v);

		symtab = km->km_symtab;
	}

	if (symtab != NULL)
		kmt_symtab_iter(symtab, type, obj, cb, data);

	return (0);
}

static int
kmt_mapping_walk(uintptr_t addr, const void *data, kmt_maparg_t *marg)
{
	/*
	 * This is a bit sketchy but avoids problematic compilation of this
	 * target against the current VM implementation.  Now that we have
	 * vmem, we can make this less broken and more informative by changing
	 * this code to invoke the vmem walker in the near future.
	 */
	const struct kmt_seg {
		caddr_t s_base;
		size_t s_size;
	} *segp = (const struct kmt_seg *)data;

	mdb_map_t map;
	GElf_Sym sym;
	mdb_syminfo_t info;

	map.map_base = (uintptr_t)segp->s_base;
	map.map_size = segp->s_size;
	map.map_flags = MDB_TGT_MAP_R | MDB_TGT_MAP_W | MDB_TGT_MAP_X;

	if (kmt_lookup_by_addr(marg->map_target, addr, MDB_TGT_SYM_EXACT,
	    map.map_name, MDB_TGT_MAPSZ, &sym, &info) == -1) {

		(void) mdb_iob_snprintf(map.map_name, MDB_TGT_MAPSZ,
		    "%lr", addr);
	}

	return (marg->map_cb(marg->map_data, &map, map.map_name));
}

static int
kmt_mapping_iter(mdb_tgt_t *t, mdb_tgt_map_f *func, void *private)
{
	kmt_maparg_t m;
	uintptr_t kas;

	m.map_target = t;
	m.map_cb = func;
	m.map_data = private;

	if ((kas = kmt_read_kas(t)) == 0)
		return (-1); /* errno is set for us */

	return (mdb_pwalk("seg", (mdb_walk_cb_t)kmt_mapping_walk, &m, kas));
}

static const mdb_map_t *
kmt_mod_to_map(kmt_module_t *km, mdb_map_t *map)
{
	(void) strncpy(map->map_name, km->km_name, MDB_TGT_MAPSZ);
	map->map_name[MDB_TGT_MAPSZ - 1] = '\0';
	map->map_base = km->km_text_va;
	map->map_size = km->km_text_size;
	map->map_flags = MDB_TGT_MAP_R | MDB_TGT_MAP_W | MDB_TGT_MAP_X;

	return (map);
}

static int
kmt_object_iter(mdb_tgt_t *t, mdb_tgt_map_f *func, void *private)
{
	kmt_data_t *kmt = t->t_data;
	kmt_module_t *km;
	mdb_map_t m;

	for (km = mdb_list_next(&kmt->kmt_modlist); km != NULL;
	    km = mdb_list_next(km)) {
		if (func(private, kmt_mod_to_map(km, &m), km->km_name) == -1)
			break;
	}

	return (0);
}

static const mdb_map_t *
kmt_addr_to_map(mdb_tgt_t *t, uintptr_t addr)
{
	kmt_data_t *kmt = t->t_data;
	kmt_module_t *km;

	for (km = mdb_list_next(&kmt->kmt_modlist); km != NULL;
	    km = mdb_list_next(km)) {
		if (addr - km->km_text_va < km->km_text_size ||
		    addr - km->km_data_va < km->km_data_size ||
		    addr - km->km_bss_va < km->km_bss_size)
			return (kmt_mod_to_map(km, &kmt->kmt_map));
	}

	(void) set_errno(EMDB_NOMAP);
	return (NULL);
}

static kmt_module_t *
kmt_module_by_name(kmt_data_t *kmt, const char *name)
{
	kmt_module_t *km;

	for (km = mdb_list_next(&kmt->kmt_modlist); km != NULL;
	    km = mdb_list_next(km)) {
		if (strcmp(name, km->km_name) == 0)
			return (km);
	}

	return (NULL);
}

static const mdb_map_t *
kmt_name_to_map(mdb_tgt_t *t, const char *name)
{
	kmt_data_t *kmt = t->t_data;
	kmt_module_t *km;
	mdb_map_t m;

	/*
	 * If name is MDB_TGT_OBJ_EXEC, return the first module on the list,
	 * which will be unix since we keep kmt_modlist in load order.
	 */
	if (name == MDB_TGT_OBJ_EXEC) {
		return (kmt_mod_to_map(mdb_list_next(&kmt->kmt_modlist),
		    &m));
	}

	if (name == MDB_TGT_OBJ_RTLD)
		name = kmt->kmt_rtld_name;

	if ((km = kmt_module_by_name(kmt, name)) != NULL)
		return (kmt_mod_to_map(km, &m));

	(void) set_errno(EMDB_NOOBJ);
	return (NULL);
}

static ctf_file_t *
kmt_load_ctfdata(mdb_tgt_t *t, kmt_module_t *km)
{
	kmt_data_t *kmt = t->t_data;
	int err;

	if (km->km_ctfp != NULL)
		return (km->km_ctfp);

	if (km->km_ctf_va == NULL || km->km_symtab == NULL) {
		(void) set_errno(EMDB_NOCTF);
		return (NULL);
	}

	if ((km->km_ctfp = mdb_ctf_bufopen(km->km_ctf_va, km->km_ctf_size,
	    km->km_symtab_va, &km->km_symtab_hdr, km->km_strtab_va,
	    &km->km_strtab_hdr, &err)) == NULL) {
		(void) set_errno(ctf_to_errno(err));
		return (NULL);
	}

	mdb_dprintf(MDB_DBG_KMOD, "loaded %lu bytes of CTF data for %s\n",
	    (ulong_t)km->km_ctf_size, km->km_name);

	if (ctf_parent_name(km->km_ctfp) != NULL) {
		mdb_var_t *v;

		if ((v = mdb_nv_lookup(&kmt->kmt_modules,
		    ctf_parent_name(km->km_ctfp))) != NULL) {
			kmt_module_t *pm = mdb_nv_get_cookie(v);

			if (pm->km_ctfp == NULL)
				(void) kmt_load_ctfdata(t, pm);

			if (pm->km_ctfp != NULL && ctf_import(km->km_ctfp,
			    pm->km_ctfp) == CTF_ERR) {
				warn("failed to import parent types into "
				    "%s: %s\n", km->km_name,
				    ctf_errmsg(ctf_errno(km->km_ctfp)));
			}
		} else {
			warn("failed to load CTF data for %s - parent %s not "
			    "loaded\n", km->km_name,
			    ctf_parent_name(km->km_ctfp));
		}
	}

	return (km->km_ctfp);
}

ctf_file_t *
kmt_addr_to_ctf(mdb_tgt_t *t, uintptr_t addr)
{
	kmt_data_t *kmt = t->t_data;
	kmt_module_t *km;

	for (km = mdb_list_next(&kmt->kmt_modlist); km != NULL;
	    km = mdb_list_next(km)) {
		if (addr - km->km_text_va < km->km_text_size ||
		    addr - km->km_data_va < km->km_data_size ||
		    addr - km->km_bss_va < km->km_bss_size)
			return (kmt_load_ctfdata(t, km));
	}

	return (kmdb_module_addr_to_ctf(addr));
}

ctf_file_t *
kmt_name_to_ctf(mdb_tgt_t *t, const char *name)
{
	kmt_data_t *kt = t->t_data;
	kmt_module_t *km;

	if (name == MDB_TGT_OBJ_EXEC) {
		name = KMT_CTFPARENT;
	} else if (name == MDB_TGT_OBJ_RTLD) {
		name = kt->kmt_rtld_name;
	} else if (strncmp(name, "DMOD`", 5) == 0) {
		/* Request for CTF data for a DMOD symbol */
		return (kmdb_module_name_to_ctf(name + 5));
	}

	if ((km = kmt_module_by_name(kt, name)) != NULL)
		return (kmt_load_ctfdata(t, km));

	(void) set_errno(EMDB_NOOBJ);
	return (NULL);
}

/*ARGSUSED*/
static int
kmt_status(mdb_tgt_t *t, mdb_tgt_status_t *tsp)
{
	int state;

	bzero(tsp, sizeof (mdb_tgt_status_t));

	switch ((state = kmdb_dpi_get_state(NULL))) {
	case DPI_STATE_INIT:
		tsp->st_state = MDB_TGT_RUNNING;
		tsp->st_pc = 0;
		break;

	case DPI_STATE_STOPPED:
		tsp->st_state = MDB_TGT_STOPPED;

		(void) kmdb_dpi_get_register("pc", &tsp->st_pc);
		break;

	case DPI_STATE_FAULTED:
		tsp->st_state = MDB_TGT_STOPPED;

		(void) kmdb_dpi_get_register("pc", &tsp->st_pc);

		tsp->st_flags |= MDB_TGT_ISTOP;
		break;

	case DPI_STATE_LOST:
		tsp->st_state = MDB_TGT_LOST;

		(void) kmdb_dpi_get_register("pc", &tsp->st_pc);
		break;
	}

	mdb_dprintf(MDB_DBG_KMOD, "kmt_status, dpi: %d tsp: %d, pc = %p %A\n",
	    state, tsp->st_state, (void *)tsp->st_pc, tsp->st_pc);

	return (0);
}

/*
 * Invoked when kmt_defbp_enter_debugger is called, this routine activates and
 * deactivates deferred breakpoints in response to module load and unload
 * events.
 */
/*ARGSUSED*/
static void
kmt_defbp_event(mdb_tgt_t *t, int vid, void *private)
{
	if (kmt_defbp_modchg_isload) {
		if (!mdb_tgt_sespec_activate_all(t) &&
		    (mdb.m_flags & MDB_FL_BPTNOSYMSTOP)) {
			/*
			 * We weren't able to activate the breakpoints.
			 * If so requested, we'll return without calling
			 * continue, thus throwing the user into the debugger.
			 */
			return;
		}

	} else {
		mdb_sespec_t *sep, *nsep;
		const mdb_map_t *map, *bpmap;
		mdb_map_t modmap;

		if ((map = kmt_addr_to_map(t,
		    (uintptr_t)kmt_defbp_modchg_modctl->mod_text)) == NULL) {
			warn("module unload notification for unknown module %s",
			    kmt_defbp_modchg_modctl->mod_modname);
			return; /* drop into the debugger */
		}

		bcopy(map, &modmap, sizeof (mdb_map_t));

		for (sep = mdb_list_next(&t->t_active); sep; sep = nsep) {
			nsep = mdb_list_next(sep);

			if (sep->se_ops == &kmt_brkpt_ops) {
				kmt_brkpt_t *kb = sep->se_data;

				if ((bpmap = kmt_addr_to_map(t,
				    kb->kb_addr)) == NULL ||
				    (bpmap->map_base == modmap.map_base &&
				    bpmap->map_size == modmap.map_size)) {
					mdb_tgt_sespec_idle_one(t, sep,
					    EMDB_NOMAP);
				}
			}
		}
	}

	(void) mdb_tgt_continue(t, NULL);
}

static void
kmt_defbp_enter_debugger(void)
{
	/*
	 * The debugger places a breakpoint here.  We can't have a simple
	 * nop function here, because GCC knows much more than we do, and
	 * will optimize away the call to it.
	 */
	(void) get_fp();
}

/*
 * This routine is called while the kernel is running.  It attempts to determine
 * whether any deferred breakpoints exist for the module being changed (loaded
 * or unloaded).  If any such breakpoints exist, the debugger will be entered to
 * process them.
 */
static void
kmt_defbp_modchg(struct modctl *mctl, int isload)
{
	kmt_defbp_t *dbp;

	kmt_defbp_lock = 1;

	for (dbp = mdb_list_next(&kmt_defbp_list); dbp;
	    dbp = mdb_list_next(dbp)) {
		if (!dbp->dbp_ref)
			continue;

		if (strcmp(mctl->mod_modname, dbp->dbp_objname) == 0) {
			/*
			 * Activate the breakpoint
			 */
			kmt_defbp_modchg_isload = isload;
			kmt_defbp_modchg_modctl = mctl;

			kmt_defbp_enter_debugger();
			break;
		}
	}

	kmt_defbp_lock = 0;
}

/*ARGSUSED*/
static int
kmt_continue(mdb_tgt_t *t, mdb_tgt_status_t *tsp)
{
	int n;

	kmdb_dpi_resume();

	/*
	 * The order of the following two calls is important.  If there are
	 * load acks on the work queue, we'll initialize the dmods they
	 * represent.  This will involve a call to _mdb_init, which may very
	 * well result in a symbol lookup.  If we haven't resynced our view
	 * of symbols with the current state of the world, this lookup could
	 * end very badly.  We therefore make sure to sync before processing
	 * the work queue.
	 */
	kmt_sync(t);
	kmdb_dpi_process_work_queue();

	if (kmdb_kdi_get_unload_request())
		t->t_flags |= MDB_TGT_F_UNLOAD;

	(void) mdb_tgt_status(t, &t->t_status);

	if ((n = kmt_dmod_status(NULL, KMDB_MC_STATE_LOADING) +
	    kmt_dmod_status(NULL, KMDB_MC_STATE_UNLOADING)) != 0) {
		mdb_warn("%d dmod load%c/unload%c pending\n", n,
		    "s"[n == 1], "s"[n == 1]);
	}

	return (0);
}

/*ARGSUSED*/
static int
kmt_step(mdb_tgt_t *t, mdb_tgt_status_t *tsp)
{
	int rc;

	if ((rc = kmdb_dpi_step()) == 0)
		(void) mdb_tgt_status(t, &t->t_status);

	return (rc);
}

static int
kmt_defbp_activate(mdb_tgt_t *t)
{
	kmdb_dpi_modchg_register(kmt_defbp_modchg);

	/*
	 * The routines that add and arm breakpoints will check for the proper
	 * DTrace state, but they'll just put this breakpoint on the idle list
	 * if DTrace is active.  It'll correctly move to the active list when
	 * DTrace deactivates, but that's insufficient for our purposes -- we
	 * need to do extra processing at that point.  We won't get to do said
	 * processing with with a normal idle->active transition, so we just
	 * won't add it add it until we're sure that it'll stick.
	 */

	if (kmdb_kdi_dtrace_get_state() == KDI_DTSTATE_DTRACE_ACTIVE)
		return (set_errno(EMDB_DTACTIVE));

	kmt_defbp_bpspec = mdb_tgt_add_vbrkpt(t,
	    (uintptr_t)kmt_defbp_enter_debugger,
	    MDB_TGT_SPEC_HIDDEN, kmt_defbp_event, NULL);

	return (0);
}

static void
kmt_defbp_deactivate(mdb_tgt_t *t)
{
	kmdb_dpi_modchg_cancel();

	if (kmt_defbp_bpspec != 0) {
		if (t != NULL)
			(void) mdb_tgt_vespec_delete(t, kmt_defbp_bpspec);

		kmt_defbp_bpspec = 0;
	}
}

static kmt_defbp_t *
kmt_defbp_create(mdb_tgt_t *t, const char *objname, const char *symname)
{
	kmt_defbp_t *dbp = mdb_alloc(sizeof (kmt_defbp_t), UM_SLEEP);

	mdb_dprintf(MDB_DBG_KMOD, "defbp_create %s`%s\n", objname, symname);

	dbp->dbp_objname = strdup(objname);
	dbp->dbp_symname = strdup(symname);
	dbp->dbp_ref = 1;

	kmt_defbp_num++;

	if (kmt_defbp_num == 1 || kmt_defbp_bpspec == 0) {
		if (kmt_defbp_activate(t) < 0)
			warn("failed to activate deferred breakpoints");
	}

	mdb_list_append(&kmt_defbp_list, dbp);

	return (dbp);
}

static void
kmt_defbp_destroy(kmt_defbp_t *dbp)
{
	mdb_dprintf(MDB_DBG_KMOD, "defbp_destroy %s`%s\n", dbp->dbp_objname,
	    dbp->dbp_symname);

	mdb_list_delete(&kmt_defbp_list, dbp);

	strfree(dbp->dbp_objname);
	strfree(dbp->dbp_symname);
	mdb_free(dbp, sizeof (kmt_defbp_t));
}

static void
kmt_defbp_prune_common(int all)
{
	kmt_defbp_t *dbp, *ndbp;

	/* We can't remove items from the list while the driver is using it. */
	if (kmt_defbp_lock)
		return;

	for (dbp = mdb_list_next(&kmt_defbp_list); dbp != NULL; dbp = ndbp) {
		ndbp = mdb_list_next(dbp);

		if (!all && dbp->dbp_ref)
			continue;

		kmt_defbp_destroy(dbp);
	}
}

static void
kmt_defbp_prune(void)
{
	kmt_defbp_prune_common(0);
}

static void
kmt_defbp_destroy_all(void)
{
	kmt_defbp_prune_common(1);
}

static void
kmt_defbp_delete(mdb_tgt_t *t, kmt_defbp_t *dbp)
{
	dbp->dbp_ref = 0;

	ASSERT(kmt_defbp_num > 0);
	kmt_defbp_num--;

	if (kmt_defbp_num == 0)
		kmt_defbp_deactivate(t);

	kmt_defbp_prune();
}

static int
kmt_brkpt_ctor(mdb_tgt_t *t, mdb_sespec_t *sep, void *args)
{
	mdb_tgt_status_t tsp;
	kmt_bparg_t *ka = args;
	kmt_brkpt_t *kb;
	GElf_Sym s;
	mdb_instr_t instr;

	(void) mdb_tgt_status(t, &tsp);
	if (tsp.st_state != MDB_TGT_RUNNING && tsp.st_state != MDB_TGT_STOPPED)
		return (set_errno(EMDB_NOPROC));

	if (ka->ka_symbol != NULL) {
		if (mdb_tgt_lookup_by_scope(t, ka->ka_symbol, &s, NULL) == -1) {
			if (errno != EMDB_NOOBJ && !(errno == EMDB_NOSYM &&
			    !(mdb.m_flags & MDB_FL_BPTNOSYMSTOP))) {
				warn("breakpoint %s activation failed",
				    ka->ka_symbol);
			}
			return (-1); /* errno is set for us */
		}

		ka->ka_addr = (uintptr_t)s.st_value;
	}

#ifdef __sparc
	if (ka->ka_addr & 3)
		return (set_errno(EMDB_BPALIGN));
#endif

	if (mdb_vread(&instr, sizeof (instr), ka->ka_addr) != sizeof (instr))
		return (-1); /* errno is set for us */

	if (kmdb_kdi_dtrace_get_state() == KDI_DTSTATE_DTRACE_ACTIVE)
		warn("breakpoint will not arm until DTrace is inactive\n");

	kb = mdb_zalloc(sizeof (kmt_brkpt_t), UM_SLEEP);
	kb->kb_addr = ka->ka_addr;
	sep->se_data = kb;

	return (0);
}

/*ARGSUSED*/
static void
kmt_brkpt_dtor(mdb_tgt_t *t, mdb_sespec_t *sep)
{
	mdb_free(sep->se_data, sizeof (kmt_brkpt_t));
}

/*ARGSUSED*/
static char *
kmt_brkpt_info(mdb_tgt_t *t, mdb_sespec_t *sep, mdb_vespec_t *vep,
    mdb_tgt_spec_desc_t *sp, char *buf, size_t nbytes)
{
	uintptr_t addr = 0;

	if (vep != NULL) {
		kmt_bparg_t *ka = vep->ve_args;

		if (ka->ka_symbol != NULL) {
			(void) mdb_iob_snprintf(buf, nbytes, "stop at %s",
			    ka->ka_symbol);
		} else {
			(void) mdb_iob_snprintf(buf, nbytes, "stop at %a",
			    ka->ka_addr);
			addr = ka->ka_addr;
		}

	} else {
		addr = ((kmt_brkpt_t *)sep->se_data)->kb_addr;
		(void) mdb_iob_snprintf(buf, nbytes, "stop at %a", addr);
	}

	sp->spec_base = addr;
	sp->spec_size = sizeof (mdb_instr_t);

	return (buf);
}

static int
kmt_brkpt_secmp(mdb_tgt_t *t, mdb_sespec_t *sep, void *args)
{
	kmt_brkpt_t *kb = sep->se_data;
	kmt_bparg_t *ka = args;
	GElf_Sym sym;

	if (ka->ka_symbol != NULL) {
		return (mdb_tgt_lookup_by_scope(t, ka->ka_symbol,
		    &sym, NULL) == 0 && sym.st_value == kb->kb_addr);
	}

	return (ka->ka_addr == kb->kb_addr);
}

/*ARGSUSED*/
static int
kmt_brkpt_vecmp(mdb_tgt_t *t, mdb_vespec_t *vep, void *args)
{
	kmt_bparg_t *ka1 = vep->ve_args;
	kmt_bparg_t *ka2 = args;

	if (ka1->ka_symbol != NULL && ka2->ka_symbol != NULL)
		return (strcmp(ka1->ka_symbol, ka2->ka_symbol) == 0);

	if (ka1->ka_symbol == NULL && ka2->ka_symbol == NULL)
		return (ka1->ka_addr == ka2->ka_addr);

	return (0); /* fail if one is symbolic, other is an explicit address */
}

static int
kmt_brkpt_arm(mdb_tgt_t *t, mdb_sespec_t *sep)
{
	kmt_data_t *kmt = t->t_data;
	kmt_brkpt_t *kb = sep->se_data;
	int rv;

	if (kmdb_kdi_dtrace_get_state() == KDI_DTSTATE_DTRACE_ACTIVE)
		return (set_errno(EMDB_DTACTIVE));

	if ((rv = kmdb_dpi_brkpt_arm(kb->kb_addr, &kb->kb_oinstr)) != 0)
		return (rv);

	if (kmt->kmt_narmedbpts++ == 0)
		(void) kmdb_kdi_dtrace_set(KDI_DTSET_KMDB_BPT_ACTIVATE);

	return (0);
}

static int
kmt_brkpt_disarm(mdb_tgt_t *t, mdb_sespec_t *sep)
{
	kmt_data_t *kmt = t->t_data;
	kmt_brkpt_t *kb = sep->se_data;
	int rv;

	ASSERT(kmdb_kdi_dtrace_get_state() == KDI_DTSTATE_KMDB_BPT_ACTIVE);

	if ((rv = kmdb_dpi_brkpt_disarm(kb->kb_addr, kb->kb_oinstr)) != 0)
		return (rv);

	if (--kmt->kmt_narmedbpts == 0)
		(void) kmdb_kdi_dtrace_set(KDI_DTSET_KMDB_BPT_DEACTIVATE);

	return (0);
}

/*
 * Determine whether the specified sespec is an armed watchpoint that overlaps
 * with the given breakpoint and has the given flags set.  We use this to find
 * conflicts with breakpoints, below.
 */
static int
kmt_wp_overlap(mdb_sespec_t *sep, kmt_brkpt_t *kb, int flags)
{
	const kmdb_wapt_t *wp = sep->se_data;

	return (sep->se_state == MDB_TGT_SPEC_ARMED &&
	    sep->se_ops == &kmt_wapt_ops && (wp->wp_wflags & flags) &&
	    kb->kb_addr - wp->wp_addr < wp->wp_size);
}

/*
 * We step over breakpoints using our single-stepper.  If a conflicting
 * watchpoint is present, we must temporarily remove it before stepping over the
 * breakpoint so we don't immediately re-trigger the watchpoint.  We know the
 * watchpoint has already triggered on our trap instruction as part of fetching
 * it.  Before we return, we must re-install any disabled watchpoints.
 */
static int
kmt_brkpt_cont(mdb_tgt_t *t, mdb_sespec_t *sep, mdb_tgt_status_t *tsp)
{
	kmt_brkpt_t *kb = sep->se_data;
	int status = -1;
	int error;

	for (sep = mdb_list_next(&t->t_active); sep; sep = mdb_list_next(sep)) {
		if (kmt_wp_overlap(sep, kb, MDB_TGT_WA_X))
			(void) kmdb_dpi_wapt_disarm(sep->se_data);
	}

	if (kmdb_dpi_brkpt_disarm(kb->kb_addr, kb->kb_oinstr) == 0 &&
	    kmt_step(t, tsp) == 0)
		status = kmt_status(t, tsp);

	error = errno; /* save errno from disarm, step, or status */

	for (sep = mdb_list_next(&t->t_active); sep; sep = mdb_list_next(sep)) {
		if (kmt_wp_overlap(sep, kb, MDB_TGT_WA_X))
			kmdb_dpi_wapt_arm(sep->se_data);
	}

	(void) set_errno(error);
	return (status);
}

/*ARGSUSED*/
static int
kmt_brkpt_match(mdb_tgt_t *t, mdb_sespec_t *sep, mdb_tgt_status_t *tsp)
{
	kmt_brkpt_t *kb = sep->se_data;
	int state, why;
	kreg_t pc;

	state = kmdb_dpi_get_state(&why);
	(void) kmdb_dpi_get_register("pc", &pc);

	return (state == DPI_STATE_FAULTED && why == DPI_STATE_WHY_BKPT &&
	    pc == kb->kb_addr);
}

static const mdb_se_ops_t kmt_brkpt_ops = {
	.se_ctor = kmt_brkpt_ctor,
	.se_dtor = kmt_brkpt_dtor,
	.se_info = kmt_brkpt_info,
	.se_secmp = kmt_brkpt_secmp,
	.se_vecmp = kmt_brkpt_vecmp,
	.se_arm = kmt_brkpt_arm,
	.se_disarm = kmt_brkpt_disarm,
	.se_cont = kmt_brkpt_cont,
	.se_match = kmt_brkpt_match,
};

static int
kmt_wapt_ctor(mdb_tgt_t *t, mdb_sespec_t *sep, void *args)
{
	mdb_tgt_status_t tsp;
	kmdb_wapt_t *vwp = args;
	kmdb_wapt_t *swp;

	(void) mdb_tgt_status(t, &tsp);
	if (tsp.st_state != MDB_TGT_RUNNING && tsp.st_state != MDB_TGT_STOPPED)
		return (set_errno(EMDB_NOPROC));

	swp = mdb_alloc(sizeof (kmdb_wapt_t), UM_SLEEP);
	bcopy(vwp, swp, sizeof (kmdb_wapt_t));

	if (kmdb_dpi_wapt_reserve(swp) < 0) {
		mdb_free(swp, sizeof (kmdb_wapt_t));
		return (-1); /* errno is set for us */
	}

	sep->se_data = swp;

	return (0);
}

/*ARGSUSED*/
static void
kmt_wapt_dtor(mdb_tgt_t *t, mdb_sespec_t *sep)
{
	kmdb_wapt_t *wp = sep->se_data;

	kmdb_dpi_wapt_release(wp);
	mdb_free(wp, sizeof (kmdb_wapt_t));
}

/*ARGSUSED*/
static char *
kmt_wapt_info(mdb_tgt_t *t, mdb_sespec_t *sep, mdb_vespec_t *vep,
    mdb_tgt_spec_desc_t *sp, char *buf, size_t nbytes)
{
	kmdb_wapt_t *wp = vep != NULL ? vep->ve_args : sep->se_data;
	const char *fmt;
	char desc[24];

	ASSERT(wp->wp_wflags != 0);
	desc[0] = '\0';

	switch (wp->wp_wflags) {
	case MDB_TGT_WA_R:
		(void) strcat(desc, "/read");
		break;
	case MDB_TGT_WA_W:
		(void) strcat(desc, "/write");
		break;
	case MDB_TGT_WA_X:
		(void) strcat(desc, "/exec");
		break;
	default:
		if (wp->wp_wflags & MDB_TGT_WA_R)
			(void) strcat(desc, "/r");
		if (wp->wp_wflags & MDB_TGT_WA_W)
			(void) strcat(desc, "/w");
		if (wp->wp_wflags & MDB_TGT_WA_X)
			(void) strcat(desc, "/x");
	}

	switch (wp->wp_type) {
	case DPI_WAPT_TYPE_PHYS:
		fmt = "stop on %s of phys [%p, %p)";
		break;

	case DPI_WAPT_TYPE_VIRT:
		fmt = "stop on %s of [%la, %la)";
		break;

	case DPI_WAPT_TYPE_IO:
		if (wp->wp_size == 1)
			fmt = "stop on %s of I/O port %p";
		else
			fmt = "stop on %s of I/O port [%p, %p)";
		break;

	default:
		fmt = "stop on %s of unknown [%p, %p]";
		break;
	}

	(void) mdb_iob_snprintf(buf, nbytes, fmt, desc + 1, wp->wp_addr,
	    wp->wp_addr + wp->wp_size);

	sp->spec_base = wp->wp_addr;
	sp->spec_size = wp->wp_size;

	return (buf);
}

/*ARGSUSED*/
static int
kmt_wapt_secmp(mdb_tgt_t *t, mdb_sespec_t *sep, void *args)
{
	kmdb_wapt_t *wp1 = sep->se_data;
	kmdb_wapt_t *wp2 = args;

	return (wp1->wp_addr == wp2->wp_addr && wp1->wp_size == wp2->wp_size &&
	    wp1->wp_wflags == wp2->wp_wflags);
}

/*ARGSUSED*/
static int
kmt_wapt_vecmp(mdb_tgt_t *t, mdb_vespec_t *vep, void *args)
{
	kmdb_wapt_t *wp1 = vep->ve_args;
	kmdb_wapt_t *wp2 = args;

	return (wp1->wp_addr == wp2->wp_addr && wp1->wp_size == wp2->wp_size &&
	    wp1->wp_wflags == wp2->wp_wflags);
}

/*ARGSUSED*/
static int
kmt_wapt_arm(mdb_tgt_t *t, mdb_sespec_t *sep)
{
	kmdb_dpi_wapt_arm(sep->se_data);

	return (0);
}

/*ARGSUSED*/
static int
kmt_wapt_disarm(mdb_tgt_t *t, mdb_sespec_t *sep)
{
	kmdb_dpi_wapt_disarm(sep->se_data);

	return (0);
}

/*
 * Determine whether the specified sespec is an armed breakpoint at the given
 * %pc.  We use this to find conflicts with watchpoints below.
 */
static int
kmt_bp_overlap(mdb_sespec_t *sep, uintptr_t pc)
{
	kmt_brkpt_t *kb = sep->se_data;

	return (sep->se_state == MDB_TGT_SPEC_ARMED &&
	    sep->se_ops == &kmt_brkpt_ops && kb->kb_addr == pc);
}

/*
 * We step over watchpoints using our single-stepper.  If a conflicting
 * breakpoint is present, we must temporarily disarm it before stepping over
 * the watchpoint so we do not immediately re-trigger the breakpoint.  This is
 * similar to the case handled in kmt_brkpt_cont(), above.
 */
static int
kmt_wapt_cont(mdb_tgt_t *t, mdb_sespec_t *sep, mdb_tgt_status_t *tsp)
{
	mdb_sespec_t *bep = NULL;
	int status = -1;
	int error, why;

	/*
	 * If we stopped for anything other than a watchpoint, check to see
	 * if there's a breakpoint here.
	 */
	if (!(kmdb_dpi_get_state(&why) == DPI_STATE_FAULTED &&
	    (why == DPI_STATE_WHY_V_WAPT || why == DPI_STATE_WHY_P_WAPT))) {
		kreg_t pc;

		(void) kmdb_dpi_get_register("pc", &pc);

		for (bep = mdb_list_next(&t->t_active); bep != NULL;
		    bep = mdb_list_next(bep)) {
			if (kmt_bp_overlap(bep, pc)) {
				(void) bep->se_ops->se_disarm(t, bep);
				bep->se_state = MDB_TGT_SPEC_ACTIVE;
				break;
			}
		}
	}

	kmdb_dpi_wapt_disarm(sep->se_data);
	if (kmt_step(t, tsp) == 0)
		status = kmt_status(t, tsp);

	error = errno; /* save errno from step or status */

	if (bep != NULL)
		mdb_tgt_sespec_arm_one(t, bep);

	(void) set_errno(error);
	return (status);
}

/*ARGSUSED*/
static int
kmt_wapt_match(mdb_tgt_t *t, mdb_sespec_t *sep, mdb_tgt_status_t *tsp)
{
	return (kmdb_dpi_wapt_match(sep->se_data));
}

static const mdb_se_ops_t kmt_wapt_ops = {
	.se_ctor = kmt_wapt_ctor,
	.se_dtor = kmt_wapt_dtor,
	.se_info = kmt_wapt_info,
	.se_secmp = kmt_wapt_secmp,
	.se_vecmp = kmt_wapt_vecmp,
	.se_arm = kmt_wapt_arm,
	.se_disarm = kmt_wapt_disarm,
	.se_cont = kmt_wapt_cont,
	.se_match = kmt_wapt_match,
};

/*ARGSUSED*/
static int
kmt_trap_ctor(mdb_tgt_t *t, mdb_sespec_t *sep, void *args)
{
	sep->se_data = args; /* trap number */

	return (0);
}

/*ARGSUSED*/
static char *
kmt_trap_info(mdb_tgt_t *t, mdb_sespec_t *sep, mdb_vespec_t *vep,
    mdb_tgt_spec_desc_t *sp, char *buf, size_t nbytes)
{
	const char *name;
	int trapnum;

	if (vep != NULL)
		trapnum = (intptr_t)vep->ve_args;
	else
		trapnum = (intptr_t)sep->se_data;

	if (trapnum == KMT_TRAP_ALL)
		name = "any trap";
	else if (trapnum == KMT_TRAP_NOTENUM)
		name = "miscellaneous trap";
	else
		name = kmt_trapname(trapnum);

	(void) mdb_iob_snprintf(buf, nbytes, "single-step stop on %s", name);

	return (buf);
}

/*ARGSUSED2*/
static int
kmt_trap_match(mdb_tgt_t *t, mdb_sespec_t *sep, mdb_tgt_status_t *tsp)
{
	int spectt = (intptr_t)sep->se_data;
	kmt_data_t *kmt = t->t_data;
	kreg_t tt;

	(void) kmdb_dpi_get_register("tt", &tt);

	switch (spectt) {
	case KMT_TRAP_ALL:
		return (1);
	case KMT_TRAP_NOTENUM:
		return (tt > kmt->kmt_trapmax ||
		    !BT_TEST(kmt->kmt_trapmap, tt));
	default:
		return (tt == spectt);
	}
}

static const mdb_se_ops_t kmt_trap_ops = {
	.se_ctor = kmt_trap_ctor,
	.se_dtor = no_se_dtor,
	.se_info = kmt_trap_info,
	.se_secmp = no_se_secmp,
	.se_vecmp = no_se_vecmp,
	.se_arm = no_se_arm,
	.se_disarm = no_se_disarm,
	.se_cont = no_se_cont,
	.se_match = kmt_trap_match,
};

static void
kmt_bparg_dtor(mdb_vespec_t *vep)
{
	kmt_bparg_t *ka = vep->ve_args;

	if (ka->ka_symbol != NULL)
		strfree(ka->ka_symbol);

	if (ka->ka_defbp != NULL)
		kmt_defbp_delete(mdb.m_target, ka->ka_defbp);

	mdb_free(ka, sizeof (kmt_bparg_t));
}

static int
kmt_add_vbrkpt(mdb_tgt_t *t, uintptr_t addr,
    int spec_flags, mdb_tgt_se_f *func, void *data)
{
	kmt_bparg_t *ka = mdb_alloc(sizeof (kmt_bparg_t), UM_SLEEP);

	ka->ka_addr = addr;
	ka->ka_symbol = NULL;
	ka->ka_defbp = NULL;

	return (mdb_tgt_vespec_insert(t, &kmt_brkpt_ops, spec_flags,
	    func, data, ka, kmt_bparg_dtor));
}

static int
kmt_add_sbrkpt(mdb_tgt_t *t, const char *fullname,
    int spec_flags, mdb_tgt_se_f *func, void *data)
{
	kmt_bparg_t *ka;
	kmt_defbp_t *dbp;
	GElf_Sym sym;
	char *tick, *objname, *symname;
	int serrno;

	if ((tick = strchr(fullname, '`')) == fullname) {
		(void) set_errno(EMDB_NOOBJ);
		return (0);
	}

	/*
	 * Deferred breakpoints are always scoped.  If we didn't find a tick,
	 * there's no scope.  We'll create a vbrkpt, but only if we can turn the
	 * provided string into an address.
	 */
	if (tick == NULL) {
		uintptr_t addr;

		if (strisbasenum(fullname)) {
			addr = mdb_strtoull(fullname); /* a bare address */
		} else if (mdb_tgt_lookup_by_name(t, MDB_TGT_OBJ_EVERY,
		    fullname, &sym, NULL) < 0) {
			(void) set_errno(EMDB_NOSYM);
			return (0);
		} else {
			addr = (uintptr_t)sym.st_value; /* unscoped sym name */
		}

		return (kmt_add_vbrkpt(t, addr, spec_flags, func, data));
	}

	if (*(tick + 1) == '\0') {
		(void) set_errno(EMDB_NOSYM);
		return (0);
	}

	objname = strndup(fullname, tick - fullname);
	symname = tick + 1;

	if (mdb_tgt_lookup_by_name(t, objname, symname, NULL, NULL) < 0 &&
	    errno != EMDB_NOOBJ) {
		serrno = errno;
		strfree(objname);

		(void) set_errno(serrno);
		return (0); /* errno is set for us */
	}

	dbp = kmt_defbp_create(t, objname, symname);
	strfree(objname);

	ka = mdb_alloc(sizeof (kmt_bparg_t), UM_SLEEP);
	ka->ka_symbol = strdup(fullname);
	ka->ka_addr = 0;
	ka->ka_defbp = dbp;

	return (mdb_tgt_vespec_insert(t, &kmt_brkpt_ops, spec_flags,
	    func, data, ka, kmt_bparg_dtor));
}

static int
kmt_wparg_overlap(const kmdb_wapt_t *wp1, const kmdb_wapt_t *wp2)
{
	/* Assume the watchpoint spaces don't overlap */
	if (wp1->wp_type != wp2->wp_type)
		return (0);

	if (wp2->wp_addr + wp2->wp_size <= wp1->wp_addr)
		return (0); /* no range overlap */

	if (wp1->wp_addr + wp1->wp_size <= wp2->wp_addr)
		return (0); /* no range overlap */

	return (wp1->wp_addr != wp2->wp_addr || wp1->wp_size != wp2->wp_size ||
	    wp1->wp_wflags != wp2->wp_wflags);
}

static void
kmt_wparg_dtor(mdb_vespec_t *vep)
{
	mdb_free(vep->ve_args, sizeof (kmdb_wapt_t));
}

static int
kmt_add_wapt_common(mdb_tgt_t *t, uintptr_t addr, size_t len, uint_t wflags,
    int spec_flags, mdb_tgt_se_f *func, void *data, int type)
{
	kmdb_wapt_t *wp = mdb_alloc(sizeof (kmdb_wapt_t), UM_SLEEP);
	mdb_sespec_t *sep;

	wp->wp_addr = addr;
	wp->wp_size = len;
	wp->wp_type = type;
	wp->wp_wflags = wflags;

	if (kmdb_dpi_wapt_validate(wp) < 0)
		return (0); /* errno is set for us */

	for (sep = mdb_list_next(&t->t_active); sep; sep = mdb_list_next(sep)) {
		if (sep->se_ops == &kmt_wapt_ops &&
		    mdb_list_next(&sep->se_velist) != NULL &&
		    kmt_wparg_overlap(wp, sep->se_data))
			goto wapt_dup;
	}

	for (sep = mdb_list_next(&t->t_idle); sep; sep = mdb_list_next(sep)) {
		if (sep->se_ops == &kmt_wapt_ops && kmt_wparg_overlap(wp,
		    ((mdb_vespec_t *)mdb_list_next(&sep->se_velist))->ve_args))
			goto wapt_dup;
	}

	return (mdb_tgt_vespec_insert(t, &kmt_wapt_ops, spec_flags,
	    func, data, wp, kmt_wparg_dtor));

wapt_dup:
	mdb_free(wp, sizeof (kmdb_wapt_t));
	(void) set_errno(EMDB_WPDUP);
	return (0);
}

static int
kmt_add_pwapt(mdb_tgt_t *t, physaddr_t addr, size_t len, uint_t wflags,
    int spec_flags, mdb_tgt_se_f *func, void *data)
{
	return (kmt_add_wapt_common(t, (uintptr_t)addr, len, wflags, spec_flags,
	    func, data, DPI_WAPT_TYPE_PHYS));
}

static int
kmt_add_vwapt(mdb_tgt_t *t, uintptr_t addr, size_t len, uint_t wflags,
    int spec_flags, mdb_tgt_se_f *func, void *data)
{
	return (kmt_add_wapt_common(t, addr, len, wflags, spec_flags, func,
	    data, DPI_WAPT_TYPE_VIRT));
}

static int
kmt_add_iowapt(mdb_tgt_t *t, uintptr_t addr, size_t len, uint_t wflags,
    int spec_flags, mdb_tgt_se_f *func, void *data)
{
	return (kmt_add_wapt_common(t, addr, len, wflags, spec_flags, func,
	    data, DPI_WAPT_TYPE_IO));
}

static int
kmt_add_trap(mdb_tgt_t *t, int trapnum, int spec_flags, mdb_tgt_se_f *func,
    void *data)
{
	kmt_data_t *kmt = t->t_data;

	if (trapnum != KMT_TRAP_ALL && trapnum != KMT_TRAP_NOTENUM) {
		if (trapnum < 0 || trapnum > kmt->kmt_trapmax) {
			(void) set_errno(EMDB_BADFLTNUM);
			return (0);
		}

		BT_SET(kmt->kmt_trapmap, trapnum);
	}

	return (mdb_tgt_vespec_insert(t, &kmt_trap_ops, spec_flags, func, data,
	    (void *)(uintptr_t)trapnum, no_ve_dtor));
}

/*ARGSUSED*/
static uintmax_t
kmt_cpuid_disc_get(const mdb_var_t *v)
{
	return (kmdb_dpi_get_master_cpuid());
}

static const mdb_nv_disc_t kmt_cpuid_disc = {
	.disc_get = kmt_cpuid_disc_get
};

/*
 * This routine executes while the kernel is running.
 */
void
kmt_activate(mdb_tgt_t *t)
{
	kmt_data_t *kmt = t->t_data;

	mdb_prop_postmortem = FALSE;
	mdb_prop_kernel = TRUE;

	(void) mdb_tgt_register_dcmds(t, &kmt_dcmds[0], MDB_MOD_FORCE);
	mdb_tgt_register_regvars(t, kmt->kmt_rds, &kmt_reg_disc, 0);

	/*
	 * Force load of the MDB krtld module, in case it's been rolled into
	 * unix.
	 */
	(void) mdb_module_load(KMT_RTLD_NAME, MDB_MOD_SILENT | MDB_MOD_DEFER);
}

static void
kmt_destroy(mdb_tgt_t *t)
{
	kmt_data_t *kmt = t->t_data;
	kmt_module_t *km, *pkm;

	mdb_nv_destroy(&kmt->kmt_modules);
	for (km = mdb_list_prev(&kmt->kmt_modlist); km != NULL; km = pkm) {
		pkm = mdb_list_prev(km);
		mdb_free(km, sizeof (kmt_module_t));
	}

	if (!kmt_defbp_lock)
		kmt_defbp_destroy_all();

	if (kmt->kmt_trapmap != NULL)
		mdb_free(kmt->kmt_trapmap, BT_SIZEOFMAP(kmt->kmt_trapmax));

	mdb_free(kmt, sizeof (kmt_data_t));
}

static const mdb_tgt_ops_t kmt_ops = {
	.t_setflags = kmt_setflags,
	.t_setcontext = (int (*)())(uintptr_t)mdb_tgt_notsup,
	.t_activate = kmt_activate,
	.t_deactivate = (void (*)())(uintptr_t)mdb_tgt_nop,
	.t_periodic = kmt_periodic,
	.t_destroy = kmt_destroy,
	.t_name = kmt_name,
	.t_isa = (const char *(*)())mdb_conf_isa,
	.t_platform = kmt_platform,
	.t_uname = kmt_uname,
	.t_dmodel = kmt_dmodel,
	.t_aread = (ssize_t (*)())mdb_tgt_notsup,
	.t_awrite = (ssize_t (*)())mdb_tgt_notsup,
	.t_vread = kmt_read,
	.t_vwrite = kmt_write,
	.t_pread = kmt_pread,
	.t_pwrite = kmt_pwrite,
	.t_fread = kmt_read,
	.t_fwrite = kmt_write,
	.t_ioread = kmt_ioread,
	.t_iowrite = kmt_iowrite,
	.t_vtop = kmt_vtop,
	.t_lookup_by_name = kmt_lookup_by_name,
	.t_lookup_by_addr = kmt_lookup_by_addr,
	.t_symbol_iter = kmt_symbol_iter,
	.t_mapping_iter = kmt_mapping_iter,
	.t_object_iter = kmt_object_iter,
	.t_addr_to_map = kmt_addr_to_map,
	.t_name_to_map = kmt_name_to_map,
	.t_addr_to_ctf = kmt_addr_to_ctf,
	.t_name_to_ctf = kmt_name_to_ctf,
	.t_status = kmt_status,
	.t_run = (int (*)())(uintptr_t)mdb_tgt_notsup,
	.t_step = kmt_step,
	.t_step_out = kmt_step_out,
	.t_next = kmt_next,
	.t_cont = kmt_continue,
	.t_signal = (int (*)())(uintptr_t)mdb_tgt_notsup,
	.t_add_vbrkpt = kmt_add_vbrkpt,
	.t_add_sbrkpt = kmt_add_sbrkpt,
	.t_add_pwapt = kmt_add_pwapt,
	.t_add_vwapt = kmt_add_vwapt,
	.t_add_iowapt = kmt_add_iowapt,
	.t_add_sysenter = (int (*)())(uintptr_t)mdb_tgt_null,
	.t_add_sysexit = (int (*)())(uintptr_t)mdb_tgt_null,
	.t_add_signal = (int (*)())(uintptr_t)mdb_tgt_null,
	.t_add_fault = kmt_add_trap,
	.t_getareg = kmt_getareg,
	.t_putareg = kmt_putareg,
	.t_stack_iter = (int (*)())(uintptr_t)mdb_tgt_nop,	/* XXX */
	.t_auxv = (int (*)())(uintptr_t)mdb_tgt_notsup,
	.t_thread_name = (int (*)())(uintptr_t)mdb_tgt_notsup,
};

/*
 * Called immediately upon resumption of the system after a step or continue.
 * Allows us to synchronize kmt's view of the world with reality.
 */
/*ARGSUSED*/
static void
kmt_sync(mdb_tgt_t *t)
{
	kmt_data_t *kmt = t->t_data;
	int symavail;

	mdb_dprintf(MDB_DBG_KMOD, "synchronizing with kernel\n");

	symavail = kmt->kmt_symavail;
	kmt->kmt_symavail = FALSE;

	/*
	 * Resync our view of the world if the modules have changed, or if we
	 * didn't have any symbols coming into this function.  The latter will
	 * only happen on startup.
	 */
	if (kmdb_kdi_mods_changed() || !symavail)
		kmt_modlist_update(t);

	/*
	 * It would be nice if we could run this less frequently, perhaps
	 * after a dvec-initiated trigger.
	 */
	kmdb_module_sync();

	kmt->kmt_symavail = TRUE;

	mdb_dprintf(MDB_DBG_KMOD, "synchronization complete\n");

	kmt_defbp_prune();

	if (kmt_defbp_num > 0 && kmt_defbp_bpspec == 0 &&
	    kmdb_kdi_dtrace_get_state() != KDI_DTSTATE_DTRACE_ACTIVE) {
		/*
		 * Deferred breakpoints were created while DTrace was active,
		 * and consequently the deferred breakpoint enabling mechanism
		 * wasn't activated.  Activate it now, and then try to activate
		 * the deferred breakpoints.  We do this so that we can catch
		 * the ones which may apply to modules that have been loaded
		 * while they were waiting for DTrace to deactivate.
		 */
		(void) kmt_defbp_activate(t);
		(void) mdb_tgt_sespec_activate_all(t);
	}

	(void) mdb_tgt_status(t, &t->t_status);
}

/*
 * This routine executes while the kernel is running.
 */
/*ARGSUSED*/
int
kmdb_kvm_create(mdb_tgt_t *t, int argc, const char *argv[])
{
	kmt_data_t *kmt;

	if (argc != 0)
		return (set_errno(EINVAL));

	kmt = mdb_zalloc(sizeof (kmt_data_t), UM_SLEEP);
	t->t_data = kmt;
	t->t_ops = &kmt_ops;
	t->t_flags |= MDB_TGT_F_RDWR;	/* kmdb is always r/w */

	(void) mdb_nv_insert(&mdb.m_nv, "cpuid", &kmt_cpuid_disc, 0,
	    MDB_NV_PERSIST | MDB_NV_RDONLY);

	(void) mdb_nv_create(&kmt->kmt_modules, UM_SLEEP);

	kmt_init_isadep(t);

	kmt->kmt_symavail = FALSE;

	bzero(&kmt_defbp_list, sizeof (mdb_list_t));

	return (0);

create_err:
	kmt_destroy(t);

	return (-1);
}

/*
 * This routine is called once, when kmdb first has control of the world.
 */
void
kmdb_kvm_startup(void)
{
	kmt_data_t *kmt = mdb.m_target->t_data;

	mdb_dprintf(MDB_DBG_KMOD, "kmdb_kvm startup\n");

	kmt_sync(mdb.m_target);
	(void) mdb_module_load_builtin(KMT_MODULE);
	kmt_startup_isadep(mdb.m_target);

	/*
	 * This is here because we need to write the deferred breakpoint
	 * breakpoint when the debugger starts.  Our normal r/o write routines
	 * don't work when the kernel is running, so we have to do it during
	 * startup.
	 */
	(void) mdb_tgt_sespec_activate_all(mdb.m_target);

	kmt->kmt_rtld_name = KMT_RTLD_NAME;

	if (kmt_module_by_name(kmt, KMT_RTLD_NAME) == NULL)
		kmt->kmt_rtld_name = "unix";
}

/*
 * This routine is called after kmdb has loaded its initial set of modules.
 */
void
kmdb_kvm_poststartup(void)
{
	mdb_dprintf(MDB_DBG_KMOD, "kmdb_kvm post-startup\n");

	(void) mdb_dis_select(kmt_def_dismode());
}<|MERGE_RESOLUTION|>--- conflicted
+++ resolved
@@ -642,17 +642,8 @@
 #if defined(__i386) || defined(__amd64)
 	{ "in", ":[-L len]", "read from I/O port", kmt_in_dcmd },
 	{ "out", ":[-L len] val", "write to I/O port", kmt_out_dcmd },
-<<<<<<< HEAD
 	{ "rdmsr", ":", "read an MSR", kmt_rdmsr_dcmd },
 	{ "wrmsr", ": val", "write an MSR", kmt_wrmsr_dcmd },
-=======
-	{ "rdmsr", ":", "read an MSR", kmt_rdmsr },
-	{ "wrmsr", ": val", "write an MSR", kmt_wrmsr },
-	{ "rdpcicfg", ": bus dev func", "read a register in PCI config space",
-	    kmt_rdpcicfg },
-	{ "wrpcicfg", ": bus dev func val",
-	    "write a register in PCI config space", kmt_wrpcicfg },
->>>>>>> 7b93ed1c
 #endif
 	{ "noducttape", NULL, NULL, kmt_noducttape },
 	{ "regs", NULL, "print general-purpose registers", kmt_regs },
