--- conflicted
+++ resolved
@@ -24,12 +24,8 @@
  * Use is subject to license terms.
  */
 /*
-<<<<<<< HEAD
  * Copyright (c) 2014 by Delphix. All rights reserved.
- * Copyright 2015 Joyent, Inc.
-=======
  * Copyright 2018 Joyent, Inc.
->>>>>>> ff9e88ce
  * Copyright (c) 2014 by Delphix. All rights reserved.
  */
 
