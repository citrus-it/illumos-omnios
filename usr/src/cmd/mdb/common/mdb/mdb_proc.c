/*
 * CDDL HEADER START
 *
 * The contents of this file are subject to the terms of the
 * Common Development and Distribution License (the "License").
 * You may not use this file except in compliance with the License.
 *
 * You can obtain a copy of the license at usr/src/OPENSOLARIS.LICENSE
 * or http://www.opensolaris.org/os/licensing.
 * See the License for the specific language governing permissions
 * and limitations under the License.
 *
 * When distributing Covered Code, include this CDDL HEADER in each
 * file and include the License file at usr/src/OPENSOLARIS.LICENSE.
 * If applicable, add the following below this CDDL HEADER, with the
 * fields enclosed by brackets "[]" replaced with your own identifying
 * information: Portions Copyright [yyyy] [name of copyright owner]
 *
 * CDDL HEADER END
 */

/*
 * Copyright 2010 Sun Microsystems, Inc.  All rights reserved.
 * Use is subject to license terms.
 */
/*
<<<<<<< HEAD
 * Copyright (c) 2013, Joyent, Inc.  All rights reserved.
 * Copyright (c) 2014 by Delphix. All rights reserved.
=======
 * Copyright (c) 2014, Joyent, Inc.  All rights reserved.
>>>>>>> 2dc692e0
 */

/*
 * User Process Target
 *
 * The user process target is invoked when the -u or -p command-line options
 * are used, or when an ELF executable file or ELF core file is specified on
 * the command-line.  This target is also selected by default when no target
 * options are present.  In this case, it defaults the executable name to
 * "a.out".  If no process or core file is currently attached, the target
 * functions as a kind of virtual /dev/zero (in accordance with adb(1)
 * semantics); reads from the virtual address space return zeroes and writes
 * fail silently.  The proc target itself is designed as a wrapper around the
 * services provided by libproc.so: t->t_pshandle is set to the struct
 * ps_prochandle pointer returned as a handle by libproc.  The target also
 * opens the executable file itself using the MDB GElf services, for
 * interpreting the .symtab and .dynsym if no libproc handle has been
 * initialized, and for handling i/o to and from the object file.  Currently,
 * the only ISA-dependent portions of the proc target are the $r and ::fpregs
 * dcmds, the callbacks for t_next() and t_step_out(), and the list of named
 * registers; these are linked in from the proc_isadep.c file for each ISA and
 * called from the common code in this file.
 *
 * The user process target implements complete user process control using the
 * facilities provided by libproc.so.  The MDB execution control model and
 * an overview of software event management is described in mdb_target.c.  The
 * proc target implements breakpoints by replacing the instruction of interest
 * with a trap instruction, and then restoring the original instruction to step
 * over the breakpoint.  The idea of replacing program text with instructions
 * that transfer control to the debugger dates back as far as 1951 [1].  When
 * the target stops, we replace each breakpoint with the original instruction
 * as part of the disarm operation.  This means that no special processing is
 * required for t_vread() because the instrumented instructions will never be
 * seen by the debugger once the target stops.  Some debuggers have improved
 * start/stop performance by leaving breakpoint traps in place and then
 * handling a read from a breakpoint address as a special case.  Although this
 * improves efficiency for a source-level debugger, it runs somewhat contrary
 * to the philosophy of the low-level debugger.  Since we remove the
 * instructions, users can apply other external debugging tools to the process
 * once it has stopped (e.g. the proc(1) tools) and not be misled by MDB
 * instrumentation.  The tracing of faults, signals, system calls, and
 * watchpoints and general process inspection is implemented directly using
 * the mechanisms provided by /proc, as described originally in [2] and [3].
 *
 * References
 *
 * [1] S. Gill, "The Diagnosis Of Mistakes In Programmes on the EDSAC",
 *     Proceedings of the Royal Society Series A Mathematical and Physical
 *     Sciences, Cambridge University Press, 206(1087), May 1951, pp. 538-554.
 *
 * [2] T.J. Killian, "Processes as Files", Proceedings of the USENIX Association
 *     Summer Conference, Salt Lake City, June 1984, pp. 203-207.
 *
 * [3] Roger Faulkner and Ron Gomes, "The Process File System and Process
 *     Model in UNIX System V", Proceedings of the USENIX Association
 *     Winter Conference, Dallas, January 1991, pp. 243-252.
 */

#include <mdb/mdb_proc.h>
#include <mdb/mdb_disasm.h>
#include <mdb/mdb_signal.h>
#include <mdb/mdb_string.h>
#include <mdb/mdb_module.h>
#include <mdb/mdb_debug.h>
#include <mdb/mdb_conf.h>
#include <mdb/mdb_err.h>
#include <mdb/mdb_types.h>
#include <mdb/mdb.h>

#include <sys/utsname.h>
#include <sys/wait.h>
#include <sys/stat.h>
#include <termio.h>
#include <signal.h>
#include <stdio_ext.h>
#include <stdlib.h>
#include <string.h>

#define	PC_FAKE		-1UL			/* illegal pc value unequal 0 */

static const char PT_EXEC_PATH[] = "a.out";	/* Default executable */
static const char PT_CORE_PATH[] = "core";	/* Default core file */

static const pt_ptl_ops_t proc_lwp_ops;
static const pt_ptl_ops_t proc_tdb_ops;
static const mdb_se_ops_t proc_brkpt_ops;
static const mdb_se_ops_t proc_wapt_ops;

static int pt_setrun(mdb_tgt_t *, mdb_tgt_status_t *, int);
static void pt_activate_common(mdb_tgt_t *);
static mdb_tgt_vespec_f pt_ignore_sig;
static mdb_tgt_se_f pt_fork;
static mdb_tgt_se_f pt_exec;

static int pt_lookup_by_name_thr(mdb_tgt_t *, const char *,
    const char *, GElf_Sym *, mdb_syminfo_t *, mdb_tgt_tid_t);
static int tlsbase(mdb_tgt_t *, mdb_tgt_tid_t, Lmid_t, const char *,
    psaddr_t *);

/*
 * When debugging postmortem, we don't resolve names as we may very well not
 * be on a system on which those names resolve.
 */
#define	PT_LIBPROC_RESOLVE(P) \
	(!(mdb.m_flags & MDB_FL_LMRAW) && Pstate(P) != PS_DEAD)

/*
 * The Perror_printf() function interposes on the default, empty libproc
 * definition.  It will be called to report additional information on complex
 * errors, such as a corrupt core file.  We just pass the args to vwarn.
 */
/*ARGSUSED*/
void
Perror_printf(struct ps_prochandle *P, const char *format, ...)
{
	va_list alist;

	va_start(alist, format);
	vwarn(format, alist);
	va_end(alist);
}

/*
 * Open the specified i/o backend as the a.out executable file, and attempt to
 * load its standard and dynamic symbol tables.  Note that if mdb_gelf_create
 * succeeds, io is assigned to p_fio and is automatically held by gelf_create.
 */
static mdb_gelf_file_t *
pt_open_aout(mdb_tgt_t *t, mdb_io_t *io)
{
	pt_data_t *pt = t->t_data;
	GElf_Sym s1, s2;

	if ((pt->p_file = mdb_gelf_create(io, ET_NONE, GF_FILE)) == NULL)
		return (NULL);

	pt->p_symtab = mdb_gelf_symtab_create_file(pt->p_file,
	    SHT_SYMTAB, MDB_TGT_SYMTAB);
	pt->p_dynsym = mdb_gelf_symtab_create_file(pt->p_file,
	    SHT_DYNSYM, MDB_TGT_DYNSYM);

	/*
	 * If we've got an _start symbol with a zero size, prime the private
	 * symbol table with a copy of _start with its size set to the distance
	 * between _mcount and _start.  We do this because DevPro has shipped
	 * the Intel crt1.o without proper .size directives for years, which
	 * precludes proper identification of _start in stack traces.
	 */
	if (mdb_gelf_symtab_lookup_by_name(pt->p_dynsym, "_start", &s1,
	    NULL) == 0 && s1.st_size == 0 &&
	    GELF_ST_TYPE(s1.st_info) == STT_FUNC) {
		if (mdb_gelf_symtab_lookup_by_name(pt->p_dynsym, "_mcount",
		    &s2, NULL) == 0 && GELF_ST_TYPE(s2.st_info) == STT_FUNC) {
			s1.st_size = s2.st_value - s1.st_value;
			mdb_gelf_symtab_insert(mdb.m_prsym, "_start", &s1);
		}
	}

	pt->p_fio = io;
	return (pt->p_file);
}

/*
 * Destroy the symbol tables and GElf file object associated with p_fio.  Note
 * that we do not need to explicitly free p_fio: its reference count is
 * automatically decremented by mdb_gelf_destroy, which will free it if needed.
 */
static void
pt_close_aout(mdb_tgt_t *t)
{
	pt_data_t *pt = t->t_data;

	if (pt->p_symtab != NULL) {
		mdb_gelf_symtab_destroy(pt->p_symtab);
		pt->p_symtab = NULL;
	}

	if (pt->p_dynsym != NULL) {
		mdb_gelf_symtab_destroy(pt->p_dynsym);
		pt->p_dynsym = NULL;
	}

	if (pt->p_file != NULL) {
		mdb_gelf_destroy(pt->p_file);
		pt->p_file = NULL;
	}

	mdb_gelf_symtab_delete(mdb.m_prsym, "_start", NULL);
	pt->p_fio = NULL;
}

typedef struct tdb_mapping {
	const char *tm_thr_lib;
	const char *tm_db_dir;
	const char *tm_db_name;
} tdb_mapping_t;

static const tdb_mapping_t tdb_map[] = {
	{ "/lwp/amd64/libthread.so",	"/usr/lib/lwp/", "libthread_db.so" },
	{ "/lwp/sparcv9/libthread.so",	"/usr/lib/lwp/", "libthread_db.so" },
	{ "/lwp/libthread.so",		"/usr/lib/lwp/", "libthread_db.so" },
	{ "/libthread.so",		"/lib/", "libthread_db.so" },
	{ "/libc_hwcap",		"/lib/", "libc_db.so" },
	{ "/libc.so",			"/lib/", "libc_db.so" }
};

/*
 * Pobject_iter callback that we use to search for the presence of libthread in
 * order to load the corresponding libthread_db support.  We derive the
 * libthread_db path dynamically based on the libthread path.  If libthread is
 * found, this function returns 1 (and thus Pobject_iter aborts and returns 1)
 * regardless of whether it was successful in loading the libthread_db support.
 * If we iterate over all objects and no libthread is found, 0 is returned.
 * Since libthread_db support was then merged into libc_db, we load either
 * libc_db or libthread_db, depending on which library we see first.
 */
/*ARGSUSED*/
static int
thr_check(mdb_tgt_t *t, const prmap_t *pmp, const char *name)
{
	pt_data_t *pt = t->t_data;
	const mdb_tdb_ops_t *ops;
	char *p;

	char path[MAXPATHLEN];

	int libn;

	if (name == NULL)
		return (0); /* no rtld_db object name; keep going */

	for (libn = 0; libn < sizeof (tdb_map) / sizeof (tdb_map[0]); libn++) {
		if ((p = strstr(name, tdb_map[libn].tm_thr_lib)) != NULL)
			break;
	}

	if (p == NULL)
		return (0); /* no match; keep going */

	path[0] = '\0';
	(void) strlcat(path, mdb.m_root, sizeof (path));
	(void) strlcat(path, tdb_map[libn].tm_db_dir, sizeof (path));
#if !defined(_ILP32)
	(void) strlcat(path, "64/", sizeof (path));
#endif /* !_ILP32 */
	(void) strlcat(path, tdb_map[libn].tm_db_name, sizeof (path));

	/* Append the trailing library version number. */
	(void) strlcat(path, strrchr(name, '.'), sizeof (path));

	if ((ops = mdb_tdb_load(path)) == NULL) {
		if (libn != 0 || errno != ENOENT)
			warn("failed to load %s", path);
		goto err;
	}

	if (ops == pt->p_tdb_ops)
		return (1); /* no changes needed */

	PTL_DTOR(t);
	pt->p_tdb_ops = ops;
	pt->p_ptl_ops = &proc_tdb_ops;
	pt->p_ptl_hdl = NULL;

	if (PTL_CTOR(t) == -1) {
		warn("failed to initialize %s", path);
		goto err;
	}

	mdb_dprintf(MDB_DBG_TGT, "loaded %s for debugging %s\n", path, name);
	(void) mdb_tgt_status(t, &t->t_status);
	return (1);
err:
	PTL_DTOR(t);
	pt->p_tdb_ops = NULL;
	pt->p_ptl_ops = &proc_lwp_ops;
	pt->p_ptl_hdl = NULL;

	if (libn != 0 || errno != ENOENT) {
		warn("warning: debugger will only be able to "
		    "examine raw LWPs\n");
	}

	(void) mdb_tgt_status(t, &t->t_status);
	return (1);
}

/*
 * Whenever the link map is consistent following an add or delete event, we ask
 * libproc to update its mappings, check to see if we need to load libthread_db,
 * and then update breakpoints which have been mapped or unmapped.
 */
/*ARGSUSED*/
static void
pt_rtld_event(mdb_tgt_t *t, int vid, void *private)
{
	struct ps_prochandle *P = t->t_pshandle;
	pt_data_t *pt = t->t_data;
	rd_event_msg_t rdm;
	int docontinue = 1;

	if (rd_event_getmsg(pt->p_rtld, &rdm) == RD_OK) {

		mdb_dprintf(MDB_DBG_TGT, "rtld event type 0x%x state 0x%x\n",
		    rdm.type, rdm.u.state);

		if (rdm.type == RD_DLACTIVITY && rdm.u.state == RD_CONSISTENT) {
			mdb_sespec_t *sep, *nsep = mdb_list_next(&t->t_active);
			pt_brkpt_t *ptb;

			Pupdate_maps(P);

			if (Pobject_iter(P, (proc_map_f *)thr_check, t) == 0 &&
			    pt->p_ptl_ops != &proc_lwp_ops) {
				mdb_dprintf(MDB_DBG_TGT, "unloading thread_db "
				    "support after dlclose\n");
				PTL_DTOR(t);
				pt->p_tdb_ops = NULL;
				pt->p_ptl_ops = &proc_lwp_ops;
				pt->p_ptl_hdl = NULL;
				(void) mdb_tgt_status(t, &t->t_status);
			}

			for (sep = nsep; sep != NULL; sep = nsep) {
				nsep = mdb_list_next(sep);
				ptb = sep->se_data;

				if (sep->se_ops == &proc_brkpt_ops &&
				    Paddr_to_map(P, ptb->ptb_addr) == NULL)
					mdb_tgt_sespec_idle_one(t, sep,
					    EMDB_NOMAP);
			}

			if (!mdb_tgt_sespec_activate_all(t) &&
			    (mdb.m_flags & MDB_FL_BPTNOSYMSTOP) &&
			    pt->p_rtld_finished) {
				/*
				 * We weren't able to activate the breakpoints.
				 * If so requested, we'll return without
				 * calling continue, thus throwing the user into
				 * the debugger.
				 */
				docontinue = 0;
			}

			if (pt->p_rdstate == PT_RD_ADD)
				pt->p_rdstate = PT_RD_CONSIST;
		}

		if (rdm.type == RD_PREINIT)
			(void) mdb_tgt_sespec_activate_all(t);

		if (rdm.type == RD_POSTINIT) {
			pt->p_rtld_finished = TRUE;
			if (!mdb_tgt_sespec_activate_all(t) &&
			    (mdb.m_flags & MDB_FL_BPTNOSYMSTOP)) {
				/*
				 * Now that rtld has been initialized, we
				 * should be able to initialize all deferred
				 * breakpoints.  If we can't, don't let the
				 * target continue.
				 */
				docontinue = 0;
			}
		}

		if (rdm.type == RD_DLACTIVITY && rdm.u.state == RD_ADD &&
		    pt->p_rtld_finished)
			pt->p_rdstate = MAX(pt->p_rdstate, PT_RD_ADD);
	}

	if (docontinue)
		(void) mdb_tgt_continue(t, NULL);
}

static void
pt_post_attach(mdb_tgt_t *t)
{
	struct ps_prochandle *P = t->t_pshandle;
	const lwpstatus_t *psp = &Pstatus(P)->pr_lwp;
	pt_data_t *pt = t->t_data;
	int hflag = MDB_TGT_SPEC_HIDDEN;

	mdb_dprintf(MDB_DBG_TGT, "attach pr_flags=0x%x pr_why=%d pr_what=%d\n",
	    psp->pr_flags, psp->pr_why, psp->pr_what);

	/*
	 * When we grab a process, the initial setting of p_rtld_finished
	 * should be false if the process was just created by exec; otherwise
	 * we permit unscoped references to resolve because we do not know how
	 * far the process has proceeded through linker initialization.
	 */
	if ((psp->pr_flags & PR_ISTOP) && psp->pr_why == PR_SYSEXIT &&
	    psp->pr_errno == 0 && psp->pr_what == SYS_execve) {
		if (mdb.m_target == NULL) {
			warn("target performed exec of %s\n",
			    IOP_NAME(pt->p_fio));
		}
		pt->p_rtld_finished = FALSE;
	} else
		pt->p_rtld_finished = TRUE;

	/*
	 * When we grab a process, if it is stopped by job control and part of
	 * the same session (i.e. same controlling tty), set MDB_FL_JOBCTL so
	 * we will know to bring it to the foreground when we continue it.
	 */
	if (mdb.m_term != NULL && (psp->pr_flags & PR_STOPPED) &&
	    psp->pr_why == PR_JOBCONTROL && getsid(0) == Pstatus(P)->pr_sid)
		mdb.m_flags |= MDB_FL_JOBCTL;

	/*
	 * When we grab control of a live process, set F_RDWR so that the
	 * target layer permits writes to the target's address space.
	 */
	t->t_flags |= MDB_TGT_F_RDWR;

	(void) Pfault(P, FLTBPT, TRUE);		/* always trace breakpoints */
	(void) Pfault(P, FLTWATCH, TRUE);	/* always trace watchpoints */
	(void) Pfault(P, FLTTRACE, TRUE);	/* always trace single-step */

	(void) Punsetflags(P, PR_ASYNC);	/* require synchronous mode */
	(void) Psetflags(P, PR_BPTADJ);		/* always adjust eip on x86 */
	(void) Psetflags(P, PR_FORK);		/* inherit tracing on fork */

	/*
	 * Install event specifiers to track fork and exec activities:
	 */
	(void) mdb_tgt_add_sysexit(t, SYS_vfork, hflag, pt_fork, NULL);
	(void) mdb_tgt_add_sysexit(t, SYS_forksys, hflag, pt_fork, NULL);
	(void) mdb_tgt_add_sysexit(t, SYS_execve, hflag, pt_exec, NULL);

	/*
	 * Attempt to instantiate the librtld_db agent and set breakpoints
	 * to track rtld activity.  We will legitimately fail to instantiate
	 * the rtld_db agent if the target is statically linked.
	 */
	if (pt->p_rtld == NULL && (pt->p_rtld = Prd_agent(P)) != NULL) {
		rd_notify_t rdn;
		rd_err_e err;

		if ((err = rd_event_enable(pt->p_rtld, TRUE)) != RD_OK) {
			warn("failed to enable rtld_db event tracing: %s\n",
			    rd_errstr(err));
			goto out;
		}

		if ((err = rd_event_addr(pt->p_rtld, RD_PREINIT,
		    &rdn)) == RD_OK && rdn.type == RD_NOTIFY_BPT) {
			(void) mdb_tgt_add_vbrkpt(t, rdn.u.bptaddr,
			    hflag, pt_rtld_event, NULL);
		} else {
			warn("failed to install rtld_db preinit tracing: %s\n",
			    rd_errstr(err));
		}

		if ((err = rd_event_addr(pt->p_rtld, RD_POSTINIT,
		    &rdn)) == RD_OK && rdn.type == RD_NOTIFY_BPT) {
			(void) mdb_tgt_add_vbrkpt(t, rdn.u.bptaddr,
			    hflag, pt_rtld_event, NULL);
		} else {
			warn("failed to install rtld_db postinit tracing: %s\n",
			    rd_errstr(err));
		}

		if ((err = rd_event_addr(pt->p_rtld, RD_DLACTIVITY,
		    &rdn)) == RD_OK && rdn.type == RD_NOTIFY_BPT) {
			(void) mdb_tgt_add_vbrkpt(t, rdn.u.bptaddr,
			    hflag, pt_rtld_event, NULL);
		} else {
			warn("failed to install rtld_db activity tracing: %s\n",
			    rd_errstr(err));
		}
	}
out:
	Pupdate_maps(P);
	Psync(P);

	/*
	 * If librtld_db failed to initialize due to an error or because we are
	 * debugging a statically linked executable, allow unscoped references.
	 */
	if (pt->p_rtld == NULL)
		pt->p_rtld_finished = TRUE;

	(void) mdb_tgt_sespec_activate_all(t);
}

/*ARGSUSED*/
static int
pt_vespec_delete(mdb_tgt_t *t, void *private, int id, void *data)
{
	if (id < 0) {
		ASSERT(data == NULL); /* we don't use any ve_data */
		(void) mdb_tgt_vespec_delete(t, id);
	}
	return (0);
}

static void
pt_pre_detach(mdb_tgt_t *t, int clear_matched)
{
	const lwpstatus_t *psp = &Pstatus(t->t_pshandle)->pr_lwp;
	pt_data_t *pt = t->t_data;
	long cmd = 0;

	/*
	 * If we are about to release the process and it is stopped on a traced
	 * SIGINT, breakpoint fault, single-step fault, or watchpoint, make
	 * sure to clear this event prior to releasing the process so that it
	 * does not subsequently reissue the fault and die from SIGTRAP.
	 */
	if (psp->pr_flags & PR_ISTOP) {
		if (psp->pr_why == PR_FAULTED && (psp->pr_what == FLTBPT ||
		    psp->pr_what == FLTTRACE || psp->pr_what == FLTWATCH))
			cmd = PCCFAULT;
		else if (psp->pr_why == PR_SIGNALLED && psp->pr_what == SIGINT)
			cmd = PCCSIG;

		if (cmd != 0)
			(void) write(Pctlfd(t->t_pshandle), &cmd, sizeof (cmd));
	}

	if (Pstate(t->t_pshandle) == PS_UNDEAD)
		(void) waitpid(Pstatus(t->t_pshandle)->pr_pid, NULL, WNOHANG);

	(void) mdb_tgt_vespec_iter(t, pt_vespec_delete, NULL);
	mdb_tgt_sespec_idle_all(t, EMDB_NOPROC, clear_matched);

	if (pt->p_fio != pt->p_aout_fio) {
		pt_close_aout(t);
		(void) pt_open_aout(t, pt->p_aout_fio);
	}

	PTL_DTOR(t);
	pt->p_tdb_ops = NULL;
	pt->p_ptl_ops = &proc_lwp_ops;
	pt->p_ptl_hdl = NULL;

	pt->p_rtld = NULL;
	pt->p_signal = 0;
	pt->p_rtld_finished = FALSE;
	pt->p_rdstate = PT_RD_NONE;
}

static void
pt_release_parents(mdb_tgt_t *t)
{
	struct ps_prochandle *P = t->t_pshandle;
	pt_data_t *pt = t->t_data;

	mdb_sespec_t *sep;
	pt_vforkp_t *vfp;

	while ((vfp = mdb_list_next(&pt->p_vforkp)) != NULL) {
		mdb_dprintf(MDB_DBG_TGT, "releasing vfork parent %d\n",
		    (int)Pstatus(vfp->p_pshandle)->pr_pid);

		/*
		 * To release vfork parents, we must also wipe out any armed
		 * events in the parent by switching t_pshandle and calling
		 * se_disarm().  Do not change states or lose the matched list.
		 */
		t->t_pshandle = vfp->p_pshandle;

		for (sep = mdb_list_next(&t->t_active); sep != NULL;
		    sep = mdb_list_next(sep)) {
			if (sep->se_state == MDB_TGT_SPEC_ARMED)
				(void) sep->se_ops->se_disarm(t, sep);
		}

		t->t_pshandle = P;

		Prelease(vfp->p_pshandle, PRELEASE_CLEAR);
		mdb_list_delete(&pt->p_vforkp, vfp);
		mdb_free(vfp, sizeof (pt_vforkp_t));
	}
}

/*ARGSUSED*/
static void
pt_fork(mdb_tgt_t *t, int vid, void *private)
{
	struct ps_prochandle *P = t->t_pshandle;
	const lwpstatus_t *psp = &Pstatus(P)->pr_lwp;
	pt_data_t *pt = t->t_data;
	mdb_sespec_t *sep;

	int follow_parent = mdb.m_forkmode != MDB_FM_CHILD;
	int is_vfork = (psp->pr_what == SYS_vfork ||
	    (psp->pr_what == SYS_forksys && psp->pr_sysarg[0] == 2));

	struct ps_prochandle *C;
	const lwpstatus_t *csp;
	char sysname[32];
	int gcode;
	char c;

	mdb_dprintf(MDB_DBG_TGT, "parent %s: errno=%d rv1=%ld rv2=%ld\n",
	    proc_sysname(psp->pr_what, sysname, sizeof (sysname)),
	    psp->pr_errno, psp->pr_rval1, psp->pr_rval2);

	if (psp->pr_errno != 0) {
		(void) mdb_tgt_continue(t, NULL);
		return; /* fork failed */
	}

	/*
	 * If forkmode is ASK and stdout is a terminal, then ask the user to
	 * explicitly set the fork behavior for this particular fork.
	 */
	if (mdb.m_forkmode == MDB_FM_ASK && mdb.m_term != NULL) {
		mdb_iob_printf(mdb.m_err, "%s: %s detected: follow (p)arent "
		    "or (c)hild? ", mdb.m_pname, sysname);
		mdb_iob_flush(mdb.m_err);

		while (IOP_READ(mdb.m_term, &c, sizeof (c)) == sizeof (c)) {
			if (c == 'P' || c == 'p') {
				mdb_iob_printf(mdb.m_err, "%c\n", c);
				follow_parent = TRUE;
				break;
			} else if (c == 'C' || c == 'c') {
				mdb_iob_printf(mdb.m_err, "%c\n", c);
				follow_parent = FALSE;
				break;
			}
		}
	}

	/*
	 * The parent is now stopped on exit from its fork call.  We must now
	 * grab the child on its return from fork in order to manipulate it.
	 */
	if ((C = Pgrab(psp->pr_rval1, PGRAB_RETAIN, &gcode)) == NULL) {
		warn("failed to grab forked child process %ld: %s\n",
		    psp->pr_rval1, Pgrab_error(gcode));
		return; /* just stop if we failed to grab the child */
	}

	/*
	 * We may have grabbed the child and stopped it prematurely before it
	 * stopped on exit from fork.  If so, wait up to 1 sec for it to settle.
	 */
	if (Pstatus(C)->pr_lwp.pr_why != PR_SYSEXIT)
		(void) Pwait(C, MILLISEC);

	csp = &Pstatus(C)->pr_lwp;

	if (csp->pr_why != PR_SYSEXIT ||
	    (csp->pr_what != SYS_vfork && csp->pr_what != SYS_forksys)) {
		warn("forked child process %ld did not stop on exit from "
		    "fork as expected\n", psp->pr_rval1);
	}

	warn("target forked child process %ld (debugger following %s)\n",
	    psp->pr_rval1, follow_parent ? "parent" : "child");

	(void) Punsetflags(C, PR_ASYNC);	/* require synchronous mode */
	(void) Psetflags(C, PR_BPTADJ);		/* always adjust eip on x86 */
	(void) Prd_agent(C);			/* initialize librtld_db */

	/*
	 * At the time pt_fork() is called, the target event engine has already
	 * disarmed the specifiers on the active list, clearing out events in
	 * the parent process.  However, this means that events that change
	 * the address space (e.g. breakpoints) have not been effectively
	 * disarmed in the child since its address space reflects the state of
	 * the process at the time of fork when events were armed.  We must
	 * therefore handle this as a special case and re-invoke the disarm
	 * callback of each active specifier to clean out the child process.
	 */
	if (!is_vfork) {
		for (t->t_pshandle = C, sep = mdb_list_next(&t->t_active);
		    sep != NULL; sep = mdb_list_next(sep)) {
			if (sep->se_state == MDB_TGT_SPEC_ACTIVE)
				(void) sep->se_ops->se_disarm(t, sep);
		}

		t->t_pshandle = P; /* restore pshandle to parent */
	}

	/*
	 * If we're following the parent process, we need to temporarily change
	 * t_pshandle to refer to the child handle C so that we can clear out
	 * all the events in the child prior to releasing it below.  If we are
	 * tracing a vfork, we also need to explicitly wait for the child to
	 * exec, exit, or die before we can reset and continue the parent.  We
	 * avoid having to deal with the vfork child forking again by clearing
	 * PR_FORK and setting PR_RLC; if it does fork it will effectively be
	 * released from our control and we will continue following the parent.
	 */
	if (follow_parent) {
		if (is_vfork) {
			mdb_tgt_status_t status;

			ASSERT(psp->pr_flags & PR_VFORKP);
			mdb_tgt_sespec_idle_all(t, EBUSY, FALSE);
			t->t_pshandle = C;

			(void) Psysexit(C, SYS_execve, TRUE);

			(void) Punsetflags(C, PR_FORK | PR_KLC);
			(void) Psetflags(C, PR_RLC);

			do {
				if (pt_setrun(t, &status, 0) == -1 ||
				    status.st_state == MDB_TGT_UNDEAD ||
				    status.st_state == MDB_TGT_LOST)
					break; /* failure or process died */

			} while (csp->pr_why != PR_SYSEXIT ||
			    csp->pr_errno != 0 || csp->pr_what != SYS_execve);
		} else
			t->t_pshandle = C;
	}

	/*
	 * If we are following the child, destroy any active libthread_db
	 * handle before we release the parent process.
	 */
	if (!follow_parent) {
		PTL_DTOR(t);
		pt->p_tdb_ops = NULL;
		pt->p_ptl_ops = &proc_lwp_ops;
		pt->p_ptl_hdl = NULL;
	}

	/*
	 * Idle all events to make sure the address space and tracing flags are
	 * restored, and then release the process we are not tracing.  If we
	 * are following the child of a vfork, we push the parent's pshandle
	 * on to a list of vfork parents to be released when we exec or exit.
	 */
	if (is_vfork && !follow_parent) {
		pt_vforkp_t *vfp = mdb_alloc(sizeof (pt_vforkp_t), UM_SLEEP);

		ASSERT(psp->pr_flags & PR_VFORKP);
		vfp->p_pshandle = P;
		mdb_list_append(&pt->p_vforkp, vfp);
		mdb_tgt_sespec_idle_all(t, EBUSY, FALSE);

	} else {
		mdb_tgt_sespec_idle_all(t, EBUSY, FALSE);
		Prelease(t->t_pshandle, PRELEASE_CLEAR);
		if (!follow_parent)
			pt_release_parents(t);
	}

	/*
	 * Now that all the hard stuff is done, switch t_pshandle back to the
	 * process we are following and reset our events to the ACTIVE state.
	 * If we are following the child, reset the libthread_db handle as well
	 * as the rtld agent.
	 */
	if (follow_parent)
		t->t_pshandle = P;
	else {
		t->t_pshandle = C;
		pt->p_rtld = Prd_agent(C);
		(void) Pobject_iter(t->t_pshandle, (proc_map_f *)thr_check, t);
	}

	(void) mdb_tgt_sespec_activate_all(t);
	(void) mdb_tgt_continue(t, NULL);
}

/*ARGSUSED*/
static void
pt_exec(mdb_tgt_t *t, int vid, void *private)
{
	struct ps_prochandle *P = t->t_pshandle;
	const pstatus_t *psp = Pstatus(P);
	pt_data_t *pt = t->t_data;
	int follow_exec = mdb.m_execmode == MDB_EM_FOLLOW;
	pid_t pid = psp->pr_pid;

	char execname[MAXPATHLEN];
	mdb_sespec_t *sep, *nsep;
	mdb_io_t *io;
	char c;

	mdb_dprintf(MDB_DBG_TGT, "exit from %s: errno=%d\n", proc_sysname(
	    psp->pr_lwp.pr_what, execname, sizeof (execname)),
	    psp->pr_lwp.pr_errno);

	if (psp->pr_lwp.pr_errno != 0) {
		(void) mdb_tgt_continue(t, NULL);
		return; /* exec failed */
	}

	/*
	 * If execmode is ASK and stdout is a terminal, then ask the user to
	 * explicitly set the exec behavior for this particular exec.  If
	 * Pstate() still shows PS_LOST, we are being called from pt_setrun()
	 * directly and therefore we must resume the terminal since it is still
	 * in the suspended state as far as tgt_continue() is concerned.
	 */
	if (mdb.m_execmode == MDB_EM_ASK && mdb.m_term != NULL) {
		if (Pstate(P) == PS_LOST)
			IOP_RESUME(mdb.m_term);

		mdb_iob_printf(mdb.m_err, "%s: %s detected: (f)ollow new "
		    "program or (s)top? ", mdb.m_pname, execname);
		mdb_iob_flush(mdb.m_err);

		while (IOP_READ(mdb.m_term, &c, sizeof (c)) == sizeof (c)) {
			if (c == 'F' || c == 'f') {
				mdb_iob_printf(mdb.m_err, "%c\n", c);
				follow_exec = TRUE;
				break;
			} else if (c == 'S' || c == 's') {
				mdb_iob_printf(mdb.m_err, "%c\n", c);
				follow_exec = FALSE;
				break;
			}
		}

		if (Pstate(P) == PS_LOST)
			IOP_SUSPEND(mdb.m_term);
	}

	pt_release_parents(t);	/* release any waiting vfork parents */
	pt_pre_detach(t, FALSE); /* remove our breakpoints and idle events */
	Preset_maps(P);		/* libproc must delete mappings and symtabs */
	pt_close_aout(t);	/* free pt symbol tables and GElf file data */

	/*
	 * If we lost control of the process across the exec and are not able
	 * to reopen it, we have no choice but to clear the matched event list
	 * and wait for the user to quit or otherwise release the process.
	 */
	if (Pstate(P) == PS_LOST && Preopen(P) == -1) {
		int error = errno;

		warn("lost control of PID %d due to exec of %s executable\n",
		    (int)pid, error == EOVERFLOW ? "64-bit" : "set-id");

		for (sep = t->t_matched; sep != T_SE_END; sep = nsep) {
			nsep = sep->se_matched;
			sep->se_matched = NULL;
			mdb_tgt_sespec_rele(t, sep);
		}

		if (error != EOVERFLOW)
			return; /* just stop if we exec'd a set-id executable */
	}

	if (Pstate(P) != PS_LOST) {
		if (Pexecname(P, execname, sizeof (execname)) == NULL) {
			(void) mdb_iob_snprintf(execname, sizeof (execname),
			    "/proc/%d/object/a.out", (int)pid);
		}

		if (follow_exec == FALSE || psp->pr_dmodel == PR_MODEL_NATIVE)
			warn("target performed exec of %s\n", execname);

		io = mdb_fdio_create_path(NULL, execname, pt->p_oflags, 0);
		if (io == NULL) {
			warn("failed to open %s", execname);
			warn("a.out symbol tables will not be available\n");
		} else if (pt_open_aout(t, io) == NULL) {
			(void) mdb_dis_select(pt_disasm(NULL));
			mdb_io_destroy(io);
		} else
			(void) mdb_dis_select(pt_disasm(&pt->p_file->gf_ehdr));
	}

	/*
	 * We reset our libthread_db state here, but deliberately do NOT call
	 * PTL_DTOR because we do not want to call libthread_db's td_ta_delete.
	 * This interface is hopelessly broken in that it writes to the process
	 * address space (which we do not want it to do after an exec) and it
	 * doesn't bother deallocating any of its storage anyway.
	 */
	pt->p_tdb_ops = NULL;
	pt->p_ptl_ops = &proc_lwp_ops;
	pt->p_ptl_hdl = NULL;

	if (follow_exec && psp->pr_dmodel != PR_MODEL_NATIVE) {
		const char *argv[3];
		char *state, *env;
		char pidarg[16];
		size_t envlen;

		if (realpath(getexecname(), execname) == NULL) {
			warn("cannot follow PID %d -- failed to resolve "
			    "debugger pathname for re-exec", (int)pid);
			return;
		}

		warn("restarting debugger to follow PID %d ...\n", (int)pid);
		mdb_dprintf(MDB_DBG_TGT, "re-exec'ing %s\n", execname);

		(void) mdb_snprintf(pidarg, sizeof (pidarg), "-p%d", (int)pid);

		state = mdb_get_config();
		envlen = strlen(MDB_CONFIG_ENV_VAR) + 1 + strlen(state) + 1;
		env = mdb_alloc(envlen, UM_SLEEP);
		(void) snprintf(env, envlen,
		    "%s=%s", MDB_CONFIG_ENV_VAR, state);

		(void) putenv(env);

		argv[0] = mdb.m_pname;
		argv[1] = pidarg;
		argv[2] = NULL;

		if (mdb.m_term != NULL)
			IOP_SUSPEND(mdb.m_term);

		Prelease(P, PRELEASE_CLEAR | PRELEASE_HANG);
		(void) execv(execname, (char *const *)argv);
		warn("failed to re-exec debugger");

		if (mdb.m_term != NULL)
			IOP_RESUME(mdb.m_term);

		t->t_pshandle = pt->p_idlehandle;
		return;
	}

	pt_post_attach(t);	/* install tracing flags and activate events */
	pt_activate_common(t);	/* initialize librtld_db and libthread_db */

	if (psp->pr_dmodel != PR_MODEL_NATIVE && mdb.m_term != NULL) {
		warn("loadable dcmds will not operate on non-native %d-bit "
		    "data model\n", psp->pr_dmodel == PR_MODEL_ILP32 ? 32 : 64);
		warn("use ::release -a and then run mdb -p %d to restart "
		    "debugger\n", (int)pid);
	}

	if (follow_exec)
		(void) mdb_tgt_continue(t, NULL);
}

static int
pt_setflags(mdb_tgt_t *t, int flags)
{
	pt_data_t *pt = t->t_data;

	if ((flags ^ t->t_flags) & MDB_TGT_F_RDWR) {
		int mode = (flags & MDB_TGT_F_RDWR) ? O_RDWR : O_RDONLY;
		mdb_io_t *io;

		if (pt->p_fio == NULL)
			return (set_errno(EMDB_NOEXEC));

		io = mdb_fdio_create_path(NULL, IOP_NAME(pt->p_fio), mode, 0);

		if (io == NULL)
			return (-1); /* errno is set for us */

		t->t_flags = (t->t_flags & ~MDB_TGT_F_RDWR) |
		    (flags & MDB_TGT_F_RDWR);

		pt->p_fio = mdb_io_hold(io);
		mdb_io_rele(pt->p_file->gf_io);
		pt->p_file->gf_io = pt->p_fio;
	}

	if (flags & MDB_TGT_F_FORCE) {
		t->t_flags |= MDB_TGT_F_FORCE;
		pt->p_gflags |= PGRAB_FORCE;
	}

	return (0);
}

/*ARGSUSED*/
static int
pt_frame(void *arglim, uintptr_t pc, uint_t argc, const long *argv,
    const mdb_tgt_gregset_t *gregs)
{
	argc = MIN(argc, (uint_t)(uintptr_t)arglim);
	mdb_printf("%a(", pc);

	if (argc != 0) {
		mdb_printf("%lr", *argv++);
		for (argc--; argc != 0; argc--)
			mdb_printf(", %lr", *argv++);
	}

	mdb_printf(")\n");
	return (0);
}

static int
pt_framev(void *arglim, uintptr_t pc, uint_t argc, const long *argv,
    const mdb_tgt_gregset_t *gregs)
{
	argc = MIN(argc, (uint_t)(uintptr_t)arglim);
#if defined(__i386) || defined(__amd64)
	mdb_printf("%0?lr %a(", gregs->gregs[R_FP], pc);
#else
	mdb_printf("%0?lr %a(", gregs->gregs[R_SP], pc);
#endif
	if (argc != 0) {
		mdb_printf("%lr", *argv++);
		for (argc--; argc != 0; argc--)
			mdb_printf(", %lr", *argv++);
	}

	mdb_printf(")\n");
	return (0);
}

static int
pt_framer(void *arglim, uintptr_t pc, uint_t argc, const long *argv,
    const mdb_tgt_gregset_t *gregs)
{
	if (pt_frameregs(arglim, pc, argc, argv, gregs, pc == PC_FAKE) == -1) {
		/*
		 * Use verbose format if register format is not supported.
		 */
		return (pt_framev(arglim, pc, argc, argv, gregs));
	}

	return (0);
}

/*ARGSUSED*/
static int
pt_stack_common(uintptr_t addr, uint_t flags, int argc,
    const mdb_arg_t *argv, mdb_tgt_stack_f *func, prgreg_t saved_pc)
{
	void *arg = (void *)(uintptr_t)mdb.m_nargs;
	mdb_tgt_t *t = mdb.m_target;
	mdb_tgt_gregset_t gregs;

	if (argc != 0) {
		if (argv->a_type == MDB_TYPE_CHAR || argc > 1)
			return (DCMD_USAGE);

		if (argv->a_type == MDB_TYPE_STRING)
			arg = (void *)(uintptr_t)mdb_strtoull(argv->a_un.a_str);
		else
			arg = (void *)(uintptr_t)argv->a_un.a_val;
	}

	if (t->t_pshandle == NULL || Pstate(t->t_pshandle) == PS_IDLE) {
		mdb_warn("no process active\n");
		return (DCMD_ERR);
	}

	/*
	 * In the universe of sparcv7, sparcv9, ia32, and amd64 this code can be
	 * common: <sys/procfs_isa.h> conveniently #defines R_FP to be the
	 * appropriate register we need to set in order to perform a stack
	 * traceback from a given frame address.
	 */
	if (flags & DCMD_ADDRSPEC) {
		bzero(&gregs, sizeof (gregs));
		gregs.gregs[R_FP] = addr;
#ifdef __sparc
		gregs.gregs[R_I7] = saved_pc;
#endif /* __sparc */
	} else if (PTL_GETREGS(t, PTL_TID(t), gregs.gregs) != 0) {
		mdb_warn("failed to get current register set");
		return (DCMD_ERR);
	}

	(void) mdb_tgt_stack_iter(t, &gregs, func, arg);
	return (DCMD_OK);
}

static int
pt_stack(uintptr_t addr, uint_t flags, int argc, const mdb_arg_t *argv)
{
	return (pt_stack_common(addr, flags, argc, argv, pt_frame, 0));
}

static int
pt_stackv(uintptr_t addr, uint_t flags, int argc, const mdb_arg_t *argv)
{
	return (pt_stack_common(addr, flags, argc, argv, pt_framev, 0));
}

static int
pt_stackr(uintptr_t addr, uint_t flags, int argc, const mdb_arg_t *argv)
{
	/*
	 * Force printing of first register window, by setting  the
	 * saved pc (%i7) to PC_FAKE.
	 */
	return (pt_stack_common(addr, flags, argc, argv, pt_framer, PC_FAKE));
}

/*ARGSUSED*/
static int
pt_ignored(uintptr_t addr, uint_t flags, int argc, const mdb_arg_t *argv)
{
	struct ps_prochandle *P = mdb.m_target->t_pshandle;
	char buf[PRSIGBUFSZ];

	if ((flags & DCMD_ADDRSPEC) || argc != 0)
		return (DCMD_USAGE);

	if (P == NULL) {
		mdb_warn("no process is currently active\n");
		return (DCMD_ERR);
	}

	mdb_printf("%s\n", proc_sigset2str(&Pstatus(P)->pr_sigtrace, " ",
	    FALSE, buf, sizeof (buf)));

	return (DCMD_OK);
}

/*ARGSUSED*/
static int
pt_lwpid(uintptr_t addr, uint_t flags, int argc, const mdb_arg_t *argv)
{
	struct ps_prochandle *P = mdb.m_target->t_pshandle;

	if ((flags & DCMD_ADDRSPEC) || argc != 0)
		return (DCMD_USAGE);

	if (P == NULL) {
		mdb_warn("no process is currently active\n");
		return (DCMD_ERR);
	}

	mdb_printf("%d\n", Pstatus(P)->pr_lwp.pr_lwpid);
	return (DCMD_OK);
}

static int
pt_print_lwpid(int *n, const lwpstatus_t *psp)
{
	struct ps_prochandle *P = mdb.m_target->t_pshandle;
	int nlwp = Pstatus(P)->pr_nlwp;

	if (*n == nlwp - 2)
		mdb_printf("%d and ", (int)psp->pr_lwpid);
	else if (*n == nlwp - 1)
		mdb_printf("%d are", (int)psp->pr_lwpid);
	else
		mdb_printf("%d, ", (int)psp->pr_lwpid);

	(*n)++;
	return (0);
}

/*ARGSUSED*/
static int
pt_lwpids(uintptr_t addr, uint_t flags, int argc, const mdb_arg_t *argv)
{
	struct ps_prochandle *P = mdb.m_target->t_pshandle;
	int n = 0;

	if (P == NULL) {
		mdb_warn("no process is currently active\n");
		return (DCMD_ERR);
	}

	switch (Pstatus(P)->pr_nlwp) {
	case 0:
		mdb_printf("no lwps are");
		break;
	case 1:
		mdb_printf("lwpid %d is the only lwp",
		    Pstatus(P)->pr_lwp.pr_lwpid);
		break;
	default:
		mdb_printf("lwpids ");
		(void) Plwp_iter(P, (proc_lwp_f *)pt_print_lwpid, &n);
	}

	switch (Pstate(P)) {
	case PS_DEAD:
		mdb_printf(" in core of process %d.\n", Pstatus(P)->pr_pid);
		break;
	case PS_IDLE:
		mdb_printf(" in idle target.\n");
		break;
	default:
		mdb_printf(" in process %d.\n", (int)Pstatus(P)->pr_pid);
		break;
	}

	return (DCMD_OK);
}

/*ARGSUSED*/
static int
pt_ignore(uintptr_t addr, uint_t flags, int argc, const mdb_arg_t *argv)
{
	pt_data_t *pt = mdb.m_target->t_data;

	if (!(flags & DCMD_ADDRSPEC) || argc != 0)
		return (DCMD_USAGE);

	if (addr < 1 || addr > pt->p_maxsig) {
		mdb_warn("invalid signal number -- 0t%lu\n", addr);
		return (DCMD_ERR);
	}

	(void) mdb_tgt_vespec_iter(mdb.m_target, pt_ignore_sig, (void *)addr);
	return (DCMD_OK);
}

/*ARGSUSED*/
static int
pt_attach(uintptr_t addr, uint_t flags, int argc, const mdb_arg_t *argv)
{
	mdb_tgt_t *t = mdb.m_target;
	pt_data_t *pt = t->t_data;
	int state, perr;

	if (!(flags & DCMD_ADDRSPEC) && argc == 0)
		return (DCMD_USAGE);

	if (((flags & DCMD_ADDRSPEC) && argc != 0) || argc > 1 ||
	    (argc != 0 && argv->a_type != MDB_TYPE_STRING))
		return (DCMD_USAGE);

	if (t->t_pshandle != NULL && Pstate(t->t_pshandle) != PS_IDLE) {
		mdb_warn("debugger is already attached to a %s\n",
		    (Pstate(t->t_pshandle) == PS_DEAD) ? "core" : "process");
		return (DCMD_ERR);
	}

	if (pt->p_fio == NULL) {
		mdb_warn("attach requires executable to be specified on "
		    "command-line (or use -p)\n");
		return (DCMD_ERR);
	}

	if (flags & DCMD_ADDRSPEC)
		t->t_pshandle = Pgrab((pid_t)addr, pt->p_gflags, &perr);
	else
		t->t_pshandle = proc_arg_grab(argv->a_un.a_str,
		    PR_ARG_ANY, pt->p_gflags, &perr);

	if (t->t_pshandle == NULL) {
		t->t_pshandle = pt->p_idlehandle;
		mdb_warn("cannot attach: %s\n", Pgrab_error(perr));
		return (DCMD_ERR);
	}

	state = Pstate(t->t_pshandle);
	if (state != PS_DEAD && state != PS_IDLE) {
		(void) Punsetflags(t->t_pshandle, PR_KLC);
		(void) Psetflags(t->t_pshandle, PR_RLC);
		pt_post_attach(t);
		pt_activate_common(t);
	}

	(void) mdb_tgt_status(t, &t->t_status);
	mdb_module_load_all(0);
	return (DCMD_OK);
}

static int
pt_regstatus(uintptr_t addr, uint_t flags, int argc, const mdb_arg_t *argv)
{
	mdb_tgt_t *t = mdb.m_target;

	if (t->t_pshandle != NULL) {
		const pstatus_t *psp = Pstatus(t->t_pshandle);
		int cursig = psp->pr_lwp.pr_cursig;
		char signame[SIG2STR_MAX];
		int state = Pstate(t->t_pshandle);

		if (state != PS_DEAD && state != PS_IDLE)
			mdb_printf("process id = %d\n", psp->pr_pid);
		else
			mdb_printf("no process\n");

		if (cursig != 0 && sig2str(cursig, signame) == 0)
			mdb_printf("SIG%s: %s\n", signame, strsignal(cursig));
	}

	return (pt_regs(addr, flags, argc, argv));
}

static int
pt_findstack(uintptr_t tid, uint_t flags, int argc, const mdb_arg_t *argv)
{
	mdb_tgt_t *t = mdb.m_target;
	mdb_tgt_gregset_t gregs;
	int showargs = 0;
	int count;
	uintptr_t pc, sp;

	if (!(flags & DCMD_ADDRSPEC))
		return (DCMD_USAGE);

	count = mdb_getopts(argc, argv, 'v', MDB_OPT_SETBITS, TRUE, &showargs,
	    NULL);
	argc -= count;
	argv += count;

	if (argc > 1 || (argc == 1 && argv->a_type != MDB_TYPE_STRING))
		return (DCMD_USAGE);

	if (PTL_GETREGS(t, tid, gregs.gregs) != 0) {
		mdb_warn("failed to get register set for thread %p", tid);
		return (DCMD_ERR);
	}

	pc = gregs.gregs[R_PC];
#if defined(__i386) || defined(__amd64)
	sp = gregs.gregs[R_FP];
#else
	sp = gregs.gregs[R_SP];
#endif
	mdb_printf("stack pointer for thread %p: %p\n", tid, sp);
	if (pc != 0)
		mdb_printf("[ %0?lr %a() ]\n", sp, pc);

	(void) mdb_inc_indent(2);
	mdb_set_dot(sp);

	if (argc == 1)
		(void) mdb_eval(argv->a_un.a_str);
	else if (showargs)
		(void) mdb_eval("<.$C");
	else
		(void) mdb_eval("<.$C0");

	(void) mdb_dec_indent(2);
	return (DCMD_OK);
}

/*ARGSUSED*/
static int
pt_gcore(uintptr_t addr, uint_t flags, int argc, const mdb_arg_t *argv)
{
	mdb_tgt_t *t = mdb.m_target;
	char *prefix = "core";
	char *content_str = NULL;
	core_content_t content = CC_CONTENT_DEFAULT;
	size_t size;
	char *fname;
	pid_t pid;

	if (flags & DCMD_ADDRSPEC)
		return (DCMD_USAGE);

	if (mdb_getopts(argc, argv,
	    'o', MDB_OPT_STR, &prefix,
	    'c', MDB_OPT_STR, &content_str, NULL) != argc)
		return (DCMD_USAGE);

	if (content_str != NULL &&
	    (proc_str2content(content_str, &content) != 0 ||
	    content == CC_CONTENT_INVALID)) {
		mdb_warn("invalid content string '%s'\n", content_str);
		return (DCMD_ERR);
	}

	if (t->t_pshandle == NULL) {
		mdb_warn("no process active\n");
		return (DCMD_ERR);
	}

	pid = Pstatus(t->t_pshandle)->pr_pid;
	size = 1 + mdb_snprintf(NULL, 0, "%s.%d", prefix, (int)pid);
	fname = mdb_alloc(size, UM_SLEEP | UM_GC);
	(void) mdb_snprintf(fname, size, "%s.%d", prefix, (int)pid);

	if (Pgcore(t->t_pshandle, fname, content) != 0) {
		/*
		 * Short writes during dumping are specifically described by
		 * EBADE, just as ZFS uses this otherwise-unused code for
		 * checksum errors.  Translate to and mdb errno.
		 */
		if (errno == EBADE)
			(void) set_errno(EMDB_SHORTWRITE);
		mdb_warn("couldn't dump core");
		return (DCMD_ERR);
	}

	mdb_warn("%s dumped\n", fname);

	return (DCMD_OK);
}

/*ARGSUSED*/
static int
pt_kill(uintptr_t addr, uint_t flags, int argc, const mdb_arg_t *argv)
{
	mdb_tgt_t *t = mdb.m_target;
	pt_data_t *pt = t->t_data;
	int state;

	if ((flags & DCMD_ADDRSPEC) || argc != 0)
		return (DCMD_USAGE);

	if (t->t_pshandle != NULL &&
	    (state = Pstate(t->t_pshandle)) != PS_DEAD && state != PS_IDLE) {
		mdb_warn("victim process PID %d forcibly terminated\n",
		    (int)Pstatus(t->t_pshandle)->pr_pid);
		pt_pre_detach(t, TRUE);
		pt_release_parents(t);
		Prelease(t->t_pshandle, PRELEASE_KILL);
		t->t_pshandle = pt->p_idlehandle;
		(void) mdb_tgt_status(t, &t->t_status);
		mdb.m_flags &= ~(MDB_FL_VCREATE | MDB_FL_JOBCTL);
	} else
		mdb_warn("no victim process is currently under control\n");

	return (DCMD_OK);
}

/*ARGSUSED*/
static int
pt_detach(uintptr_t addr, uint_t flags, int argc, const mdb_arg_t *argv)
{
	mdb_tgt_t *t = mdb.m_target;
	pt_data_t *pt = t->t_data;
	int rflags = pt->p_rflags;

	if (argc != 0 && argv->a_type == MDB_TYPE_STRING &&
	    strcmp(argv->a_un.a_str, "-a") == 0) {
		rflags = PRELEASE_HANG | PRELEASE_CLEAR;
		argv++;
		argc--;
	}

	if ((flags & DCMD_ADDRSPEC) || argc != 0)
		return (DCMD_USAGE);

	if (t->t_pshandle == NULL || Pstate(t->t_pshandle) == PS_IDLE) {
		mdb_warn("debugger is not currently attached to a process "
		    "or core file\n");
		return (DCMD_ERR);
	}

	pt_pre_detach(t, TRUE);
	pt_release_parents(t);
	Prelease(t->t_pshandle, rflags);
	t->t_pshandle = pt->p_idlehandle;
	(void) mdb_tgt_status(t, &t->t_status);
	mdb.m_flags &= ~(MDB_FL_VCREATE | MDB_FL_JOBCTL);

	return (DCMD_OK);
}

static uintmax_t
reg_disc_get(const mdb_var_t *v)
{
	mdb_tgt_t *t = MDB_NV_COOKIE(v);
	mdb_tgt_tid_t tid = PTL_TID(t);
	mdb_tgt_reg_t r = 0;

	if (tid != (mdb_tgt_tid_t)-1L)
		(void) mdb_tgt_getareg(t, tid, mdb_nv_get_name(v), &r);

	return (r);
}

static void
reg_disc_set(mdb_var_t *v, uintmax_t r)
{
	mdb_tgt_t *t = MDB_NV_COOKIE(v);
	mdb_tgt_tid_t tid = PTL_TID(t);

	if (tid != (mdb_tgt_tid_t)-1L && mdb_tgt_putareg(t, tid,
	    mdb_nv_get_name(v), r) == -1)
		mdb_warn("failed to modify %%%s register", mdb_nv_get_name(v));
}

static void
pt_print_reason(const lwpstatus_t *psp)
{
	char name[SIG2STR_MAX + 4]; /* enough for SIG+name+\0, syscall or flt */
	const char *desc;

	switch (psp->pr_why) {
	case PR_REQUESTED:
		mdb_printf("stopped by debugger");
		break;
	case PR_SIGNALLED:
		mdb_printf("stopped on %s (%s)", proc_signame(psp->pr_what,
		    name, sizeof (name)), strsignal(psp->pr_what));
		break;
	case PR_SYSENTRY:
		mdb_printf("stopped on entry to %s system call",
		    proc_sysname(psp->pr_what, name, sizeof (name)));
		break;
	case PR_SYSEXIT:
		mdb_printf("stopped on exit from %s system call",
		    proc_sysname(psp->pr_what, name, sizeof (name)));
		break;
	case PR_JOBCONTROL:
		mdb_printf("stopped by job control");
		break;
	case PR_FAULTED:
		if (psp->pr_what == FLTBPT) {
			mdb_printf("stopped on a breakpoint");
		} else if (psp->pr_what == FLTWATCH) {
			switch (psp->pr_info.si_code) {
			case TRAP_RWATCH:
				desc = "read";
				break;
			case TRAP_WWATCH:
				desc = "write";
				break;
			case TRAP_XWATCH:
				desc = "execute";
				break;
			default:
				desc = "unknown";
			}
			mdb_printf("stopped %s a watchpoint (%s access to %p)",
			    psp->pr_info.si_trapafter ? "after" : "on",
			    desc, psp->pr_info.si_addr);
		} else if (psp->pr_what == FLTTRACE) {
			mdb_printf("stopped after a single-step");
		} else {
			mdb_printf("stopped on a %s fault",
			    proc_fltname(psp->pr_what, name, sizeof (name)));
		}
		break;
	case PR_SUSPENDED:
	case PR_CHECKPOINT:
		mdb_printf("suspended by the kernel");
		break;
	default:
		mdb_printf("stopped for unknown reason (%d/%d)",
		    psp->pr_why, psp->pr_what);
	}
}

/*ARGSUSED*/
static int
pt_status_dcmd(uintptr_t addr, uint_t flags, int argc, const mdb_arg_t *argv)
{
	mdb_tgt_t *t = mdb.m_target;
	struct ps_prochandle *P = t->t_pshandle;
	pt_data_t *pt = t->t_data;

	if (P != NULL) {
		const psinfo_t *pip = Ppsinfo(P);
		const pstatus_t *psp = Pstatus(P);
		int cursig = 0, bits = 0, coredump = 0;
		int state;
		GElf_Sym sym;
		uintptr_t panicstr;
		char panicbuf[1024];
		const siginfo_t *sip = &(psp->pr_lwp.pr_info);

		char execname[MAXPATHLEN], buf[BUFSIZ];
		char signame[SIG2STR_MAX + 4]; /* enough for SIG+name+\0 */

		mdb_tgt_spec_desc_t desc;
		mdb_sespec_t *sep;

		struct utsname uts;
		prcred_t cred;
		psinfo_t pi;

		(void) strcpy(uts.nodename, "unknown machine");
		(void) Puname(P, &uts);

		if (pip != NULL) {
			bcopy(pip, &pi, sizeof (psinfo_t));
			proc_unctrl_psinfo(&pi);
		} else
			bzero(&pi, sizeof (psinfo_t));

		bits = pi.pr_dmodel == PR_MODEL_ILP32 ? 32 : 64;

		state = Pstate(P);
		if (psp != NULL && state != PS_UNDEAD && state != PS_IDLE)
			cursig = psp->pr_lwp.pr_cursig;

		if (state == PS_DEAD && pip != NULL) {
			mdb_printf("debugging core file of %s (%d-bit) "
			    "from %s\n", pi.pr_fname, bits, uts.nodename);

		} else if (state == PS_DEAD) {
			mdb_printf("debugging core file\n");

		} else if (state == PS_IDLE) {
			const GElf_Ehdr *ehp = &pt->p_file->gf_ehdr;

			mdb_printf("debugging %s file (%d-bit)\n",
			    ehp->e_type == ET_EXEC ? "executable" : "object",
			    ehp->e_ident[EI_CLASS] == ELFCLASS32 ? 32 : 64);

		} else if (state == PS_UNDEAD && pi.pr_pid == 0) {
			mdb_printf("debugging defunct process\n");

		} else {
			mdb_printf("debugging PID %d (%d-bit)\n",
			    pi.pr_pid, bits);
		}

		if (Pexecname(P, execname, sizeof (execname)) != NULL)
			mdb_printf("file: %s\n", execname);

		if (pip != NULL && state == PS_DEAD)
			mdb_printf("initial argv: %s\n", pi.pr_psargs);

		if (state != PS_UNDEAD && state != PS_IDLE) {
			mdb_printf("threading model: ");
			if (pt->p_ptl_ops == &proc_lwp_ops)
				mdb_printf("raw lwps\n");
			else
				mdb_printf("native threads\n");
		}

		mdb_printf("status: ");
		switch (state) {
		case PS_RUN:
			ASSERT(!(psp->pr_flags & PR_STOPPED));
			mdb_printf("process is running");
			if (psp->pr_flags & PR_DSTOP)
				mdb_printf(", debugger stop directive pending");
			mdb_printf("\n");
			break;

		case PS_STOP:
			ASSERT(psp->pr_flags & PR_STOPPED);
			pt_print_reason(&psp->pr_lwp);

			if (psp->pr_flags & PR_DSTOP)
				mdb_printf(", debugger stop directive pending");
			if (psp->pr_flags & PR_ASLEEP)
				mdb_printf(", sleeping in %s system call",
				    proc_sysname(psp->pr_lwp.pr_syscall,
				    signame, sizeof (signame)));

			mdb_printf("\n");

			for (sep = t->t_matched; sep != T_SE_END;
			    sep = sep->se_matched) {
				mdb_printf("event: %s\n", sep->se_ops->se_info(
				    t, sep, mdb_list_next(&sep->se_velist),
				    &desc, buf, sizeof (buf)));
			}
			break;

		case PS_LOST:
			mdb_printf("debugger lost control of process\n");
			break;

		case PS_UNDEAD:
			coredump = WIFSIGNALED(pi.pr_wstat) &&
			    WCOREDUMP(pi.pr_wstat);
			/*FALLTHRU*/

		case PS_DEAD:
			if (cursig == 0 && WIFSIGNALED(pi.pr_wstat))
				cursig = WTERMSIG(pi.pr_wstat);
			/*
			 * We can only use pr_wstat == 0 as a test for gcore if
			 * an NT_PRCRED note is present; these features were
			 * added at the same time in Solaris 8.
			 */
			if (pi.pr_wstat == 0 && Pstate(P) == PS_DEAD &&
			    Pcred(P, &cred, 1) == 0) {
				mdb_printf("process core file generated "
				    "with gcore(1)\n");
			} else if (cursig != 0) {
				mdb_printf("process terminated by %s (%s)",
				    proc_signame(cursig, signame,
				    sizeof (signame)), strsignal(cursig));

				if (sip->si_signo != 0 && SI_FROMUSER(sip) &&
				    sip->si_pid != 0) {
					mdb_printf(", pid=%d uid=%u",
					    (int)sip->si_pid, sip->si_uid);
					if (sip->si_code != 0) {
						mdb_printf(" code=%d",
						    sip->si_code);
					}
				} else {
					switch (sip->si_signo) {
					case SIGILL:
					case SIGTRAP:
					case SIGFPE:
					case SIGSEGV:
					case SIGBUS:
					case SIGEMT:
						mdb_printf(", addr=%p",
						    sip->si_addr);
					default:
						break;
					}
				}

				if (coredump)
					mdb_printf(" - core file dumped");
				mdb_printf("\n");
			} else {
				mdb_printf("process terminated with exit "
				    "status %d\n", WEXITSTATUS(pi.pr_wstat));
			}

			if (Plookup_by_name(t->t_pshandle, "libc.so",
			    "panicstr", &sym) == 0 &&
			    Pread(t->t_pshandle, &panicstr, sizeof (panicstr),
			    sym.st_value) == sizeof (panicstr) &&
			    Pread_string(t->t_pshandle, panicbuf,
			    sizeof (panicbuf), panicstr) > 0) {
				mdb_printf("panic message: %s",
				    panicbuf);
			}


			break;

		case PS_IDLE:
			mdb_printf("idle\n");
			break;

		default:
			mdb_printf("unknown libproc Pstate: %d\n", Pstate(P));
		}

	} else if (pt->p_file != NULL) {
		const GElf_Ehdr *ehp = &pt->p_file->gf_ehdr;

		mdb_printf("debugging %s file (%d-bit)\n",
		    ehp->e_type == ET_EXEC ? "executable" : "object",
		    ehp->e_ident[EI_CLASS] == ELFCLASS32 ? 32 : 64);
		mdb_printf("executable file: %s\n", IOP_NAME(pt->p_fio));
		mdb_printf("status: idle\n");
	}

	return (DCMD_OK);
}

static int
pt_tls(uintptr_t tid, uint_t flags, int argc, const mdb_arg_t *argv)
{
	const char *name;
	const char *object;
	GElf_Sym sym;
	mdb_syminfo_t si;
	mdb_tgt_t *t = mdb.m_target;

	if (!(flags & DCMD_ADDRSPEC) || argc > 1)
		return (DCMD_USAGE);

	if (argc == 0) {
		psaddr_t b;

		if (tlsbase(t, tid, PR_LMID_EVERY, MDB_TGT_OBJ_EXEC, &b) != 0) {
			mdb_warn("failed to lookup tlsbase for %r", tid);
			return (DCMD_ERR);
		}

		mdb_printf("%lr\n", b);
		mdb_set_dot(b);

		return (DCMD_OK);
	}

	name = argv[0].a_un.a_str;
	object = MDB_TGT_OBJ_EVERY;

	if (pt_lookup_by_name_thr(t, object, name, &sym, &si, tid) != 0) {
		mdb_warn("failed to lookup %s", name);
		return (DCMD_ABORT); /* avoid repeated failure */
	}

	if (GELF_ST_TYPE(sym.st_info) != STT_TLS && DCMD_HDRSPEC(flags))
		mdb_warn("%s does not refer to thread local storage\n", name);

	mdb_printf("%llr\n", sym.st_value);
	mdb_set_dot(sym.st_value);

	return (DCMD_OK);
}

/*ARGSUSED*/
static int
pt_tmodel(uintptr_t addr, uint_t flags, int argc, const mdb_arg_t *argv)
{
	mdb_tgt_t *t = mdb.m_target;
	pt_data_t *pt = t->t_data;
	const pt_ptl_ops_t *ptl_ops;

	if (argc != 1 || argv->a_type != MDB_TYPE_STRING)
		return (DCMD_USAGE);

	if (strcmp(argv->a_un.a_str, "thread") == 0)
		ptl_ops = &proc_tdb_ops;
	else if (strcmp(argv->a_un.a_str, "lwp") == 0)
		ptl_ops = &proc_lwp_ops;
	else
		return (DCMD_USAGE);

	if (t->t_pshandle != NULL && pt->p_ptl_ops != ptl_ops) {
		PTL_DTOR(t);
		pt->p_tdb_ops = NULL;
		pt->p_ptl_ops = &proc_lwp_ops;
		pt->p_ptl_hdl = NULL;

		if (ptl_ops == &proc_tdb_ops) {
			(void) Pobject_iter(t->t_pshandle, (proc_map_f *)
			    thr_check, t);
		}
	}

	(void) mdb_tgt_status(t, &t->t_status);
	return (DCMD_OK);
}

static const char *
env_match(const char *cmp, const char *nameval)
{
	const char *loc;
	size_t cmplen = strlen(cmp);

	loc = strchr(nameval, '=');
	if (loc != NULL && (loc - nameval) == cmplen &&
	    strncmp(nameval, cmp, cmplen) == 0) {
		return (loc + 1);
	}

	return (NULL);
}

/*ARGSUSED*/
static int
print_env(void *data, struct ps_prochandle *P, uintptr_t addr,
    const char *nameval)
{
	const char *value;

	if (nameval == NULL) {
		mdb_printf("<0x%p>\n", addr);
	} else {
		if (data == NULL)
			mdb_printf("%s\n", nameval);
		else if ((value = env_match(data, nameval)) != NULL)
			mdb_printf("%s\n", value);
	}

	return (0);
}

/*ARGSUSED*/
static int
pt_getenv(uintptr_t addr, uint_t flags, int argc, const mdb_arg_t *argv)
{
	mdb_tgt_t *t = mdb.m_target;
	pt_data_t *pt = t->t_data;
	int i;
	uint_t opt_t = 0;
	mdb_var_t *v;

	i = mdb_getopts(argc, argv,
	    't', MDB_OPT_SETBITS, TRUE, &opt_t, NULL);

	argc -= i;
	argv += i;

	if ((flags & DCMD_ADDRSPEC) || argc > 1)
		return (DCMD_USAGE);

	if (argc == 1 && argv->a_type != MDB_TYPE_STRING)
		return (DCMD_USAGE);

	if (opt_t && t->t_pshandle == NULL) {
		mdb_warn("no process active\n");
		return (DCMD_ERR);
	}

	if (opt_t && (Pstate(t->t_pshandle) == PS_IDLE ||
	    Pstate(t->t_pshandle) == PS_UNDEAD)) {
		mdb_warn("-t option requires target to be running\n");
		return (DCMD_ERR);
	}

	if (opt_t != 0) {
		if (Penv_iter(t->t_pshandle, print_env,
		    argc == 0 ? NULL : (void *)argv->a_un.a_str) != 0)
			return (DCMD_ERR);
	} else if (argc == 1) {
		if ((v = mdb_nv_lookup(&pt->p_env, argv->a_un.a_str)) == NULL)
			return (DCMD_ERR);

		ASSERT(strchr(mdb_nv_get_cookie(v), '=') != NULL);
		mdb_printf("%s\n", strchr(mdb_nv_get_cookie(v), '=') + 1);
	} else {

		mdb_nv_rewind(&pt->p_env);
		while ((v = mdb_nv_advance(&pt->p_env)) != NULL)
			mdb_printf("%s\n", mdb_nv_get_cookie(v));
	}

	return (DCMD_OK);
}

/*
 * Function to set a variable in the internal environment, which is used when
 * creating new processes.  Note that it is possible that 'nameval' can refer to
 * read-only memory, if mdb calls putenv() on an existing value before calling
 * this function.  While we should avoid this situation, this function is
 * designed to be robust in the face of such changes.
 */
static void
pt_env_set(pt_data_t *pt, const char *nameval)
{
	mdb_var_t *v;
	char *equals, *val;
	const char *name;
	size_t len;

	if ((equals = strchr(nameval, '=')) != NULL) {
		val = strdup(nameval);
		equals = val + (equals - nameval);
	} else {
		/*
		 * nameval doesn't contain an equals character.  Convert this to
		 * be 'nameval='.
		 */
		len = strlen(nameval);
		val = mdb_alloc(len + 2, UM_SLEEP);
		(void) mdb_snprintf(val, len + 2, "%s=", nameval);
		equals = val + len;
	}

	/* temporary truncate the string for lookup/insert */
	*equals = '\0';
	v = mdb_nv_lookup(&pt->p_env, val);

	if (v != NULL) {
		char *old = mdb_nv_get_cookie(v);
		mdb_free(old, strlen(old) + 1);
		name = mdb_nv_get_name(v);
	} else {
		/*
		 * The environment is created using MDB_NV_EXTNAME, so we must
		 * provide external storage for the variable names.
		 */
		name = strdup(val);
	}

	*equals = '=';

	(void) mdb_nv_insert(&pt->p_env, name, NULL, (uintptr_t)val,
	    MDB_NV_EXTNAME);

	if (equals)
		*equals = '=';
}

/*
 * Clears the internal environment.
 */
static void
pt_env_clear(pt_data_t *pt)
{
	mdb_var_t *v;
	char *val, *name;

	mdb_nv_rewind(&pt->p_env);
	while ((v = mdb_nv_advance(&pt->p_env)) != NULL) {

		name = (char *)mdb_nv_get_name(v);
		val = mdb_nv_get_cookie(v);

		mdb_nv_remove(&pt->p_env, v);

		mdb_free(name, strlen(name) + 1);
		mdb_free(val, strlen(val) + 1);
	}
}

/*ARGSUSED*/
static int
pt_setenv(uintptr_t addr, uint_t flags, int argc, const mdb_arg_t *argv)
{
	mdb_tgt_t *t = mdb.m_target;
	pt_data_t *pt = t->t_data;
	char *nameval;
	size_t len;
	int alloc;

	if ((flags & DCMD_ADDRSPEC) || argc == 0 || argc > 2)
		return (DCMD_USAGE);

	if ((argc > 0 && argv[0].a_type != MDB_TYPE_STRING) ||
	    (argc > 1 && argv[1].a_type != MDB_TYPE_STRING))
		return (DCMD_USAGE);

	if (t->t_pshandle == NULL) {
		mdb_warn("no process active\n");
		return (DCMD_ERR);
	}

	/*
	 * If the process is in some sort of running state, warn the user that
	 * changes won't immediately take effect.
	 */
	if (Pstate(t->t_pshandle) == PS_RUN ||
	    Pstate(t->t_pshandle) == PS_STOP) {
		mdb_warn("warning: changes will not take effect until process"
		    " is restarted\n");
	}

	/*
	 * We allow two forms of operation.  The first is the usual "name=value"
	 * parameter.  We also allow the user to specify two arguments, where
	 * the first is the name of the variable, and the second is the value.
	 */
	alloc = 0;
	if (argc == 1) {
		nameval = (char *)argv->a_un.a_str;
	} else {
		len = strlen(argv[0].a_un.a_str) +
		    strlen(argv[1].a_un.a_str) + 2;
		nameval = mdb_alloc(len, UM_SLEEP);
		(void) mdb_snprintf(nameval, len, "%s=%s", argv[0].a_un.a_str,
		    argv[1].a_un.a_str);
		alloc = 1;
	}

	pt_env_set(pt, nameval);

	if (alloc)
		mdb_free(nameval, strlen(nameval) + 1);

	return (DCMD_OK);
}

/*ARGSUSED*/
static int
pt_unsetenv(uintptr_t addr, uint_t flags, int argc, const mdb_arg_t *argv)
{
	mdb_tgt_t *t = mdb.m_target;
	pt_data_t *pt = t->t_data;
	mdb_var_t *v;
	char *value, *name;

	if ((flags & DCMD_ADDRSPEC) || argc > 1)
		return (DCMD_USAGE);

	if (argc == 1 && argv->a_type != MDB_TYPE_STRING)
		return (DCMD_USAGE);

	if (t->t_pshandle == NULL) {
		mdb_warn("no process active\n");
		return (DCMD_ERR);
	}

	/*
	 * If the process is in some sort of running state, warn the user that
	 * changes won't immediately take effect.
	 */
	if (Pstate(t->t_pshandle) == PS_RUN ||
	    Pstate(t->t_pshandle) == PS_STOP) {
		mdb_warn("warning: changes will not take effect until process"
		    " is restarted\n");
	}

	if (argc == 0) {
		pt_env_clear(pt);
	} else {
		if ((v = mdb_nv_lookup(&pt->p_env, argv->a_un.a_str)) != NULL) {
			name = (char *)mdb_nv_get_name(v);
			value = mdb_nv_get_cookie(v);

			mdb_nv_remove(&pt->p_env, v);

			mdb_free(name, strlen(name) + 1);
			mdb_free(value, strlen(value) + 1);
		}
	}

	return (DCMD_OK);
}

void
getenv_help(void)
{
	mdb_printf("-t  show current process environment"
	    " instead of initial environment.\n");
}

static const mdb_dcmd_t pt_dcmds[] = {
	{ "$c", "?[cnt]", "print stack backtrace", pt_stack },
	{ "$C", "?[cnt]", "print stack backtrace", pt_stackv },
	{ "$i", NULL, "print signals that are ignored", pt_ignored },
	{ "$l", NULL, "print the representative thread's lwp id", pt_lwpid },
	{ "$L", NULL, "print list of the active lwp ids", pt_lwpids },
	{ "$r", "?", "print general-purpose registers", pt_regs },
	{ "$x", "?", "print floating point registers", pt_fpregs },
	{ "$X", "?", "print floating point registers", pt_fpregs },
	{ "$y", "?", "print floating point registers", pt_fpregs },
	{ "$Y", "?", "print floating point registers", pt_fpregs },
	{ "$?", "?", "print status and registers", pt_regstatus },
	{ ":A", "?[core|pid]", "attach to process or core file", pt_attach },
	{ ":i", ":", "ignore signal (delete all matching events)", pt_ignore },
	{ ":k", NULL, "forcibly kill and release target", pt_kill },
	{ ":R", "[-a]", "release the previously attached process", pt_detach },
	{ "attach", "?[core|pid]",
	    "attach to process or core file", pt_attach },
	{ "findstack", ":[-v]", "find user thread stack", pt_findstack },
	{ "gcore", "[-o prefix] [-c content]",
	    "produce a core file for the attached process", pt_gcore },
	{ "getenv", "[-t] [name]", "display an environment variable",
		pt_getenv, getenv_help },
	{ "kill", NULL, "forcibly kill and release target", pt_kill },
	{ "release", "[-a]",
	    "release the previously attached process", pt_detach },
	{ "regs", "?", "print general-purpose registers", pt_regs },
	{ "fpregs", "?[-dqs]", "print floating point registers", pt_fpregs },
	{ "setenv", "name=value", "set an environment variable", pt_setenv },
	{ "stack", "?[cnt]", "print stack backtrace", pt_stack },
	{ "stackregs", "?", "print stack backtrace and registers", pt_stackr },
	{ "status", NULL, "print summary of current target", pt_status_dcmd },
	{ "tls", ":symbol",
	    "lookup TLS data in the context of a given thread", pt_tls },
	{ "tmodel", "{thread|lwp}", NULL, pt_tmodel },
	{ "unsetenv", "[name]", "clear an environment variable", pt_unsetenv },
	{ NULL }
};

static void
pt_thr_walk_fini(mdb_walk_state_t *wsp)
{
	mdb_addrvec_destroy(wsp->walk_data);
	mdb_free(wsp->walk_data, sizeof (mdb_addrvec_t));
}

static int
pt_thr_walk_init(mdb_walk_state_t *wsp)
{
	wsp->walk_data = mdb_zalloc(sizeof (mdb_addrvec_t), UM_SLEEP);
	mdb_addrvec_create(wsp->walk_data);

	if (PTL_ITER(mdb.m_target, wsp->walk_data) == -1) {
		mdb_warn("failed to iterate over threads");
		pt_thr_walk_fini(wsp);
		return (WALK_ERR);
	}

	return (WALK_NEXT);
}

static int
pt_thr_walk_step(mdb_walk_state_t *wsp)
{
	if (mdb_addrvec_length(wsp->walk_data) != 0) {
		return (wsp->walk_callback(mdb_addrvec_shift(wsp->walk_data),
		    NULL, wsp->walk_cbdata));
	}
	return (WALK_DONE);
}

static const mdb_walker_t pt_walkers[] = {
	{ "thread", "walk list of valid thread identifiers",
	    pt_thr_walk_init, pt_thr_walk_step, pt_thr_walk_fini },
	{ NULL }
};

static int
pt_agent_check(boolean_t *agent, const lwpstatus_t *psp)
{
	if (psp->pr_flags & PR_AGENT)
		*agent = B_TRUE;

	return (0);
}

static void
pt_activate_common(mdb_tgt_t *t)
{
	pt_data_t *pt = t->t_data;
	boolean_t hasagent = B_FALSE;
	GElf_Sym sym;

	/*
	 * If we have a libproc handle and AT_BASE is set, the process or core
	 * is dynamically linked.  We call Prd_agent() to force libproc to
	 * try to initialize librtld_db, and issue a warning if that fails.
	 */
	if (t->t_pshandle != NULL && Pgetauxval(t->t_pshandle,
	    AT_BASE) != -1L && Prd_agent(t->t_pshandle) == NULL) {
		mdb_warn("warning: librtld_db failed to initialize; shared "
		    "library information will not be available\n");
	}

	if (t->t_pshandle != NULL) {
		(void) Plwp_iter(t->t_pshandle,
		    (proc_lwp_f *)pt_agent_check, &hasagent);
	}

	if (hasagent) {
		mdb_warn("agent lwp detected; forcing "
		    "lwp thread model (use ::tmodel to change)\n");
	} else if (t->t_pshandle != NULL && Pstate(t->t_pshandle) != PS_IDLE) {
		/*
		 * If we have a libproc handle and we do not have an agent LWP,
		 * look for the correct thread debugging library.  (If we have
		 * an agent LWP, we leave the model as the raw LWP model to
		 * allow the agent LWP to be visible to the debugger.)
		 */
		(void) Pobject_iter(t->t_pshandle, (proc_map_f *)thr_check, t);
	}

	/*
	 * If there's a global object named '_mdb_abort_info', assuming we're
	 * debugging mdb itself and load the developer support module.
	 */
	if (mdb_gelf_symtab_lookup_by_name(pt->p_symtab, "_mdb_abort_info",
	    &sym, NULL) == 0 && GELF_ST_TYPE(sym.st_info) == STT_OBJECT) {
		if (mdb_module_load("mdb_ds", MDB_MOD_SILENT) < 0)
			mdb_warn("warning: failed to load developer support\n");
	}

	mdb_tgt_elf_export(pt->p_file);
}

static void
pt_activate(mdb_tgt_t *t)
{
	static const mdb_nv_disc_t reg_disc = { reg_disc_set, reg_disc_get };

	pt_data_t *pt = t->t_data;
	struct utsname u1, u2;
	mdb_var_t *v;
	core_content_t content;

	if (t->t_pshandle) {
		mdb_prop_postmortem = (Pstate(t->t_pshandle) == PS_DEAD);
		mdb_prop_kernel = FALSE;
	} else
		mdb_prop_kernel = mdb_prop_postmortem = FALSE;

	mdb_prop_datamodel = MDB_TGT_MODEL_NATIVE;

	/*
	 * If we're examining a core file that doesn't contain program text,
	 * and uname(2) doesn't match the NT_UTSNAME note recorded in the
	 * core file, issue a warning.
	 */
	if (mdb_prop_postmortem == TRUE &&
	    ((content = Pcontent(t->t_pshandle)) == CC_CONTENT_INVALID ||
	    !(content & CC_CONTENT_TEXT)) &&
	    uname(&u1) >= 0 && Puname(t->t_pshandle, &u2) == 0 &&
	    (strcmp(u1.release, u2.release) != 0 ||
	    strcmp(u1.version, u2.version) != 0)) {
		mdb_warn("warning: core file is from %s %s %s; shared text "
		    "mappings may not match installed libraries\n",
		    u2.sysname, u2.release, u2.version);
	}

	/*
	 * Perform the common initialization tasks -- these are shared with
	 * the pt_exec() and pt_run() subroutines.
	 */
	pt_activate_common(t);

	(void) mdb_tgt_register_dcmds(t, &pt_dcmds[0], MDB_MOD_FORCE);
	(void) mdb_tgt_register_walkers(t, &pt_walkers[0], MDB_MOD_FORCE);

	/*
	 * Iterate through our register description list and export
	 * each register as a named variable.
	 */
	mdb_nv_rewind(&pt->p_regs);
	while ((v = mdb_nv_advance(&pt->p_regs)) != NULL) {
		ushort_t rd_flags = MDB_TGT_R_FLAGS(mdb_nv_get_value(v));

		if (!(rd_flags & MDB_TGT_R_EXPORT))
			continue; /* Don't export register as a variable */

		(void) mdb_nv_insert(&mdb.m_nv, mdb_nv_get_name(v), &reg_disc,
		    (uintptr_t)t, MDB_NV_PERSIST);
	}
}

static void
pt_deactivate(mdb_tgt_t *t)
{
	pt_data_t *pt = t->t_data;
	const mdb_dcmd_t *dcp;
	const mdb_walker_t *wp;
	mdb_var_t *v, *w;

	mdb_nv_rewind(&pt->p_regs);
	while ((v = mdb_nv_advance(&pt->p_regs)) != NULL) {
		ushort_t rd_flags = MDB_TGT_R_FLAGS(mdb_nv_get_value(v));

		if (!(rd_flags & MDB_TGT_R_EXPORT))
			continue; /* Didn't export register as a variable */

		if (w = mdb_nv_lookup(&mdb.m_nv, mdb_nv_get_name(v))) {
			w->v_flags &= ~MDB_NV_PERSIST;
			mdb_nv_remove(&mdb.m_nv, w);
		}
	}

	for (wp = &pt_walkers[0]; wp->walk_name != NULL; wp++) {
		if (mdb_module_remove_walker(t->t_module, wp->walk_name) == -1)
			warn("failed to remove walk %s", wp->walk_name);
	}

	for (dcp = &pt_dcmds[0]; dcp->dc_name != NULL; dcp++) {
		if (mdb_module_remove_dcmd(t->t_module, dcp->dc_name) == -1)
			warn("failed to remove dcmd %s", dcp->dc_name);
	}

	mdb_prop_postmortem = FALSE;
	mdb_prop_kernel = FALSE;
	mdb_prop_datamodel = MDB_TGT_MODEL_UNKNOWN;
}

static void
pt_periodic(mdb_tgt_t *t)
{
	pt_data_t *pt = t->t_data;

	if (pt->p_rdstate == PT_RD_CONSIST) {
		if (t->t_pshandle != NULL && Pstate(t->t_pshandle) < PS_LOST &&
		    !(mdb.m_flags & MDB_FL_NOMODS)) {
			mdb_printf("%s: You've got symbols!\n", mdb.m_pname);
			mdb_module_load_all(0);
		}
		pt->p_rdstate = PT_RD_NONE;
	}
}

static void
pt_destroy(mdb_tgt_t *t)
{
	pt_data_t *pt = t->t_data;

	if (pt->p_idlehandle != NULL && pt->p_idlehandle != t->t_pshandle)
		Prelease(pt->p_idlehandle, 0);

	if (t->t_pshandle != NULL) {
		PTL_DTOR(t);
		pt_release_parents(t);
		pt_pre_detach(t, TRUE);
		Prelease(t->t_pshandle, pt->p_rflags);
	}

	mdb.m_flags &= ~(MDB_FL_VCREATE | MDB_FL_JOBCTL);
	pt_close_aout(t);

	if (pt->p_aout_fio != NULL)
		mdb_io_rele(pt->p_aout_fio);

	pt_env_clear(pt);
	mdb_nv_destroy(&pt->p_env);

	mdb_nv_destroy(&pt->p_regs);
	mdb_free(pt, sizeof (pt_data_t));
}

/*ARGSUSED*/
static const char *
pt_name(mdb_tgt_t *t)
{
	return ("proc");
}

static const char *
pt_platform(mdb_tgt_t *t)
{
	pt_data_t *pt = t->t_data;

	if (t->t_pshandle != NULL &&
	    Pplatform(t->t_pshandle, pt->p_platform, MAXNAMELEN) != NULL)
		return (pt->p_platform);

	return (mdb_conf_platform());
}

static int
pt_uname(mdb_tgt_t *t, struct utsname *utsp)
{
	if (t->t_pshandle != NULL)
		return (Puname(t->t_pshandle, utsp));

	return (uname(utsp) >= 0 ? 0 : -1);
}

static int
pt_dmodel(mdb_tgt_t *t)
{
	if (t->t_pshandle == NULL)
		return (MDB_TGT_MODEL_NATIVE);

	switch (Pstatus(t->t_pshandle)->pr_dmodel) {
	case PR_MODEL_ILP32:
		return (MDB_TGT_MODEL_ILP32);
	case PR_MODEL_LP64:
		return (MDB_TGT_MODEL_LP64);
	}

	return (MDB_TGT_MODEL_UNKNOWN);
}

static ssize_t
pt_vread(mdb_tgt_t *t, void *buf, size_t nbytes, uintptr_t addr)
{
	ssize_t n;

	/*
	 * If no handle is open yet, reads from virtual addresses are
	 * allowed to succeed but return zero-filled memory.
	 */
	if (t->t_pshandle == NULL) {
		bzero(buf, nbytes);
		return (nbytes);
	}

	if ((n = Pread(t->t_pshandle, buf, nbytes, addr)) <= 0)
		return (set_errno(EMDB_NOMAP));

	return (n);
}

static ssize_t
pt_vwrite(mdb_tgt_t *t, const void *buf, size_t nbytes, uintptr_t addr)
{
	ssize_t n;

	/*
	 * If no handle is open yet, writes to virtual addresses are
	 * allowed to succeed but do not actually modify anything.
	 */
	if (t->t_pshandle == NULL)
		return (nbytes);

	n = Pwrite(t->t_pshandle, buf, nbytes, addr);

	if (n == -1 && errno == EIO)
		return (set_errno(EMDB_NOMAP));

	return (n);
}

static ssize_t
pt_fread(mdb_tgt_t *t, void *buf, size_t nbytes, uintptr_t addr)
{
	pt_data_t *pt = t->t_data;

	if (pt->p_file != NULL) {
		return (mdb_gelf_rw(pt->p_file, buf, nbytes, addr,
		    IOPF_READ(pt->p_fio), GIO_READ));
	}

	bzero(buf, nbytes);
	return (nbytes);
}

static ssize_t
pt_fwrite(mdb_tgt_t *t, const void *buf, size_t nbytes, uintptr_t addr)
{
	pt_data_t *pt = t->t_data;

	if (pt->p_file != NULL) {
		return (mdb_gelf_rw(pt->p_file, (void *)buf, nbytes, addr,
		    IOPF_WRITE(pt->p_fio), GIO_WRITE));
	}

	return (nbytes);
}

static const char *
pt_resolve_lmid(const char *object, Lmid_t *lmidp)
{
	Lmid_t lmid = PR_LMID_EVERY;
	const char *p;

	if (object == MDB_TGT_OBJ_EVERY || object == MDB_TGT_OBJ_EXEC)
		lmid = LM_ID_BASE; /* restrict scope to a.out's link map */
	else if (object != MDB_TGT_OBJ_RTLD && strncmp(object, "LM", 2) == 0 &&
	    (p = strchr(object, '`')) != NULL) {
		object += 2;	/* skip past initial "LM" prefix */
		lmid = strntoul(object, (size_t)(p - object), mdb.m_radix);
		object = p + 1;	/* skip past link map specifier */
	}

	*lmidp = lmid;
	return (object);
}

static int
tlsbase(mdb_tgt_t *t, mdb_tgt_tid_t tid, Lmid_t lmid, const char *object,
    psaddr_t *basep)
{
	pt_data_t *pt = t->t_data;
	const rd_loadobj_t *loadobjp;
	td_thrhandle_t th;
	td_err_e err;

	if (object == MDB_TGT_OBJ_EVERY)
		return (set_errno(EINVAL));

	if (t->t_pshandle == NULL || Pstate(t->t_pshandle) == PS_IDLE)
		return (set_errno(EMDB_NOPROC));

	if (pt->p_tdb_ops == NULL)
		return (set_errno(EMDB_TDB));

	err = pt->p_tdb_ops->td_ta_map_id2thr(pt->p_ptl_hdl, tid, &th);
	if (err != TD_OK)
		return (set_errno(tdb_to_errno(err)));

	/*
	 * If this fails, rtld_db has failed to initialize properly.
	 */
	if ((loadobjp = Plmid_to_loadobj(t->t_pshandle, lmid, object)) == NULL)
		return (set_errno(EMDB_NORTLD));

	/*
	 * This will fail if the TLS block has not been allocated for the
	 * object that contains the TLS symbol in question.
	 */
	err = pt->p_tdb_ops->td_thr_tlsbase(&th, loadobjp->rl_tlsmodid, basep);
	if (err != TD_OK)
		return (set_errno(tdb_to_errno(err)));

	return (0);
}

typedef struct {
	mdb_tgt_t	*pl_tgt;
	const char	*pl_name;
	Lmid_t		pl_lmid;
	GElf_Sym	*pl_symp;
	mdb_syminfo_t	*pl_sip;
	mdb_tgt_tid_t	pl_tid;
	mdb_bool_t	pl_found;
} pt_lookup_t;

/*ARGSUSED*/
static int
pt_lookup_cb(void *data, const prmap_t *pmp, const char *object)
{
	pt_lookup_t *plp = data;
	struct ps_prochandle *P = plp->pl_tgt->t_pshandle;
	prsyminfo_t si;
	GElf_Sym sym;

	if (Pxlookup_by_name(P, plp->pl_lmid, object, plp->pl_name, &sym,
	    &si) != 0)
		return (0);

	/*
	 * If we encounter a match with SHN_UNDEF, keep looking for a
	 * better match. Return the first match with SHN_UNDEF set if no
	 * better match is found.
	 */
	if (sym.st_shndx == SHN_UNDEF) {
		if (!plp->pl_found) {
			plp->pl_found = TRUE;
			*plp->pl_symp = sym;
			plp->pl_sip->sym_table = si.prs_table;
			plp->pl_sip->sym_id = si.prs_id;
		}

		return (0);
	}

	/*
	 * Note that if the symbol's st_shndx is SHN_UNDEF we don't have the
	 * TLS offset anyway, so adding in the tlsbase would be worthless.
	 */
	if (GELF_ST_TYPE(sym.st_info) == STT_TLS &&
	    plp->pl_tid != (mdb_tgt_tid_t)-1) {
		psaddr_t base;

		if (tlsbase(plp->pl_tgt, plp->pl_tid, plp->pl_lmid, object,
		    &base) != 0)
			return (-1); /* errno is set for us */

		sym.st_value += base;
	}

	plp->pl_found = TRUE;
	*plp->pl_symp = sym;
	plp->pl_sip->sym_table = si.prs_table;
	plp->pl_sip->sym_id = si.prs_id;

	return (1);
}

/*
 * Lookup the symbol with a thread context so that we can adjust TLS symbols
 * to get the values as they would appear in the context of the given thread.
 */
static int
pt_lookup_by_name_thr(mdb_tgt_t *t, const char *object,
    const char *name, GElf_Sym *symp, mdb_syminfo_t *sip, mdb_tgt_tid_t tid)
{
	struct ps_prochandle *P = t->t_pshandle;
	pt_data_t *pt = t->t_data;
	Lmid_t lmid;
	uint_t i;
	const rd_loadobj_t *aout_lop;

	object = pt_resolve_lmid(object, &lmid);

	if (P != NULL) {
		pt_lookup_t pl;

		pl.pl_tgt = t;
		pl.pl_name = name;
		pl.pl_lmid = lmid;
		pl.pl_symp = symp;
		pl.pl_sip = sip;
		pl.pl_tid = tid;
		pl.pl_found = FALSE;

		if (object == MDB_TGT_OBJ_EVERY) {
			if (Pobject_iter_resolved(P, pt_lookup_cb, &pl) == -1)
				return (-1); /* errno is set for us */
			if ((!pl.pl_found) &&
			    (Pobject_iter(P, pt_lookup_cb, &pl) == -1))
				return (-1); /* errno is set for us */
		} else {
			const prmap_t *pmp;

			/*
			 * This can fail either due to an invalid lmid or
			 * an invalid object. To determine which is
			 * faulty, we test the lmid against known valid
			 * lmids and then see if using a wild-card lmid
			 * improves ths situation.
			 */
			if ((pmp = Plmid_to_map(P, lmid, object)) == NULL) {
				if (lmid != PR_LMID_EVERY &&
				    lmid != LM_ID_BASE &&
				    lmid != LM_ID_LDSO &&
				    Plmid_to_map(P, PR_LMID_EVERY, object)
				    != NULL)
					return (set_errno(EMDB_NOLMID));
				else
					return (set_errno(EMDB_NOOBJ));
			}

			if (pt_lookup_cb(&pl, pmp, object) == -1)
				return (-1); /* errno is set for us */
		}

		if (pl.pl_found)
			return (0);
	}

	/*
	 * If libproc doesn't have the symbols for rtld, we're cooked --
	 * mdb doesn't have those symbols either.
	 */
	if (object == MDB_TGT_OBJ_RTLD)
		return (set_errno(EMDB_NOSYM));

	if (object != MDB_TGT_OBJ_EXEC && object != MDB_TGT_OBJ_EVERY) {
		int status = mdb_gelf_symtab_lookup_by_file(pt->p_symtab,
		    object, name, symp, &sip->sym_id);

		if (status != 0) {
			if (P != NULL &&
			    Plmid_to_map(P, PR_LMID_EVERY, object) != NULL)
				return (set_errno(EMDB_NOSYM));
			else
				return (-1); /* errno set from lookup_by_file */
		}

		goto found;
	}

	if (mdb_gelf_symtab_lookup_by_name(pt->p_symtab, name, symp, &i) == 0) {
		sip->sym_table = MDB_TGT_SYMTAB;
		sip->sym_id = i;
		goto local_found;
	}

	if (mdb_gelf_symtab_lookup_by_name(pt->p_dynsym, name, symp, &i) == 0) {
		sip->sym_table = MDB_TGT_DYNSYM;
		sip->sym_id = i;
		goto local_found;
	}

	return (set_errno(EMDB_NOSYM));

local_found:
	if (pt->p_file != NULL &&
	    pt->p_file->gf_ehdr.e_type == ET_DYN &&
	    P != NULL &&
	    (aout_lop = Pname_to_loadobj(P, PR_OBJ_EXEC)) != NULL)
		symp->st_value += aout_lop->rl_base;

found:
	/*
	 * If the symbol has type TLS, libproc should have found the symbol
	 * if it exists and has been allocated.
	 */
	if (GELF_ST_TYPE(symp->st_info) == STT_TLS)
		return (set_errno(EMDB_TLS));

	return (0);
}

static int
pt_lookup_by_name(mdb_tgt_t *t, const char *object,
    const char *name, GElf_Sym *symp, mdb_syminfo_t *sip)
{
	return (pt_lookup_by_name_thr(t, object, name, symp, sip, PTL_TID(t)));
}

static int
pt_lookup_by_addr(mdb_tgt_t *t, uintptr_t addr, uint_t flags,
    char *buf, size_t nbytes, GElf_Sym *symp, mdb_syminfo_t *sip)
{
	struct ps_prochandle *P = t->t_pshandle;
	pt_data_t *pt = t->t_data;
	rd_plt_info_t rpi = { 0 };

	const char *pltsym;
	int rv, match, i;

	mdb_gelf_symtab_t *gsts[3];	/* mdb.m_prsym, .symtab, .dynsym */
	int gstc = 0;			/* number of valid gsts[] entries */

	mdb_gelf_symtab_t *gst = NULL;	/* set if 'sym' is from a gst */
	const prmap_t *pmp = NULL;	/* set if 'sym' is from libproc */
	GElf_Sym sym;			/* best symbol found so far if !exact */
	prsyminfo_t si;

	/*
	 * Fill in our array of symbol table pointers with the private symbol
	 * table, static symbol table, and dynamic symbol table if applicable.
	 * These are done in order of precedence so that if we match and
	 * MDB_TGT_SYM_EXACT is set, we need not look any further.
	 */
	if (mdb.m_prsym != NULL)
		gsts[gstc++] = mdb.m_prsym;
	if (P == NULL && pt->p_symtab != NULL)
		gsts[gstc++] = pt->p_symtab;
	if (P == NULL && pt->p_dynsym != NULL)
		gsts[gstc++] = pt->p_dynsym;

	/*
	 * Loop through our array attempting to match the address.  If we match
	 * and we're in exact mode, we're done.  Otherwise save the symbol in
	 * the local sym variable if it is closer than our previous match.
	 * We explicitly watch for zero-valued symbols since DevPro insists
	 * on storing __fsr_init_value's value as the symbol value instead
	 * of storing it in a constant integer.
	 */
	for (i = 0; i < gstc; i++) {
		if (mdb_gelf_symtab_lookup_by_addr(gsts[i], addr, flags, buf,
		    nbytes, symp, &sip->sym_id) != 0 || symp->st_value == 0)
			continue;

		if (flags & MDB_TGT_SYM_EXACT) {
			gst = gsts[i];
			goto found;
		}

		if (gst == NULL || mdb_gelf_sym_closer(symp, &sym, addr)) {
			gst = gsts[i];
			sym = *symp;
		}
	}

	/*
	 * If we have no libproc handle active, we're done: fail if gst is
	 * NULL; otherwise copy out our best symbol and skip to the end.
	 * We also skip to found if gst is the private symbol table: we
	 * want this to always take precedence over PLT re-vectoring.
	 */
	if (P == NULL || (gst != NULL && gst == mdb.m_prsym)) {
		if (gst == NULL)
			return (set_errno(EMDB_NOSYMADDR));
		*symp = sym;
		goto found;
	}

	/*
	 * Check to see if the address is in a PLT: if it is, use librtld_db to
	 * attempt to resolve the PLT entry.  If the entry is bound, reset addr
	 * to the bound address, add a special prefix to the caller's buf,
	 * forget our previous guess, and then continue using the new addr.
	 * If the entry is not bound, copy the corresponding symbol name into
	 * buf and return a fake symbol for the given address.
	 */
	if ((pltsym = Ppltdest(P, addr)) != NULL) {
		const rd_loadobj_t *rlp;
		rd_agent_t *rap;

		if ((rap = Prd_agent(P)) != NULL &&
		    (rlp = Paddr_to_loadobj(P, addr)) != NULL &&
		    rd_plt_resolution(rap, addr, Pstatus(P)->pr_lwp.pr_lwpid,
		    rlp->rl_plt_base, &rpi) == RD_OK &&
		    (rpi.pi_flags & RD_FLG_PI_PLTBOUND)) {
			size_t n;
			n = mdb_iob_snprintf(buf, nbytes, "PLT=");
			addr = rpi.pi_baddr;
			if (n > nbytes) {
				buf += nbytes;
				nbytes = 0;
			} else {
				buf += n;
				nbytes -= n;
			}
			gst = NULL;
		} else {
			(void) mdb_iob_snprintf(buf, nbytes, "PLT:%s", pltsym);
			bzero(symp, sizeof (GElf_Sym));
			symp->st_value = addr;
			symp->st_info = GELF_ST_INFO(STB_GLOBAL, STT_FUNC);
			return (0);
		}
	}

	/*
	 * Ask libproc to convert the address to the closest symbol for us.
	 * Once we get the closest symbol, we perform the EXACT match or
	 * smart-mode or absolute distance check ourself:
	 */
	if (PT_LIBPROC_RESOLVE(P)) {
		rv = Pxlookup_by_addr_resolved(P, addr, buf, nbytes,
		    symp, &si);
	} else {
		rv = Pxlookup_by_addr(P, addr, buf, nbytes,
		    symp, &si);
	}
	if ((rv == 0) && (symp->st_value != 0) &&
	    (gst == NULL || mdb_gelf_sym_closer(symp, &sym, addr))) {

		if (flags & MDB_TGT_SYM_EXACT)
			match = (addr == symp->st_value);
		else if (mdb.m_symdist == 0)
			match = (addr >= symp->st_value &&
			    addr < symp->st_value + symp->st_size);
		else
			match = (addr >= symp->st_value &&
			    addr < symp->st_value + mdb.m_symdist);

		if (match) {
			pmp = Paddr_to_map(P, addr);
			gst = NULL;
			sip->sym_table = si.prs_table;
			sip->sym_id = si.prs_id;
			goto found;
		}
	}

	/*
	 * If we get here, Plookup_by_addr has failed us.  If we have no
	 * previous best symbol (gst == NULL), we've failed completely.
	 * Otherwise we copy out that symbol and continue on to 'found'.
	 */
	if (gst == NULL)
		return (set_errno(EMDB_NOSYMADDR));
	*symp = sym;
found:
	/*
	 * Once we've found something, copy the final name into the caller's
	 * buffer and prefix it with the mapping name if appropriate.
	 */
	if (pmp != NULL && pmp != Pname_to_map(P, PR_OBJ_EXEC)) {
		const char *prefix = pmp->pr_mapname;
		Lmid_t lmid;

		if (PT_LIBPROC_RESOLVE(P)) {
			if (Pobjname_resolved(P, addr, pt->p_objname,
			    MDB_TGT_MAPSZ))
				prefix = pt->p_objname;
		} else {
			if (Pobjname(P, addr, pt->p_objname, MDB_TGT_MAPSZ))
				prefix = pt->p_objname;
		}

		if (buf != NULL && nbytes > 1) {
			(void) strncpy(pt->p_symname, buf, MDB_TGT_SYM_NAMLEN);
			pt->p_symname[MDB_TGT_SYM_NAMLEN - 1] = '\0';
		} else {
			pt->p_symname[0] = '\0';
		}

		if (prefix == pt->p_objname && Plmid(P, addr, &lmid) == 0 && (
		    (lmid != LM_ID_BASE && lmid != LM_ID_LDSO) ||
		    (mdb.m_flags & MDB_FL_SHOWLMID))) {
			(void) mdb_iob_snprintf(buf, nbytes, "LM%lr`%s`%s",
			    lmid, strbasename(prefix), pt->p_symname);
		} else {
			(void) mdb_iob_snprintf(buf, nbytes, "%s`%s",
			    strbasename(prefix), pt->p_symname);
		}

	} else if (gst != NULL && buf != NULL && nbytes > 0) {
		(void) strncpy(buf, mdb_gelf_sym_name(gst, symp), nbytes);
		buf[nbytes - 1] = '\0';
	}

	return (0);
}


static int
pt_symbol_iter_cb(void *arg, const GElf_Sym *sym, const char *name,
    const prsyminfo_t *sip)
{
	pt_symarg_t *psp = arg;

	psp->psym_info.sym_id = sip->prs_id;

	return (psp->psym_func(psp->psym_private, sym, name, &psp->psym_info,
	    psp->psym_obj));
}

static int
pt_objsym_iter(void *arg, const prmap_t *pmp, const char *object)
{
	Lmid_t lmid = PR_LMID_EVERY;
	pt_symarg_t *psp = arg;

	psp->psym_obj = object;

	(void) Plmid(psp->psym_targ->t_pshandle, pmp->pr_vaddr, &lmid);
	(void) Pxsymbol_iter(psp->psym_targ->t_pshandle, lmid, object,
	    psp->psym_which, psp->psym_type, pt_symbol_iter_cb, arg);

	return (0);
}

static int
pt_symbol_filt(void *arg, const GElf_Sym *sym, const char *name, uint_t id)
{
	pt_symarg_t *psp = arg;

	if (mdb_tgt_sym_match(sym, psp->psym_type)) {
		psp->psym_info.sym_id = id;
		return (psp->psym_func(psp->psym_private, sym, name,
		    &psp->psym_info, psp->psym_obj));
	}

	return (0);
}

static int
pt_symbol_iter(mdb_tgt_t *t, const char *object, uint_t which,
    uint_t type, mdb_tgt_sym_f *func, void *private)
{
	pt_data_t *pt = t->t_data;
	mdb_gelf_symtab_t *gst;
	pt_symarg_t ps;
	Lmid_t lmid;

	object = pt_resolve_lmid(object, &lmid);

	ps.psym_targ = t;
	ps.psym_which = which;
	ps.psym_type = type;
	ps.psym_func = func;
	ps.psym_private = private;
	ps.psym_obj = object;

	if (t->t_pshandle != NULL) {
		if (object != MDB_TGT_OBJ_EVERY) {
			if (Plmid_to_map(t->t_pshandle, lmid, object) == NULL)
				return (set_errno(EMDB_NOOBJ));
			(void) Pxsymbol_iter(t->t_pshandle, lmid, object,
			    which, type, pt_symbol_iter_cb, &ps);
			return (0);
		} else if (Prd_agent(t->t_pshandle) != NULL) {
			if (PT_LIBPROC_RESOLVE(t->t_pshandle)) {
				(void) Pobject_iter_resolved(t->t_pshandle,
				    pt_objsym_iter, &ps);
			} else {
				(void) Pobject_iter(t->t_pshandle,
				    pt_objsym_iter, &ps);
			}
			return (0);
		}
	}

	if (lmid != LM_ID_BASE && lmid != PR_LMID_EVERY)
		return (set_errno(EMDB_NOLMID));

	if (object != MDB_TGT_OBJ_EXEC && object != MDB_TGT_OBJ_EVERY &&
	    pt->p_fio != NULL &&
	    strcmp(object, IOP_NAME(pt->p_fio)) != 0)
		return (set_errno(EMDB_NOOBJ));

	if (which == MDB_TGT_SYMTAB)
		gst = pt->p_symtab;
	else
		gst = pt->p_dynsym;

	if (gst != NULL) {
		ps.psym_info.sym_table = gst->gst_tabid;
		mdb_gelf_symtab_iter(gst, pt_symbol_filt, &ps);
	}

	return (0);
}

static const mdb_map_t *
pt_prmap_to_mdbmap(mdb_tgt_t *t, const prmap_t *prp, mdb_map_t *mp)
{
	struct ps_prochandle *P = t->t_pshandle;
	char *rv, name[MAXPATHLEN];
	Lmid_t lmid;

	if (PT_LIBPROC_RESOLVE(P)) {
		rv = Pobjname_resolved(P, prp->pr_vaddr, name, sizeof (name));
	} else {
		rv = Pobjname(P, prp->pr_vaddr, name, sizeof (name));
	}

	if (rv != NULL) {
		if (Plmid(P, prp->pr_vaddr, &lmid) == 0 && (
		    (lmid != LM_ID_BASE && lmid != LM_ID_LDSO) ||
		    (mdb.m_flags & MDB_FL_SHOWLMID))) {
			(void) mdb_iob_snprintf(mp->map_name, MDB_TGT_MAPSZ,
			    "LM%lr`%s", lmid, name);
		} else {
			(void) strncpy(mp->map_name, name, MDB_TGT_MAPSZ - 1);
			mp->map_name[MDB_TGT_MAPSZ - 1] = '\0';
		}
	} else {
		(void) strncpy(mp->map_name, prp->pr_mapname,
		    MDB_TGT_MAPSZ - 1);
		mp->map_name[MDB_TGT_MAPSZ - 1] = '\0';
	}

	mp->map_base = prp->pr_vaddr;
	mp->map_size = prp->pr_size;
	mp->map_flags = 0;

	if (prp->pr_mflags & MA_READ)
		mp->map_flags |= MDB_TGT_MAP_R;
	if (prp->pr_mflags & MA_WRITE)
		mp->map_flags |= MDB_TGT_MAP_W;
	if (prp->pr_mflags & MA_EXEC)
		mp->map_flags |= MDB_TGT_MAP_X;

	if (prp->pr_mflags & MA_SHM)
		mp->map_flags |= MDB_TGT_MAP_SHMEM;
	if (prp->pr_mflags & MA_BREAK)
		mp->map_flags |= MDB_TGT_MAP_HEAP;
	if (prp->pr_mflags & MA_STACK)
		mp->map_flags |= MDB_TGT_MAP_STACK;
	if (prp->pr_mflags & MA_ANON)
		mp->map_flags |= MDB_TGT_MAP_ANON;

	return (mp);
}

/*ARGSUSED*/
static int
pt_map_apply(void *arg, const prmap_t *prp, const char *name)
{
	pt_maparg_t *pmp = arg;
	mdb_map_t map;

	return (pmp->pmap_func(pmp->pmap_private,
	    pt_prmap_to_mdbmap(pmp->pmap_targ, prp, &map), map.map_name));
}

static int
pt_mapping_iter(mdb_tgt_t *t, mdb_tgt_map_f *func, void *private)
{
	if (t->t_pshandle != NULL) {
		pt_maparg_t pm;

		pm.pmap_targ = t;
		pm.pmap_func = func;
		pm.pmap_private = private;

		if (PT_LIBPROC_RESOLVE(t->t_pshandle)) {
			(void) Pmapping_iter_resolved(t->t_pshandle,
			    pt_map_apply, &pm);
		} else {
			(void) Pmapping_iter(t->t_pshandle,
			    pt_map_apply, &pm);
		}
		return (0);
	}

	return (set_errno(EMDB_NOPROC));
}

static int
pt_object_iter(mdb_tgt_t *t, mdb_tgt_map_f *func, void *private)
{
	pt_data_t *pt = t->t_data;

	/*
	 * If we have a libproc handle, we can just call Pobject_iter to
	 * iterate over its list of load object information.
	 */
	if (t->t_pshandle != NULL) {
		pt_maparg_t pm;

		pm.pmap_targ = t;
		pm.pmap_func = func;
		pm.pmap_private = private;

		if (PT_LIBPROC_RESOLVE(t->t_pshandle)) {
			(void) Pobject_iter_resolved(t->t_pshandle,
			    pt_map_apply, &pm);
		} else {
			(void) Pobject_iter(t->t_pshandle,
			    pt_map_apply, &pm);
		}
		return (0);
	}

	/*
	 * If we're examining an executable or other ELF file but we have no
	 * libproc handle, fake up some information based on DT_NEEDED entries.
	 */
	if (pt->p_dynsym != NULL && pt->p_file->gf_dyns != NULL &&
	    pt->p_fio != NULL) {
		mdb_gelf_sect_t *gsp = pt->p_dynsym->gst_ssect;
		GElf_Dyn *dynp = pt->p_file->gf_dyns;
		mdb_map_t *mp = &pt->p_map;
		const char *s = IOP_NAME(pt->p_fio);
		size_t i;

		(void) strncpy(mp->map_name, s, MDB_TGT_MAPSZ);
		mp->map_name[MDB_TGT_MAPSZ - 1] = '\0';
		mp->map_flags = MDB_TGT_MAP_R | MDB_TGT_MAP_X;
		mp->map_base = NULL;
		mp->map_size = 0;

		if (func(private, mp, s) != 0)
			return (0);

		for (i = 0; i < pt->p_file->gf_ndyns; i++, dynp++) {
			if (dynp->d_tag == DT_NEEDED) {
				s = (char *)gsp->gs_data + dynp->d_un.d_val;
				(void) strncpy(mp->map_name, s, MDB_TGT_MAPSZ);
				mp->map_name[MDB_TGT_MAPSZ - 1] = '\0';
				if (func(private, mp, s) != 0)
					return (0);
			}
		}

		return (0);
	}

	return (set_errno(EMDB_NOPROC));
}

static const mdb_map_t *
pt_addr_to_map(mdb_tgt_t *t, uintptr_t addr)
{
	pt_data_t *pt = t->t_data;
	const prmap_t *pmp;

	if (t->t_pshandle == NULL) {
		(void) set_errno(EMDB_NOPROC);
		return (NULL);
	}

	if ((pmp = Paddr_to_map(t->t_pshandle, addr)) == NULL) {
		(void) set_errno(EMDB_NOMAP);
		return (NULL);
	}

	return (pt_prmap_to_mdbmap(t, pmp, &pt->p_map));
}

static const mdb_map_t *
pt_name_to_map(mdb_tgt_t *t, const char *object)
{
	pt_data_t *pt = t->t_data;
	const prmap_t *pmp;
	Lmid_t lmid;

	if (t->t_pshandle == NULL) {
		(void) set_errno(EMDB_NOPROC);
		return (NULL);
	}

	object = pt_resolve_lmid(object, &lmid);

	if ((pmp = Plmid_to_map(t->t_pshandle, lmid, object)) == NULL) {
		(void) set_errno(EMDB_NOOBJ);
		return (NULL);
	}

	return (pt_prmap_to_mdbmap(t, pmp, &pt->p_map));
}

static ctf_file_t *
pt_addr_to_ctf(mdb_tgt_t *t, uintptr_t addr)
{
	ctf_file_t *ret;

	if (t->t_pshandle == NULL) {
		(void) set_errno(EMDB_NOPROC);
		return (NULL);
	}

	if ((ret = Paddr_to_ctf(t->t_pshandle, addr)) == NULL) {
		(void) set_errno(EMDB_NOOBJ);
		return (NULL);
	}

	return (ret);
}

static ctf_file_t *
pt_name_to_ctf(mdb_tgt_t *t, const char *name)
{
	ctf_file_t *ret;

	if (t->t_pshandle == NULL) {
		(void) set_errno(EMDB_NOPROC);
		return (NULL);
	}

	if ((ret = Pname_to_ctf(t->t_pshandle, name)) == NULL) {
		(void) set_errno(EMDB_NOOBJ);
		return (NULL);
	}

	return (ret);
}

static int
pt_status(mdb_tgt_t *t, mdb_tgt_status_t *tsp)
{
	const pstatus_t *psp;
	prgregset_t gregs;
	int state;

	bzero(tsp, sizeof (mdb_tgt_status_t));

	if (t->t_pshandle == NULL) {
		tsp->st_state = MDB_TGT_IDLE;
		return (0);
	}

	switch (state = Pstate(t->t_pshandle)) {
	case PS_RUN:
		tsp->st_state = MDB_TGT_RUNNING;
		break;

	case PS_STOP:
		tsp->st_state = MDB_TGT_STOPPED;
		psp = Pstatus(t->t_pshandle);

		tsp->st_tid = PTL_TID(t);
		if (PTL_GETREGS(t, tsp->st_tid, gregs) == 0)
			tsp->st_pc = gregs[R_PC];

		if (psp->pr_flags & PR_ISTOP)
			tsp->st_flags |= MDB_TGT_ISTOP;
		if (psp->pr_flags & PR_DSTOP)
			tsp->st_flags |= MDB_TGT_DSTOP;

		break;

	case PS_LOST:
		tsp->st_state = MDB_TGT_LOST;
		break;
	case PS_UNDEAD:
		tsp->st_state = MDB_TGT_UNDEAD;
		break;
	case PS_DEAD:
		tsp->st_state = MDB_TGT_DEAD;
		break;
	case PS_IDLE:
		tsp->st_state = MDB_TGT_IDLE;
		break;
	default:
		fail("unknown libproc state (%d)\n", state);
	}

	if (t->t_flags & MDB_TGT_F_BUSY)
		tsp->st_flags |= MDB_TGT_BUSY;

	return (0);
}

static void
pt_dupfd(const char *file, int oflags, mode_t mode, int dfd)
{
	int fd;

	if ((fd = open(file, oflags, mode)) >= 0) {
		(void) fcntl(fd, F_DUP2FD, dfd);
		(void) close(fd);
	} else
		warn("failed to open %s as descriptor %d", file, dfd);
}

/*
 * The Pcreate_callback() function interposes on the default, empty libproc
 * definition.  It will be called following a fork of a new child process by
 * Pcreate() below, but before the exec of the new process image.  We use this
 * callback to optionally redirect stdin and stdout and reset the dispositions
 * of SIGPIPE and SIGQUIT from SIG_IGN back to SIG_DFL.
 */
/*ARGSUSED*/
void
Pcreate_callback(struct ps_prochandle *P)
{
	pt_data_t *pt = mdb.m_target->t_data;

	if (pt->p_stdin != NULL)
		pt_dupfd(pt->p_stdin, O_RDWR, 0, STDIN_FILENO);
	if (pt->p_stdout != NULL)
		pt_dupfd(pt->p_stdout, O_CREAT | O_WRONLY, 0666, STDOUT_FILENO);

	(void) mdb_signal_sethandler(SIGPIPE, SIG_DFL, NULL);
	(void) mdb_signal_sethandler(SIGQUIT, SIG_DFL, NULL);
}

static int
pt_run(mdb_tgt_t *t, int argc, const mdb_arg_t *argv)
{
	pt_data_t *pt = t->t_data;
	struct ps_prochandle *P;
	char execname[MAXPATHLEN];
	const char **pargv;
	int pargc = 0;
	int i, perr;
	char **penv;
	mdb_var_t *v;

	if (pt->p_aout_fio == NULL) {
		warn("run requires executable to be specified on "
		    "command-line\n");
		return (set_errno(EMDB_TGT));
	}

	pargv = mdb_alloc(sizeof (char *) * (argc + 2), UM_SLEEP);
	pargv[pargc++] = strbasename(IOP_NAME(pt->p_aout_fio));

	for (i = 0; i < argc; i++) {
		if (argv[i].a_type != MDB_TYPE_STRING) {
			mdb_free(pargv, sizeof (char *) * (argc + 2));
			return (set_errno(EINVAL));
		}
		if (argv[i].a_un.a_str[0] == '<')
			pt->p_stdin = argv[i].a_un.a_str + 1;
		else if (argv[i].a_un.a_str[0] == '>')
			pt->p_stdout = argv[i].a_un.a_str + 1;
		else
			pargv[pargc++] = argv[i].a_un.a_str;
	}
	pargv[pargc] = NULL;

	/*
	 * Since Pcreate() uses execvp() and "." may not be present in $PATH,
	 * we must manually prepend "./" when the executable is a simple name.
	 */
	if (strchr(IOP_NAME(pt->p_aout_fio), '/') == NULL) {
		(void) snprintf(execname, sizeof (execname), "./%s",
		    IOP_NAME(pt->p_aout_fio));
	} else {
		(void) snprintf(execname, sizeof (execname), "%s",
		    IOP_NAME(pt->p_aout_fio));
	}

	penv = mdb_alloc((mdb_nv_size(&pt->p_env)+ 1) * sizeof (char *),
	    UM_SLEEP);
	for (mdb_nv_rewind(&pt->p_env), i = 0;
	    (v = mdb_nv_advance(&pt->p_env)) != NULL; i++)
		penv[i] = mdb_nv_get_cookie(v);
	penv[i] = NULL;

	P = Pxcreate(execname, (char **)pargv, penv, &perr, NULL, 0);
	mdb_free(pargv, sizeof (char *) * (argc + 2));
	pt->p_stdin = pt->p_stdout = NULL;

	mdb_free(penv, i * sizeof (char *));

	if (P == NULL) {
		warn("failed to create process: %s\n", Pcreate_error(perr));
		return (set_errno(EMDB_TGT));
	}

	if (t->t_pshandle != NULL) {
		pt_pre_detach(t, TRUE);
		if (t->t_pshandle != pt->p_idlehandle)
			Prelease(t->t_pshandle, pt->p_rflags);
	}

	(void) Punsetflags(P, PR_RLC);	/* make sure run-on-last-close is off */
	(void) Psetflags(P, PR_KLC);	/* kill on last close by debugger */
	pt->p_rflags = PRELEASE_KILL;	/* kill on debugger Prelease */
	t->t_pshandle = P;

	pt_post_attach(t);
	pt_activate_common(t);
	(void) mdb_tgt_status(t, &t->t_status);
	mdb.m_flags |= MDB_FL_VCREATE;

	return (0);
}

/*
 * Forward a signal to the victim process in order to force it to stop or die.
 * Refer to the comments above pt_setrun(), below, for more info.
 */
/*ARGSUSED*/
static void
pt_sigfwd(int sig, siginfo_t *sip, ucontext_t *ucp, mdb_tgt_t *t)
{
	struct ps_prochandle *P = t->t_pshandle;
	const lwpstatus_t *psp = &Pstatus(P)->pr_lwp;
	pid_t pid = Pstatus(P)->pr_pid;
	long ctl[2];

	if (getpgid(pid) != mdb.m_pgid) {
		mdb_dprintf(MDB_DBG_TGT, "fwd SIG#%d to %d\n", sig, (int)pid);
		(void) kill(pid, sig);
	}

	if (Pwait(P, 1) == 0 && (psp->pr_flags & PR_STOPPED) &&
	    psp->pr_why == PR_JOBCONTROL && Pdstop(P) == 0) {
		/*
		 * If we're job control stopped and our DSTOP is pending, the
		 * victim will never see our signal, so undo the kill() and
		 * then send SIGCONT the victim to kick it out of the job
		 * control stop and force our DSTOP to take effect.
		 */
		if ((psp->pr_flags & PR_DSTOP) &&
		    prismember(&Pstatus(P)->pr_sigpend, sig)) {
			ctl[0] = PCUNKILL;
			ctl[1] = sig;
			(void) write(Pctlfd(P), ctl, sizeof (ctl));
		}

		mdb_dprintf(MDB_DBG_TGT, "fwd SIGCONT to %d\n", (int)pid);
		(void) kill(pid, SIGCONT);
	}
}

/*
 * Common code for step and continue: if no victim process has been created,
 * call pt_run() to create one.  Then set the victim running, clearing any
 * pending fault.  One special case is that if the victim was previously
 * stopped on reception of SIGINT, we know that SIGINT was traced and the user
 * requested the victim to stop, so clear this signal before continuing.
 * For all other traced signals, the signal will be delivered on continue.
 *
 * Once the victim process is running, we wait for it to stop on an event of
 * interest.  Although libproc provides the basic primitive to wait for the
 * victim, we must be careful in our handling of signals.  We want to allow the
 * user to issue a SIGINT or SIGQUIT using the designated terminal control
 * character (typically ^C and ^\), and have these signals stop the target and
 * return control to the debugger if the signals are traced.  There are three
 * cases to be considered in our implementation:
 *
 * (1) If the debugger and victim are in the same process group, both receive
 * the signal from the terminal driver.  The debugger returns from Pwait() with
 * errno = EINTR, so we want to loop back and continue waiting until the victim
 * stops on receipt of its SIGINT or SIGQUIT.
 *
 * (2) If the debugger and victim are in different process groups, and the
 * victim is a member of the foreground process group, it will receive the
 * signal from the terminal driver and the debugger will not.  As such, we
 * will remain blocked in Pwait() until the victim stops on its signal.
 *
 * (3) If the debugger and victim are in different process groups, and the
 * debugger is a member of the foreground process group, it will receive the
 * signal from the terminal driver, and the victim will not.  The debugger
 * returns from Pwait() with errno = EINTR, so we need to forward the signal
 * to the victim process directly and then Pwait() again for it to stop.
 *
 * We can observe that all three cases are handled by simply calling Pwait()
 * repeatedly if it fails with EINTR, and forwarding SIGINT and SIGQUIT to
 * the victim if it is in a different process group, using pt_sigfwd() above.
 *
 * An additional complication is that the process may not be able to field
 * the signal if it is currently stopped by job control.  In this case, we
 * also DSTOP the process, and then send it a SIGCONT to wake it up from
 * job control and force it to re-enter stop() under the control of /proc.
 *
 * Finally, we would like to allow the user to suspend the process using the
 * terminal suspend character (typically ^Z) if both are in the same session.
 * We again employ pt_sigfwd() to forward SIGTSTP to the victim, wait for it to
 * stop from job control, and then capture it using /proc.  Once the process
 * has stopped, normal SIGTSTP processing is restored and the user can issue
 * another ^Z in order to suspend the debugger and return to the parent shell.
 */
static int
pt_setrun(mdb_tgt_t *t, mdb_tgt_status_t *tsp, int flags)
{
	struct ps_prochandle *P = t->t_pshandle;
	pt_data_t *pt = t->t_data;
	pid_t old_pgid = -1;

	mdb_signal_f *intf, *quitf, *tstpf;
	const lwpstatus_t *psp;
	void *intd, *quitd, *tstpd;

	int sig = pt->p_signal;
	int error = 0;
	int pgid = -1;

	pt->p_signal = 0; /* clear pending signal */

	if (P == NULL && pt_run(t, 0, NULL) == -1)
		return (-1); /* errno is set for us */

	P = t->t_pshandle;
	psp = &Pstatus(P)->pr_lwp;

	if (sig == 0 && psp->pr_why == PR_SIGNALLED && psp->pr_what == SIGINT)
		flags |= PRCSIG; /* clear pending SIGINT */
	else
		flags |= PRCFAULT; /* clear any pending fault (e.g. BPT) */

	intf = mdb_signal_gethandler(SIGINT, &intd);
	quitf = mdb_signal_gethandler(SIGQUIT, &quitd);
	tstpf = mdb_signal_gethandler(SIGTSTP, &tstpd);

	(void) mdb_signal_sethandler(SIGINT, (mdb_signal_f *)pt_sigfwd, t);
	(void) mdb_signal_sethandler(SIGQUIT, (mdb_signal_f *)pt_sigfwd, t);
	(void) mdb_signal_sethandler(SIGTSTP, (mdb_signal_f *)pt_sigfwd, t);

	if (sig != 0 && Pstate(P) == PS_RUN &&
	    kill(Pstatus(P)->pr_pid, sig) == -1) {
		error = errno;
		goto out;
	}

	/*
	 * If we attached to a job stopped background process in the same
	 * session, make its pgid the foreground process group before running
	 * it.  Ignore SIGTTOU while doing this to avoid being suspended.
	 */
	if (mdb.m_flags & MDB_FL_JOBCTL) {
		(void) mdb_signal_sethandler(SIGTTOU, SIG_IGN, NULL);
		(void) IOP_CTL(mdb.m_term, TIOCGPGRP, &old_pgid);
		(void) IOP_CTL(mdb.m_term, TIOCSPGRP,
		    (void *)&Pstatus(P)->pr_pgid);
		(void) mdb_signal_sethandler(SIGTTOU, SIG_DFL, NULL);
	}

	if (Pstate(P) != PS_RUN && Psetrun(P, sig, flags) == -1) {
		error = errno;
		goto out;
	}

	/*
	 * If the process is stopped on job control, resume its process group
	 * by sending it a SIGCONT if we are in the same session.  Otherwise
	 * we have no choice but to wait for someone else to foreground it.
	 */
	if (psp->pr_why == PR_JOBCONTROL) {
		if (mdb.m_flags & MDB_FL_JOBCTL)
			(void) kill(-Pstatus(P)->pr_pgid, SIGCONT);
		else if (mdb.m_term != NULL)
			warn("process is still suspended by job control ...\n");
	}

	/*
	 * Wait for the process to stop.  As described above, we loop around if
	 * we are interrupted (EINTR).  If we lose control, attempt to re-open
	 * the process, or call pt_exec() if that fails to handle a re-exec.
	 * If the process dies (ENOENT) or Pwait() fails, break out of the loop.
	 */
	while (Pwait(P, 0) == -1) {
		if (errno != EINTR) {
			if (Pstate(P) == PS_LOST) {
				if (Preopen(P) == 0)
					continue; /* Pwait() again */
				else
					pt_exec(t, 0, NULL);
			} else if (errno != ENOENT)
				warn("failed to wait for event");
			break;
		}
	}

	/*
	 * If we changed the foreground process group, restore the old pgid
	 * while ignoring SIGTTOU so we are not accidentally suspended.
	 */
	if (old_pgid != -1) {
		(void) mdb_signal_sethandler(SIGTTOU, SIG_IGN, NULL);
		(void) IOP_CTL(mdb.m_term, TIOCSPGRP, &pgid);
		(void) mdb_signal_sethandler(SIGTTOU, SIG_DFL, NULL);
	}

	/*
	 * If we're now stopped on exit from a successful exec, release any
	 * vfork parents and clean out their address space before returning
	 * to tgt_continue() and perturbing the list of armed event specs.
	 * If we're stopped for any other reason, just update the mappings.
	 */
	switch (Pstate(P)) {
	case PS_STOP:
		if (psp->pr_why == PR_SYSEXIT && psp->pr_errno == 0 &&
		    psp->pr_what == SYS_execve)
			pt_release_parents(t);
		else
			Pupdate_maps(P);
		break;

	case PS_UNDEAD:
	case PS_LOST:
		pt_release_parents(t);
		break;
	}

out:
	(void) mdb_signal_sethandler(SIGINT, intf, intd);
	(void) mdb_signal_sethandler(SIGQUIT, quitf, quitd);
	(void) mdb_signal_sethandler(SIGTSTP, tstpf, tstpd);
	(void) pt_status(t, tsp);

	return (error ? set_errno(error) : 0);
}

static int
pt_step(mdb_tgt_t *t, mdb_tgt_status_t *tsp)
{
	return (pt_setrun(t, tsp, PRSTEP));
}

static int
pt_continue(mdb_tgt_t *t, mdb_tgt_status_t *tsp)
{
	return (pt_setrun(t, tsp, 0));
}

static int
pt_signal(mdb_tgt_t *t, int sig)
{
	pt_data_t *pt = t->t_data;

	if (sig > 0 && sig <= pt->p_maxsig) {
		pt->p_signal = sig; /* pending until next pt_setrun */
		return (0);
	}

	return (set_errno(EMDB_BADSIGNUM));
}

static int
pt_sysenter_ctor(mdb_tgt_t *t, mdb_sespec_t *sep, void *args)
{
	struct ps_prochandle *P = t->t_pshandle;

	if (P != NULL && Pstate(P) < PS_LOST) {
		sep->se_data = args; /* data is raw system call number */
		return (Psysentry(P, (intptr_t)args, TRUE) < 0 ? -1 : 0);
	}

	return (set_errno(EMDB_NOPROC));
}

static void
pt_sysenter_dtor(mdb_tgt_t *t, mdb_sespec_t *sep)
{
	(void) Psysentry(t->t_pshandle, (intptr_t)sep->se_data, FALSE);
}

/*ARGSUSED*/
static char *
pt_sysenter_info(mdb_tgt_t *t, mdb_sespec_t *sep, mdb_vespec_t *vep,
    mdb_tgt_spec_desc_t *sp, char *buf, size_t nbytes)
{
	char name[32];
	int sysnum;

	if (vep != NULL)
		sysnum = (intptr_t)vep->ve_args;
	else
		sysnum = (intptr_t)sep->se_data;

	(void) proc_sysname(sysnum, name, sizeof (name));
	(void) mdb_iob_snprintf(buf, nbytes, "stop on entry to %s", name);

	return (buf);
}

/*ARGSUSED*/
static int
pt_sysenter_match(mdb_tgt_t *t, mdb_sespec_t *sep, mdb_tgt_status_t *tsp)
{
	const lwpstatus_t *psp = &Pstatus(t->t_pshandle)->pr_lwp;
	int sysnum = (intptr_t)sep->se_data;

	return (psp->pr_why == PR_SYSENTRY && psp->pr_what == sysnum);
}

static const mdb_se_ops_t proc_sysenter_ops = {
	pt_sysenter_ctor,	/* se_ctor */
	pt_sysenter_dtor,	/* se_dtor */
	pt_sysenter_info,	/* se_info */
	no_se_secmp,		/* se_secmp */
	no_se_vecmp,		/* se_vecmp */
	no_se_arm,		/* se_arm */
	no_se_disarm,		/* se_disarm */
	no_se_cont,		/* se_cont */
	pt_sysenter_match	/* se_match */
};

static int
pt_sysexit_ctor(mdb_tgt_t *t, mdb_sespec_t *sep, void *args)
{
	struct ps_prochandle *P = t->t_pshandle;

	if (P != NULL && Pstate(P) < PS_LOST) {
		sep->se_data = args; /* data is raw system call number */
		return (Psysexit(P, (intptr_t)args, TRUE) < 0 ? -1 : 0);
	}

	return (set_errno(EMDB_NOPROC));
}

static void
pt_sysexit_dtor(mdb_tgt_t *t, mdb_sespec_t *sep)
{
	(void) Psysexit(t->t_pshandle, (intptr_t)sep->se_data, FALSE);
}

/*ARGSUSED*/
static char *
pt_sysexit_info(mdb_tgt_t *t, mdb_sespec_t *sep, mdb_vespec_t *vep,
    mdb_tgt_spec_desc_t *sp, char *buf, size_t nbytes)
{
	char name[32];
	int sysnum;

	if (vep != NULL)
		sysnum = (intptr_t)vep->ve_args;
	else
		sysnum = (intptr_t)sep->se_data;

	(void) proc_sysname(sysnum, name, sizeof (name));
	(void) mdb_iob_snprintf(buf, nbytes, "stop on exit from %s", name);

	return (buf);
}

/*ARGSUSED*/
static int
pt_sysexit_match(mdb_tgt_t *t, mdb_sespec_t *sep, mdb_tgt_status_t *tsp)
{
	const lwpstatus_t *psp = &Pstatus(t->t_pshandle)->pr_lwp;
	int sysnum = (intptr_t)sep->se_data;

	return (psp->pr_why == PR_SYSEXIT && psp->pr_what == sysnum);
}

static const mdb_se_ops_t proc_sysexit_ops = {
	pt_sysexit_ctor,	/* se_ctor */
	pt_sysexit_dtor,	/* se_dtor */
	pt_sysexit_info,	/* se_info */
	no_se_secmp,		/* se_secmp */
	no_se_vecmp,		/* se_vecmp */
	no_se_arm,		/* se_arm */
	no_se_disarm,		/* se_disarm */
	no_se_cont,		/* se_cont */
	pt_sysexit_match	/* se_match */
};

static int
pt_signal_ctor(mdb_tgt_t *t, mdb_sespec_t *sep, void *args)
{
	struct ps_prochandle *P = t->t_pshandle;

	if (P != NULL && Pstate(P) < PS_LOST) {
		sep->se_data = args; /* data is raw signal number */
		return (Psignal(P, (intptr_t)args, TRUE) < 0 ? -1 : 0);
	}

	return (set_errno(EMDB_NOPROC));
}

static void
pt_signal_dtor(mdb_tgt_t *t, mdb_sespec_t *sep)
{
	(void) Psignal(t->t_pshandle, (intptr_t)sep->se_data, FALSE);
}

/*ARGSUSED*/
static char *
pt_signal_info(mdb_tgt_t *t, mdb_sespec_t *sep, mdb_vespec_t *vep,
    mdb_tgt_spec_desc_t *sp, char *buf, size_t nbytes)
{
	char name[SIG2STR_MAX];
	int signum;

	if (vep != NULL)
		signum = (intptr_t)vep->ve_args;
	else
		signum = (intptr_t)sep->se_data;

	(void) proc_signame(signum, name, sizeof (name));
	(void) mdb_iob_snprintf(buf, nbytes, "stop on %s", name);

	return (buf);
}

/*ARGSUSED*/
static int
pt_signal_match(mdb_tgt_t *t, mdb_sespec_t *sep, mdb_tgt_status_t *tsp)
{
	const lwpstatus_t *psp = &Pstatus(t->t_pshandle)->pr_lwp;
	int signum = (intptr_t)sep->se_data;

	return (psp->pr_why == PR_SIGNALLED && psp->pr_what == signum);
}

static const mdb_se_ops_t proc_signal_ops = {
	pt_signal_ctor,		/* se_ctor */
	pt_signal_dtor,		/* se_dtor */
	pt_signal_info,		/* se_info */
	no_se_secmp,		/* se_secmp */
	no_se_vecmp,		/* se_vecmp */
	no_se_arm,		/* se_arm */
	no_se_disarm,		/* se_disarm */
	no_se_cont,		/* se_cont */
	pt_signal_match		/* se_match */
};

static int
pt_fault_ctor(mdb_tgt_t *t, mdb_sespec_t *sep, void *args)
{
	struct ps_prochandle *P = t->t_pshandle;

	if (P != NULL && Pstate(P) < PS_LOST) {
		sep->se_data = args; /* data is raw fault number */
		return (Pfault(P, (intptr_t)args, TRUE) < 0 ? -1 : 0);
	}

	return (set_errno(EMDB_NOPROC));
}

static void
pt_fault_dtor(mdb_tgt_t *t, mdb_sespec_t *sep)
{
	int fault = (intptr_t)sep->se_data;

	if (fault != FLTBPT && fault != FLTTRACE && fault != FLTWATCH)
		(void) Pfault(t->t_pshandle, fault, FALSE);
}

/*ARGSUSED*/
static char *
pt_fault_info(mdb_tgt_t *t, mdb_sespec_t *sep, mdb_vespec_t *vep,
    mdb_tgt_spec_desc_t *sp, char *buf, size_t nbytes)
{
	char name[32];
	int fltnum;

	if (vep != NULL)
		fltnum = (intptr_t)vep->ve_args;
	else
		fltnum = (intptr_t)sep->se_data;

	(void) proc_fltname(fltnum, name, sizeof (name));
	(void) mdb_iob_snprintf(buf, nbytes, "stop on %s", name);

	return (buf);
}

/*ARGSUSED*/
static int
pt_fault_match(mdb_tgt_t *t, mdb_sespec_t *sep, mdb_tgt_status_t *tsp)
{
	const lwpstatus_t *psp = &Pstatus(t->t_pshandle)->pr_lwp;
	int fltnum = (intptr_t)sep->se_data;

	return (psp->pr_why == PR_FAULTED && psp->pr_what == fltnum);
}

static const mdb_se_ops_t proc_fault_ops = {
	pt_fault_ctor,		/* se_ctor */
	pt_fault_dtor,		/* se_dtor */
	pt_fault_info,		/* se_info */
	no_se_secmp,		/* se_secmp */
	no_se_vecmp,		/* se_vecmp */
	no_se_arm,		/* se_arm */
	no_se_disarm,		/* se_disarm */
	no_se_cont,		/* se_cont */
	pt_fault_match		/* se_match */
};

/*
 * Callback for pt_ignore() dcmd above: for each VID, determine if it
 * corresponds to a vespec that traces the specified signal, and delete it.
 */
/*ARGSUSED*/
static int
pt_ignore_sig(mdb_tgt_t *t, void *sig, int vid, void *data)
{
	mdb_vespec_t *vep = mdb_tgt_vespec_lookup(t, vid);

	if (vep->ve_se->se_ops == &proc_signal_ops && vep->ve_args == sig)
		(void) mdb_tgt_vespec_delete(t, vid);

	return (0);
}

static int
pt_brkpt_ctor(mdb_tgt_t *t, mdb_sespec_t *sep, void *args)
{
	pt_data_t *pt = t->t_data;
	pt_bparg_t *pta = args;
	pt_brkpt_t *ptb;
	GElf_Sym s;

	if (t->t_pshandle == NULL || Pstate(t->t_pshandle) >= PS_LOST)
		return (set_errno(EMDB_NOPROC));

	if (pta->pta_symbol != NULL) {
		if (!pt->p_rtld_finished &&
		    strchr(pta->pta_symbol, '`') == NULL)
			return (set_errno(EMDB_NOSYM));
		if (mdb_tgt_lookup_by_scope(t, pta->pta_symbol, &s,
		    NULL) == -1) {
			if (errno != EMDB_NOOBJ && !(errno == EMDB_NOSYM &&
			    (!(mdb.m_flags & MDB_FL_BPTNOSYMSTOP) ||
			    !pt->p_rtld_finished))) {
				warn("breakpoint %s activation failed",
				    pta->pta_symbol);
			}
			return (-1); /* errno is set for us */
		}

		pta->pta_addr = (uintptr_t)s.st_value;
	}

#ifdef __sparc
	if (pta->pta_addr & 3)
		return (set_errno(EMDB_BPALIGN));
#endif

	if (Paddr_to_map(t->t_pshandle, pta->pta_addr) == NULL)
		return (set_errno(EMDB_NOMAP));

	ptb = mdb_alloc(sizeof (pt_brkpt_t), UM_SLEEP);
	ptb->ptb_addr = pta->pta_addr;
	ptb->ptb_instr = NULL;
	sep->se_data = ptb;

	return (0);
}

/*ARGSUSED*/
static void
pt_brkpt_dtor(mdb_tgt_t *t, mdb_sespec_t *sep)
{
	mdb_free(sep->se_data, sizeof (pt_brkpt_t));
}

/*ARGSUSED*/
static char *
pt_brkpt_info(mdb_tgt_t *t, mdb_sespec_t *sep, mdb_vespec_t *vep,
    mdb_tgt_spec_desc_t *sp, char *buf, size_t nbytes)
{
	uintptr_t addr = NULL;

	if (vep != NULL) {
		pt_bparg_t *pta = vep->ve_args;

		if (pta->pta_symbol != NULL) {
			(void) mdb_iob_snprintf(buf, nbytes, "stop at %s",
			    pta->pta_symbol);
		} else {
			(void) mdb_iob_snprintf(buf, nbytes, "stop at %a",
			    pta->pta_addr);
			addr = pta->pta_addr;
		}

	} else {
		addr = ((pt_brkpt_t *)sep->se_data)->ptb_addr;
		(void) mdb_iob_snprintf(buf, nbytes, "stop at %a", addr);
	}

	sp->spec_base = addr;
	sp->spec_size = sizeof (instr_t);

	return (buf);
}

static int
pt_brkpt_secmp(mdb_tgt_t *t, mdb_sespec_t *sep, void *args)
{
	pt_brkpt_t *ptb = sep->se_data;
	pt_bparg_t *pta = args;
	GElf_Sym sym;

	if (pta->pta_symbol != NULL) {
		return (mdb_tgt_lookup_by_scope(t, pta->pta_symbol,
		    &sym, NULL) == 0 && sym.st_value == ptb->ptb_addr);
	}

	return (pta->pta_addr == ptb->ptb_addr);
}

/*ARGSUSED*/
static int
pt_brkpt_vecmp(mdb_tgt_t *t, mdb_vespec_t *vep, void *args)
{
	pt_bparg_t *pta1 = vep->ve_args;
	pt_bparg_t *pta2 = args;

	if (pta1->pta_symbol != NULL && pta2->pta_symbol != NULL)
		return (strcmp(pta1->pta_symbol, pta2->pta_symbol) == 0);

	if (pta1->pta_symbol == NULL && pta2->pta_symbol == NULL)
		return (pta1->pta_addr == pta2->pta_addr);

	return (0); /* fail if one is symbolic, other is an explicit address */
}

static int
pt_brkpt_arm(mdb_tgt_t *t, mdb_sespec_t *sep)
{
	pt_brkpt_t *ptb = sep->se_data;
	return (Psetbkpt(t->t_pshandle, ptb->ptb_addr, &ptb->ptb_instr));
}

/*
 * In order to disarm a breakpoint, we replace the trap instruction at ptb_addr
 * with the saved instruction.  However, if we have stopped after a successful
 * exec(2), we do not want to restore ptb_instr because the address space has
 * now been replaced with the text of a different executable, and so restoring
 * the saved instruction would be incorrect.  The exec itself has effectively
 * removed all breakpoint trap instructions for us, so we can just return.
 */
static int
pt_brkpt_disarm(mdb_tgt_t *t, mdb_sespec_t *sep)
{
	const lwpstatus_t *psp = &Pstatus(t->t_pshandle)->pr_lwp;
	pt_brkpt_t *ptb = sep->se_data;

	if (psp->pr_why == PR_SYSEXIT && psp->pr_errno == 0 &&
	    psp->pr_what == SYS_execve)
		return (0); /* do not restore saved instruction */

	return (Pdelbkpt(t->t_pshandle, ptb->ptb_addr, ptb->ptb_instr));
}

/*
 * Determine whether the specified sespec is an armed watchpoint that overlaps
 * with the given breakpoint and has the given flags set.  We use this to find
 * conflicts with breakpoints, below.
 */
static int
pt_wp_overlap(mdb_sespec_t *sep, pt_brkpt_t *ptb, int flags)
{
	const prwatch_t *wp = sep->se_data;

	return (sep->se_state == MDB_TGT_SPEC_ARMED &&
	    sep->se_ops == &proc_wapt_ops && (wp->pr_wflags & flags) &&
	    ptb->ptb_addr - wp->pr_vaddr < wp->pr_size);
}

/*
 * We step over breakpoints using Pxecbkpt() in libproc.  If a conflicting
 * watchpoint is present, we must temporarily remove it before stepping over
 * the breakpoint so we do not immediately re-trigger the watchpoint.  We know
 * the watchpoint has already triggered on our trap instruction as part of
 * fetching it.  Before we return, we must re-install any disabled watchpoints.
 */
static int
pt_brkpt_cont(mdb_tgt_t *t, mdb_sespec_t *sep, mdb_tgt_status_t *tsp)
{
	pt_brkpt_t *ptb = sep->se_data;
	int status = -1;
	int error;
	const lwpstatus_t *psp = &Pstatus(t->t_pshandle)->pr_lwp;

	/*
	 * If the PC no longer matches our original address, then the user has
	 * changed it while we have been stopped. In this case, it no longer
	 * makes any sense to continue over this breakpoint.  We return as if we
	 * continued normally.
	 */
	if ((uintptr_t)psp->pr_info.si_addr != psp->pr_reg[R_PC])
		return (pt_status(t, tsp));

	for (sep = mdb_list_next(&t->t_active); sep; sep = mdb_list_next(sep)) {
		if (pt_wp_overlap(sep, ptb, WA_EXEC))
			(void) Pdelwapt(t->t_pshandle, sep->se_data);
	}

	if (Pxecbkpt(t->t_pshandle, ptb->ptb_instr) == 0 &&
	    Pdelbkpt(t->t_pshandle, ptb->ptb_addr, ptb->ptb_instr) == 0)
		status = pt_status(t, tsp);

	error = errno; /* save errno from Pxecbkpt, Pdelbkpt, or pt_status */

	for (sep = mdb_list_next(&t->t_active); sep; sep = mdb_list_next(sep)) {
		if (pt_wp_overlap(sep, ptb, WA_EXEC) &&
		    Psetwapt(t->t_pshandle, sep->se_data) == -1) {
			sep->se_state = MDB_TGT_SPEC_ERROR;
			sep->se_errno = errno;
		}
	}

	(void) set_errno(error);
	return (status);
}

/*ARGSUSED*/
static int
pt_brkpt_match(mdb_tgt_t *t, mdb_sespec_t *sep, mdb_tgt_status_t *tsp)
{
	const lwpstatus_t *psp = &Pstatus(t->t_pshandle)->pr_lwp;
	pt_brkpt_t *ptb = sep->se_data;

	return (psp->pr_why == PR_FAULTED && psp->pr_what == FLTBPT &&
	    psp->pr_reg[R_PC] == ptb->ptb_addr);
}

static const mdb_se_ops_t proc_brkpt_ops = {
	pt_brkpt_ctor,		/* se_ctor */
	pt_brkpt_dtor,		/* se_dtor */
	pt_brkpt_info,		/* se_info */
	pt_brkpt_secmp,		/* se_secmp */
	pt_brkpt_vecmp,		/* se_vecmp */
	pt_brkpt_arm,		/* se_arm */
	pt_brkpt_disarm,	/* se_disarm */
	pt_brkpt_cont,		/* se_cont */
	pt_brkpt_match		/* se_match */
};

static int
pt_wapt_ctor(mdb_tgt_t *t, mdb_sespec_t *sep, void *args)
{
	if (t->t_pshandle == NULL || Pstate(t->t_pshandle) >= PS_LOST)
		return (set_errno(EMDB_NOPROC));

	sep->se_data = mdb_alloc(sizeof (prwatch_t), UM_SLEEP);
	bcopy(args, sep->se_data, sizeof (prwatch_t));
	return (0);
}

/*ARGSUSED*/
static void
pt_wapt_dtor(mdb_tgt_t *t, mdb_sespec_t *sep)
{
	mdb_free(sep->se_data, sizeof (prwatch_t));
}

/*ARGSUSED*/
static char *
pt_wapt_info(mdb_tgt_t *t, mdb_sespec_t *sep, mdb_vespec_t *vep,
    mdb_tgt_spec_desc_t *sp, char *buf, size_t nbytes)
{
	prwatch_t *wp = vep != NULL ? vep->ve_args : sep->se_data;
	char desc[24];

	ASSERT(wp->pr_wflags != 0);
	desc[0] = '\0';

	switch (wp->pr_wflags) {
	case WA_READ:
		(void) strcat(desc, "/read");
		break;
	case WA_WRITE:
		(void) strcat(desc, "/write");
		break;
	case WA_EXEC:
		(void) strcat(desc, "/exec");
		break;
	default:
		if (wp->pr_wflags & WA_READ)
			(void) strcat(desc, "/r");
		if (wp->pr_wflags & WA_WRITE)
			(void) strcat(desc, "/w");
		if (wp->pr_wflags & WA_EXEC)
			(void) strcat(desc, "/x");
	}

	(void) mdb_iob_snprintf(buf, nbytes, "stop on %s of [%la, %la)",
	    desc + 1, wp->pr_vaddr, wp->pr_vaddr + wp->pr_size);

	sp->spec_base = wp->pr_vaddr;
	sp->spec_size = wp->pr_size;

	return (buf);
}

/*ARGSUSED*/
static int
pt_wapt_secmp(mdb_tgt_t *t, mdb_sespec_t *sep, void *args)
{
	prwatch_t *wp1 = sep->se_data;
	prwatch_t *wp2 = args;

	return (wp1->pr_vaddr == wp2->pr_vaddr &&
	    wp1->pr_size == wp2->pr_size && wp1->pr_wflags == wp2->pr_wflags);
}

/*ARGSUSED*/
static int
pt_wapt_vecmp(mdb_tgt_t *t, mdb_vespec_t *vep, void *args)
{
	prwatch_t *wp1 = vep->ve_args;
	prwatch_t *wp2 = args;

	return (wp1->pr_vaddr == wp2->pr_vaddr &&
	    wp1->pr_size == wp2->pr_size && wp1->pr_wflags == wp2->pr_wflags);
}

static int
pt_wapt_arm(mdb_tgt_t *t, mdb_sespec_t *sep)
{
	return (Psetwapt(t->t_pshandle, sep->se_data));
}

static int
pt_wapt_disarm(mdb_tgt_t *t, mdb_sespec_t *sep)
{
	return (Pdelwapt(t->t_pshandle, sep->se_data));
}

/*
 * Determine whether the specified sespec is an armed breakpoint at the
 * given %pc.  We use this to find conflicts with watchpoints below.
 */
static int
pt_bp_overlap(mdb_sespec_t *sep, uintptr_t pc)
{
	pt_brkpt_t *ptb = sep->se_data;

	return (sep->se_state == MDB_TGT_SPEC_ARMED &&
	    sep->se_ops == &proc_brkpt_ops && ptb->ptb_addr == pc);
}

/*
 * We step over watchpoints using Pxecwapt() in libproc.  If a conflicting
 * breakpoint is present, we must temporarily disarm it before stepping
 * over the watchpoint so we do not immediately re-trigger the breakpoint.
 * This is similar to the case handled in pt_brkpt_cont(), above.
 */
static int
pt_wapt_cont(mdb_tgt_t *t, mdb_sespec_t *sep, mdb_tgt_status_t *tsp)
{
	const lwpstatus_t *psp = &Pstatus(t->t_pshandle)->pr_lwp;
	mdb_sespec_t *bep = NULL;
	int status = -1;
	int error;

	/*
	 * If the PC no longer matches our original address, then the user has
	 * changed it while we have been stopped. In this case, it no longer
	 * makes any sense to continue over this instruction.  We return as if
	 * we continued normally.
	 */
	if ((uintptr_t)psp->pr_info.si_pc != psp->pr_reg[R_PC])
		return (pt_status(t, tsp));

	if (psp->pr_info.si_code != TRAP_XWATCH) {
		for (bep = mdb_list_next(&t->t_active); bep != NULL;
		    bep = mdb_list_next(bep)) {
			if (pt_bp_overlap(bep, psp->pr_reg[R_PC])) {
				(void) bep->se_ops->se_disarm(t, bep);
				bep->se_state = MDB_TGT_SPEC_ACTIVE;
				break;
			}
		}
	}

	if (Pxecwapt(t->t_pshandle, sep->se_data) == 0)
		status = pt_status(t, tsp);

	error = errno; /* save errno from Pxecwapt or pt_status */

	if (bep != NULL)
		mdb_tgt_sespec_arm_one(t, bep);

	(void) set_errno(error);
	return (status);
}

/*ARGSUSED*/
static int
pt_wapt_match(mdb_tgt_t *t, mdb_sespec_t *sep, mdb_tgt_status_t *tsp)
{
	const lwpstatus_t *psp = &Pstatus(t->t_pshandle)->pr_lwp;
	prwatch_t *wp = sep->se_data;

	return (psp->pr_why == PR_FAULTED && psp->pr_what == FLTWATCH &&
	    (uintptr_t)psp->pr_info.si_addr - wp->pr_vaddr < wp->pr_size);
}

static const mdb_se_ops_t proc_wapt_ops = {
	pt_wapt_ctor,		/* se_ctor */
	pt_wapt_dtor,		/* se_dtor */
	pt_wapt_info,		/* se_info */
	pt_wapt_secmp,		/* se_secmp */
	pt_wapt_vecmp,		/* se_vecmp */
	pt_wapt_arm,		/* se_arm */
	pt_wapt_disarm,		/* se_disarm */
	pt_wapt_cont,		/* se_cont */
	pt_wapt_match		/* se_match */
};

static void
pt_bparg_dtor(mdb_vespec_t *vep)
{
	pt_bparg_t *pta = vep->ve_args;

	if (pta->pta_symbol != NULL)
		strfree(pta->pta_symbol);

	mdb_free(pta, sizeof (pt_bparg_t));
}

static int
pt_add_vbrkpt(mdb_tgt_t *t, uintptr_t addr,
    int spec_flags, mdb_tgt_se_f *func, void *data)
{
	pt_bparg_t *pta = mdb_alloc(sizeof (pt_bparg_t), UM_SLEEP);

	pta->pta_symbol = NULL;
	pta->pta_addr = addr;

	return (mdb_tgt_vespec_insert(t, &proc_brkpt_ops, spec_flags,
	    func, data, pta, pt_bparg_dtor));
}

static int
pt_add_sbrkpt(mdb_tgt_t *t, const char *sym,
    int spec_flags, mdb_tgt_se_f *func, void *data)
{
	pt_bparg_t *pta;

	if (sym[0] == '`') {
		(void) set_errno(EMDB_NOOBJ);
		return (0);
	}

	if (sym[strlen(sym) - 1] == '`') {
		(void) set_errno(EMDB_NOSYM);
		return (0);
	}

	pta = mdb_alloc(sizeof (pt_bparg_t), UM_SLEEP);
	pta->pta_symbol = strdup(sym);
	pta->pta_addr = NULL;

	return (mdb_tgt_vespec_insert(t, &proc_brkpt_ops, spec_flags,
	    func, data, pta, pt_bparg_dtor));
}

static int
pt_wparg_overlap(const prwatch_t *wp1, const prwatch_t *wp2)
{
	if (wp2->pr_vaddr + wp2->pr_size <= wp1->pr_vaddr)
		return (0); /* no range overlap */

	if (wp1->pr_vaddr + wp1->pr_size <= wp2->pr_vaddr)
		return (0); /* no range overlap */

	return (wp1->pr_vaddr != wp2->pr_vaddr ||
	    wp1->pr_size != wp2->pr_size || wp1->pr_wflags != wp2->pr_wflags);
}

static void
pt_wparg_dtor(mdb_vespec_t *vep)
{
	mdb_free(vep->ve_args, sizeof (prwatch_t));
}

static int
pt_add_vwapt(mdb_tgt_t *t, uintptr_t addr, size_t len, uint_t wflags,
    int spec_flags, mdb_tgt_se_f *func, void *data)
{
	prwatch_t *wp = mdb_alloc(sizeof (prwatch_t), UM_SLEEP);
	mdb_sespec_t *sep;

	wp->pr_vaddr = addr;
	wp->pr_size = len;
	wp->pr_wflags = 0;

	if (wflags & MDB_TGT_WA_R)
		wp->pr_wflags |= WA_READ;
	if (wflags & MDB_TGT_WA_W)
		wp->pr_wflags |= WA_WRITE;
	if (wflags & MDB_TGT_WA_X)
		wp->pr_wflags |= WA_EXEC;

	for (sep = mdb_list_next(&t->t_active); sep; sep = mdb_list_next(sep)) {
		if (sep->se_ops == &proc_wapt_ops &&
		    mdb_list_next(&sep->se_velist) != NULL &&
		    pt_wparg_overlap(wp, sep->se_data))
			goto dup;
	}

	for (sep = mdb_list_next(&t->t_idle); sep; sep = mdb_list_next(sep)) {
		if (sep->se_ops == &proc_wapt_ops && pt_wparg_overlap(wp,
		    ((mdb_vespec_t *)mdb_list_next(&sep->se_velist))->ve_args))
			goto dup;
	}

	return (mdb_tgt_vespec_insert(t, &proc_wapt_ops, spec_flags,
	    func, data, wp, pt_wparg_dtor));

dup:
	mdb_free(wp, sizeof (prwatch_t));
	(void) set_errno(EMDB_WPDUP);
	return (0);
}

static int
pt_add_sysenter(mdb_tgt_t *t, int sysnum,
    int spec_flags, mdb_tgt_se_f *func, void *data)
{
	if (sysnum <= 0 || sysnum > PRMAXSYS) {
		(void) set_errno(EMDB_BADSYSNUM);
		return (0);
	}

	return (mdb_tgt_vespec_insert(t, &proc_sysenter_ops, spec_flags,
	    func, data, (void *)(uintptr_t)sysnum, no_ve_dtor));
}

static int
pt_add_sysexit(mdb_tgt_t *t, int sysnum,
    int spec_flags, mdb_tgt_se_f *func, void *data)
{
	if (sysnum <= 0 || sysnum > PRMAXSYS) {
		(void) set_errno(EMDB_BADSYSNUM);
		return (0);
	}

	return (mdb_tgt_vespec_insert(t, &proc_sysexit_ops, spec_flags,
	    func, data, (void *)(uintptr_t)sysnum, no_ve_dtor));
}

static int
pt_add_signal(mdb_tgt_t *t, int signum,
    int spec_flags, mdb_tgt_se_f *func, void *data)
{
	pt_data_t *pt = t->t_data;

	if (signum <= 0 || signum > pt->p_maxsig) {
		(void) set_errno(EMDB_BADSIGNUM);
		return (0);
	}

	return (mdb_tgt_vespec_insert(t, &proc_signal_ops, spec_flags,
	    func, data, (void *)(uintptr_t)signum, no_ve_dtor));
}

static int
pt_add_fault(mdb_tgt_t *t, int fltnum,
    int spec_flags, mdb_tgt_se_f *func, void *data)
{
	if (fltnum <= 0 || fltnum > PRMAXFAULT) {
		(void) set_errno(EMDB_BADFLTNUM);
		return (0);
	}

	return (mdb_tgt_vespec_insert(t, &proc_fault_ops, spec_flags,
	    func, data, (void *)(uintptr_t)fltnum, no_ve_dtor));
}

static int
pt_getareg(mdb_tgt_t *t, mdb_tgt_tid_t tid,
    const char *rname, mdb_tgt_reg_t *rp)
{
	pt_data_t *pt = t->t_data;
	prgregset_t grs;
	mdb_var_t *v;

	if (t->t_pshandle == NULL)
		return (set_errno(EMDB_NOPROC));

	if ((v = mdb_nv_lookup(&pt->p_regs, rname)) != NULL) {
		uintmax_t rd_nval = mdb_nv_get_value(v);
		ushort_t rd_num = MDB_TGT_R_NUM(rd_nval);
		ushort_t rd_flags = MDB_TGT_R_FLAGS(rd_nval);

		if (!MDB_TGT_R_IS_FP(rd_flags)) {
			mdb_tgt_reg_t r = 0;

#if defined(__sparc) && defined(_ILP32)
			/*
			 * If we are debugging on 32-bit SPARC, the globals and
			 * outs can have 32 upper bits hiding in the xregs.
			 */
			/* gcc doesn't like >= R_G0 because R_G0 == 0 */
			int is_g = (rd_num == R_G0 ||
			    rd_num >= R_G1 && rd_num <= R_G7);
			int is_o = (rd_num >= R_O0 && rd_num <= R_O7);
			prxregset_t xrs;

			if (is_g && PTL_GETXREGS(t, tid, &xrs) == 0 &&
			    xrs.pr_type == XR_TYPE_V8P) {
				r |= (uint64_t)xrs.pr_un.pr_v8p.pr_xg[
				    rd_num - R_G0 + XR_G0] << 32;
			}

			if (is_o && PTL_GETXREGS(t, tid, &xrs) == 0 &&
			    xrs.pr_type == XR_TYPE_V8P) {
				r |= (uint64_t)xrs.pr_un.pr_v8p.pr_xo[
				    rd_num - R_O0 + XR_O0] << 32;
			}
#endif	/* __sparc && _ILP32 */

			/*
			 * Avoid sign-extension by casting: recall that procfs
			 * defines prgreg_t as a long or int and our native
			 * register handling uses uint64_t's.
			 */
			if (PTL_GETREGS(t, tid, grs) == 0) {
				*rp = r | (ulong_t)grs[rd_num];
				if (rd_flags & MDB_TGT_R_32)
					*rp &= 0xffffffffULL;
				else if (rd_flags & MDB_TGT_R_16)
					*rp &= 0xffffULL;
				else if (rd_flags & MDB_TGT_R_8H)
					*rp = (*rp & 0xff00ULL) >> 8;
				else if (rd_flags & MDB_TGT_R_8L)
					*rp &= 0xffULL;
				return (0);
			}
			return (-1);
		} else
			return (pt_getfpreg(t, tid, rd_num, rd_flags, rp));
	}

	return (set_errno(EMDB_BADREG));
}

static int
pt_putareg(mdb_tgt_t *t, mdb_tgt_tid_t tid, const char *rname, mdb_tgt_reg_t r)
{
	pt_data_t *pt = t->t_data;
	prgregset_t grs;
	mdb_var_t *v;

	if (t->t_pshandle == NULL)
		return (set_errno(EMDB_NOPROC));

	if ((v = mdb_nv_lookup(&pt->p_regs, rname)) != NULL) {
		uintmax_t rd_nval = mdb_nv_get_value(v);
		ushort_t rd_num = MDB_TGT_R_NUM(rd_nval);
		ushort_t rd_flags = MDB_TGT_R_FLAGS(rd_nval);

		if (!MDB_TGT_R_IS_FP(rd_flags)) {

			if (rd_flags & MDB_TGT_R_32)
				r &= 0xffffffffULL;
			else if (rd_flags & MDB_TGT_R_16)
				r &= 0xffffULL;
			else if (rd_flags & MDB_TGT_R_8H)
				r = (r & 0xffULL) << 8;
			else if (rd_flags & MDB_TGT_R_8L)
				r &= 0xffULL;

#if defined(__sparc) && defined(_ILP32)
			/*
			 * If we are debugging on 32-bit SPARC, the globals and
			 * outs can have 32 upper bits stored in the xregs.
			 */
			int is_g = (rd_num == R_G0 ||
			    rd_num >= R_G1 && rd_num <= R_G7);
			int is_o = (rd_num >= R_O0 && rd_num <= R_O7);
			prxregset_t xrs;

			if ((is_g || is_o) && PTL_GETXREGS(t, tid, &xrs) == 0 &&
			    xrs.pr_type == XR_TYPE_V8P) {
				if (is_g) {
					xrs.pr_un.pr_v8p.pr_xg[rd_num -
					    R_G0 + XR_G0] = (uint32_t)(r >> 32);
				} else if (is_o) {
					xrs.pr_un.pr_v8p.pr_xo[rd_num -
					    R_O0 + XR_O0] = (uint32_t)(r >> 32);
				}

				if (PTL_SETXREGS(t, tid, &xrs) == -1)
					return (-1);
			}
#endif	/* __sparc && _ILP32 */

			if (PTL_GETREGS(t, tid, grs) == 0) {
				grs[rd_num] = (prgreg_t)r;
				return (PTL_SETREGS(t, tid, grs));
			}
			return (-1);
		} else
			return (pt_putfpreg(t, tid, rd_num, rd_flags, r));
	}

	return (set_errno(EMDB_BADREG));
}

static int
pt_stack_call(pt_stkarg_t *psp, const prgregset_t grs, uint_t argc, long *argv)
{
	psp->pstk_gotpc |= (grs[R_PC] != 0);

	if (!psp->pstk_gotpc)
		return (0); /* skip initial zeroed frames */

	return (psp->pstk_func(psp->pstk_private, grs[R_PC],
	    argc, argv, (const struct mdb_tgt_gregset *)grs));
}

static int
pt_stack_iter(mdb_tgt_t *t, const mdb_tgt_gregset_t *gsp,
    mdb_tgt_stack_f *func, void *arg)
{
	if (t->t_pshandle != NULL) {
		pt_stkarg_t pstk;

		pstk.pstk_func = func;
		pstk.pstk_private = arg;
		pstk.pstk_gotpc = FALSE;

		(void) Pstack_iter(t->t_pshandle, gsp->gregs,
		    (proc_stack_f *)pt_stack_call, &pstk);

		return (0);
	}

	return (set_errno(EMDB_NOPROC));
}

static int
pt_auxv(mdb_tgt_t *t, const auxv_t **auxvp)
{
	if (t->t_pshandle != NULL) {
		*auxvp = Pgetauxvec(t->t_pshandle);
		return (0);
	}

	return (set_errno(EMDB_NOPROC));
}


static const mdb_tgt_ops_t proc_ops = {
	pt_setflags,				/* t_setflags */
	(int (*)()) mdb_tgt_notsup,		/* t_setcontext */
	pt_activate,				/* t_activate */
	pt_deactivate,				/* t_deactivate */
	pt_periodic,				/* t_periodic */
	pt_destroy,				/* t_destroy */
	pt_name,				/* t_name */
	(const char *(*)()) mdb_conf_isa,	/* t_isa */
	pt_platform,				/* t_platform */
	pt_uname,				/* t_uname */
	pt_dmodel,				/* t_dmodel */
	(ssize_t (*)()) mdb_tgt_notsup,		/* t_aread */
	(ssize_t (*)()) mdb_tgt_notsup,		/* t_awrite */
	pt_vread,				/* t_vread */
	pt_vwrite,				/* t_vwrite */
	(ssize_t (*)()) mdb_tgt_notsup,		/* t_pread */
	(ssize_t (*)()) mdb_tgt_notsup,		/* t_pwrite */
	pt_fread,				/* t_fread */
	pt_fwrite,				/* t_fwrite */
	(ssize_t (*)()) mdb_tgt_notsup,		/* t_ioread */
	(ssize_t (*)()) mdb_tgt_notsup,		/* t_iowrite */
	(int (*)()) mdb_tgt_notsup,		/* t_vtop */
	pt_lookup_by_name,			/* t_lookup_by_name */
	pt_lookup_by_addr,			/* t_lookup_by_addr */
	pt_symbol_iter,				/* t_symbol_iter */
	pt_mapping_iter,			/* t_mapping_iter */
	pt_object_iter,				/* t_object_iter */
	pt_addr_to_map,				/* t_addr_to_map */
	pt_name_to_map,				/* t_name_to_map */
	pt_addr_to_ctf,				/* t_addr_to_ctf */
	pt_name_to_ctf,				/* t_name_to_ctf */
	pt_status,				/* t_status */
	pt_run,					/* t_run */
	pt_step,				/* t_step */
	pt_step_out,				/* t_step_out */
	(int (*)()) mdb_tgt_notsup,		/* t_step_branch */
	pt_next,				/* t_next */
	pt_continue,				/* t_cont */
	pt_signal,				/* t_signal */
	pt_add_vbrkpt,				/* t_add_vbrkpt */
	pt_add_sbrkpt,				/* t_add_sbrkpt */
	(int (*)()) mdb_tgt_null,		/* t_add_pwapt */
	pt_add_vwapt,				/* t_add_vwapt */
	(int (*)()) mdb_tgt_null,		/* t_add_iowapt */
	pt_add_sysenter,			/* t_add_sysenter */
	pt_add_sysexit,				/* t_add_sysexit */
	pt_add_signal,				/* t_add_signal */
	pt_add_fault,				/* t_add_fault */
	pt_getareg,				/* t_getareg */
	pt_putareg,				/* t_putareg */
	pt_stack_iter,				/* t_stack_iter */
	pt_auxv					/* t_auxv */
};

/*
 * Utility function for converting libproc errno values to mdb error values
 * for the ptl calls below.  Currently, we only need to convert ENOENT to
 * EMDB_NOTHREAD to produce a more useful error message for the user.
 */
static int
ptl_err(int error)
{
	if (error != 0 && errno == ENOENT)
		return (set_errno(EMDB_NOTHREAD));

	return (error);
}

/*ARGSUSED*/
static mdb_tgt_tid_t
pt_lwp_tid(mdb_tgt_t *t, void *tap)
{
	if (t->t_pshandle != NULL)
		return (Pstatus(t->t_pshandle)->pr_lwp.pr_lwpid);

	return (set_errno(EMDB_NOPROC));
}

static int
pt_lwp_add(mdb_addrvec_t *ap, const lwpstatus_t *psp)
{
	mdb_addrvec_unshift(ap, psp->pr_lwpid);
	return (0);
}

/*ARGSUSED*/
static int
pt_lwp_iter(mdb_tgt_t *t, void *tap, mdb_addrvec_t *ap)
{
	if (t->t_pshandle != NULL)
		return (Plwp_iter(t->t_pshandle, (proc_lwp_f *)pt_lwp_add, ap));

	return (set_errno(EMDB_NOPROC));
}

/*ARGSUSED*/
static int
pt_lwp_getregs(mdb_tgt_t *t, void *tap, mdb_tgt_tid_t tid, prgregset_t gregs)
{
	if (t->t_pshandle != NULL) {
		return (ptl_err(Plwp_getregs(t->t_pshandle,
		    (lwpid_t)tid, gregs)));
	}
	return (set_errno(EMDB_NOPROC));
}

/*ARGSUSED*/
static int
pt_lwp_setregs(mdb_tgt_t *t, void *tap, mdb_tgt_tid_t tid, prgregset_t gregs)
{
	if (t->t_pshandle != NULL) {
		return (ptl_err(Plwp_setregs(t->t_pshandle,
		    (lwpid_t)tid, gregs)));
	}
	return (set_errno(EMDB_NOPROC));
}

#ifdef	__sparc

/*ARGSUSED*/
static int
pt_lwp_getxregs(mdb_tgt_t *t, void *tap, mdb_tgt_tid_t tid, prxregset_t *xregs)
{
	if (t->t_pshandle != NULL) {
		return (ptl_err(Plwp_getxregs(t->t_pshandle,
		    (lwpid_t)tid, xregs)));
	}
	return (set_errno(EMDB_NOPROC));
}

/*ARGSUSED*/
static int
pt_lwp_setxregs(mdb_tgt_t *t, void *tap, mdb_tgt_tid_t tid,
    const prxregset_t *xregs)
{
	if (t->t_pshandle != NULL) {
		return (ptl_err(Plwp_setxregs(t->t_pshandle,
		    (lwpid_t)tid, xregs)));
	}
	return (set_errno(EMDB_NOPROC));
}

#endif	/* __sparc */

/*ARGSUSED*/
static int
pt_lwp_getfpregs(mdb_tgt_t *t, void *tap, mdb_tgt_tid_t tid,
    prfpregset_t *fpregs)
{
	if (t->t_pshandle != NULL) {
		return (ptl_err(Plwp_getfpregs(t->t_pshandle,
		    (lwpid_t)tid, fpregs)));
	}
	return (set_errno(EMDB_NOPROC));
}

/*ARGSUSED*/
static int
pt_lwp_setfpregs(mdb_tgt_t *t, void *tap, mdb_tgt_tid_t tid,
    const prfpregset_t *fpregs)
{
	if (t->t_pshandle != NULL) {
		return (ptl_err(Plwp_setfpregs(t->t_pshandle,
		    (lwpid_t)tid, fpregs)));
	}
	return (set_errno(EMDB_NOPROC));
}

static const pt_ptl_ops_t proc_lwp_ops = {
	(int (*)()) mdb_tgt_nop,
	(void (*)()) mdb_tgt_nop,
	pt_lwp_tid,
	pt_lwp_iter,
	pt_lwp_getregs,
	pt_lwp_setregs,
#ifdef __sparc
	pt_lwp_getxregs,
	pt_lwp_setxregs,
#endif
	pt_lwp_getfpregs,
	pt_lwp_setfpregs
};

static int
pt_tdb_ctor(mdb_tgt_t *t)
{
	pt_data_t *pt = t->t_data;
	td_thragent_t *tap;
	td_err_e err;

	if ((err = pt->p_tdb_ops->td_ta_new(t->t_pshandle, &tap)) != TD_OK)
		return (set_errno(tdb_to_errno(err)));

	pt->p_ptl_hdl = tap;
	return (0);
}

static void
pt_tdb_dtor(mdb_tgt_t *t, void *tap)
{
	pt_data_t *pt = t->t_data;

	ASSERT(tap == pt->p_ptl_hdl);
	(void) pt->p_tdb_ops->td_ta_delete(tap);
	pt->p_ptl_hdl = NULL;
}

static mdb_tgt_tid_t
pt_tdb_tid(mdb_tgt_t *t, void *tap)
{
	pt_data_t *pt = t->t_data;

	td_thrhandle_t th;
	td_thrinfo_t ti;
	td_err_e err;

	if (t->t_pshandle == NULL)
		return (set_errno(EMDB_NOPROC));

	if ((err = pt->p_tdb_ops->td_ta_map_lwp2thr(tap,
	    Pstatus(t->t_pshandle)->pr_lwp.pr_lwpid, &th)) != TD_OK)
		return (set_errno(tdb_to_errno(err)));

	if ((err = pt->p_tdb_ops->td_thr_get_info(&th, &ti)) != TD_OK)
		return (set_errno(tdb_to_errno(err)));

	return (ti.ti_tid);
}

static int
pt_tdb_add(const td_thrhandle_t *thp, pt_addarg_t *pap)
{
	td_thrinfo_t ti;

	if (pap->pa_pt->p_tdb_ops->td_thr_get_info(thp, &ti) == TD_OK &&
	    ti.ti_state != TD_THR_ZOMBIE)
		mdb_addrvec_unshift(pap->pa_ap, ti.ti_tid);

	return (0);
}

static int
pt_tdb_iter(mdb_tgt_t *t, void *tap, mdb_addrvec_t *ap)
{
	pt_data_t *pt = t->t_data;
	pt_addarg_t arg;
	int err;

	if (t->t_pshandle == NULL)
		return (set_errno(EMDB_NOPROC));

	arg.pa_pt = pt;
	arg.pa_ap = ap;

	if ((err = pt->p_tdb_ops->td_ta_thr_iter(tap, (td_thr_iter_f *)
	    pt_tdb_add, &arg, TD_THR_ANY_STATE, TD_THR_LOWEST_PRIORITY,
	    TD_SIGNO_MASK, TD_THR_ANY_USER_FLAGS)) != TD_OK)
		return (set_errno(tdb_to_errno(err)));

	return (0);
}

static int
pt_tdb_getregs(mdb_tgt_t *t, void *tap, mdb_tgt_tid_t tid, prgregset_t gregs)
{
	pt_data_t *pt = t->t_data;

	td_thrhandle_t th;
	td_err_e err;

	if (t->t_pshandle == NULL)
		return (set_errno(EMDB_NOPROC));

	if ((err = pt->p_tdb_ops->td_ta_map_id2thr(tap, tid, &th)) != TD_OK)
		return (set_errno(tdb_to_errno(err)));

	err = pt->p_tdb_ops->td_thr_getgregs(&th, gregs);
	if (err != TD_OK && err != TD_PARTIALREG)
		return (set_errno(tdb_to_errno(err)));

	return (0);
}

static int
pt_tdb_setregs(mdb_tgt_t *t, void *tap, mdb_tgt_tid_t tid, prgregset_t gregs)
{
	pt_data_t *pt = t->t_data;

	td_thrhandle_t th;
	td_err_e err;

	if (t->t_pshandle == NULL)
		return (set_errno(EMDB_NOPROC));

	if ((err = pt->p_tdb_ops->td_ta_map_id2thr(tap, tid, &th)) != TD_OK)
		return (set_errno(tdb_to_errno(err)));

	err = pt->p_tdb_ops->td_thr_setgregs(&th, gregs);
	if (err != TD_OK && err != TD_PARTIALREG)
		return (set_errno(tdb_to_errno(err)));

	return (0);
}

#ifdef __sparc

static int
pt_tdb_getxregs(mdb_tgt_t *t, void *tap, mdb_tgt_tid_t tid, prxregset_t *xregs)
{
	pt_data_t *pt = t->t_data;

	td_thrhandle_t th;
	td_err_e err;

	if (t->t_pshandle == NULL)
		return (set_errno(EMDB_NOPROC));

	if ((err = pt->p_tdb_ops->td_ta_map_id2thr(tap, tid, &th)) != TD_OK)
		return (set_errno(tdb_to_errno(err)));

	err = pt->p_tdb_ops->td_thr_getxregs(&th, xregs);
	if (err != TD_OK && err != TD_PARTIALREG)
		return (set_errno(tdb_to_errno(err)));

	return (0);
}

static int
pt_tdb_setxregs(mdb_tgt_t *t, void *tap, mdb_tgt_tid_t tid,
    const prxregset_t *xregs)
{
	pt_data_t *pt = t->t_data;

	td_thrhandle_t th;
	td_err_e err;

	if (t->t_pshandle == NULL)
		return (set_errno(EMDB_NOPROC));

	if ((err = pt->p_tdb_ops->td_ta_map_id2thr(tap, tid, &th)) != TD_OK)
		return (set_errno(tdb_to_errno(err)));

	err = pt->p_tdb_ops->td_thr_setxregs(&th, xregs);
	if (err != TD_OK && err != TD_PARTIALREG)
		return (set_errno(tdb_to_errno(err)));

	return (0);
}

#endif	/* __sparc */

static int
pt_tdb_getfpregs(mdb_tgt_t *t, void *tap, mdb_tgt_tid_t tid,
    prfpregset_t *fpregs)
{
	pt_data_t *pt = t->t_data;

	td_thrhandle_t th;
	td_err_e err;

	if (t->t_pshandle == NULL)
		return (set_errno(EMDB_NOPROC));

	if ((err = pt->p_tdb_ops->td_ta_map_id2thr(tap, tid, &th)) != TD_OK)
		return (set_errno(tdb_to_errno(err)));

	err = pt->p_tdb_ops->td_thr_getfpregs(&th, fpregs);
	if (err != TD_OK && err != TD_PARTIALREG)
		return (set_errno(tdb_to_errno(err)));

	return (0);
}

static int
pt_tdb_setfpregs(mdb_tgt_t *t, void *tap, mdb_tgt_tid_t tid,
    const prfpregset_t *fpregs)
{
	pt_data_t *pt = t->t_data;

	td_thrhandle_t th;
	td_err_e err;

	if (t->t_pshandle == NULL)
		return (set_errno(EMDB_NOPROC));

	if ((err = pt->p_tdb_ops->td_ta_map_id2thr(tap, tid, &th)) != TD_OK)
		return (set_errno(tdb_to_errno(err)));

	err = pt->p_tdb_ops->td_thr_setfpregs(&th, fpregs);
	if (err != TD_OK && err != TD_PARTIALREG)
		return (set_errno(tdb_to_errno(err)));

	return (0);
}

static const pt_ptl_ops_t proc_tdb_ops = {
	pt_tdb_ctor,
	pt_tdb_dtor,
	pt_tdb_tid,
	pt_tdb_iter,
	pt_tdb_getregs,
	pt_tdb_setregs,
#ifdef __sparc
	pt_tdb_getxregs,
	pt_tdb_setxregs,
#endif
	pt_tdb_getfpregs,
	pt_tdb_setfpregs
};

static ssize_t
pt_xd_auxv(mdb_tgt_t *t, void *buf, size_t nbytes)
{
	struct ps_prochandle *P = t->t_pshandle;
	const auxv_t *auxp, *auxv = NULL;
	int auxn = 0;

	if (P != NULL && (auxv = Pgetauxvec(P)) != NULL &&
	    auxv->a_type != AT_NULL) {
		for (auxp = auxv, auxn = 1; auxp->a_type != NULL; auxp++)
			auxn++;
	}

	if (buf == NULL && nbytes == 0)
		return (sizeof (auxv_t) * auxn);

	if (auxn == 0)
		return (set_errno(ENODATA));

	nbytes = MIN(nbytes, sizeof (auxv_t) * auxn);
	bcopy(auxv, buf, nbytes);
	return (nbytes);
}

static ssize_t
pt_xd_cred(mdb_tgt_t *t, void *buf, size_t nbytes)
{
	prcred_t cr, *crp;
	size_t cbytes = 0;

	if (t->t_pshandle != NULL && Pcred(t->t_pshandle, &cr, 1) == 0) {
		cbytes = (cr.pr_ngroups <= 1) ? sizeof (prcred_t) :
		    (sizeof (prcred_t) + (cr.pr_ngroups - 1) * sizeof (gid_t));
	}

	if (buf == NULL && nbytes == 0)
		return (cbytes);

	if (cbytes == 0)
		return (set_errno(ENODATA));

	crp = mdb_alloc(cbytes, UM_SLEEP);

	if (Pcred(t->t_pshandle, crp, cr.pr_ngroups) == -1)
		return (set_errno(ENODATA));

	nbytes = MIN(nbytes, cbytes);
	bcopy(crp, buf, nbytes);
	mdb_free(crp, cbytes);
	return (nbytes);
}

static ssize_t
pt_xd_ehdr(mdb_tgt_t *t, void *buf, size_t nbytes)
{
	pt_data_t *pt = t->t_data;

	if (buf == NULL && nbytes == 0)
		return (sizeof (GElf_Ehdr));

	if (pt->p_file == NULL)
		return (set_errno(ENODATA));

	nbytes = MIN(nbytes, sizeof (GElf_Ehdr));
	bcopy(&pt->p_file->gf_ehdr, buf, nbytes);
	return (nbytes);
}

static int
pt_copy_lwp(lwpstatus_t **lspp, const lwpstatus_t *lsp)
{
	bcopy(lsp, *lspp, sizeof (lwpstatus_t));
	(*lspp)++;
	return (0);
}

static ssize_t
pt_xd_lwpstatus(mdb_tgt_t *t, void *buf, size_t nbytes)
{
	lwpstatus_t *lsp, *lbuf;
	const pstatus_t *psp;
	int nlwp = 0;

	if (t->t_pshandle != NULL && (psp = Pstatus(t->t_pshandle)) != NULL)
		nlwp = psp->pr_nlwp;

	if (buf == NULL && nbytes == 0)
		return (sizeof (lwpstatus_t) * nlwp);

	if (nlwp == 0)
		return (set_errno(ENODATA));

	lsp = lbuf = mdb_alloc(sizeof (lwpstatus_t) * nlwp, UM_SLEEP);
	nbytes = MIN(nbytes, sizeof (lwpstatus_t) * nlwp);

	(void) Plwp_iter(t->t_pshandle, (proc_lwp_f *)pt_copy_lwp, &lsp);
	bcopy(lbuf, buf, nbytes);

	mdb_free(lbuf, sizeof (lwpstatus_t) * nlwp);
	return (nbytes);
}

static ssize_t
pt_xd_pshandle(mdb_tgt_t *t, void *buf, size_t nbytes)
{
	if (buf == NULL && nbytes == 0)
		return (sizeof (struct ps_prochandle *));

	if (t->t_pshandle == NULL || nbytes != sizeof (struct ps_prochandle *))
		return (set_errno(ENODATA));

	bcopy(&t->t_pshandle, buf, nbytes);
	return (nbytes);
}

static ssize_t
pt_xd_psinfo(mdb_tgt_t *t, void *buf, size_t nbytes)
{
	const psinfo_t *psp;

	if (buf == NULL && nbytes == 0)
		return (sizeof (psinfo_t));

	if (t->t_pshandle == NULL || (psp = Ppsinfo(t->t_pshandle)) == NULL)
		return (set_errno(ENODATA));

	nbytes = MIN(nbytes, sizeof (psinfo_t));
	bcopy(psp, buf, nbytes);
	return (nbytes);
}

static ssize_t
pt_xd_pstatus(mdb_tgt_t *t, void *buf, size_t nbytes)
{
	const pstatus_t *psp;

	if (buf == NULL && nbytes == 0)
		return (sizeof (pstatus_t));

	if (t->t_pshandle == NULL || (psp = Pstatus(t->t_pshandle)) == NULL)
		return (set_errno(ENODATA));

	nbytes = MIN(nbytes, sizeof (pstatus_t));
	bcopy(psp, buf, nbytes);
	return (nbytes);
}

static ssize_t
pt_xd_utsname(mdb_tgt_t *t, void *buf, size_t nbytes)
{
	struct utsname uts;

	if (buf == NULL && nbytes == 0)
		return (sizeof (struct utsname));

	if (t->t_pshandle == NULL || Puname(t->t_pshandle, &uts) != 0)
		return (set_errno(ENODATA));

	nbytes = MIN(nbytes, sizeof (struct utsname));
	bcopy(&uts, buf, nbytes);
	return (nbytes);
}

int
mdb_proc_tgt_create(mdb_tgt_t *t, int argc, const char *argv[])
{
	pt_data_t *pt = mdb_zalloc(sizeof (pt_data_t), UM_SLEEP);

	const char *aout_path = argc > 0 ? argv[0] : PT_EXEC_PATH;
	const char *core_path = argc > 1 ? argv[1] : NULL;

	const mdb_tgt_regdesc_t *rdp;
	char execname[MAXPATHLEN];
	struct stat64 st;
	int perr;
	int state;
	struct rlimit rlim;
	int i;

	if (argc > 2) {
		mdb_free(pt, sizeof (pt_data_t));
		return (set_errno(EINVAL));
	}

	if (t->t_flags & MDB_TGT_F_RDWR)
		pt->p_oflags = O_RDWR;
	else
		pt->p_oflags = O_RDONLY;

	if (t->t_flags & MDB_TGT_F_FORCE)
		pt->p_gflags |= PGRAB_FORCE;
	if (t->t_flags & MDB_TGT_F_NOSTOP)
		pt->p_gflags |= PGRAB_NOSTOP;

	pt->p_ptl_ops = &proc_lwp_ops;
	pt->p_maxsig = sysconf(_SC_SIGRT_MAX);

	(void) mdb_nv_create(&pt->p_regs, UM_SLEEP);
	(void) mdb_nv_create(&pt->p_env, UM_SLEEP);

	t->t_ops = &proc_ops;
	t->t_data = pt;

	/*
	 * If no core file name was specified, but the file ./core is present,
	 * infer that we want to debug it.  I find this behavior confusing,
	 * so we only do this when precise adb(1) compatibility is required.
	 */
	if (core_path == NULL && (mdb.m_flags & MDB_FL_ADB) &&
	    access(PT_CORE_PATH, F_OK) == 0)
		core_path = PT_CORE_PATH;

	/*
	 * For compatibility with adb(1), the special name "-" may be used
	 * to suppress the loading of the executable or core file.
	 */
	if (aout_path != NULL && strcmp(aout_path, "-") == 0)
		aout_path = NULL;
	if (core_path != NULL && strcmp(core_path, "-") == 0)
		core_path = NULL;

	/*
	 * If a core file or pid was specified, attempt to grab it now using
	 * proc_arg_grab(); otherwise we'll create a fresh process later.
	 */
	if (core_path != NULL && (t->t_pshandle = proc_arg_xgrab(core_path,
	    aout_path == PT_EXEC_PATH ? NULL : aout_path, PR_ARG_ANY,
	    pt->p_gflags, &perr, NULL)) == NULL) {
		mdb_warn("cannot debug %s: %s\n", core_path, Pgrab_error(perr));
		goto err;
	}

	if (aout_path != NULL &&
	    (pt->p_idlehandle = Pgrab_file(aout_path, &perr)) != NULL &&
	    t->t_pshandle == NULL)
		t->t_pshandle = pt->p_idlehandle;

	if (t->t_pshandle != NULL)
		state = Pstate(t->t_pshandle);

	/*
	 * Make sure we'll have enough file descriptors to handle a target
	 * has many many mappings.
	 */
	if (getrlimit(RLIMIT_NOFILE, &rlim) == 0) {
		rlim.rlim_cur = rlim.rlim_max;
		(void) setrlimit(RLIMIT_NOFILE, &rlim);
		(void) enable_extended_FILE_stdio(-1, -1);
	}

	/*
	 * If we don't have an executable path or the executable path is the
	 * /proc/<pid>/object/a.out path, but we now have a libproc handle,
	 * attempt to derive the executable path using Pexecname().  We need
	 * to do this in the /proc case in order to open the executable for
	 * writing because /proc/object/<file> permission are masked with 0555.
	 * If Pexecname() fails us, fall back to /proc/<pid>/object/a.out.
	 */
	if (t->t_pshandle != NULL && (aout_path == NULL || (stat64(aout_path,
	    &st) == 0 && strcmp(st.st_fstype, "proc") == 0))) {
		GElf_Sym s;
		aout_path = Pexecname(t->t_pshandle, execname, MAXPATHLEN);
		if (aout_path == NULL && state != PS_DEAD && state != PS_IDLE) {
			(void) mdb_iob_snprintf(execname, sizeof (execname),
			    "/proc/%d/object/a.out",
			    (int)Pstatus(t->t_pshandle)->pr_pid);
			aout_path = execname;
		}
		if (aout_path == NULL &&
		    Plookup_by_name(t->t_pshandle, "a.out", "_start", &s) != 0)
			mdb_warn("warning: failed to infer pathname to "
			    "executable; symbol table will not be available\n");

		mdb_dprintf(MDB_DBG_TGT, "a.out is %s\n", aout_path);
	}

	/*
	 * Attempt to open the executable file.  We only want this operation
	 * to actually cause the constructor to abort if the executable file
	 * name was given explicitly.  If we defaulted to PT_EXEC_PATH or
	 * derived the executable using Pexecname, then we want to continue
	 * along with p_fio and p_file set to NULL.
	 */
	if (aout_path != NULL && (pt->p_aout_fio = mdb_fdio_create_path(NULL,
	    aout_path, pt->p_oflags, 0)) == NULL && argc > 0) {
		mdb_warn("failed to open %s", aout_path);
		goto err;
	}

	/*
	 * Now create an ELF file from the input file, if we have one.  Again,
	 * only abort the constructor if the name was given explicitly.
	 */
	if (pt->p_aout_fio != NULL && pt_open_aout(t,
	    mdb_io_hold(pt->p_aout_fio)) == NULL && argc > 0)
		goto err;

	/*
	 * If we've successfully opened an ELF file, select the appropriate
	 * disassembler based on the ELF header.
	 */
	if (pt->p_file != NULL)
		(void) mdb_dis_select(pt_disasm(&pt->p_file->gf_ehdr));
	else
		(void) mdb_dis_select(pt_disasm(NULL));

	/*
	 * Add each register described in the target ISA register description
	 * list to our hash table of register descriptions and then add any
	 * appropriate ISA-specific floating-point register descriptions.
	 */
	for (rdp = pt_regdesc; rdp->rd_name != NULL; rdp++) {
		(void) mdb_nv_insert(&pt->p_regs, rdp->rd_name, NULL,
		    MDB_TGT_R_NVAL(rdp->rd_num, rdp->rd_flags), MDB_NV_RDONLY);
	}
	pt_addfpregs(t);

	/*
	 * Certain important /proc structures may be of interest to mdb
	 * modules and their dcmds.  Export these using the xdata interface:
	 */
	(void) mdb_tgt_xdata_insert(t, "auxv",
	    "procfs auxv_t array", pt_xd_auxv);
	(void) mdb_tgt_xdata_insert(t, "cred",
	    "procfs prcred_t structure", pt_xd_cred);
	(void) mdb_tgt_xdata_insert(t, "ehdr",
	    "executable file GElf_Ehdr structure", pt_xd_ehdr);
	(void) mdb_tgt_xdata_insert(t, "lwpstatus",
	    "procfs lwpstatus_t array", pt_xd_lwpstatus);
	(void) mdb_tgt_xdata_insert(t, "pshandle",
	    "libproc proc service API handle", pt_xd_pshandle);
	(void) mdb_tgt_xdata_insert(t, "psinfo",
	    "procfs psinfo_t structure", pt_xd_psinfo);
	(void) mdb_tgt_xdata_insert(t, "pstatus",
	    "procfs pstatus_t structure", pt_xd_pstatus);
	(void) mdb_tgt_xdata_insert(t, "utsname",
	    "utsname structure", pt_xd_utsname);

	/*
	 * Force a status update now so that we fill in t_status with the
	 * latest information based on any successful grab.
	 */
	(void) mdb_tgt_status(t, &t->t_status);

	/*
	 * If we're not examining a core file, trace SIGINT and all signals
	 * that cause the process to dump core as part of our initialization.
	 */
	if ((t->t_pshandle != NULL && state != PS_DEAD && state != PS_IDLE) ||
	    (pt->p_file != NULL && pt->p_file->gf_ehdr.e_type == ET_EXEC)) {

		int tflag = MDB_TGT_SPEC_STICKY; /* default sigs are sticky */

		(void) mdb_tgt_add_signal(t, SIGINT, tflag, no_se_f, NULL);
		(void) mdb_tgt_add_signal(t, SIGQUIT, tflag, no_se_f, NULL);
		(void) mdb_tgt_add_signal(t, SIGILL, tflag, no_se_f, NULL);
		(void) mdb_tgt_add_signal(t, SIGTRAP, tflag, no_se_f, NULL);
		(void) mdb_tgt_add_signal(t, SIGABRT, tflag, no_se_f, NULL);
		(void) mdb_tgt_add_signal(t, SIGEMT, tflag, no_se_f, NULL);
		(void) mdb_tgt_add_signal(t, SIGFPE, tflag, no_se_f, NULL);
		(void) mdb_tgt_add_signal(t, SIGBUS, tflag, no_se_f, NULL);
		(void) mdb_tgt_add_signal(t, SIGSEGV, tflag, no_se_f, NULL);
		(void) mdb_tgt_add_signal(t, SIGSYS, tflag, no_se_f, NULL);
		(void) mdb_tgt_add_signal(t, SIGXCPU, tflag, no_se_f, NULL);
		(void) mdb_tgt_add_signal(t, SIGXFSZ, tflag, no_se_f, NULL);
	}

	/*
	 * If we've grabbed a live process, establish our initial breakpoints
	 * and librtld_db agent so we can track rtld activity.  If FL_VCREATE
	 * is set, this process was created by a previous instantiation of
	 * the debugger, so reset pr_flags to kill it; otherwise we attached
	 * to an already running process.  Pgrab() has already set the PR_RLC
	 * flag appropriately based on whether the process was stopped when we
	 * attached.
	 */
	if (t->t_pshandle != NULL && state != PS_DEAD && state != PS_IDLE) {
		if (mdb.m_flags & MDB_FL_VCREATE) {
			(void) Punsetflags(t->t_pshandle, PR_RLC);
			(void) Psetflags(t->t_pshandle, PR_KLC);
			pt->p_rflags = PRELEASE_KILL;
		} else {
			(void) Punsetflags(t->t_pshandle, PR_KLC);
		}
		pt_post_attach(t);
	}

	/*
	 * Initialize a local copy of the environment, which can be modified
	 * before running the program.
	 */
	for (i = 0; mdb.m_env[i] != NULL; i++)
		pt_env_set(pt, mdb.m_env[i]);

	/*
	 * If adb(1) compatibility mode is on, then print the appropriate
	 * greeting message if we have grabbed a core file.
	 */
	if ((mdb.m_flags & MDB_FL_ADB) && t->t_pshandle != NULL &&
	    state == PS_DEAD) {
		const pstatus_t *psp = Pstatus(t->t_pshandle);
		int cursig = psp->pr_lwp.pr_cursig;
		char signame[SIG2STR_MAX];

		mdb_printf("core file = %s -- program ``%s'' on platform %s\n",
		    core_path, aout_path ? aout_path : "?", pt_platform(t));

		if (cursig != 0 && sig2str(cursig, signame) == 0)
			mdb_printf("SIG%s: %s\n", signame, strsignal(cursig));
	}

	return (0);

err:
	pt_destroy(t);
	return (-1);
}<|MERGE_RESOLUTION|>--- conflicted
+++ resolved
@@ -24,12 +24,8 @@
  * Use is subject to license terms.
  */
 /*
-<<<<<<< HEAD
- * Copyright (c) 2013, Joyent, Inc.  All rights reserved.
+ * Copyright (c) 2014, Joyent, Inc.  All rights reserved.
  * Copyright (c) 2014 by Delphix. All rights reserved.
-=======
- * Copyright (c) 2014, Joyent, Inc.  All rights reserved.
->>>>>>> 2dc692e0
  */
 
 /*
