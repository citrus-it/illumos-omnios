/*
 * CDDL HEADER START
 *
 * The contents of this file are subject to the terms of the
 * Common Development and Distribution License, Version 1.0 only
 * (the "License").  You may not use this file except in compliance
 * with the License.
 *
 * You can obtain a copy of the license at usr/src/OPENSOLARIS.LICENSE
 * or http://www.opensolaris.org/os/licensing.
 * See the License for the specific language governing permissions
 * and limitations under the License.
 *
 * When distributing Covered Code, include this CDDL HEADER in each
 * file and include the License file at usr/src/OPENSOLARIS.LICENSE.
 * If applicable, add the following below this CDDL HEADER, with the
 * fields enclosed by brackets "[]" replaced with your own identifying
 * information: Portions Copyright [yyyy] [name of copyright owner]
 *
 * CDDL HEADER END
 */
/*
 * Copyright 2001-2002 Sun Microsystems, Inc.  All rights reserved.
 * Use is subject to license terms.
 *
 * Copyright 2018 Jason King
 */

<<<<<<< HEAD
/*
 * Copyright (c) 2014, Joyent, Inc.  All rights reserved.
 */

=======
>>>>>>> a897f28b
#include <mdb/mdb_modapi.h>
#include <mdb/mdb_demangle.h>
#include <mdb/mdb_err.h>
#include <mdb/mdb.h>

#include <strings.h>
#include <unistd.h>
#include <dlfcn.h>
#include <link.h>

static void *
mdb_dem_alloc(size_t len)
{
	return (mdb_alloc(len, UM_SLEEP));
}

static void
mdb_dem_free(void *p, size_t len)
{
	mdb_free(p, len);
}

static sysdem_ops_t mdb_dem_demops = {
	.alloc = mdb_dem_alloc,
	.free = mdb_dem_free
};

mdb_demangler_t *
mdb_dem_load(void)
{
	mdb_demangler_t *dmp;

	dmp = mdb_alloc(sizeof (mdb_demangler_t), UM_SLEEP);
	dmp->dm_len = 0;
	dmp->dm_buf = NULL;
	dmp->dm_flags = MDB_DM_SCOPE;
	/* stick with C++ for now to match old behavior */
	dmp->dm_lang = SYSDEM_LANG_CPP;

	return (dmp);
}

void
mdb_dem_unload(mdb_demangler_t *dmp)
{
	mdb_free(dmp->dm_buf, dmp->dm_len);
	mdb_free(dmp, sizeof (mdb_demangler_t));
}

static const char *
mdb_dem_filter(mdb_demangler_t *dmp, const char *name)
{
	static const char s_pref[] = "static ";
	static const char c_suff[] = " const";
	static const char v_suff[] = " volatile";

	/*
	 * We process dm_dem, which skips the prefix in dm_buf (if any)
	 */
	size_t len = strlen(dmp->dm_dem);
	char *end = dmp->dm_dem + len;
	size_t resid;

	/*
	 * If static, const, and volatile qualifiers should not be displayed,
	 * rip all of them out of dmp->dm_dem.
	 */
	if (!(dmp->dm_flags & MDB_DM_QUAL)) {
		if (strncmp(dmp->dm_dem, s_pref, sizeof (s_pref) - 1) == 0) {
			bcopy(dmp->dm_dem + sizeof (s_pref) - 1, dmp->dm_dem,
			    len - (sizeof (s_pref) - 1) + 1);
			end -= sizeof (s_pref) - 1;
			len -= sizeof (s_pref) - 1;
		}

		for (;;) {
			if (len > sizeof (c_suff) - 1 &&
			    strcmp(end - (sizeof (c_suff) - 1), c_suff) == 0) {
				end -= sizeof (c_suff) - 1;
				len -= sizeof (c_suff) - 1;
				*end = '\0';
				continue;
			}
			if (len > sizeof (v_suff) - 1 &&
			    strcmp(end - (sizeof (v_suff) - 1), v_suff) == 0) {
				end -= sizeof (v_suff) - 1;
				len -= sizeof (v_suff) - 1;
				*end = '\0';
				continue;
			}
			break;
		}
	}

	/*
	 * If function arguments should not be displayed, remove everything
	 * between the outermost set of parentheses in dmp->dm_dem.
	 */
	if (!(dmp->dm_flags & MDB_DM_FUNCARG)) {
		char *lp = strchr(dmp->dm_dem, '(');
		char *rp = strrchr(dmp->dm_dem, ')');

		if (lp != NULL && rp != NULL)
			bcopy(rp + 1, lp, strlen(rp) + 1);
	}

	/*
	 * If function scope specifiers should not be displayed, remove text
	 * from the leftmost space to the rightmost colon prior to any paren.
	 */
	if (!(dmp->dm_flags & MDB_DM_SCOPE)) {
		char *c, *s, *lp = strchr(dmp->dm_dem, '(');

		if (lp != NULL)
			*lp = '\0';

		c = strrchr(dmp->dm_dem, ':');
		s = strchr(dmp->dm_dem, ' ');

		if (lp != NULL)
			*lp = '(';

		if (c != NULL) {
			if (s == NULL || s > c)
				bcopy(c + 1, dmp->dm_dem, strlen(c + 1) + 1);
			else
				bcopy(c + 1, s + 1, strlen(c + 1) + 1);
		}
	}

	len = strlen(dmp->dm_dem); /* recompute length of buffer */

	/*
	 * Compute bytes remaining
	 */
	resid = (dmp->dm_buf + dmp->dm_len) - (dmp->dm_dem + len);

	/*
	 * If we want to append the mangled name as well and there is enough
	 * space for "[]\0" and at least one character, append "["+name+"]".
	 */
	if ((dmp->dm_flags & MDB_DM_MANGLED) && resid > 3) {
		char *p = dmp->dm_dem + len;

		*p++ = '[';
		(void) strncpy(p, name, resid - 3);
		p[resid - 3] = '\0';
		p += strlen(p);
		(void) strcpy(p, "]");
	}

	/*
	 * We return the whole string
	 */
	return (dmp->dm_buf);
}

/*
 * Take a name: (the foo`bar` is optional)
 *	foo`bar`__mangled_
 * and put:
 *	foo`bar`demangled
 * into dmp->dm_buf.  Point dmp->dm_dem to the beginning of the
 * demangled section of the result.
 */
static int
mdb_dem_process(mdb_demangler_t *dmp, const char *name)
{
	char *res = NULL;
	size_t reslen = 0;

	char *prefix = strrchr(name, '`');
	size_t prefixlen = 0;

	if (prefix) {
		prefix++;		/* the ` is part of the prefix */
		prefixlen = prefix - name;
	}

	res = sysdemangle(name + prefixlen, dmp->dm_lang, &mdb_dem_demops);
	if (res == NULL) {
		if (errno != EINVAL)
			mdb_warn("Error while demangling");
		return (-1);
	}

	reslen = (res != NULL) ? strlen(res) : 0;
	reslen += prefixlen;
	reslen += 1;

	if (reslen > dmp->dm_len) {
		mdb_free(dmp->dm_buf, dmp->dm_len);

		dmp->dm_buf = mdb_zalloc(reslen, UM_SLEEP);
		if (dmp->dm_buf == NULL) {
			dmp->dm_len = 0;
			mdb_warn("Unable to allocate memory for demangling");
			return (-1);
		}
		dmp->dm_len = reslen;
	}

	if (prefixlen > 0)
		(void) strlcpy(dmp->dm_buf, name, prefixlen + 1);
	else
		*dmp->dm_buf = '\0';

	if (res != NULL) {
		(void) strlcat(dmp->dm_buf, res, dmp->dm_len);
		mdb_dem_free(res, strlen(res) + 1);
	}

	/*
	 * Save the position of the demangled string for mdb_dem_filter()
	 */
	dmp->dm_dem = dmp->dm_buf + prefixlen;

	return (0);
}

/* used by mdb_io.c:iob_addr2str */
const char *
mdb_dem_convert(mdb_demangler_t *dmp, const char *name)
{
	if (mdb_dem_process(dmp, name) != 0 ||
	    strcmp(dmp->dm_buf, name) == 0)
		return (name);

	return (mdb_dem_filter(dmp, name));
}

/*ARGSUSED*/
int
cmd_demangle(uintptr_t addr, uint_t flags, int argc, const mdb_arg_t *argv)
{
	mdb_demangler_t *dmp = mdb.m_demangler;
<<<<<<< HEAD
	const char *path;
	char buf[MAXPATHLEN];
=======
>>>>>>> a897f28b

	if (argc > 0)
		return (DCMD_USAGE);

<<<<<<< HEAD
	if (argc > 0) {
		if (dmp != NULL)
			mdb_dem_unload(mdb.m_demangler);
		path = argv->a_un.a_str;
	} else {
		(void) snprintf(buf, MAXPATHLEN,
		    "%s/%s", mdb.m_root, LIB_DEMANGLE);
		path = buf;
	}

	if (dmp != NULL && argc == 0 && !(mdb.m_flags & MDB_FL_DEMANGLE)) {
=======
	if (dmp != NULL && !(mdb.m_flags & MDB_FL_DEMANGLE)) {
>>>>>>> a897f28b
		mdb_printf("C++ symbol demangling enabled\n");
		mdb.m_flags |= MDB_FL_DEMANGLE;

	} else if (dmp == NULL) {
		if ((mdb.m_demangler = mdb_dem_load()) != NULL) {
			mdb_printf("C++ symbol demangling enabled\n");
			mdb.m_flags |= MDB_FL_DEMANGLE;
		} else {
			mdb_warn("no memory to load C++ demangler");
			mdb.m_flags &= ~MDB_FL_DEMANGLE;
		}

	} else {
		mdb_dem_unload(mdb.m_demangler);
		mdb.m_flags &= ~MDB_FL_DEMANGLE;
		mdb.m_demangler = NULL;
		mdb_printf("C++ symbol demangling disabled\n");
	}

	return (DCMD_OK);
}

/*ARGSUSED*/
int
cmd_demflags(uintptr_t addr, uint_t flags, int argc, const mdb_arg_t *argv)
{
	static const char *const dm_desc[] = {
		"static/const/volatile member func qualifiers displayed",
		"scope resolution specifiers displayed",
		"function arguments displayed",
		"mangled name displayed"
	};

	mdb_demangler_t *dmp = mdb.m_demangler;
	int i;

	if (argc > 0)
		return (DCMD_USAGE);

	if (dmp == NULL || !(mdb.m_flags & MDB_FL_DEMANGLE)) {
		mdb_warn("C++ demangling facility is currently disabled\n");
		return (DCMD_ERR);
	}

	if (flags & DCMD_ADDRSPEC)
		dmp->dm_flags = ((uint_t)addr & MDB_DM_ALL);

	for (i = 0; i < sizeof (dm_desc) / sizeof (dm_desc[0]); i++) {
		mdb_printf("0x%x\t%s\t%s\n", 1 << i,
		    (dmp->dm_flags & (1 << i)) ? "on" : "off", dm_desc[i]);
	}

	return (DCMD_OK);
}

/*ARGSUSED*/
int
cmd_demstr(uintptr_t addr, uint_t flags, int argc, const mdb_arg_t *argv)
{
	if ((flags & DCMD_ADDRSPEC) || argc == 0)
		return (DCMD_USAGE);

	if (mdb.m_demangler == NULL && (mdb.m_demangler =
	    mdb_dem_load()) == NULL) {
		mdb_warn("failed to load demangler");
		return (DCMD_ERR);
	}

	for (; argc != 0; argc--, argv++) {
		mdb_printf("%s == %s\n", argv->a_un.a_str,
		    mdb_dem_convert(mdb.m_demangler, argv->a_un.a_str));
	}

	return (DCMD_OK);
}<|MERGE_RESOLUTION|>--- conflicted
+++ resolved
@@ -26,13 +26,10 @@
  * Copyright 2018 Jason King
  */
 
-<<<<<<< HEAD
 /*
  * Copyright (c) 2014, Joyent, Inc.  All rights reserved.
  */
 
-=======
->>>>>>> a897f28b
 #include <mdb/mdb_modapi.h>
 #include <mdb/mdb_demangle.h>
 #include <mdb/mdb_err.h>
@@ -269,30 +266,11 @@
 cmd_demangle(uintptr_t addr, uint_t flags, int argc, const mdb_arg_t *argv)
 {
 	mdb_demangler_t *dmp = mdb.m_demangler;
-<<<<<<< HEAD
-	const char *path;
-	char buf[MAXPATHLEN];
-=======
->>>>>>> a897f28b
 
 	if (argc > 0)
 		return (DCMD_USAGE);
 
-<<<<<<< HEAD
-	if (argc > 0) {
-		if (dmp != NULL)
-			mdb_dem_unload(mdb.m_demangler);
-		path = argv->a_un.a_str;
-	} else {
-		(void) snprintf(buf, MAXPATHLEN,
-		    "%s/%s", mdb.m_root, LIB_DEMANGLE);
-		path = buf;
-	}
-
-	if (dmp != NULL && argc == 0 && !(mdb.m_flags & MDB_FL_DEMANGLE)) {
-=======
 	if (dmp != NULL && !(mdb.m_flags & MDB_FL_DEMANGLE)) {
->>>>>>> a897f28b
 		mdb_printf("C++ symbol demangling enabled\n");
 		mdb.m_flags |= MDB_FL_DEMANGLE;
 
