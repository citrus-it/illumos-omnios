--- conflicted
+++ resolved
@@ -24,14 +24,11 @@
  * Use is subject to license terms.
  */
 
-<<<<<<< HEAD
-=======
 /*
  * Copyright (c) 2012 by Delphix. All rights reserved.
  * Copyright (c) 2013 Joyent, Inc. All rights reserved.
  */
 
->>>>>>> dc986d9f
 #include <sys/elf.h>
 #include <sys/elf_SPARC.h>
 
@@ -2982,11 +2979,7 @@
 	{ "status", NULL, "print summary of current target", cmd_notsup },
 	{ "term", NULL, "display current terminal type", cmd_term },
 	{ "typeset", "[+/-t] var ...", "set variable attributes", cmd_typeset },
-<<<<<<< HEAD
-	{ "typedef", "[-c model | -d | -l ] [type] [name]",
-=======
 	{ "typedef", "[-c model | -d | -l | -r file ] [type] [name]",
->>>>>>> dc986d9f
 		"create synthetic types", cmd_typedef, cmd_typedef_help },
 	{ "unset", "[name ...]", "unset variables", cmd_unset },
 	{ "vars", "[-npt]", "print listing of variables", cmd_vars },
