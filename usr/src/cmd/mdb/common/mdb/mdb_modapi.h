/*
 * CDDL HEADER START
 *
 * The contents of this file are subject to the terms of the
 * Common Development and Distribution License (the "License").
 * You may not use this file except in compliance with the License.
 *
 * You can obtain a copy of the license at usr/src/OPENSOLARIS.LICENSE
 * or http://www.opensolaris.org/os/licensing.
 * See the License for the specific language governing permissions
 * and limitations under the License.
 *
 * When distributing Covered Code, include this CDDL HEADER in each
 * file and include the License file at usr/src/OPENSOLARIS.LICENSE.
 * If applicable, add the following below this CDDL HEADER, with the
 * fields enclosed by brackets "[]" replaced with your own identifying
 * information: Portions Copyright [yyyy] [name of copyright owner]
 *
 * CDDL HEADER END
 */

/*
 * Copyright (c) 1999, 2010, Oracle and/or its affiliates. All rights reserved.
 * Copyright (c) 2013 by Delphix. All rights reserved.
 * Copyright 2019 Joyent, Inc.
<<<<<<< HEAD
 * Copyright 2022 Oxide Computer Co.
=======
 * Copyright 2023 RackTop Systems, Inc.
>>>>>>> ae2dc10c
 */

#ifndef	_MDB_MODAPI_H
#define	_MDB_MODAPI_H

/*
 * MDB Module API
 *
 * The debugger provides a set of interfaces for use in writing loadable
 * debugger modules.  Modules that call functions not listed in this header
 * file may not be compatible with future versions of the debugger.
 */

#include <sys/types.h>
#include <sys/null.h>
#include <gelf.h>

#ifdef	__cplusplus
extern "C" {
#endif

/*
 * Make sure that TRUE, FALSE, MIN, and MAX have the usual definitions
 * so module writers can depend on these macros and defines.
 * Make sure NULL is available to module writers by including <sys/null.h>.
 */

#ifndef TRUE
#define	TRUE	1
#endif

#ifndef FALSE
#define	FALSE	0
#endif

#ifndef MIN
#define	MIN(x, y) ((x) < (y) ? (x) : (y))
#endif

#ifndef MAX
#define	MAX(x, y) ((x) > (y) ? (x) : (y))
#endif

#define	MDB_API_VERSION	5	/* Current API version number */

/*
 * Debugger command function flags:
 */
#define	DCMD_ADDRSPEC	0x01	/* Dcmd invoked with explicit address */
#define	DCMD_LOOP	0x02	/* Dcmd invoked in loop with ,cnt syntax */
#define	DCMD_LOOPFIRST	0x04	/* Dcmd invoked as first iteration of LOOP */
#define	DCMD_PIPE	0x08	/* Dcmd invoked with input from pipe */
#define	DCMD_PIPE_OUT	0x10	/* Dcmd invoked with output set to pipe */

#define	DCMD_HDRSPEC(fl)	(((fl) & DCMD_LOOPFIRST) || !((fl) & DCMD_LOOP))

/*
 * Debugger tab command function flags
 */
#define	DCMD_TAB_SPACE	0x01	/* Tab cb invoked with trailing space */

/*
 * Debugger command function return values:
 */
#define	DCMD_OK		0	/* Dcmd completed successfully */
#define	DCMD_ERR	1	/* Dcmd failed due to an error */
#define	DCMD_USAGE	2	/* Dcmd usage error; abort and print usage */
#define	DCMD_NEXT	3	/* Invoke next dcmd in precedence list */
#define	DCMD_ABORT	4	/* Dcmd failed; abort current loop or pipe */

#define	OFFSETOF(s, m)		(size_t)(&(((s *)0)->m))

extern int mdb_prop_postmortem;	/* Are we looking at a static dump? */
extern int mdb_prop_kernel;	/* Are we looking at a kernel? */

typedef enum {
	MDB_TYPE_STRING,	/* a_un.a_str is valid */
	MDB_TYPE_IMMEDIATE,	/* a_un.a_val is valid */
	MDB_TYPE_CHAR		/* a_un.a_char is valid */
} mdb_type_t;

typedef struct mdb_arg {
	mdb_type_t a_type;
	union {
		const char *a_str;
		uintmax_t a_val;
		char a_char;
	} a_un;
} mdb_arg_t;

typedef struct mdb_tab_cookie mdb_tab_cookie_t;
typedef int mdb_dcmd_f(uintptr_t, uint_t, int, const mdb_arg_t *);
typedef int mdb_dcmd_tab_f(mdb_tab_cookie_t *, uint_t, int,
    const mdb_arg_t *);

typedef struct mdb_dcmd {
	const char *dc_name;		/* Command name */
	const char *dc_usage;		/* Usage message (optional) */
	const char *dc_descr;		/* Description */
	mdb_dcmd_f *dc_funcp;		/* Command function */
	void (*dc_help)(void);		/* Command help function (or NULL) */
	mdb_dcmd_tab_f *dc_tabp;	/* Tab completion function */
} mdb_dcmd_t;

#define	WALK_ERR	-1		/* Walk fatal error (terminate walk) */
#define	WALK_NEXT	0		/* Walk should continue to next step */
#define	WALK_DONE	1		/* Walk is complete (no errors) */

typedef int (*mdb_walk_cb_t)(uintptr_t, const void *, void *);

typedef struct mdb_walk_state {
	mdb_walk_cb_t walk_callback;	/* Callback to issue */
	void *walk_cbdata;		/* Callback private data */
	uintptr_t walk_addr;		/* Current address */
	void *walk_data;		/* Walk private data */
	void *walk_arg;			/* Walk private argument */
	const void *walk_layer;		/* Data from underlying layer */
} mdb_walk_state_t;

typedef struct mdb_walker {
	const char *walk_name;		/* Walk type name */
	const char *walk_descr;		/* Walk description */
	int (*walk_init)(mdb_walk_state_t *);	/* Walk constructor */
	int (*walk_step)(mdb_walk_state_t *);	/* Walk iterator */
	void (*walk_fini)(mdb_walk_state_t *);	/* Walk destructor */
	void *walk_init_arg;		/* Walk constructor argument */
} mdb_walker_t;

typedef struct mdb_modinfo {
	ushort_t mi_dvers;		/* Debugger version number */
	const mdb_dcmd_t *mi_dcmds;	/* NULL-terminated list of dcmds */
	const mdb_walker_t *mi_walkers;	/* NULL-terminated list of walks */
} mdb_modinfo_t;

typedef struct mdb_bitmask {
	const char *bm_name;		/* String name to print */
	u_longlong_t bm_mask;		/* Mask for bits */
	u_longlong_t bm_bits;		/* Result required for value & mask */
} mdb_bitmask_t;

typedef struct mdb_pipe {
	uintptr_t *pipe_data;		/* Array of pipe values */
	size_t pipe_len;		/* Array length */
} mdb_pipe_t;

typedef struct mdb_object {
	const char *obj_name;		/* name of object */
	const char *obj_fullname;	/* full name of object */
	uintptr_t obj_base;		/* base address of object */
	uintptr_t obj_size;		/* in memory size of object in bytes */
} mdb_object_t;

typedef struct mdb_symbol {
	const char *sym_name;		/* name of symbol */
	const char *sym_object;		/* name of containing object */
	const GElf_Sym *sym_sym;	/* ELF symbol information */
	uint_t sym_table;		/* symbol table id */
	uint_t sym_id;			/* symbol identifier */
} mdb_symbol_t;

extern int mdb_pwalk(const char *, mdb_walk_cb_t, void *, uintptr_t);
extern int mdb_walk(const char *, mdb_walk_cb_t, void *);

extern int mdb_pwalk_dcmd(const char *, const char *,
	int, const mdb_arg_t *, uintptr_t);

extern int mdb_walk_dcmd(const char *, const char *, int, const mdb_arg_t *);

extern int mdb_layered_walk(const char *, mdb_walk_state_t *);

extern int mdb_call_dcmd(const char *, uintptr_t,
	uint_t, int, const mdb_arg_t *);

extern int mdb_add_walker(const mdb_walker_t *);
extern int mdb_remove_walker(const char *);

extern ssize_t mdb_vread(void *, size_t, uintptr_t);
extern ssize_t mdb_vwrite(const void *, size_t, uintptr_t);

extern ssize_t mdb_aread(void *, size_t, uintptr_t, void *);
extern ssize_t mdb_awrite(const void *, size_t, uintptr_t, void *);

extern ssize_t mdb_fread(void *, size_t, uintptr_t);
extern ssize_t mdb_fwrite(const void *, size_t, uintptr_t);

extern ssize_t mdb_pread(void *, size_t, uint64_t);
extern ssize_t mdb_pwrite(const void *, size_t, uint64_t);

extern ssize_t mdb_ioread(void *, size_t, uintptr_t);
extern ssize_t mdb_iowrite(const void *, size_t, uintptr_t);

extern ssize_t mdb_readstr(char *, size_t, uintptr_t);
extern ssize_t mdb_writestr(const char *, uintptr_t);

extern ssize_t mdb_readsym(void *, size_t, const char *);
extern ssize_t mdb_writesym(const void *, size_t, const char *);

extern ssize_t mdb_readvar(void *, const char *);
extern ssize_t mdb_writevar(const void *, const char *);

#define	MDB_SYM_NAMLEN	1024			/* Recommended max name len */

#define	MDB_SYM_FUZZY	0			/* Match closest address */
#define	MDB_SYM_EXACT	1			/* Match exact address only */

#define	MDB_OBJ_EXEC	((const char *)0L)	/* Primary executable file */
#define	MDB_OBJ_RTLD	((const char *)1L)	/* Run-time link-editor */
#define	MDB_OBJ_EVERY	((const char *)-1L)	/* All known symbols */

extern int mdb_lookup_by_name(const char *, GElf_Sym *);
extern int mdb_lookup_by_obj(const char *, const char *, GElf_Sym *);
extern int mdb_lookup_by_addr(uintptr_t, uint_t, char *, size_t, GElf_Sym *);

typedef uintptr_t mdb_tid_t;
typedef uint64_t mdb_reg_t;

extern int mdb_getareg(mdb_tid_t, const char *, mdb_reg_t *);

#define	MDB_OPT_SETBITS	1			/* Set specified flag bits */
#define	MDB_OPT_CLRBITS	2			/* Clear specified flag bits */
#define	MDB_OPT_STR	3			/* const char * argument */
#define	MDB_OPT_UINTPTR	4			/* uintptr_t argument */
#define	MDB_OPT_UINT64	5			/* uint64_t argument */
#define	MDB_OPT_UINTPTR_SET	6		/* boolean_t+uintptr_t args */

extern int mdb_getopts(int, const mdb_arg_t *, ...) __sentinel(0);

extern u_longlong_t mdb_strtoull(const char *);
extern u_longlong_t mdb_argtoull(const mdb_arg_t *);

#define	UM_NOSLEEP	0x0	/* Do not call failure handler; may fail */
#define	UM_SLEEP	0x1	/* Can block for memory; will always succeed */
#define	UM_GC		0x2	/* Garbage-collect this block automatically */

extern void *mdb_alloc(size_t, uint_t);
extern void *mdb_zalloc(size_t, uint_t);
extern void mdb_free(void *, size_t);

#define	MDB_NICENUM_BUFLEN 6

extern int mdb_snprintfrac(char *, int, uint64_t, uint64_t, int);
extern void mdb_nicenum(uint64_t, char *);
extern void mdb_nicetime(int64_t, char *, size_t);

extern size_t mdb_snprintf(char *, size_t, const char *, ...);
extern void mdb_printf(const char *, ...);
extern void mdb_warn(const char *, ...);
extern void mdb_flush(void);

extern int mdb_ffs(uintmax_t);

extern void mdb_nhconvert(void *, const void *, size_t);

#define	MDB_DUMP_RELATIVE	0x0001	/* Start numbering at 0 */
#define	MDB_DUMP_ALIGN		0x0002	/* Enforce paragraph alignment */
#define	MDB_DUMP_PEDANT		0x0004	/* Full-width addresses */
#define	MDB_DUMP_ASCII		0x0008	/* Display ASCII values */
#define	MDB_DUMP_HEADER		0x0010	/* Display a header */
#define	MDB_DUMP_TRIM		0x0020	/* Trim at boundaries */
#define	MDB_DUMP_SQUISH		0x0040	/* Eliminate redundant lines */
#define	MDB_DUMP_NEWDOT		0x0080	/* Update dot when done */
#define	MDB_DUMP_ENDIAN		0x0100	/* Adjust for endianness */
#define	MDB_DUMP_WIDTH(x)	((((x) - 1) & 0xf) << 16) /* paragraphs/line */
#define	MDB_DUMP_GROUP(x)	((((x) - 1) & 0xff) << 20) /* bytes/group */

typedef ssize_t (*mdb_dumpptr_cb_t)(void *, size_t, uintptr_t, void *);
typedef ssize_t (*mdb_dump64_cb_t)(void *, size_t, uint64_t, void *);

extern int mdb_dumpptr(uintptr_t, size_t, uint_t, mdb_dumpptr_cb_t, void *);
extern int mdb_dump64(uint64_t, uint64_t, uint_t, mdb_dump64_cb_t, void *);

extern const char *mdb_one_bit(int, int, int);
extern const char *mdb_inval_bits(int, int, int);

extern ulong_t mdb_inc_indent(ulong_t);
extern ulong_t mdb_dec_indent(ulong_t);

extern int mdb_eval(const char *);
extern void mdb_set_dot(uintmax_t);
extern uintmax_t mdb_get_dot(void);

extern void mdb_get_pipe(mdb_pipe_t *);
extern void mdb_set_pipe(const mdb_pipe_t *);

extern ssize_t mdb_get_xdata(const char *, void *, size_t);

typedef int (*mdb_object_cb_t)(mdb_object_t *, void *);
extern int mdb_object_iter(mdb_object_cb_t, void *);

#define	MDB_SYMTAB		1	/* Normal symbol table (.symtab) */
#define	MDB_DYNSYM		2	/* Dynamic symbol table (.dynsym) */

#define	MDB_BIND_LOCAL		0x0001	/* Local (static-scope) symbols */
#define	MDB_BIND_GLOBAL		0x0002	/* Global symbols */
#define	MDB_BIND_WEAK		0x0004	/* Weak binding symbols */
#define	MDB_BIND_ANY		0x0007	/* Any of the above */

#define	MDB_TYPE_NOTYPE		0x0100	/* Symbol has no type */
#define	MDB_TYPE_OBJECT		0x0200	/* Symbol refers to data */
#define	MDB_TYPE_FUNC		0x0400	/* Symbol refers to text */
#define	MDB_TYPE_SECT		0x0800	/* Symbol refers to a section */
#define	MDB_TYPE_FILE		0x1000	/* Symbol refers to a source file */
#define	MDB_TYPE_COMMON		0x2000	/* Symbol refers to a common block */
#define	MDB_TYPE_TLS		0x4000	/* Symbol refers to TLS */

#define	MDB_TYPE_ANY		0x7f00	/* Any of the above */

typedef int (*mdb_symbol_cb_t)(mdb_symbol_t *, void *);
extern int mdb_symbol_iter(const char *, uint_t, uint_t, mdb_symbol_cb_t,
    void *);

#define	MDB_STATE_IDLE		0	/* Target is idle (not running yet) */
#define	MDB_STATE_RUNNING	1	/* Target is currently executing */
#define	MDB_STATE_STOPPED	2	/* Target is stopped */
#define	MDB_STATE_UNDEAD	3	/* Target is undead (zombie) */
#define	MDB_STATE_DEAD		4	/* Target is dead (core dump) */
#define	MDB_STATE_LOST		5	/* Target lost by debugger */

extern int mdb_get_state(void);

#define	MDB_CALLBACK_STCHG	1
#define	MDB_CALLBACK_PROMPT	2

typedef void (*mdb_callback_f)(void *);

extern void *mdb_callback_add(int, mdb_callback_f, void *);
extern void mdb_callback_remove(void *);

#define	MDB_TABC_ALL_TYPES	0x1	/* Include array types in type output */
#define	MDB_TABC_MEMBERS	0x2	/* Tab comp. types with members */
#define	MDB_TABC_NOPOINT	0x4	/* Tab comp. everything but pointers */
#define	MDB_TABC_NOARRAY	0x8	/* Don't include array data in output */

/*
 * Module's interaction path
 */
extern void mdb_tab_insert(mdb_tab_cookie_t *, const char *);
extern void mdb_tab_setmbase(mdb_tab_cookie_t *, const char *);

/*
 * Tab completion utility functions for modules.
 */
extern int mdb_tab_complete_type(mdb_tab_cookie_t *, const char *, uint_t);
extern int mdb_tab_complete_member(mdb_tab_cookie_t *, const char *,
    const char *);
extern int mdb_tab_typename(int *, const mdb_arg_t **, char *buf, size_t len);

/*
 * Tab completion functions for common signatures.
 */
extern int mdb_tab_complete_mt(mdb_tab_cookie_t *, uint_t, int,
    const mdb_arg_t *);

extern size_t strlcat(char *, const char *, size_t);
extern char *strcat(char *, const char *);
extern char *strcpy(char *, const char *);
extern char *strncpy(char *, const char *, size_t);

/* Need to be consistent with <string.h> C++ definitions */
#if __cplusplus >= 199711L
extern const char *strchr(const char *, int);
#ifndef	_STRCHR_INLINE
#define	_STRCHR_INLINE
extern "C++" {
	inline char *strchr(char *__s, int __c) {
		return (char *)strchr((const char *)__s, __c);
	}
}
#endif	/* _STRCHR_INLINE */
extern const char *strrchr(const char *, int);
#ifndef	_STRRCHR_INLINE
#define	_STRRCHR_INLINE
extern	"C++" {
	inline char *strrchr(char *__s, int __c) {
		return (char *)strrchr((const char *)__s, __c);
	}
}
#endif	/* _STRRCHR_INLINE */
extern const char *strstr(const char *, const char *);
#ifndef	_STRSTR_INLINE
#define	_STRSTR_INLINE
extern "C++" {
	inline char *strstr(char *__s1, const char *__s2) {
		return (char *)strstr((const char *)__s1, __s2);
	}
}
#endif	/* _STRSTR_INLINE */
#else
extern char *strchr(const char *, int);
extern char *strrchr(const char *, int);
extern char *strstr(const char *, const char *);
#endif	/* __cplusplus >= 199711L */

extern int strcmp(const char *, const char *);
extern int strncmp(const char *, const char *, size_t);
extern int strcasecmp(const char *, const char *);
extern int strncasecmp(const char *, const char *, size_t);

extern size_t strlen(const char *);

extern int bcmp(const void *, const void *, size_t);
extern void bcopy(const void *, void *, size_t);
extern void bzero(void *, size_t);

extern void *memcpy(void *, const void *, size_t);
extern void *memmove(void *, const void *, size_t);
extern int memcmp(const void *, const void *, size_t);
/* Need to be consistent with <string.h> C++ definitions */
#if __cplusplus >= 199711L
extern const void *memchr(const void *, int, size_t);
#ifndef _MEMCHR_INLINE
#define	_MEMCHR_INLINE
extern "C++" {
	inline void *memchr(void * __s, int __c, size_t __n) {
		return (void *)memchr((const void *)__s, __c, __n);
	}
}
#endif  /* _MEMCHR_INLINE */
#else
extern void *memchr(const void *, int, size_t);
#endif /* __cplusplus >= 199711L */
extern void *memset(void *, int, size_t);
extern void *memccpy(void *, const void *, int, size_t);

extern void *bsearch(const void *, const void *, size_t, size_t,
    int (*)(const void *, const void *));

extern void qsort(void *, size_t, size_t,
    int (*)(const void *, const void *));

#ifdef	__cplusplus
}
#endif

#endif	/* _MDB_MODAPI_H */<|MERGE_RESOLUTION|>--- conflicted
+++ resolved
@@ -23,11 +23,8 @@
  * Copyright (c) 1999, 2010, Oracle and/or its affiliates. All rights reserved.
  * Copyright (c) 2013 by Delphix. All rights reserved.
  * Copyright 2019 Joyent, Inc.
-<<<<<<< HEAD
  * Copyright 2022 Oxide Computer Co.
-=======
  * Copyright 2023 RackTop Systems, Inc.
->>>>>>> ae2dc10c
  */
 
 #ifndef	_MDB_MODAPI_H
