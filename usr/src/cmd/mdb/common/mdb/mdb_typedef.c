--- conflicted
+++ resolved
@@ -742,11 +742,7 @@
 "  -d         delete all synthetic types\n"
 "  -l         list all synthetic types\n"
 "  -r file    import type definitions (CTF) from another ELF file\n"
-<<<<<<< HEAD
-"  -w file    write all type definitions out to file\n"
-=======
 "  -w file    write all synthetic type definitions out to file\n"
->>>>>>> 2becb8cd
 "\n";
 
 static char typedef_examps[] =
