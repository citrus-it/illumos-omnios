#
# CDDL HEADER START
#
# The contents of this file are subject to the terms of the
# Common Development and Distribution License (the "License").
# You may not use this file except in compliance with the License.
#
# You can obtain a copy of the license at usr/src/OPENSOLARIS.LICENSE
# or http://www.opensolaris.org/os/licensing.
# See the License for the specific language governing permissions
# and limitations under the License.
#
# When distributing Covered Code, include this CDDL HEADER in each
# file and include the License file at usr/src/OPENSOLARIS.LICENSE.
# If applicable, add the following below this CDDL HEADER, with the
# fields enclosed by brackets "[]" replaced with your own identifying
# information: Portions Copyright [yyyy] [name of copyright owner]
#
# CDDL HEADER END
#
#
# Copyright 2009 Sun Microsystems, Inc.  All rights reserved.
# Use is subject to license terms.
#
# Copyright (c) 2013 by Delphix. All rights reserved.
# Copyright 2015, Joyent, Inc.
#

.KEEP_STATE:
.SUFFIXES:

include $(SRC)/cmd/mdb/Makefile.tools

#
# Make sure we're getting a consistent execution environment for the
# embedded scripts.
#
SHELL= /usr/bin/ksh93

$(KMOD_SOURCES_DIFFERENT)KMODSRCS = $(MODSRCS)
$(KMOD_SOURCES_DIFFERENT)KMODASMSRCS = $(MODASMSRCS)

MODOBJS = $(MODSRCS:%.c=dmod/%.o) $(MODASMSRCS:%.s=dmod/%.o)
KMODOBJS = $(KMODSRCS:%.c=kmod/%.o) $(KMODASMSRCS:%.s=kmod/%.o)

MODNAME_cmd = if [ -n "$(MODULE_NAME)" ]; then print $(MODULE_NAME); else print $(MODULE)| sed -e 's:\.so$$::'; fi
MODNAME = $(MODNAME_cmd:sh)
KMODULE = $(MODNAME)

MODFILE = dmod/$(MODULE)
KMODFILE = kmod/$(KMODULE)

#
# The mess below is designed to pick the right set of objects to build.  We
# have three flavors:
#
#  1. proc and raw modules.  Only $(MODOBJS) are built.
#  2. kvm modules for systems without kmdb.  Only $(MODOBJS) are built.
#  3. kvm modules for systems with kmdb.  $(MODOBJS) and $(KMODOBJS) are built.
#
# Complicating matters, we'd like to make the distinction between 2 and 3 before
# this Makefile is loaded.  By default, we'll assume that all kvm modules should
# be built for kmdb.  If, however, the user sets $(MODULE_BUILD_TYPE) to `mdb',
# the kmdb variant of the module won't be built.
#

# Which flavors are to be built?
TARGETS_kvm_type_	= both	# Build both if $(MODULE_BUILD_TYPE) is unset
TARGETS_kvm_type_kmdb	= both
TARGETS_kvm_type_mdb	= mdb
TARGETS_kvm_type	= $(TARGETS_kvm_type_$(MODULE_BUILD_TYPE))

# What should we build?
TARGETS_kvm_kmdb	= $(KMODFILE)
TARGETS_kvm_mdb		= $(MODFILE)
TARGETS_kvm_both	= $(TARGETS_kvm_mdb) $(TARGETS_kvm_kmdb)
TARGETS_kvm		= $(TARGETS_kvm_$(TARGETS_kvm_type))
TARGETS_proc		= $(MODFILE)
TARGETS_raw		= $(MODFILE)
TARGETS			= $(TARGETS_$(MDBTGT))

# Where should we install that which we've built?
ROOTTGTS_kvm_type	= $(TARGETS_kvm_type)	# overridden by mdb_ks
ROOTTGTS_kvm_kmdb	= $(ROOTKMOD)/$(KMODULE)
ROOTTGTS_kvm_mdb	= $(ROOTMOD)/$(MODULE)
ROOTTGTS_kvm_both	= $(ROOTTGTS_kvm_mdb) $(ROOTTGTS_kvm_kmdb)
ROOTTGTS_kvm		= $(ROOTTGTS_kvm_$(ROOTTGTS_kvm_type))
ROOTTGTS_proc		= $(ROOTMOD)/$(MODULE)
ROOTTGTS_raw		= $(ROOTMOD)/$(MODULE)
ROOTTGTS		= $(ROOTTGTS_$(MDBTGT))

kvm_TGTFLAGS		= -D_KERNEL
proc_TGTFLAGS		= -D_USER

C99MODE			= $(C99_ENABLE)

<<<<<<< HEAD
CPPFLAGS		+= $($(MDBTGT)_TGTFLAGS) -I../../../common
=======
CFLAGS			+= $(CCVERBOSE)
CFLAGS64		+= $(CCVERBOSE)
CPPFLAGS		+= $($(MDBTGT)_TGTFLAGS) -I../../../common -I/usr/include/python$(PYTHON_VERSION)
>>>>>>> 9f923083
LDFLAGS			+= $(ZTEXT)
LDFLAGS64		+= $(ZTEXT)
AS_CPPFLAGS		+= -D_ASM

# Module type-specific compiler flags
$(MODOBJS) :=			CFLAGS += $(C_BIGPICFLAGS) $(XREGSFLAG)
$(MODOBJS) :=			CFLAGS64 += $(C_BIGPICFLAGS) $(XREGSFLAG)
$(KMODOBJS) :=			CPPFLAGS += -D_KMDB
$(KMODOBJS) :=			V9CODESIZE = $(CCABS32)
$(KMODOBJS) :=			DTS_ERRNO =

# Modules aren't allowed to export symbols
MAPFILE		= $(SRC)/cmd/mdb/common/modules/conf/mapfile

# Modules typically make external references.  To provide for -zdefs use
# and clean ldd(1) processing, explicitly define all external references.
MAPFILE-EXT	= $(SRC)/cmd/mdb/common/modules/conf/mapfile-extern

#
# kmdb is a kernel module, so we'll use the kernel's build flags.
$(KMODOBJS) := CFLAGS += $(STAND_FLAGS_32)
$(KMODOBJS) := CFLAGS64 += $(STAND_FLAGS_64)

#
# Override this to pull source files from another directory
#
MODSRCS_DIR = ../../../common/modules/genunix

all: $$(TARGETS)

install: all $$(ROOTTGTS)

dmods: install

clean:
	$(RM) $(MODOBJS) $(KMODOBJS) $(CLEANFILES)

clobber: clean
	$(RM) $(MODFILE) $(KMODFILE) $(CLOBBERFILES)

.NO_PARALLEL:
.PARALLEL: $(MODOBJS) $(KMODOBJS) mdb_tgt kmdb_tgt dmod kmod \
	$(TARGETS)

$(MODFILE): dmod .WAIT $(MODOBJS) $$(MAPFILE-EXT)
	$(LINK.c) $(ZDEFS) $(ZIGNORE) $(MAPFILE-EXT:%=-Wl,-M%) $(GSHARED) \
	    $(MODOBJS) -o $@ $(LDLIBS) -lc
	$(CTFMERGE) -L VERSION -o $@ $(MODOBJS)
	$(POST_PROCESS_SO)

#
# kmdb dmods must *not* stray from the module API.  To ensure that they don't,
# we try to link them, at build time, against an object that exports the symbols
# that they can legally use.  The link test object is, however, only built when
# kmdb itself is built.  Requiring module developers to build kmdb first would
# be painful, so by default, module-level builds don't do the link test (the
# $(POUND_SIGN) assignment below takes care of that).  Builds of the entire
# tree can, however, guarantee the construction of kmdb first, and as such can
# override the setting of $(KMDB_LINKTEST_ENABLE).  This override causes the
# link test to be run.
#
# Developers wanting to force a link test for a single module can use the
# `linktest' target from within a module directory.
#
LINKTESTOBJ = $(KMDBDIR)/kmdb_modlinktest.o

KMDB_LINKTEST = \
	$(LD) $(LD_ZDEFS) -dy -r -o $@.linktest $(KMODOBJS) \
	$(STANDOBJS) $(LINKTESTOBJ) && \
	$(RM) $@.linktest

KMDB_LINKTEST_ENABLE=$(POUND_SIGN)
$(KMDB_LINKTEST_ENABLE)KMDB_LINKTEST_CMD = $(KMDB_LINKTEST)

#
# Ensure that dmods don't use floating point
#
KMDB_FPTEST_CMD = $(KMDB_FPTEST)

$(KMODFILE): kmod .WAIT $(KMODOBJS) $(MAPFILE)
	$(LD) -dy -r $(MAPFILE:%=-M%) -Nmisc/kmdbmod -o $@ $(KMODOBJS) \
	$(STANDOBJS)
	$(KMDB_LINKTEST_CMD)
	$(KMDB_FPTEST_CMD)
	$(CTFMERGE) -f -L VERSION -o $@ $(KMODOBJS)
	$(POST_PROCESS)
	$(SETDYNFLAG) -f DF_1_NOKSYMS $@

linktest: linktest_check .WAIT kmod .WAIT $(KMODOBJS)
	$(KMDB_LINKTEST)

linktest_check:
	@if [ "$(MDBTGT)" != "kvm" ] ; then \
		echo "ERROR: linktest is not supported non-kvm/disasm dmods" \
		    >&2 ; \
		exit 1 ; \
	fi

#
# Dynamic rules for object construction
#
dmod/%.o kmod/%.o: %.c
	$(COMPILE.c) -o $@ $<
	$(CTFCONVERT_O)

dmod/%.o kmod%.o: %.s
	$(COMPILE.s) -o $@ $<
	$(CTFCONVERT_O)

dmod/%.o kmod/%.o: ../%.c
	$(COMPILE.c) -o $@ $<
	$(CTFCONVERT_O)

dmod/%.o kmod%.o: ../%.s
	$(COMPILE.s) -o $@ $<
	$(CTFCONVERT_O)

dmod/%.o kmod/%.o: ../../../common/modules/$(MODNAME)/%.c
	$(COMPILE.c) -o $@ $<
	$(CTFCONVERT_O)

dmod/%.o kmod%.o: ../../../common/modules/$(MODNAME)/%.s
	$(COMPILE.s) -o $@ $<
	$(CTFCONVERT_O)

dmod/%.o kmod/%.o: $$(MODSRCS_DIR)/%.c
	$(COMPILE.c) -o $@ $<
	$(CTFCONVERT_O)

dmod/%.o kmod%.o: $$(MODSRCS_DIR)/%.s
	$(COMPILE.s) -o $@ $<
	$(CTFCONVERT_O)

#
# Installation targets
#

$(ROOT)/usr/lib/mdb/$(MDBTGT): $(ROOT)/usr/lib/mdb
	$(INS.dir)

$(ROOT)/usr/lib/mdb:
	$(INS.dir)

$(ROOT)/kernel/kmdb:
	$(INS.dir)

$(ROOTMOD)/$(MODULE): $(ROOTMOD)

$(ROOTKMOD)/$(KMODULE): $(ROOTKMOD)

kmod dmod:
	-@mkdir -p $@<|MERGE_RESOLUTION|>--- conflicted
+++ resolved
@@ -94,13 +94,7 @@
 
 C99MODE			= $(C99_ENABLE)
 
-<<<<<<< HEAD
-CPPFLAGS		+= $($(MDBTGT)_TGTFLAGS) -I../../../common
-=======
-CFLAGS			+= $(CCVERBOSE)
-CFLAGS64		+= $(CCVERBOSE)
 CPPFLAGS		+= $($(MDBTGT)_TGTFLAGS) -I../../../common -I/usr/include/python$(PYTHON_VERSION)
->>>>>>> 9f923083
 LDFLAGS			+= $(ZTEXT)
 LDFLAGS64		+= $(ZTEXT)
 AS_CPPFLAGS		+= -D_ASM
