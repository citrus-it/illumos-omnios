#
# CDDL HEADER START
#
# The contents of this file are subject to the terms of the
# Common Development and Distribution License (the "License").
# You may not use this file except in compliance with the License.
#
# You can obtain a copy of the license at usr/src/OPENSOLARIS.LICENSE
# or http://www.opensolaris.org/os/licensing.
# See the License for the specific language governing permissions
# and limitations under the License.
#
# When distributing Covered Code, include this CDDL HEADER in each
# file and include the License file at usr/src/OPENSOLARIS.LICENSE.
# If applicable, add the following below this CDDL HEADER, with the
# fields enclosed by brackets "[]" replaced with your own identifying
# information: Portions Copyright [yyyy] [name of copyright owner]
#
# CDDL HEADER END
#
#
# Copyright 2009 Sun Microsystems, Inc.  All rights reserved.
# Use is subject to license terms.
#
# Copyright (c) 2013 by Delphix. All rights reserved.
# Copyright 2015, Joyent, Inc.
#

.KEEP_STATE:
.SUFFIXES:

include $(SRC)/cmd/mdb/Makefile.tools

#
# Make sure we're getting a consistent execution environment for the
# embedded scripts.
#
SHELL= /usr/bin/ksh93

$(KMOD_SOURCES_DIFFERENT)KMODSRCS = $(MODSRCS)
$(KMOD_SOURCES_DIFFERENT)KMODASMSRCS = $(MODASMSRCS)

MODOBJS = $(MODSRCS:%.c=dmod/%.o) $(MODASMSRCS:%.s=dmod/%.o)
KMODOBJS = $(KMODSRCS:%.c=kmod/%.o) $(KMODASMSRCS:%.s=kmod/%.o)

MODNAME_cmd = if [ -n "$(MODULE_NAME)" ]; then print $(MODULE_NAME); else print $(MODULE)| sed -e 's:\.so$$::'; fi
MODNAME = $(MODNAME_cmd:sh)
KMODULE = $(MODNAME)

MODFILE = dmod/$(MODULE)
KMODFILE = kmod/$(KMODULE)

#
# The mess below is designed to pick the right set of objects to build.  We
# have three flavors:
#
#  1. proc and raw modules.  Only $(MODOBJS) are built.
#  2. kvm modules for systems without kmdb.  Only $(MODOBJS) are built.
#  3. kvm modules for systems with kmdb.  $(MODOBJS) and $(KMODOBJS) are built.
#
# Complicating matters, we'd like to make the distinction between 2 and 3 before
# this Makefile is loaded.  By default, we'll assume that all kvm modules should
# be built for kmdb.  If, however, the user sets $(MODULE_BUILD_TYPE) to `mdb',
# the kmdb variant of the module won't be built.
#

# Which flavors are to be built?
TARGETS_kvm_type_	= both	# Build both if $(MODULE_BUILD_TYPE) is unset
TARGETS_kvm_type_kmdb	= both
TARGETS_kvm_type_mdb	= mdb
TARGETS_kvm_type	= $(TARGETS_kvm_type_$(MODULE_BUILD_TYPE))

# What should we build?
TARGETS_kvm_kmdb	= $(KMODFILE)
TARGETS_kvm_mdb		= $(MODFILE)
TARGETS_kvm_both	= $(TARGETS_kvm_mdb) $(TARGETS_kvm_kmdb)
TARGETS_kvm		= $(TARGETS_kvm_$(TARGETS_kvm_type))
TARGETS_proc		= $(MODFILE)
TARGETS_raw		= $(MODFILE)
TARGETS			= $(TARGETS_$(MDBTGT))

# Where should we install that which we've built?
ROOTTGTS_kvm_type	= $(TARGETS_kvm_type)	# overridden by mdb_ks
ROOTTGTS_kvm_kmdb	= $(ROOTKMOD)/$(KMODULE)
ROOTTGTS_kvm_mdb	= $(ROOTMOD)/$(MODULE)
ROOTTGTS_kvm_both	= $(ROOTTGTS_kvm_mdb) $(ROOTTGTS_kvm_kmdb)
ROOTTGTS_kvm		= $(ROOTTGTS_kvm_$(ROOTTGTS_kvm_type))
ROOTTGTS_proc		= $(ROOTMOD)/$(MODULE)
ROOTTGTS_raw		= $(ROOTMOD)/$(MODULE)
ROOTTGTS		= $(ROOTTGTS_$(MDBTGT))

<<<<<<< HEAD
=======
# What should we lint?
KLINTOBJS		= $(KMODOBJS:%.o=%.ln)
LINTOBJS		= $(MODOBJS:%.o=%.ln)

LINTFILES_kvm_type	= $(TARGETS_kvm_type)
LINTFILES_kvm_both	= $(KLINTOBJS) $(LINTOBJS)
LINTFILES_kvm_mdb	= $(LINTOBJS)
LINTFILES_kvm		= $(LINTFILES_kvm_$(LINTFILES_kvm_type))
LINTFILES_proc		= $(LINTOBJS)
LINTFILES_raw		= $(LINTOBJS)
LINTFILES		= $(LINTFILES_$(MDBTGT))

#
# Python specific flags. To try and make life easier for folks how are
# building with an LFS python, we attempt to use -isystem when it's
# available.
#
PYCPPFLAGS		= -_gcc=-isystem -_gcc=$(ADJUNCT_PROTO)/usr/include/python$(PYTHON_VERSION)
PYCPPFLAGS		+= -_cc=-I$(ADJUNCT_PROTO)/usr/include/python$(PYTHON_VERSION)
PYLNFLAGS		= -I$(ADJUNCT_PROTO)/usr/include/python$(PYTHON_VERSION)

>>>>>>> 259e5438
kvm_TGTFLAGS		= -D_KERNEL
proc_TGTFLAGS		= -D_USER

C99MODE			= $(C99_ENABLE)

<<<<<<< HEAD
CPPFLAGS		+= $($(MDBTGT)_TGTFLAGS) -I../../../common -I/usr/include/python$(PYTHON_VERSION)
=======
CFLAGS			+= $(CCVERBOSE)
CFLAGS64		+= $(CCVERBOSE)
CPPFLAGS		+= $($(MDBTGT)_TGTFLAGS) -I../../../common
>>>>>>> 259e5438
LDFLAGS			+= $(ZTEXT)
LDFLAGS64		+= $(ZTEXT)
AS_CPPFLAGS		+= -D_ASM

# Module type-specific compiler flags
$(MODOBJS) :=			CFLAGS += $(C_BIGPICFLAGS) $(XREGSFLAG)
$(MODOBJS) :=			CFLAGS64 += $(C_BIGPICFLAGS) $(XREGSFLAG)
$(KMODOBJS) :=			CPPFLAGS += -D_KMDB
$(KMODOBJS) :=			V9CODESIZE = $(CCABS32)
$(KMODOBJS) :=			DTS_ERRNO =

# Modules aren't allowed to export symbols
MAPFILE		= $(SRC)/cmd/mdb/common/modules/conf/mapfile

# Modules typically make external references.  To provide for -zdefs use
# and clean ldd(1) processing, explicitly define all external references.
MAPFILE-EXT	= $(SRC)/cmd/mdb/common/modules/conf/mapfile-extern

#
# kmdb is a kernel module, so we'll use the kernel's build flags.
$(KMODOBJS) := CFLAGS += $(STAND_FLAGS_32)
$(KMODOBJS) := CFLAGS64 += $(STAND_FLAGS_64)

#
# Override this to pull source files from another directory
#
MODSRCS_DIR = ../../../common/modules/genunix

all: $$(TARGETS)

install: all $$(ROOTTGTS)

dmods: install

clean:
	$(RM) $(MODOBJS) $(KMODOBJS) $(CLEANFILES)

clobber: clean
	$(RM) $(MODFILE) $(KMODFILE) $(CLOBBERFILES)

.NO_PARALLEL:
.PARALLEL: $(MODOBJS) $(KMODOBJS) mdb_tgt kmdb_tgt dmod kmod \
	$(TARGETS)

$(MODFILE): dmod .WAIT $(MODOBJS) $$(MAPFILE-EXT)
	$(LINK.c) $(ZDEFS) $(ZIGNORE) $(MAPFILE-EXT:%=-Wl,-M%) $(GSHARED) \
	    $(MODOBJS) -o $@ $(LDLIBS) -lc
	$(CTFMERGE) -L VERSION -o $@ $(MODOBJS)
	$(POST_PROCESS_SO)

#
# kmdb dmods must *not* stray from the module API.  To ensure that they don't,
# we try to link them, at build time, against an object that exports the symbols
# that they can legally use.  The link test object is, however, only built when
# kmdb itself is built.  Requiring module developers to build kmdb first would
# be painful, so by default, module-level builds don't do the link test (the
# $(POUND_SIGN) assignment below takes care of that).  Builds of the entire
# tree can, however, guarantee the construction of kmdb first, and as such can
# override the setting of $(KMDB_LINKTEST_ENABLE).  This override causes the
# link test to be run.
#
# Developers wanting to force a link test for a single module can use the
# `linktest' target from within a module directory.
#
LINKTESTOBJ = $(KMDBDIR)/kmdb_modlinktest.o

KMDB_LINKTEST = \
	$(LD) $(LD_ZDEFS) -dy -r -o $@.linktest $(KMODOBJS) \
	$(STANDOBJS) $(LINKTESTOBJ) && \
	$(RM) $@.linktest

KMDB_LINKTEST_ENABLE=$(POUND_SIGN)
$(KMDB_LINKTEST_ENABLE)KMDB_LINKTEST_CMD = $(KMDB_LINKTEST)

#
# Ensure that dmods don't use floating point
#
KMDB_FPTEST_CMD = $(KMDB_FPTEST)

$(KMODFILE): kmod .WAIT $(KMODOBJS) $(MAPFILE)
	$(LD) -dy -r $(MAPFILE:%=-M%) -Nmisc/kmdbmod -o $@ $(KMODOBJS) \
	$(STANDOBJS)
	$(KMDB_LINKTEST_CMD)
	$(KMDB_FPTEST_CMD)
	$(CTFMERGE) -f -L VERSION -o $@ $(KMODOBJS)
	$(POST_PROCESS)
	$(SETDYNFLAG) -f DF_1_NOKSYMS $@

linktest: linktest_check .WAIT kmod .WAIT $(KMODOBJS)
	$(KMDB_LINKTEST)

linktest_check:
	@if [ "$(MDBTGT)" != "kvm" ] ; then \
		echo "ERROR: linktest is not supported non-kvm/disasm dmods" \
		    >&2 ; \
		exit 1 ; \
	fi

#
# Dynamic rules for object construction
#
dmod/%.o kmod/%.o: %.c
	$(COMPILE.c) -o $@ $<
	$(CTFCONVERT_O)

dmod/%.o kmod%.o: %.s
	$(COMPILE.s) -o $@ $<
	$(CTFCONVERT_O)

dmod/%.o kmod/%.o: ../%.c
	$(COMPILE.c) -o $@ $<
	$(CTFCONVERT_O)

dmod/%.o kmod%.o: ../%.s
	$(COMPILE.s) -o $@ $<
	$(CTFCONVERT_O)

dmod/%.o kmod/%.o: ../../../common/modules/$(MODNAME)/%.c
	$(COMPILE.c) -o $@ $<
	$(CTFCONVERT_O)

dmod/%.o kmod%.o: ../../../common/modules/$(MODNAME)/%.s
	$(COMPILE.s) -o $@ $<
	$(CTFCONVERT_O)

dmod/%.o kmod/%.o: $$(MODSRCS_DIR)/%.c
	$(COMPILE.c) -o $@ $<
	$(CTFCONVERT_O)

dmod/%.o kmod%.o: $$(MODSRCS_DIR)/%.s
	$(COMPILE.s) -o $@ $<
	$(CTFCONVERT_O)

#
# Installation targets
#

$(ROOT)/usr/lib/mdb/$(MDBTGT): $(ROOT)/usr/lib/mdb
	$(INS.dir)

$(ROOT)/usr/lib/mdb:
	$(INS.dir)

$(ROOT)/kernel/kmdb:
	$(INS.dir)

$(ROOTMOD)/$(MODULE): $(ROOTMOD)

$(ROOTKMOD)/$(KMODULE): $(ROOTKMOD)

kmod dmod:
	-@mkdir -p $@<|MERGE_RESOLUTION|>--- conflicted
+++ resolved
@@ -89,42 +89,18 @@
 ROOTTGTS_raw		= $(ROOTMOD)/$(MODULE)
 ROOTTGTS		= $(ROOTTGTS_$(MDBTGT))
 
-<<<<<<< HEAD
-=======
-# What should we lint?
-KLINTOBJS		= $(KMODOBJS:%.o=%.ln)
-LINTOBJS		= $(MODOBJS:%.o=%.ln)
-
-LINTFILES_kvm_type	= $(TARGETS_kvm_type)
-LINTFILES_kvm_both	= $(KLINTOBJS) $(LINTOBJS)
-LINTFILES_kvm_mdb	= $(LINTOBJS)
-LINTFILES_kvm		= $(LINTFILES_kvm_$(LINTFILES_kvm_type))
-LINTFILES_proc		= $(LINTOBJS)
-LINTFILES_raw		= $(LINTOBJS)
-LINTFILES		= $(LINTFILES_$(MDBTGT))
-
 #
 # Python specific flags. To try and make life easier for folks how are
-# building with an LFS python, we attempt to use -isystem when it's
-# available.
-#
-PYCPPFLAGS		= -_gcc=-isystem -_gcc=$(ADJUNCT_PROTO)/usr/include/python$(PYTHON_VERSION)
-PYCPPFLAGS		+= -_cc=-I$(ADJUNCT_PROTO)/usr/include/python$(PYTHON_VERSION)
-PYLNFLAGS		= -I$(ADJUNCT_PROTO)/usr/include/python$(PYTHON_VERSION)
-
->>>>>>> 259e5438
+# building with an LFS python.
+#
+PYCPPFLAGS		= -isystem $(ADJUNCT_PROTO)/usr/include/python$(PYTHON_VERSION)
+
 kvm_TGTFLAGS		= -D_KERNEL
 proc_TGTFLAGS		= -D_USER
 
 C99MODE			= $(C99_ENABLE)
 
-<<<<<<< HEAD
-CPPFLAGS		+= $($(MDBTGT)_TGTFLAGS) -I../../../common -I/usr/include/python$(PYTHON_VERSION)
-=======
-CFLAGS			+= $(CCVERBOSE)
-CFLAGS64		+= $(CCVERBOSE)
 CPPFLAGS		+= $($(MDBTGT)_TGTFLAGS) -I../../../common
->>>>>>> 259e5438
 LDFLAGS			+= $(ZTEXT)
 LDFLAGS64		+= $(ZTEXT)
 AS_CPPFLAGS		+= -D_ASM
