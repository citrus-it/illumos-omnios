--- conflicted
+++ resolved
@@ -37,13 +37,9 @@
 include ../../Makefile.sparcv7
 include ../../../Makefile.module
 
-<<<<<<< HEAD
-CPPFLAGS += $(PYCPPFLAGS)
-=======
 %.o := CPPFLAGS += $(PYCPPFLAGS)
 %.ln := CPPFLAGS += $(PYLNFLAGS)
 LINTFLAGS += -erroff=E_MACRO_REDEFINED
->>>>>>> 259e5438
 
 dmod/$(MODULE) := LDLIBS += -lproc
 
