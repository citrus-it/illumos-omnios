#
# CDDL HEADER START
#
# The contents of this file are subject to the terms of the
# Common Development and Distribution License (the "License").
# You may not use this file except in compliance with the License.
#
# You can obtain a copy of the license at usr/src/OPENSOLARIS.LICENSE
# or http://www.opensolaris.org/os/licensing.
# See the License for the specific language governing permissions
# and limitations under the License.
#
# When distributing Covered Code, include this CDDL HEADER in each
# file and include the License file at usr/src/OPENSOLARIS.LICENSE.
# If applicable, add the following below this CDDL HEADER, with the
# fields enclosed by brackets "[]" replaced with your own identifying
# information: Portions Copyright [yyyy] [name of copyright owner]
#
# CDDL HEADER END
#
#
# Copyright 2009 Sun Microsystems, Inc.  All rights reserved.
# Use is subject to license terms.
#
# Copyright (c) 2018, Joyent, Inc.

MODULE = ip.so
MDBTGT = kvm

MODSRCS = ip.c

include ../../../../Makefile.cmd
include ../../../../Makefile.cmd.64
include ../../Makefile.amd64
include ../../../Makefile.module

<<<<<<< HEAD
CPPFLAGS += -I$(SRCTOP)/include/inet
=======
CPPFLAGS += -I$(SRC)/uts/common/inet

# needs work
SMOFF += shift_to_zero
>>>>>>> c653bb47
<|MERGE_RESOLUTION|>--- conflicted
+++ resolved
@@ -34,11 +34,7 @@
 include ../../Makefile.amd64
 include ../../../Makefile.module
 
-<<<<<<< HEAD
 CPPFLAGS += -I$(SRCTOP)/include/inet
-=======
-CPPFLAGS += -I$(SRC)/uts/common/inet
 
 # needs work
-SMOFF += shift_to_zero
->>>>>>> c653bb47
+SMOFF += shift_to_zero