--- conflicted
+++ resolved
@@ -22,11 +22,7 @@
 # Copyright 2009 Sun Microsystems, Inc.  All rights reserved.
 # Use is subject to license terms.
 #
-<<<<<<< HEAD
-# Copyright 2019 Joyent, Inc.
-=======
 # Copyright 2019, Joyent, Inc.
->>>>>>> c4ab0d3f
 #
 
 PROMSRCS += \
