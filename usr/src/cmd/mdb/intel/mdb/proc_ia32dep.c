/*
 * CDDL HEADER START
 *
 * The contents of this file are subject to the terms of the
 * Common Development and Distribution License, Version 1.0 only
 * (the "License").  You may not use this file except in compliance
 * with the License.
 *
 * You can obtain a copy of the license at usr/src/OPENSOLARIS.LICENSE
 * or http://www.opensolaris.org/os/licensing.
 * See the License for the specific language governing permissions
 * and limitations under the License.
 *
 * When distributing Covered Code, include this CDDL HEADER in each
 * file and include the License file at usr/src/OPENSOLARIS.LICENSE.
 * If applicable, add the following below this CDDL HEADER, with the
 * fields enclosed by brackets "[]" replaced with your own identifying
 * information: Portions Copyright [yyyy] [name of copyright owner]
 *
 * CDDL HEADER END
 */
/*
 * Copyright 2004 Sun Microsystems, Inc.  All rights reserved.
 * Use is subject to license terms.
 */
/*
<<<<<<< HEAD
 * Copyright 2018 Joyent, Inc.
=======
 * Copyright (c) 2018, Joyent, Inc.
>>>>>>> 022bfefb
 */

/*
 * User Process Target Intel 32-bit component
 *
 * This file provides the ISA-dependent portion of the user process target.
 * For more details on the implementation refer to mdb_proc.c.
 */

#include <mdb/mdb_proc.h>
#include <mdb/mdb_kreg.h>
#include <mdb/mdb_err.h>
#include <mdb/mdb_isautil.h>
#include <mdb/mdb_ia32util.h>
#include <mdb/mdb.h>

#include <sys/ucontext.h>
#include <sys/frame.h>
#include <libproc.h>
#include <sys/fp.h>
#include <ieeefp.h>

#include <stddef.h>

const mdb_tgt_regdesc_t pt_regdesc[] = {
	{ "gs", GS, MDB_TGT_R_EXPORT },
	{ "fs", FS, MDB_TGT_R_EXPORT },
	{ "es", ES, MDB_TGT_R_EXPORT },
	{ "ds", DS, MDB_TGT_R_EXPORT },
	{ "edi", EDI, MDB_TGT_R_EXPORT },
	{ "di",	EDI, MDB_TGT_R_EXPORT | MDB_TGT_R_16 },
	{ "esi", ESI, MDB_TGT_R_EXPORT },
	{ "si", ESI, MDB_TGT_R_EXPORT | MDB_TGT_R_16 },
	{ "ebp", EBP, MDB_TGT_R_EXPORT },
	{ "bp", EBP, MDB_TGT_R_EXPORT | MDB_TGT_R_16 },
	{ "kesp", ESP, MDB_TGT_R_EXPORT },
	{ "ksp", ESP, MDB_TGT_R_EXPORT | MDB_TGT_R_16 },
	{ "ebx", EBX, MDB_TGT_R_EXPORT },
	{ "bx", EBX, MDB_TGT_R_EXPORT | MDB_TGT_R_16 },
	{ "bh", EBX, MDB_TGT_R_EXPORT | MDB_TGT_R_8H },
	{ "bl", EBX, MDB_TGT_R_EXPORT | MDB_TGT_R_8L },
	{ "edx", EDX, MDB_TGT_R_EXPORT },
	{ "dx", EDX, MDB_TGT_R_EXPORT | MDB_TGT_R_16 },
	{ "dh", EDX, MDB_TGT_R_EXPORT | MDB_TGT_R_8H },
	{ "dl", EDX, MDB_TGT_R_EXPORT | MDB_TGT_R_8L },
	{ "ecx", ECX, MDB_TGT_R_EXPORT },
	{ "cx", ECX, MDB_TGT_R_EXPORT | MDB_TGT_R_16 },
	{ "ch", ECX, MDB_TGT_R_EXPORT | MDB_TGT_R_8H },
	{ "cl", ECX, MDB_TGT_R_EXPORT | MDB_TGT_R_8L },
	{ "eax", EAX, MDB_TGT_R_EXPORT },
	{ "ax", EAX, MDB_TGT_R_EXPORT | MDB_TGT_R_16 },
	{ "ah", EAX, MDB_TGT_R_EXPORT | MDB_TGT_R_8H },
	{ "al", EAX, MDB_TGT_R_EXPORT | MDB_TGT_R_8L },
	{ "trapno", TRAPNO, MDB_TGT_R_EXPORT },
	{ "err", ERR, MDB_TGT_R_EXPORT },
	{ "eip", EIP, MDB_TGT_R_EXPORT },
	{ "cs", CS, MDB_TGT_R_EXPORT },
	{ "eflags", EFL, MDB_TGT_R_EXPORT },
	{ "esp", UESP, MDB_TGT_R_EXPORT },
	{ "sp", UESP, MDB_TGT_R_EXPORT | MDB_TGT_R_16 },
	{ "ss", SS, MDB_TGT_R_EXPORT },
	{ NULL, 0, 0 }
};

/*
 * We cannot rely on pr_instr, because if we hit a breakpoint or the user has
 * artifically modified memory, it will no longer be correct.
 */
static uint8_t
pt_read_instr(mdb_tgt_t *t)
{
	const lwpstatus_t *psp = &Pstatus(t->t_pshandle)->pr_lwp;
	uint8_t ret = 0;

	(void) mdb_tgt_aread(t, MDB_TGT_AS_VIRT_I, &ret, sizeof (ret),
	    psp->pr_reg[EIP]);

	return (ret);
}

/*ARGSUSED*/
int
pt_regs(uintptr_t addr, uint_t flags, int argc, const mdb_arg_t *argv)
{
	mdb_tgt_t *t = mdb.m_target;
	mdb_tgt_tid_t tid;
	prgregset_t grs;
	prgreg_t eflags;
	boolean_t from_ucontext = B_FALSE;

	if (mdb_getopts(argc, argv,
	    'u', MDB_OPT_SETBITS, B_TRUE, &from_ucontext, NULL) != argc) {
		return (DCMD_USAGE);
	}

	if (from_ucontext) {
		int off;
		int o0, o1;

		if (!(flags & DCMD_ADDRSPEC)) {
			mdb_warn("-u requires a ucontext_t address\n");
			return (DCMD_ERR);
		}

		o0 = mdb_ctf_offsetof_by_name("ucontext_t", "uc_mcontext");
		o1 = mdb_ctf_offsetof_by_name("mcontext_t", "gregs");
		if (o0 == -1 || o1 == -1) {
			off = offsetof(ucontext_t, uc_mcontext) +
			    offsetof(mcontext_t, gregs);
		} else {
			off = o0 + o1;
		}

		if (mdb_vread(&grs, sizeof (grs), addr + off) != sizeof (grs)) {
			mdb_warn("failed to read from ucontext_t %p", addr);
			return (DCMD_ERR);
		}
		goto print_regs;
	}

	if (t->t_pshandle == NULL || Pstate(t->t_pshandle) == PS_UNDEAD) {
		mdb_warn("no process active\n");
		return (DCMD_ERR);
	}

	if (Pstate(t->t_pshandle) == PS_LOST) {
		mdb_warn("debugger has lost control of process\n");
		return (DCMD_ERR);
	}

	if (flags & DCMD_ADDRSPEC)
		tid = (mdb_tgt_tid_t)addr;
	else
		tid = PTL_TID(t);

	if (PTL_GETREGS(t, tid, grs) != 0) {
		mdb_warn("failed to get current register set");
		return (DCMD_ERR);
	}

print_regs:
	eflags = grs[EFL];

	mdb_printf("%%cs = 0x%04x\t\t%%eax = 0x%0?p %A\n",
	    grs[CS], grs[EAX], grs[EAX]);

	mdb_printf("%%ds = 0x%04x\t\t%%ebx = 0x%0?p %A\n",
	    grs[DS], grs[EBX], grs[EBX]);

	mdb_printf("%%ss = 0x%04x\t\t%%ecx = 0x%0?p %A\n",
	    grs[SS], grs[ECX], grs[ECX]);

	mdb_printf("%%es = 0x%04x\t\t%%edx = 0x%0?p %A\n",
	    grs[ES], grs[EDX], grs[EDX]);

	mdb_printf("%%fs = 0x%04x\t\t%%esi = 0x%0?p %A\n",
	    grs[FS], grs[ESI], grs[ESI]);

	mdb_printf("%%gs = 0x%04x\t\t%%edi = 0x%0?p %A\n\n",
	    grs[GS], grs[EDI], grs[EDI]);

	mdb_printf(" %%eip = 0x%0?p %A\n", grs[EIP], grs[EIP]);
	mdb_printf(" %%ebp = 0x%0?p\n", grs[EBP]);
	mdb_printf("%%kesp = 0x%0?p\n\n", grs[ESP]);
	mdb_printf("%%eflags = 0x%08x\n", eflags);

	mdb_printf("  id=%u vip=%u vif=%u ac=%u vm=%u rf=%u nt=%u iopl=0x%x\n",
	    (eflags & KREG_EFLAGS_ID_MASK) >> KREG_EFLAGS_ID_SHIFT,
	    (eflags & KREG_EFLAGS_VIP_MASK) >> KREG_EFLAGS_VIP_SHIFT,
	    (eflags & KREG_EFLAGS_VIF_MASK) >> KREG_EFLAGS_VIF_SHIFT,
	    (eflags & KREG_EFLAGS_AC_MASK) >> KREG_EFLAGS_AC_SHIFT,
	    (eflags & KREG_EFLAGS_VM_MASK) >> KREG_EFLAGS_VM_SHIFT,
	    (eflags & KREG_EFLAGS_RF_MASK) >> KREG_EFLAGS_RF_SHIFT,
	    (eflags & KREG_EFLAGS_NT_MASK) >> KREG_EFLAGS_NT_SHIFT,
	    (eflags & KREG_EFLAGS_IOPL_MASK) >> KREG_EFLAGS_IOPL_SHIFT);

	mdb_printf("  status=<%s,%s,%s,%s,%s,%s,%s,%s,%s>\n\n",
	    (eflags & KREG_EFLAGS_OF_MASK) ? "OF" : "of",
	    (eflags & KREG_EFLAGS_DF_MASK) ? "DF" : "df",
	    (eflags & KREG_EFLAGS_IF_MASK) ? "IF" : "if",
	    (eflags & KREG_EFLAGS_TF_MASK) ? "TF" : "tf",
	    (eflags & KREG_EFLAGS_SF_MASK) ? "SF" : "sf",
	    (eflags & KREG_EFLAGS_ZF_MASK) ? "ZF" : "zf",
	    (eflags & KREG_EFLAGS_AF_MASK) ? "AF" : "af",
	    (eflags & KREG_EFLAGS_PF_MASK) ? "PF" : "pf",
	    (eflags & KREG_EFLAGS_CF_MASK) ? "CF" : "cf");

	mdb_printf("   %%esp = 0x%0?x\n", grs[UESP]);
	mdb_printf("%%trapno = 0x%x\n", grs[TRAPNO]);
	mdb_printf("   %%err = 0x%x\n", grs[ERR]);

	return (DCMD_OK);
}

static const char *
fpcw2str(uint32_t cw, char *buf, size_t nbytes)
{
	char *end = buf + nbytes;
	char *p = buf;

	buf[0] = '\0';

	/*
	 * Decode all masks in the 80387 control word.
	 */
	if (cw & FPIM)
		p += mdb_snprintf(p, (size_t)(end - p), "|IM");
	if (cw & FPDM)
		p += mdb_snprintf(p, (size_t)(end - p), "|DM");
	if (cw & FPZM)
		p += mdb_snprintf(p, (size_t)(end - p), "|ZM");
	if (cw & FPOM)
		p += mdb_snprintf(p, (size_t)(end - p), "|OM");
	if (cw & FPUM)
		p += mdb_snprintf(p, (size_t)(end - p), "|UM");
	if (cw & FPPM)
		p += mdb_snprintf(p, (size_t)(end - p), "|PM");
	if (cw & FPPC)
		p += mdb_snprintf(p, (size_t)(end - p), "|PC");
	if (cw & FPRC)
		p += mdb_snprintf(p, (size_t)(end - p), "|RC");
	if (cw & FPIC)
		p += mdb_snprintf(p, (size_t)(end - p), "|IC");

	/*
	 * Decode precision, rounding, and infinity options in control word.
	 */
	if (cw & FPSIG53)
		p += mdb_snprintf(p, (size_t)(end - p), "|SIG53");
	if (cw & FPSIG64)
		p += mdb_snprintf(p, (size_t)(end - p), "|SIG64");

	if ((cw & FPRC) == (FPRD|FPRU))
		p += mdb_snprintf(p, (size_t)(end - p), "|RTZ");
	else if (cw & FPRD)
		p += mdb_snprintf(p, (size_t)(end - p), "|RD");
	else if (cw & FPRU)
		p += mdb_snprintf(p, (size_t)(end - p), "|RU");
	else
		p += mdb_snprintf(p, (size_t)(end - p), "|RTN");

	if (cw & FPA)
		p += mdb_snprintf(p, (size_t)(end - p), "|A");
	else
		p += mdb_snprintf(p, (size_t)(end - p), "|P");
	if (cw & WFPB17)
		p += mdb_snprintf(p, (size_t)(end - p), "|WFPB17");
	if (cw & WFPB24)
		p += mdb_snprintf(p, (size_t)(end - p), "|WFPB24");

	if (buf[0] == '|')
		return (buf + 1);

	return ("0");
}

static const char *
fpsw2str(uint32_t cw, char *buf, size_t nbytes)
{
	char *end = buf + nbytes;
	char *p = buf;

	buf[0] = '\0';

	/*
	 * Decode all masks in the 80387 status word.
	 */
	if (cw & FPS_IE)
		p += mdb_snprintf(p, (size_t)(end - p), "|IE");
	if (cw & FPS_DE)
		p += mdb_snprintf(p, (size_t)(end - p), "|DE");
	if (cw & FPS_ZE)
		p += mdb_snprintf(p, (size_t)(end - p), "|ZE");
	if (cw & FPS_OE)
		p += mdb_snprintf(p, (size_t)(end - p), "|OE");
	if (cw & FPS_UE)
		p += mdb_snprintf(p, (size_t)(end - p), "|UE");
	if (cw & FPS_PE)
		p += mdb_snprintf(p, (size_t)(end - p), "|PE");
	if (cw & FPS_SF)
		p += mdb_snprintf(p, (size_t)(end - p), "|SF");
	if (cw & FPS_ES)
		p += mdb_snprintf(p, (size_t)(end - p), "|ES");
	if (cw & FPS_C0)
		p += mdb_snprintf(p, (size_t)(end - p), "|C0");
	if (cw & FPS_C1)
		p += mdb_snprintf(p, (size_t)(end - p), "|C1");
	if (cw & FPS_C2)
		p += mdb_snprintf(p, (size_t)(end - p), "|C2");
	if (cw & FPS_C3)
		p += mdb_snprintf(p, (size_t)(end - p), "|C3");
	if (cw & FPS_B)
		p += mdb_snprintf(p, (size_t)(end - p), "|B");

	if (buf[0] == '|')
		return (buf + 1);

	return ("0");
}

static const char *
fpmxcsr2str(uint32_t mxcsr, char *buf, size_t nbytes)
{
	char *end = buf + nbytes;
	char *p = buf;

	buf[0] = '\0';

	/*
	 * Decode the MXCSR word
	 */
	if (mxcsr & SSE_IE)
		p += mdb_snprintf(p, (size_t)(end - p), "|IE");
	if (mxcsr & SSE_DE)
		p += mdb_snprintf(p, (size_t)(end - p), "|DE");
	if (mxcsr & SSE_ZE)
		p += mdb_snprintf(p, (size_t)(end - p), "|ZE");
	if (mxcsr & SSE_OE)
		p += mdb_snprintf(p, (size_t)(end - p), "|OE");
	if (mxcsr & SSE_UE)
		p += mdb_snprintf(p, (size_t)(end - p), "|UE");
	if (mxcsr & SSE_PE)
		p += mdb_snprintf(p, (size_t)(end - p), "|PE");

	if (mxcsr & SSE_DAZ)
		p += mdb_snprintf(p, (size_t)(end - p), "|DAZ");

	if (mxcsr & SSE_IM)
		p += mdb_snprintf(p, (size_t)(end - p), "|IM");
	if (mxcsr & SSE_DM)
		p += mdb_snprintf(p, (size_t)(end - p), "|DM");
	if (mxcsr & SSE_ZM)
		p += mdb_snprintf(p, (size_t)(end - p), "|ZM");
	if (mxcsr & SSE_OM)
		p += mdb_snprintf(p, (size_t)(end - p), "|OM");
	if (mxcsr & SSE_UM)
		p += mdb_snprintf(p, (size_t)(end - p), "|UM");
	if (mxcsr & SSE_PM)
		p += mdb_snprintf(p, (size_t)(end - p), "|PM");

	if ((mxcsr & SSE_RC) == (SSE_RD|SSE_RU))
		p += mdb_snprintf(p, (size_t)(end - p), "|RTZ");
	else if (mxcsr & SSE_RD)
		p += mdb_snprintf(p, (size_t)(end - p), "|RD");
	else if (mxcsr & SSE_RU)
		p += mdb_snprintf(p, (size_t)(end - p), "|RU");
	else
		p += mdb_snprintf(p, (size_t)(end - p), "|RTN");

	if (mxcsr & SSE_FZ)
		p += mdb_snprintf(p, (size_t)(end - p), "|FZ");

	if (buf[0] == '|')
		return (buf + 1);
	return ("0");
}

/*ARGSUSED*/
int
pt_fpregs(uintptr_t addr, uint_t flags, int argc, const mdb_arg_t *argv)
{
	mdb_tgt_t *t = mdb.m_target;
	mdb_tgt_tid_t tid;
	uint32_t hw = FP_NO;
	uint_t sse = 0;
	prfpregset_t fprs;
	struct _fpstate fps;
	char buf[256];
	uint_t top;
	int i;

	/*
	 * Union for overlaying _fpreg structure on to quad-precision
	 * floating-point value (long double).
	 */
	union {
		struct _fpreg reg;
		long double ld;
	} fpru;

	/*
	 * Array of strings corresponding to FPU tag word values (see
	 * section 7.3.6 of the Intel Programmer's Reference Manual).
	 */
	const char *tag_strings[] = { "valid", "zero", "special", "empty" };

	if (argc != 0)
		return (DCMD_USAGE);

	if (t->t_pshandle == NULL || Pstate(t->t_pshandle) == PS_UNDEAD) {
		mdb_warn("no process active\n");
		return (DCMD_ERR);
	}

	if (Pstate(t->t_pshandle) == PS_LOST) {
		mdb_warn("debugger has lost control of process\n");
		return (DCMD_ERR);
	}

	if (flags & DCMD_ADDRSPEC)
		tid = (mdb_tgt_tid_t)addr;
	else
		tid = PTL_TID(t);

	if (mdb_tgt_readsym(t, MDB_TGT_AS_VIRT, &hw,
	    sizeof (hw), "libc.so", "_fp_hw") < 0 &&
	    mdb_tgt_readsym(t, MDB_TGT_AS_VIRT, &hw,
	    sizeof (hw), MDB_TGT_OBJ_EXEC, "_fp_hw") < 0)
		mdb_warn("failed to read _fp_hw value");

	if (mdb_tgt_readsym(t, MDB_TGT_AS_VIRT, &sse,
	    sizeof (sse), "libc.so", "_sse_hw") < 0 &&
	    mdb_tgt_readsym(t, MDB_TGT_AS_VIRT, &sse,
	    sizeof (sse), MDB_TGT_OBJ_EXEC, "_sse_hw") < 0)
		mdb_warn("failed to read _sse_hw value");

	mdb_printf("_fp_hw 0x%02x (", hw);
	switch (hw) {
	case FP_SW:
		mdb_printf("80387 software emulator");
		break;
	case FP_287:
		mdb_printf("80287 chip");
		break;
	case FP_387:
		mdb_printf("80387 chip");
		break;
	case FP_486:
		mdb_printf("80486 chip");
		break;
	default:
		mdb_printf("no floating point support");
		break;
	}
	if (sse)
		mdb_printf(" with SSE");
	mdb_printf(")\n");

	if (!(hw & FP_HW))
		return (DCMD_OK); /* just abort if no hardware present */

	if (PTL_GETFPREGS(t, tid, &fprs) != 0) {
		mdb_warn("failed to get floating point registers");
		return (DCMD_ERR);
	}

	bcopy(&fprs.fp_reg_set.fpchip_state, &fps, sizeof (fps));

	fps.cw &= 0xffff;	/* control word is really 16 bits */
	fps.sw &= 0xffff;	/* status word is really 16 bits */
	fps.status &= 0xffff;	/* saved status word is really 16 bits */
	fps.cssel &= 0xffff;	/* %cs is really 16-bits */
	fps.datasel &= 0xffff;	/* %ds is really 16-bits too */

	mdb_printf("cw     0x%04x (%s)\n", fps.cw,
	    fpcw2str(fps.cw, buf, sizeof (buf)));

	top = (fps.sw & FPS_TOP) >> 11;
	mdb_printf("sw     0x%04x (TOP=0t%u) (%s)\n", fps.sw,
	    top, fpsw2str(fps.sw, buf, sizeof (buf)));

	mdb_printf("xcp sw 0x%04x (%s)\n\n", fps.status,
	    fpsw2str(fps.status, buf, sizeof (buf)));

	mdb_printf("ipoff  %a\n", fps.ipoff);
	mdb_printf("cssel  0x%x\n", fps.cssel);
	mdb_printf("dtoff  %a\n", fps.dataoff);
	mdb_printf("dtsel  0x%x\n\n", fps.datasel);

	for (i = 0; i < 8; i++) {
		/*
		 * Recall that we need to use the current TOP-of-stack value to
		 * associate the _st[] index back to a physical register number,
		 * since tag word indices are physical register numbers.  Then
		 * to get the tag value, we shift over two bits for each tag
		 * index, and then grab the bottom two bits.
		 */
		uint_t tag_index = (i + top) & 7;
		uint_t tag_value = (fps.tag >> (tag_index * 2)) & 3;

		fpru.reg = fps._st[i];
		mdb_printf("%%st%d   0x%04x.%04x%04x%04x%04x = %lg %s\n",
		    i, fpru.reg.exponent,
		    fpru.reg.significand[3], fpru.reg.significand[2],
		    fpru.reg.significand[1], fpru.reg.significand[0],
		    fpru.ld, tag_strings[tag_value]);
	}

	if (!sse)
		return (DCMD_OK);

	mdb_printf("\nmxcsr  0x%04x (%s)\n", fps.mxcsr,
	    fpmxcsr2str(fps.mxcsr, buf, sizeof (buf)));
	mdb_printf("xcp    0x%04x (%s)\n\n", fps.xstatus,
	    fpmxcsr2str(fps.xstatus, buf, sizeof (buf)));

	for (i = 0; i < 8; i++)
		mdb_printf("%%xmm%d  0x%08x%08x%08x%08x\n", i,
		    fps.xmm[i][3], fps.xmm[i][2],
		    fps.xmm[i][1], fps.xmm[i][0]);

	return (DCMD_OK);
}

/*ARGSUSED*/
int
pt_getfpreg(mdb_tgt_t *t, mdb_tgt_tid_t tid, ushort_t rd_num,
    ushort_t rd_flags, mdb_tgt_reg_t *rp)
{
	return (set_errno(ENOTSUP));
}

/*ARGSUSED*/
int
pt_putfpreg(mdb_tgt_t *t, mdb_tgt_tid_t tid, ushort_t rd_num,
    ushort_t rd_flags, mdb_tgt_reg_t rval)
{
	return (set_errno(ENOTSUP));
}

/*ARGSUSED*/
void
pt_addfpregs(mdb_tgt_t *t)
{
	/* not implemented */
}

/*ARGSUSED*/
int
pt_frameregs(void *arglim, uintptr_t pc, uint_t argc, const long *argv,
    const mdb_tgt_gregset_t *gregs, boolean_t pc_faked)
{
	return (set_errno(ENOTSUP));
}

/*ARGSUSED*/
const char *
pt_disasm(const GElf_Ehdr *ehp)
{
	return ("ia32");
}

/*
 * Determine the return address for the current frame.
 */
int
pt_step_out(mdb_tgt_t *t, uintptr_t *p)
{
	const lwpstatus_t *psp = &Pstatus(t->t_pshandle)->pr_lwp;

	if (Pstate(t->t_pshandle) != PS_STOP)
		return (set_errno(EMDB_TGTBUSY));

	return (mdb_ia32_step_out(t, p, psp->pr_reg[EIP], psp->pr_reg[EBP],
	    psp->pr_reg[UESP], pt_read_instr(t)));
}

/*
 * Return the address of the next instruction following a call, or return -1
 * and set errno to EAGAIN if the target should just single-step.
 */
int
pt_next(mdb_tgt_t *t, uintptr_t *p)
{
	const lwpstatus_t *psp = &Pstatus(t->t_pshandle)->pr_lwp;

	if (Pstate(t->t_pshandle) != PS_STOP)
		return (set_errno(EMDB_TGTBUSY));

	return (mdb_ia32_next(t, p, psp->pr_reg[EIP], pt_read_instr(t)));
}<|MERGE_RESOLUTION|>--- conflicted
+++ resolved
@@ -24,12 +24,8 @@
  * Use is subject to license terms.
  */
 /*
-<<<<<<< HEAD
- * Copyright 2018 Joyent, Inc.
-=======
  * Copyright (c) 2018, Joyent, Inc.
->>>>>>> 022bfefb
- */
+*/
 
 /*
  * User Process Target Intel 32-bit component
