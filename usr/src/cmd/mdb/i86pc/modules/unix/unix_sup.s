/*
 * This file and its contents are supplied under the terms of the
 * Common Development and Distribution License ("CDDL"), version 1.0.
 * You may only use this file in accordance with the terms of version
 * 1.0 of the CDDL.
 *
 * A full copy of the text of the CDDL should have accompanied this
 * source.  A copy of the CDDL is also available via the Internet at
 * http://www.illumos.org/license/CDDL.
 */

/*
 * Copyright 2018 Joyent, Inc.
 */

	.file	"unix_sup.s"

/*
 * Support routines for the unix kmdb module
 */

#include <sys/asm_linkage.h>

<<<<<<< HEAD
=======
#if defined(__lint)

#include <sys/types.h>

ulong_t
kmdb_unix_getcr0(void)
{ return (0); }

ulong_t
kmdb_unix_getcr3(void)
{ return (0); }

ulong_t
kmdb_unix_getcr4(void)
{ return (0); }

#else	/* __lint */
>>>>>>> 74ecdb51

#if defined(__amd64)
	ENTRY(kmdb_unix_getcr0)
	movq %cr0, %rax
	ret
	SET_SIZE(kmdb_unix_getcr0)

	ENTRY(kmdb_unix_getcr2)
	movq %cr2, %rax
	ret
	SET_SIZE(kmdb_unix_getcr2)

	ENTRY(kmdb_unix_getcr3)
	movq %cr3, %rax
	ret
	SET_SIZE(kmdb_unix_getcr3)

	ENTRY(kmdb_unix_getcr4)
	movq %cr4, %rax
	ret
	SET_SIZE(kmdb_unix_getcr4)

#elif defined (__i386)
	ENTRY(kmdb_unix_getcr0)
	movl %cr0, %eax
	ret
	SET_SIZE(kmdb_unix_getcr0)

	ENTRY(kmdb_unix_getcr2)
	movl %cr2, %eax
	ret
	SET_SIZE(kmdb_unix_getcr2)

	ENTRY(kmdb_unix_getcr3)
	movl %cr3, %eax
	ret
	SET_SIZE(kmdb_unix_getcr3)

	ENTRY(kmdb_unix_getcr4)
	movl %cr4, %eax
	ret
	SET_SIZE(kmdb_unix_getcr4)

#endif	/* __i386 */
<|MERGE_RESOLUTION|>--- conflicted
+++ resolved
@@ -20,27 +20,6 @@
  */
 
 #include <sys/asm_linkage.h>
-
-<<<<<<< HEAD
-=======
-#if defined(__lint)
-
-#include <sys/types.h>
-
-ulong_t
-kmdb_unix_getcr0(void)
-{ return (0); }
-
-ulong_t
-kmdb_unix_getcr3(void)
-{ return (0); }
-
-ulong_t
-kmdb_unix_getcr4(void)
-{ return (0); }
-
-#else	/* __lint */
->>>>>>> 74ecdb51
 
 #if defined(__amd64)
 	ENTRY(kmdb_unix_getcr0)
