#
# CDDL HEADER START
#
# The contents of this file are subject to the terms of the
# Common Development and Distribution License (the "License").
# You may not use this file except in compliance with the License.
#
# You can obtain a copy of the license at usr/src/OPENSOLARIS.LICENSE
# or http://www.opensolaris.org/os/licensing.
# See the License for the specific language governing permissions
# and limitations under the License.
#
# When distributing Covered Code, include this CDDL HEADER in each
# file and include the License file at usr/src/OPENSOLARIS.LICENSE.
# If applicable, add the following below this CDDL HEADER, with the
# fields enclosed by brackets "[]" replaced with your own identifying
# information: Portions Copyright [yyyy] [name of copyright owner]
#
# CDDL HEADER END
#
#
# Copyright 2009 Sun Microsystems, Inc.  All rights reserved.
# Use is subject to license terms.
#
# Copyright (c) 2018, Joyent, Inc.

SBINPROG = keyserv newkey
BINPROG	= keylogout keylogin domainname chkey

MANIFEST= keyserv.xml

PROG= $(SBINPROG) $(BINPROG)

HDRS= key_prot.h

DEFAULTFILES = keyserv.dfl

KEYSERVOBJS = keyserv.o gen_dhkeys.o xcrypt.o
KEYLOGOUTOBJS = keylogout.o
KEYLOGINOBJS = keylogin.o
CHKEYOBJS = chkey.o gen_dhkeys.o xcrypt.o
NEWKEYOBJS = newkey.o gen_dhkeys.o xcrypt.o
UPDATEOBJS = update.o

DOMAINNAMEOBJS = domainname.o
K_OBJS = setkey.o detach.o key_generic.o keyserv_cache.o
CHANGE_OBJS  = update.o chkey_common.o
OUTSIDE_UTIL_OBJS = selfcheck.o

OBJS	= $(KEYSERVOBJS) $(KEYLOGOUTOBJS) $(KEYLOGINOBJS) $(CHKEYOBJS) \
	$(NEWKEYOBJS) $(UPDATEOBJS) $(DOMAINNAMEOBJS) \
	$(K_OBJS)  $(CHANGE_OBJS)
SRCS	= $(OBJS:.o=.c)

SED=	sed

include ../Makefile.cmd

IBINPROG=		$(BINPROG:%=$(ROOTBIN)/%)
ISBINPROG=		$(SBINPROG:%=$(ROOTUSRSBIN)/%)

ROOTMANIFESTDIR=	$(ROOTSVCNETWORKRPC)

$(ROOTBIN)/chkey :=				FILEMODE=	4555

$(ROOTKEYSERVDFLT) :=				FILEMODE=	444

CPPFLAGS += -I. -I$(SRC)/lib/libc/inc -I$(SRC)/lib/libsldap/common

CERRWARN +=	-Wno-implicit-function-declaration
CERRWARN +=	-Wno-parentheses
CERRWARN +=	-Wno-uninitialized
CERRWARN +=	-Wno-unused-variable
CERRWARN +=	-Wno-address
CERRWARN +=	-Wno-unused-function

<<<<<<< HEAD
chkey :=	LDLIBS += -lsldap -lmp -lmd
keyserv :=	LDLIBS += -lmp -lmd
newkey  :=	LDLIBS += -lsldap -lmp -lmd
=======
# not linted
SMATCH=off

LDLIBS +=	-lnsl
chkey :=	LDLIBS += -lsldap
keyserv :=	LDLIBS += -lmp
newkey  :=	LDLIBS += -lsldap -lsocket
>>>>>>> c653bb47

.KEEP_STATE:

all: $(PROG)

keyserv: $(K_OBJS)  $(KEYSERVOBJS)
	$(LINK.c) $(K_OBJS)  $(KEYSERVOBJS) -o $@ $(LDLIBS)
	$(POST_PROCESS)

keylogout: $(KEYLOGOUTOBJS)
	$(LINK.c) $(KEYLOGOUTOBJS) -o $@ $(LDLIBS)
	$(POST_PROCESS)

keylogin: $(KEYLOGINOBJS)
	$(LINK.c) $(KEYLOGINOBJS) -o $@ $(LDLIBS)
	$(POST_PROCESS)

chkey: $(CHKEYOBJS) $(CHANGE_OBJS)
	$(LINK.c) $(CHANGE_OBJS) $(CHKEYOBJS) -o $@ $(LDLIBS)
	$(POST_PROCESS)

newkey:$(CHANGE_OBJS)  $(NEWKEYOBJS) $(OUTSIDE_UTIL_OBJS)
	$(LINK.c) $(CHANGE_OBJS)  $(NEWKEYOBJS) $(OUTSIDE_UTIL_OBJS) \
	-o $@ $(LDLIBS)
	$(POST_PROCESS)

update: $(UPDATEOBJS)
	$(LINK.c)  $(UPDATEOBJS) -o $@ $(LDLIBS)
	$(POST_PROCESS)

domainname: $(DOMAINNAMEOBJS)
	$(LINK.c) $(DOMAINNAMEOBJS) -o $@ $(LDLIBS)
	$(POST_PROCESS)

selfcheck.o: ../fs.d/nfs/lib/selfcheck.c
	$(COMPILE.c) ../fs.d/nfs/lib/selfcheck.c

install: all $(DIRS) $(IBINPROG) $(ISBINPROG) $(ROOTETCDEFAULTFILES) \
	$(ROOTMANIFEST)

clean:
	$(RM) $(OBJS) $(OUTSIDE_UTIL_OBJS)


check:	$(CHKMANIFEST)

key_prot.h : $(ROOT)/usr/include/rpcsvc/key_prot.x
	$(RPCGEN) -h $(ROOT)/usr/include/rpcsvc/key_prot.x > key_prot.h

include ../Makefile.targ<|MERGE_RESOLUTION|>--- conflicted
+++ resolved
@@ -74,19 +74,12 @@
 CERRWARN +=	-Wno-address
 CERRWARN +=	-Wno-unused-function
 
-<<<<<<< HEAD
+# not linted
+SMATCH=off
+
 chkey :=	LDLIBS += -lsldap -lmp -lmd
 keyserv :=	LDLIBS += -lmp -lmd
 newkey  :=	LDLIBS += -lsldap -lmp -lmd
-=======
-# not linted
-SMATCH=off
-
-LDLIBS +=	-lnsl
-chkey :=	LDLIBS += -lsldap
-keyserv :=	LDLIBS += -lmp
-newkey  :=	LDLIBS += -lsldap -lsocket
->>>>>>> c653bb47
 
 .KEEP_STATE:
 
