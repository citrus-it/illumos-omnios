--- conflicted
+++ resolved
@@ -34,19 +34,13 @@
 
 include ../../Makefile.cmd
 
-<<<<<<< HEAD
 $(PROG)		:= LDLIBS += -lscf
 CERRWARN	+= -Wno-uninitialized
-CPPFLAGS	+= -D_POSIX_PTHREAD_SEMANTICS
-=======
-$(PROG) lint 	:= LDLIBS += -lscf -lnsl
-CERRWARN	+= -_gcc=-Wno-uninitialized
 
 # not linted
 SMATCH=off
 
-CPPFLAGS	+= -D_POSIX_PTHREAD_SEMANTICS -D_REENTRANT
->>>>>>> c653bb47
+CPPFLAGS	+= -D_POSIX_PTHREAD_SEMANTICS
 CFLAGS		+= -DNDEBUG
 
 # there's some extra utility code defined but not used.
