--- conflicted
+++ resolved
@@ -208,12 +208,7 @@
 		    gettext("For more information, please see"), cmdName);
 		return (1);
 	} else if (ret == -1) {
-<<<<<<< HEAD
-		(void) fprintf(stderr, "%s %s\n",
-		    cmdName, strerror(errno));
-=======
 		(void) fprintf(stderr, "%s %s\n", cmdName, strerror(errno));
->>>>>>> b172429e
 		return (1);
 	}
 
