# This file is in the public domain, so clarified as of
# 2009-05-17 by Arthur David Olson.

# From Paul Eggert (1999-11-15):
# To keep things manageable, we list only locations occupied year-round; see
# COMNAP - Stations and Bases
# http://www.comnap.aq/comnap/comnap.nsf/P/Stations/
# and
# Summary of the Peri-Antarctic Islands (1998-07-23)
# http://www.spri.cam.ac.uk/bob/periant.htm
# for information.
# Unless otherwise specified, we have no time zone information.
#
# Except for the French entries,
# I made up all time zone abbreviations mentioned here; corrections welcome!
# FORMAT is 'zzz' and GMTOFF is 0 for locations while uninhabited.

<<<<<<< HEAD
# These rules are stolen from the 'southamerica' file.
# Rule	NAME	FROM	TO	TYPE	IN	ON	AT	SAVE	LETTER/S
Rule	ArgAQ	1964	1966	-	Mar	 1	0:00	0	-
Rule	ArgAQ	1964	1966	-	Oct	15	0:00	1:00	S
Rule	ArgAQ	1967	only	-	Apr	 2	0:00	0	-
Rule	ArgAQ	1967	1968	-	Oct	Sun>=1	0:00	1:00	S
Rule	ArgAQ	1968	1969	-	Apr	Sun>=1	0:00	0	-
Rule	ArgAQ	1974	only	-	Jan	23	0:00	1:00	S
Rule	ArgAQ	1974	only	-	May	 1	0:00	0	-
Rule	ChileAQ	1972	1986	-	Mar	Sun>=9	3:00u	0	-
Rule	ChileAQ	1974	1987	-	Oct	Sun>=9	4:00u	1:00	S
Rule	ChileAQ	1987	only	-	Apr	12	3:00u	0	-
Rule	ChileAQ	1988	1989	-	Mar	Sun>=9	3:00u	0	-
Rule	ChileAQ	1988	only	-	Oct	Sun>=1	4:00u	1:00	S
Rule	ChileAQ	1989	only	-	Oct	Sun>=9	4:00u	1:00	S
Rule	ChileAQ	1990	only	-	Mar	18	3:00u	0	-
Rule	ChileAQ	1990	only	-	Sep	16	4:00u	1:00	S
Rule	ChileAQ	1991	1996	-	Mar	Sun>=9	3:00u	0	-
Rule	ChileAQ	1991	1997	-	Oct	Sun>=9	4:00u	1:00	S
Rule	ChileAQ	1997	only	-	Mar	30	3:00u	0	-
Rule	ChileAQ	1998	only	-	Mar	Sun>=9	3:00u	0	-
Rule	ChileAQ	1998	only	-	Sep	27	4:00u	1:00	S
Rule	ChileAQ	1999	only	-	Apr	 4	3:00u	0	-
Rule	ChileAQ	1999	2010	-	Oct	Sun>=9	4:00u	1:00	S
Rule	ChileAQ	2000	2007	-	Mar	Sun>=9	3:00u	0	-
# N.B.: the end of March 29 in Chile is March 30 in Universal time,
# which is used below in specifying the transition.
Rule	ChileAQ	2008	only	-	Mar	30	3:00u	0	-
Rule	ChileAQ	2009	only	-	Mar	Sun>=9	3:00u	0	-
Rule	ChileAQ	2010	only	-	Apr	Sun>=1	3:00u	0	-
Rule	ChileAQ	2011	only	-	May	Sun>=2	3:00u	0	-
Rule	ChileAQ	2011	only	-	Aug	Sun>=16	4:00u	1:00	S
Rule	ChileAQ	2012	2015	-	Apr	Sun>=23	3:00u	0	-
Rule	ChileAQ	2012	2014	-	Sep	Sun>=2	4:00u	1:00	S

=======
>>>>>>> e7e978b1
# Argentina - year-round bases
# Belgrano II, Confin Coast, -770227-0343737, since 1972-02-05
# Carlini, Potter Cove, King George Island, -6414-0602320, since 1982-01
# Esperanza, Hope Bay, -6323-05659, since 1952-12-17
# Marambio, -6414-05637, since 1969-10-29
# Orcadas, Laurie I, -6016-04444, since 1904-02-22
# San Martín, Barry I, -6808-06706, since 1951-03-21
#	(except 1960-03 / 1976-03-21)

# Australia - territories
# Heard Island, McDonald Islands (uninhabited)
#	previously sealers and scientific personnel wintered
#	Margaret Turner reports
#	http://web.archive.org/web/20021204222245/http://www.dstc.qut.edu.au/DST/marg/daylight.html
#	(1999-09-30) that they're UTC+5, with no DST;
#	presumably this is when they have visitors.
#
# year-round bases
# Casey, Bailey Peninsula, -6617+11032, since 1969
# Davis, Vestfold Hills, -6835+07759, since 1957-01-13
#	(except 1964-11 - 1969-02)
# Mawson, Holme Bay, -6736+06253, since 1954-02-13

# From Steffen Thorsen (2009-03-11):
# Three Australian stations in Antarctica have changed their time zone:
# Casey moved from UTC+8 to UTC+11
# Davis moved from UTC+7 to UTC+5
# Mawson moved from UTC+6 to UTC+5
# The changes occurred on 2009-10-18 at 02:00 (local times).
#
# Government source: (Australian Antarctic Division)
# http://www.aad.gov.au/default.asp?casid=37079
#
# We have more background information here:
# http://www.timeanddate.com/news/time/antarctica-new-times.html

# From Steffen Thorsen (2010-03-10):
# We got these changes from the Australian Antarctic Division: ...
#
# - Casey station reverted to its normal time of UTC+8 on 5 March 2010.
# The change to UTC+11 is being considered as a regular summer thing but
# has not been decided yet.
#
# - Davis station will revert to its normal time of UTC+7 at 10 March 2010
# 20:00 UTC.
#
# - Mawson station stays on UTC+5.
#
# Background:
# http://www.timeanddate.com/news/time/antartica-time-changes-2010.html

# Zone	NAME		GMTOFF	RULES	FORMAT	[UNTIL]
Zone Antarctica/Casey	0	-	zzz	1969
			8:00	-	AWST	2009 Oct 18  2:00
						# Australian Western Std Time
			11:00	-	CAST	2010 Mar  5  2:00  # Casey Time
			8:00	-	AWST	2011 Oct 28  2:00
			11:00	-	CAST	2012 Feb 21 17:00u
			8:00	-	AWST
Zone Antarctica/Davis	0	-	zzz	1957 Jan 13
			7:00	-	DAVT	1964 Nov    # Davis Time
			0	-	zzz	1969 Feb
			7:00	-	DAVT	2009 Oct 18  2:00
			5:00	-	DAVT	2010 Mar 10 20:00u
			7:00	-	DAVT	2011 Oct 28  2:00
			5:00	-	DAVT	2012 Feb 21 20:00u
			7:00	-	DAVT
Zone Antarctica/Mawson	0	-	zzz	1954 Feb 13
			6:00	-	MAWT	2009 Oct 18  2:00 # Mawson Time
			5:00	-	MAWT
# References:
# Casey Weather (1998-02-26)
# http://www.antdiv.gov.au/aad/exop/sfo/casey/casey_aws.html
# Davis Station, Antarctica (1998-02-26)
# http://www.antdiv.gov.au/aad/exop/sfo/davis/video.html
# Mawson Station, Antarctica (1998-02-25)
# http://www.antdiv.gov.au/aad/exop/sfo/mawson/video.html

# Belgium - year-round base
# Princess Elisabeth, Queen Maud Land, -713412+0231200, since 2007

# Brazil - year-round base
# Ferraz, King George Island, -6205+05824, since 1983/4

# Bulgaria - year-round base
# St. Kliment Ohridski, Livingston Island, -623829-0602153, since 1988

# Chile - year-round bases and towns
# Escudero, South Shetland Is, -621157-0585735, since 1994
# Frei Montalva, King George Island, -6214-05848, since 1969-03-07
# O'Higgins, Antarctic Peninsula, -6319-05704, since 1948-02
# Prat, -6230-05941
# Villa Las Estrellas (a town), around the Frei base, since 1984-04-09
# These locations have always used Santiago time; use TZ='America/Santiago'.

# China - year-round bases
# Great Wall, King George Island, -6213-05858, since 1985-02-20
# Zhongshan, Larsemann Hills, Prydz Bay, -6922+07623, since 1989-02-26

# France - year-round bases (also see "France & Italy")
#
# From Antoine Leca (1997-01-20):
# Time data entries are from Nicole Pailleau at the IFRTP
# (French Institute for Polar Research and Technology).
# She confirms that French Southern Territories and Terre Adélie bases
# don't observe daylight saving time, even if Terre Adélie supplies came
# from Tasmania.
#
# French Southern Territories with year-round inhabitants
#
# Alfred Faure, Possession Island, Crozet Islands, -462551+0515152, since 1964;
#	sealing & whaling stations operated variously 1802/1911+;
#	see Indian/Reunion.
#
# Martin-de-Viviès, Amsterdam Island, -374105+0773155, since 1950
# Port-aux-Français, Kerguelen Islands, -492110+0701303, since 1951;
#	whaling & sealing station operated 1908/1914, 1920/1929, and 1951/1956
#
# St Paul Island - near Amsterdam, uninhabited
#	fishing stations operated variously 1819/1931
#
# Zone	NAME		GMTOFF	RULES	FORMAT	[UNTIL]
Zone Indian/Kerguelen	0	-	zzz	1950 # Port-aux-Français
			5:00	-	TFT	# ISO code TF Time
#
# year-round base in the main continent
# Dumont d'Urville, Île des Pétrels, -6640+14001, since 1956-11
# <http://en.wikipedia.org/wiki/Dumont_d'Urville_Station> (2005-12-05)
#
# Another base at Port-Martin, 50km east, began operation in 1947.
# It was destroyed by fire on 1952-01-14.
#
# Zone	NAME		GMTOFF	RULES	FORMAT	[UNTIL]
Zone Antarctica/DumontDUrville 0 -	zzz	1947
			10:00	-	PMT	1952 Jan 14 # Port-Martin Time
			0	-	zzz	1956 Nov
			10:00	-	DDUT	# Dumont-d'Urville Time

# France & Italy - year-round base
# Concordia, -750600+1232000, since 2005

# Germany - year-round base
# Neumayer III, -704080-0081602, since 2009

# India - year-round bases
# Bharati, -692428+0761114, since 2012
# Maitri, -704558+0114356, since 1989

# Italy - year-round base (also see "France & Italy")
# Zuchelli, Terra Nova Bay, -744140+1640647, since 1986

# Japan - year-round bases
# Syowa (also known as Showa), -690022+0393524, since 1957
#
# From Hideyuki Suzuki (1999-02-06):
# In all Japanese stations, +0300 is used as the standard time.
#
# Syowa station, which is the first antarctic station of Japan,
# was established on 1957-01-29.  Since Syowa station is still the main
# station of Japan, it's appropriate for the principal location.
# Zone	NAME		GMTOFF	RULES	FORMAT	[UNTIL]
Zone Antarctica/Syowa	0	-	zzz	1957 Jan 29
			3:00	-	SYOT	# Syowa Time
# See:
# NIPR Antarctic Research Activities (1999-08-17)
# http://www.nipr.ac.jp/english/ara01.html

# S Korea - year-round base
# Jang Bogo, Terra Nova Bay, -743700+1641205 since 2014
# King Sejong, King George Island, -6213-05847, since 1988

# New Zealand - claims
# Balleny Islands (never inhabited)
# Scott Island (never inhabited)
#
# year-round base
# Scott Base, Ross Island, since 1957-01.
# See Pacific/Auckland.

# Norway - territories
# Bouvet (never inhabited)
#
# claims
# Peter I Island (never inhabited)
#
# year-round base
# Troll, Queen Maud Land, -720041+0023206, since 2005-02-12
#
# From Paul-Inge Flakstad (2014-03-10):
# I recently had a long dialog about this with the developer of timegenie.com.
# In the absence of specific dates, he decided to choose some likely ones:
#   GMT +1 - From March 1 to the last Sunday in March
#   GMT +2 - From the last Sunday in March until the last Sunday in October
#   GMT +1 - From the last Sunday in October until November 7
#   GMT +0 - From November 7 until March 1
# The dates for switching to and from UTC+0 will probably not be absolutely
# correct, but they should be quite close to the actual dates.
#
# From Paul Eggert (2014-03-21):
# The CET-switching Troll rules require zic from tzcode 2014b or later, so as
# suggested by Bengt-Inge Larsson comment them out for now, and approximate
# with only UTC and CEST.  Uncomment them when 2014b is more prevalent.
#
# Rule	NAME	FROM	TO	TYPE	IN	ON	AT	SAVE	LETTER/S
#Rule	Troll	2005	max	-	Mar	 1	1:00u	1:00	CET
Rule	Troll	2005	max	-	Mar	lastSun	1:00u	2:00	CEST
#Rule	Troll	2005	max	-	Oct	lastSun	1:00u	1:00	CET
#Rule	Troll	2004	max	-	Nov	 7	1:00u	0:00	UTC
# Remove the following line when uncommenting the above '#Rule' lines.
Rule	Troll	2004	max	-	Oct	lastSun	1:00u	0:00	UTC
# Zone	NAME		GMTOFF	RULES	FORMAT	[UNTIL]
Zone Antarctica/Troll	0	-	zzz	2005 Feb 12
			0:00	Troll	%s

# Poland - year-round base
# Arctowski, King George Island, -620945-0582745, since 1977

# Romania - year-bound base
# Law-Racoviță, Larsemann Hills, -692319+0762251, since 1986

# Russia - year-round bases
# Bellingshausen, King George Island, -621159-0585337, since 1968-02-22
# Mirny, Davis coast, -6633+09301, since 1956-02
# Molodezhnaya, Alasheyev Bay, -6740+04551,
#	year-round from 1962-02 to 1999-07-01
# Novolazarevskaya, Queen Maud Land, -7046+01150,
#	year-round from 1960/61 to 1992

# Vostok, since 1957-12-16, temporarily closed 1994-02/1994-11
# From Craig Mundell (1994-12-15):
# http://quest.arc.nasa.gov/antarctica/QA/computers/Directions,Time,ZIP
# Vostok, which is one of the Russian stations, is set on the same
# time as Moscow, Russia.
#
# From Lee Hotz (2001-03-08):
# I queried the folks at Columbia who spent the summer at Vostok and this is
# what they had to say about time there:
# "in the US Camp (East Camp) we have been on New Zealand (McMurdo)
# time, which is 12 hours ahead of GMT. The Russian Station Vostok was
# 6 hours behind that (although only 2 miles away, i.e. 6 hours ahead
# of GMT). This is a time zone I think two hours east of Moscow. The
# natural time zone is in between the two: 8 hours ahead of GMT."
#
# From Paul Eggert (2001-05-04):
# This seems to be hopelessly confusing, so I asked Lee Hotz about it
# in person.  He said that some Antarctic locations set their local
# time so that noon is the warmest part of the day, and that this
# changes during the year and does not necessarily correspond to mean
# solar noon.  So the Vostok time might have been whatever the clocks
# happened to be during their visit.  So we still don't really know what time
# it is at Vostok.  But we'll guess UTC+6.
#
Zone Antarctica/Vostok	0	-	zzz	1957 Dec 16
			6:00	-	VOST	# Vostok time

# S Africa - year-round bases
# Marion Island, -4653+03752
# SANAE IV, Vesleskarvet, Queen Maud Land, -714022-0025026, since 1997

# Ukraine - year-round base
# Vernadsky (formerly Faraday), Galindez Island, -651445-0641526, since 1954

# United Kingdom
#
# British Antarctic Territories (BAT) claims
# South Orkney Islands
#	scientific station from 1903
#	whaling station at Signy I 1920/1926
# South Shetland Islands
#
# year-round bases
# Bird Island, South Georgia, -5400-03803, since 1983
# Deception Island, -6259-06034, whaling station 1912/1931,
#	scientific station 1943/1967,
#	previously sealers and a scientific expedition wintered by accident,
#	and a garrison was deployed briefly
# Halley, Coates Land, -7535-02604, since 1956-01-06
#	Halley is on a moving ice shelf and is periodically relocated
#	so that it is never more than 10km from its nominal location.
# Rothera, Adelaide Island, -6734-6808, since 1976-12-01
#
# From Paul Eggert (2002-10-22)
# <http://webexhibits.org/daylightsaving/g.html> says Rothera is -03 all year.
#
# Zone	NAME		GMTOFF	RULES	FORMAT	[UNTIL]
Zone Antarctica/Rothera	0	-	zzz	1976 Dec  1
			-3:00	-	ROTT	# Rothera time

# Uruguay - year round base
# Artigas, King George Island, -621104-0585107

# USA - year-round bases
#
# Palmer, Anvers Island, since 1965 (moved 2 miles in 1968)
<<<<<<< HEAD
#
# From Ethan Dicks (1996-10-06):
# It keeps the same time as Punta Arenas, Chile, because, just like us
# and the South Pole, that's the other end of their supply line....
# I verified with someone who was there that since 1980,
# Palmer has followed Chile.  Prior to that, before the Falklands War,
# Palmer used to be supplied from Argentina.
#
# Zone	NAME		GMTOFF	RULES	FORMAT	[UNTIL]
Zone Antarctica/Palmer	0	-	zzz	1965
			-4:00	ArgAQ	AR%sT	1969 Oct  5
			-3:00	ArgAQ	AR%sT	1982 May
			-4:00	ChileAQ	CL%sT	2015 Apr 26 3:00u
			-3:00	-	CLT
#
=======
# See 'southamerica' for Antarctica/Palmer, since it uses South American DST.
>>>>>>> e7e978b1
#
# McMurdo Station, Ross Island, since 1955-12
# Amundsen-Scott South Pole Station, continuously occupied since 1956-11-20
#
# From Chris Carrier (1996-06-27):
# Siple, the first commander of the South Pole station,
# stated that he would have liked to have kept GMT at the station,
# but that he found it more convenient to keep GMT+12
# as supplies for the station were coming from McMurdo Sound,
# which was on GMT+12 because New Zealand was on GMT+12 all year
# at that time (1957).  (Source: Siple's book 90 Degrees South.)
#
# From Susan Smith
# http://www.cybertours.com/whs/pole10.html
# (1995-11-13 16:24:56 +1300, no longer available):
# We use the same time as McMurdo does.
# And they use the same time as Christchurch, NZ does....
# One last quirk about South Pole time.
# All the electric clocks are usually wrong.
# Something about the generators running at 60.1hertz or something
# makes all of the clocks run fast.  So every couple of days,
# we have to go around and set them back 5 minutes or so.
# Maybe if we let them run fast all of the time, we'd get to leave here sooner!!
#
# See 'australasia' for Antarctica/McMurdo.<|MERGE_RESOLUTION|>--- conflicted
+++ resolved
@@ -15,44 +15,6 @@
 # I made up all time zone abbreviations mentioned here; corrections welcome!
 # FORMAT is 'zzz' and GMTOFF is 0 for locations while uninhabited.
 
-<<<<<<< HEAD
-# These rules are stolen from the 'southamerica' file.
-# Rule	NAME	FROM	TO	TYPE	IN	ON	AT	SAVE	LETTER/S
-Rule	ArgAQ	1964	1966	-	Mar	 1	0:00	0	-
-Rule	ArgAQ	1964	1966	-	Oct	15	0:00	1:00	S
-Rule	ArgAQ	1967	only	-	Apr	 2	0:00	0	-
-Rule	ArgAQ	1967	1968	-	Oct	Sun>=1	0:00	1:00	S
-Rule	ArgAQ	1968	1969	-	Apr	Sun>=1	0:00	0	-
-Rule	ArgAQ	1974	only	-	Jan	23	0:00	1:00	S
-Rule	ArgAQ	1974	only	-	May	 1	0:00	0	-
-Rule	ChileAQ	1972	1986	-	Mar	Sun>=9	3:00u	0	-
-Rule	ChileAQ	1974	1987	-	Oct	Sun>=9	4:00u	1:00	S
-Rule	ChileAQ	1987	only	-	Apr	12	3:00u	0	-
-Rule	ChileAQ	1988	1989	-	Mar	Sun>=9	3:00u	0	-
-Rule	ChileAQ	1988	only	-	Oct	Sun>=1	4:00u	1:00	S
-Rule	ChileAQ	1989	only	-	Oct	Sun>=9	4:00u	1:00	S
-Rule	ChileAQ	1990	only	-	Mar	18	3:00u	0	-
-Rule	ChileAQ	1990	only	-	Sep	16	4:00u	1:00	S
-Rule	ChileAQ	1991	1996	-	Mar	Sun>=9	3:00u	0	-
-Rule	ChileAQ	1991	1997	-	Oct	Sun>=9	4:00u	1:00	S
-Rule	ChileAQ	1997	only	-	Mar	30	3:00u	0	-
-Rule	ChileAQ	1998	only	-	Mar	Sun>=9	3:00u	0	-
-Rule	ChileAQ	1998	only	-	Sep	27	4:00u	1:00	S
-Rule	ChileAQ	1999	only	-	Apr	 4	3:00u	0	-
-Rule	ChileAQ	1999	2010	-	Oct	Sun>=9	4:00u	1:00	S
-Rule	ChileAQ	2000	2007	-	Mar	Sun>=9	3:00u	0	-
-# N.B.: the end of March 29 in Chile is March 30 in Universal time,
-# which is used below in specifying the transition.
-Rule	ChileAQ	2008	only	-	Mar	30	3:00u	0	-
-Rule	ChileAQ	2009	only	-	Mar	Sun>=9	3:00u	0	-
-Rule	ChileAQ	2010	only	-	Apr	Sun>=1	3:00u	0	-
-Rule	ChileAQ	2011	only	-	May	Sun>=2	3:00u	0	-
-Rule	ChileAQ	2011	only	-	Aug	Sun>=16	4:00u	1:00	S
-Rule	ChileAQ	2012	2015	-	Apr	Sun>=23	3:00u	0	-
-Rule	ChileAQ	2012	2014	-	Sep	Sun>=2	4:00u	1:00	S
-
-=======
->>>>>>> e7e978b1
 # Argentina - year-round bases
 # Belgrano II, Confin Coast, -770227-0343737, since 1972-02-05
 # Carlini, Potter Cove, King George Island, -6414-0602320, since 1982-01
@@ -347,25 +309,7 @@
 # USA - year-round bases
 #
 # Palmer, Anvers Island, since 1965 (moved 2 miles in 1968)
-<<<<<<< HEAD
-#
-# From Ethan Dicks (1996-10-06):
-# It keeps the same time as Punta Arenas, Chile, because, just like us
-# and the South Pole, that's the other end of their supply line....
-# I verified with someone who was there that since 1980,
-# Palmer has followed Chile.  Prior to that, before the Falklands War,
-# Palmer used to be supplied from Argentina.
-#
-# Zone	NAME		GMTOFF	RULES	FORMAT	[UNTIL]
-Zone Antarctica/Palmer	0	-	zzz	1965
-			-4:00	ArgAQ	AR%sT	1969 Oct  5
-			-3:00	ArgAQ	AR%sT	1982 May
-			-4:00	ChileAQ	CL%sT	2015 Apr 26 3:00u
-			-3:00	-	CLT
-#
-=======
 # See 'southamerica' for Antarctica/Palmer, since it uses South American DST.
->>>>>>> e7e978b1
 #
 # McMurdo Station, Ross Island, since 1955-12
 # Amundsen-Scott South Pole Station, continuously occupied since 1956-11-20
