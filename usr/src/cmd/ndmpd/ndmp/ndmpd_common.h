--- conflicted
+++ resolved
@@ -38,11 +38,7 @@
 /* Copyright (c) 2007, The Storage Networking Industry Association. */
 /* Copyright (c) 1996, 1997 PDC, Network Appliance. All Rights Reserved */
 /*
-<<<<<<< HEAD
- * Copyright 2013 Nexenta Systems, Inc.  All rights reserved.
-=======
  * Copyright 2014 Nexenta Systems, Inc.  All rights reserved.
->>>>>>> 7a3fc0cc
  */
 
 #ifndef	_NDMP_COMMON_H
