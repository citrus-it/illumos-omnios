--- conflicted
+++ resolved
@@ -20,11 +20,8 @@
 #
 
 # Copyright (c) 2009, 2010, Oracle and/or its affiliates. All rights reserved.
-<<<<<<< HEAD
+# Copyright 2014 Garrett D'Amore <garrett@damore.org>
 # Copyright (c) 2011 by Delphix. All rights reserved.
-=======
-# Copyright 2014 Garrett D'Amore <garrett@damore.org>
->>>>>>> cffcfaee
 
 include ../Makefile.master
 
