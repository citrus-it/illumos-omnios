#
# CDDL HEADER START
#
# The contents of this file are subject to the terms of the
# Common Development and Distribution License, Version 1.0 only
# (the "License").  You may not use this file except in compliance
# with the License.
#
# You can obtain a copy of the license at usr/src/OPENSOLARIS.LICENSE
# or http://www.opensolaris.org/os/licensing.
# See the License for the specific language governing permissions
# and limitations under the License.
#
# When distributing Covered Code, include this CDDL HEADER in each
# file and include the License file at usr/src/OPENSOLARIS.LICENSE.
# If applicable, add the following below this CDDL HEADER, with the
# fields enclosed by brackets "[]" replaced with your own identifying
# information: Portions Copyright [yyyy] [name of copyright owner]
#
# CDDL HEADER END
#
# Copyright 2016 Toomas Soome <tsoome@me.com>
# Copyright 2005 Sun Microsystems, Inc.  All rights reserved.
# Use is subject to license terms.
#
# psm/stand/bootblks/ufs/i386/Makefile
#

BASEDIR = ../..

include $(BASEDIR)/ufs/Makefile.ufs

all	:=	TARGET= all
install	:=	TARGET= install
clean	:=	TARGET= clean
clobber	:=	TARGET= clobber
lint	:=	TARGET= lint

<<<<<<< HEAD
CC		= $(GNUC_ROOT)/bin/gcc
ASFLAGS		= -B$(GNUC_ROOT)/bin/ -fno-builtin -nostdinc
CPPFLAGS	=

LD		= $(GNU_ROOT)/bin/gld
LDFLAGS		= -nostdlib -N -Ttext 600

OBJCOPY		= $(GNU_ROOT)/bin/gobjcopy

INSTALL_DIR	= $(USR)/lib/fs/ufs
INSTALL_TARGETS	= $(PROGS:%=$(INSTALL_DIR)/%)

$(INSTALL_TARGETS) := FILEMODE = 0444

PROGS		= mboot


all: $(PROGS)

$(PROGS): $$(@).exec
	$(OBJCOPY) -O binary $@.exec $@

%.exec: %.o
	$(LD) $(LDFLAGS) -o $@ $(@:exec=o)


install: all $(INSTALL_TARGETS)

$(INSTALL_DIR)/%: $(INSTALL_DIR) %
	$(INS.file)

$(INSTALL_DIR):
	$(INS.dir)

clean:
	$(RM) *.exec *.o
=======
.KEEP_STATE:

all install lint clean clobber: FRC
>>>>>>> c5749750

FRC:<|MERGE_RESOLUTION|>--- conflicted
+++ resolved
@@ -34,49 +34,9 @@
 install	:=	TARGET= install
 clean	:=	TARGET= clean
 clobber	:=	TARGET= clobber
-lint	:=	TARGET= lint
 
-<<<<<<< HEAD
-CC		= $(GNUC_ROOT)/bin/gcc
-ASFLAGS		= -B$(GNUC_ROOT)/bin/ -fno-builtin -nostdinc
-CPPFLAGS	=
-
-LD		= $(GNU_ROOT)/bin/gld
-LDFLAGS		= -nostdlib -N -Ttext 600
-
-OBJCOPY		= $(GNU_ROOT)/bin/gobjcopy
-
-INSTALL_DIR	= $(USR)/lib/fs/ufs
-INSTALL_TARGETS	= $(PROGS:%=$(INSTALL_DIR)/%)
-
-$(INSTALL_TARGETS) := FILEMODE = 0444
-
-PROGS		= mboot
-
-
-all: $(PROGS)
-
-$(PROGS): $$(@).exec
-	$(OBJCOPY) -O binary $@.exec $@
-
-%.exec: %.o
-	$(LD) $(LDFLAGS) -o $@ $(@:exec=o)
-
-
-install: all $(INSTALL_TARGETS)
-
-$(INSTALL_DIR)/%: $(INSTALL_DIR) %
-	$(INS.file)
-
-$(INSTALL_DIR):
-	$(INS.dir)
-
-clean:
-	$(RM) *.exec *.o
-=======
 .KEEP_STATE:
 
-all install lint clean clobber: FRC
->>>>>>> c5749750
+all install clean clobber: FRC
 
 FRC: