#
# CDDL HEADER START
#
# The contents of this file are subject to the terms of the
# Common Development and Distribution License (the "License").
# You may not use this file except in compliance with the License.
#
# You can obtain a copy of the license at usr/src/OPENSOLARIS.LICENSE
# or http://www.opensolaris.org/os/licensing.
# See the License for the specific language governing permissions
# and limitations under the License.
#
# When distributing Covered Code, include this CDDL HEADER in each
# file and include the License file at usr/src/OPENSOLARIS.LICENSE.
# If applicable, add the following below this CDDL HEADER, with the
# fields enclosed by brackets "[]" replaced with your own identifying
# information: Portions Copyright [yyyy] [name of copyright owner]
#
# CDDL HEADER END
#
#
# Copyright (c) 1997, 2010, Oracle and/or its affiliates. All rights reserved.
# Copyright (c) 2012 OmniTI Computer Consulting, Inc. All rights reserved.
#

# rebind basic build macros to 64-bit versions

CFLAGS=		$(CFLAGS64)
CCFLAGS=	$(CCFLAGS64)
COPTFLAG=	$(COPTFLAG64)
CCOPTFLAG=	$(CCOPTFLAG64)
COMPILE.c=	$(COMPILE64.c)
COMPILE.cc=	$(COMPILE64.cc)
COMPILE.s=	$(COMPILE64.s)
COMPILE.d=	$(COMPILE64.d)
COMPILE.b=	$(COMPILE64.b)
LINK.c=		$(LINK64.c)
LINK.cc=	$(LINK64.cc)
LINT.c=		$(LINT64.c)

CTF_FLAGS=	$(CTF_FLAGS_64)

OFFSETS_CREATE=	$(OFFSETS_CREATE64)

#
# Some library path hackery, to allow building of partial workspaces
# and properly set the 64-bit library paths with 'ws'
#
LDLIBS1=	$(ENVLDLIBS1:%=%/$(MACH64))
LDLIBS2=	$(ENVLDLIBS2:%=%/$(MACH64))
LDLIBS3=	$(ENVLDLIBS3:%=%/$(MACH64))
LDLIBS64 = 	$(LDLIBS1) $(LDLIBS2) $(LDLIBS3)
LDLIBS64 +=	$(ADJUNCT_PROTO:%=-L%/usr/lib/$(MACH64) -L%/lib/$(MACH64))
#
# Moved these up to the top level here, so they can be overridden
#
LDLIBS.cmd =	$(LDLIBS64)
LDLIBS.lib =	$(LDLIBS64)

#
# Override Makefile.master's settings of SFWLIBDIR and GCCLIBDIR
#
SFWLIBDIR=	$(SFWLIBDIR64)
GCCLIBDIR=	$(GCCLIBDIR64)

#
# Override Makefile.master's settings of CC, CCC, AS and LINT
#
CC=		$($(MACH64)_CC)
CCC=		$($(MACH64)_CCC)
CPP=		$($(MACH64)_CPP)
AS=		$($(MACH64)_AS)
LD=		$($(MACH64)_LD)
LINT=		$($(MACH64)_LINT)

REAL_CC=	$(CW_CC_CMD:sh)
REAL_CCC=	$(CW_CCC_CMD:sh)

BUILD.SO=	$(CC) $(CFLAGS) -o $@ $(GSHARED) $(DYNFLAGS) \
		$(PICS) $(EXTPICS) -L $(ROOTLIBDIR64) $(LDLIBS)

#
# ld(1) requires the -64 option to create a 64-bit filter solely from a mapfile
#
MAPFILECLASS=	-64

CCNEEDED =		-lCrun
<<<<<<< HEAD
$(__GNUC64)CCNEEDED =	-lstdc++
=======
$(__GNUC64)CCNEEDED =	-L$(GCCLIBDIR) -lstdc++
>>>>>>> 713d6c20
$(__GNUC64)CCNEEDED +=	-lgcc_s

BUILDCCC.SO=    $(CCC) $(CCFLAGS) -o $@ $(GSHARED) $(DYNFLAGS) \
		$(PICS) $(EXTPICS) $(LDLIBS) $(CCNEEDED)
MAPFILE.NGB =	$(MAPFILE.NGB_$(MACH64))<|MERGE_RESOLUTION|>--- conflicted
+++ resolved
@@ -85,11 +85,7 @@
 MAPFILECLASS=	-64
 
 CCNEEDED =		-lCrun
-<<<<<<< HEAD
 $(__GNUC64)CCNEEDED =	-lstdc++
-=======
-$(__GNUC64)CCNEEDED =	-L$(GCCLIBDIR) -lstdc++
->>>>>>> 713d6c20
 $(__GNUC64)CCNEEDED +=	-lgcc_s
 
 BUILDCCC.SO=    $(CCC) $(CCFLAGS) -o $@ $(GSHARED) $(DYNFLAGS) \
